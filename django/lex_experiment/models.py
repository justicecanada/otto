--- conflicted
+++ resolved
@@ -23,15 +23,12 @@
         UserRequestLex, related_name="output_files", on_delete=models.CASCADE
     )
     celery_task_ids = models.JSONField(default=list, blank=True, null=True)
-<<<<<<< HEAD
     access_controls = models.ManyToManyField(
         "otto.AccessControl",
         related_name="lex_experiment_outputfile_controls",  # Unique related_name
         blank=True,
     )
     answers = models.JSONField(default=list, blank=True, null=True)
-=======
->>>>>>> e1218c8c
 
     def get_permission_parents(self):
         return [self.user_request]