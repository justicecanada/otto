{% extends 'base.html' %}
{% load static %}
{% load i18n %}

{% block page_title %}
  {% trans "LEX Experiment - Otto" %}
{% endblock %}

{% block breadcrumb %}
  {{ block.super }}
  <li class="breadcrumb-item">
    <a href="{% url 'lex_experiment:index' %}">{% trans "LEX Experiment" %}</a>
  </li>
{% endblock %}

{% block content_container %}
  <div class="container pt-5">
    <form method="post"
          enctype="multipart/form-data"
          hx-post="{% url 'lex_experiment:submit_document' %}"
          hx-target="#completed_documents_body"
          hx-swap="innerHTML"
          id="submit_document_form"
          hx-indicator="#spinner"
          onsubmit="document.getElementById('submit').disabled = true;">
      {% csrf_token %}
<<<<<<< HEAD
      <h2 class="h3" id="upload-label">{% trans "Upload scanned Notice(s) of Appeal" %}</h2>
=======
      <h2 class="h3" id="upload-label">{% trans "Upload Scanned Notice(s) of Appeal" %}</h2>
>>>>>>> b40582ec
      <p class="text-secondary mb-4">{% trans "Maximum 2000 files / 300mb total" %}</p>
      <div class="mb-4">
        <input class="form-control"
               id="file-upload-field"
               name="file_upload"
               type="file"
               accept="{{ extensions }}"
               hx-trigger="change"
               hx-select="#submit"
               aria-labelledby="upload-label"
               multiple>
 
      </div>
      <div class="row mb-4">
        <div class="col-auto">
          <button type="submit" class="btn btn-primary" id="submit" disabled="">{% trans "Extract Information" %}</button>
        </div>
        <div class="col" style="margin-top:2px;">
          <div class="spinner text-primary" role="status" id="spinner">
            <span class="visually-hidden">Loading...</span>
            <span class="spinner-border" aria-hidden="true"></span>
          </div>
        </div>
      </div>
    </form>
  </div>
  <div class="m-5">

    <div id="error_message" role="alert"></div>
 
    <div class="mt-5 {% if not show_output %}d-none{% endif %}"
         id="completed-documents"
         aria-live="polite"
         aria-atomic="true">
      <hr class="m-0">
 
      {# "Completed documents" also includes in-progress now that we're using celery #}
      <h2 class="h3 mt-4 pt-2 mb-3">{% trans "Information extracted" %}</h2>
      <table class="table">
        <thead>

          <tr>
<<<<<<< HEAD
            <th scope="col" width="10%">{% trans "Document Name" %}</th>
            <th scope="col" width="5%">{% trans "Tax Court No." %}</th>
            <th scope="col" width="10%">{% trans "Appellant's Name" %}</th>
            <th scope="col" width="10%">{% trans "Appellant's Address" %}</th>
            <th scope="col" width="5%">{% trans "Tax Court Level" %}</th>
            <th scope="col" width="5%">{% trans "Filed Date" %}</th>
=======
            <th scope="col" width="10%">{% trans "Document" %}</th>
            <th scope="col" width="5%">{% trans "Tax Court of Canada No." %}</th>
            <th scope="col" width="10%">{% trans "Appellant's Name" %}</th>
            <th scope="col" width="10%">{% trans "Appellant's Address" %}</th>
            <th scope="col" width="5%">{% trans "Tax Court Level" %}</th>
            <th scope="col" width="5%">{% trans "Filed Date of NoA" %}</th>
>>>>>>> b40582ec
            <th scope="col" width="5%">{% trans "Representative's Name" %}</th>
            <th scope="col" width="10%">{% trans "Representative's Address" %}</th>
            <th scope="col" width="5%">{% trans "Taxation Years" %}</th>
            <th scope="col" width="15%">{% trans "Total Tax Amount" %}</th>
            <th scope="col" width="20%">{% trans "Sections Referred" %}</th>
 
 
          </tr>

        </thead>
        <tbody id="completed_documents_body">
          {% include 'lex_experiment/completed_documents.html' %}
        </tbody>
      </table>
 
    </div>
  </div>

  <script>
function downloadAllFiles() {
  const downloadLinks = document.querySelectorAll('td a.icon-link');
  downloadLinks.forEach((link, index) => {
    setTimeout(() => {
      link.click();
    }, index * 100); // delay is necessary to download multiple files
  });
}
// event listener for when the documents are completed the spinner is hidden and file input is cleared
document.getElementById('completed_documents_body').addEventListener('htmx:afterSwap', function() {
  document.getElementById('file-upload-field').value = '';
  document.getElementById('merge_documents').classList.add('d-none');
  document.getElementById('completed-documents').classList.remove('d-none');
});

// event listener to enable submit button once files has been uploaded
document.getElementById('file-upload-field').addEventListener('change', function() {
  document.getElementById('submit').disabled = false;
  document.getElementById('merge_docs_checkbox').checked = false;
  
  // if more than one documents are uploaded show the merge documents checkbox
  if (this.files.length > 1) {
    document.getElementById('merge_documents').classList.remove('d-none');
  } else {
    document.getElementById('merge_documents').classList.add('d-none');
  }

  // make sure the error button is removed
  document.getElementById('error_message').classList.add('d-none');
});
  </script>
{% endblock %}<|MERGE_RESOLUTION|>--- conflicted
+++ resolved
@@ -24,11 +24,7 @@
           hx-indicator="#spinner"
           onsubmit="document.getElementById('submit').disabled = true;">
       {% csrf_token %}
-<<<<<<< HEAD
-      <h2 class="h3" id="upload-label">{% trans "Upload scanned Notice(s) of Appeal" %}</h2>
-=======
       <h2 class="h3" id="upload-label">{% trans "Upload Scanned Notice(s) of Appeal" %}</h2>
->>>>>>> b40582ec
       <p class="text-secondary mb-4">{% trans "Maximum 2000 files / 300mb total" %}</p>
       <div class="mb-4">
         <input class="form-control"
@@ -71,21 +67,12 @@
         <thead>
 
           <tr>
-<<<<<<< HEAD
-            <th scope="col" width="10%">{% trans "Document Name" %}</th>
-            <th scope="col" width="5%">{% trans "Tax Court No." %}</th>
-            <th scope="col" width="10%">{% trans "Appellant's Name" %}</th>
-            <th scope="col" width="10%">{% trans "Appellant's Address" %}</th>
-            <th scope="col" width="5%">{% trans "Tax Court Level" %}</th>
-            <th scope="col" width="5%">{% trans "Filed Date" %}</th>
-=======
             <th scope="col" width="10%">{% trans "Document" %}</th>
             <th scope="col" width="5%">{% trans "Tax Court of Canada No." %}</th>
             <th scope="col" width="10%">{% trans "Appellant's Name" %}</th>
             <th scope="col" width="10%">{% trans "Appellant's Address" %}</th>
             <th scope="col" width="5%">{% trans "Tax Court Level" %}</th>
             <th scope="col" width="5%">{% trans "Filed Date of NoA" %}</th>
->>>>>>> b40582ec
             <th scope="col" width="5%">{% trans "Representative's Name" %}</th>
             <th scope="col" width="10%">{% trans "Representative's Address" %}</th>
             <th scope="col" width="5%">{% trans "Taxation Years" %}</th>
