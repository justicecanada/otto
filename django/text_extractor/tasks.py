import logging
import os
from io import BytesIO

from django.core.files.uploadedfile import InMemoryUploadedFile

from celery import current_task, shared_task

from .utils import create_searchable_pdf

logger = logging.getLogger(__name__)


# passing the OCR method to celery
@shared_task
def process_ocr_document(file_content, file_name, merged, idx):
    if current_task:
        current_task.update_state(state="PROCESSING")
    try:
        file = InMemoryUploadedFile(
            file=BytesIO(file_content),
            field_name=None,
            name=file_name,
            content_type="application/pdf",
            size=len(file_content),
            charset=None,
        )
        # ocr_file, txt_file, cost = create_searchable_pdf(
        #     file, merged and idx > 0, merged
        # )
        result = create_searchable_pdf(file, merged and idx > 0, merged)

        ocr_file = result["output"]
        txt_file = result["all_text"]
        cost = result["cost"]

        input_name, _ = os.path.splitext(file.name)
        pdf_bytes = BytesIO()
        ocr_file.write(pdf_bytes)

        # return pdf_bytes.getvalue(), txt_file, cost, input_name
        return {
            "error": False,
            "pdf_bytes": pdf_bytes.getvalue(),
            "txt_file": txt_file,
            "cost": cost,
            "input_name": input_name,
        }

    except Exception as e:
        import traceback
        import uuid

        from django.utils.translation import gettext as _

<<<<<<< HEAD
        full_error = traceback.format_exc()
=======
>>>>>>> 56e3b8a0
        error_id = str(uuid.uuid4())[:7]
        logger.exception(
            f"Error processing file {file_name} in task {current_task.request.id}: {e}"
        )
        # Fallback for other exceptions
        return {
            "error": True,
<<<<<<< HEAD
            "full_error": full_error,
=======
>>>>>>> 56e3b8a0
            "error_id": error_id,
            "message": _("Corruption/Type mismatch.\n ")
            + "\nError ID: %(error_id)s" % {"error_id": error_id},
        }<|MERGE_RESOLUTION|>--- conflicted
+++ resolved
@@ -53,10 +53,6 @@
 
         from django.utils.translation import gettext as _
 
-<<<<<<< HEAD
-        full_error = traceback.format_exc()
-=======
->>>>>>> 56e3b8a0
         error_id = str(uuid.uuid4())[:7]
         logger.exception(
             f"Error processing file {file_name} in task {current_task.request.id}: {e}"
@@ -64,10 +60,6 @@
         # Fallback for other exceptions
         return {
             "error": True,
-<<<<<<< HEAD
-            "full_error": full_error,
-=======
->>>>>>> 56e3b8a0
             "error_id": error_id,
             "message": _("Corruption/Type mismatch.\n ")
             + "\nError ID: %(error_id)s" % {"error_id": error_id},
