import io
import math
import os
import tempfile
import uuid
from io import BytesIO

from django.conf import settings

from azure.ai.formrecognizer import DocumentAnalysisClient
from azure.core.credentials import AzureKeyCredential
from pdf2image import convert_from_path
from PIL import Image, ImageSequence
from PIL.Image import Resampling
from PyPDF2 import PdfReader, PdfWriter
from reportlab.lib import pagesizes
from reportlab.lib.pagesizes import A4
from reportlab.pdfgen import canvas
from structlog import get_logger

logger = get_logger(__name__)

from otto.models import Cost

default_font = "Helvetica"
img_extensions = (".tif", ".tiff", ".jpg", ".jpeg", ".png", ".bmp")


def format_merged_file_name(file_names_to_merge, max_length=35):

    # sort files by shortest name to longest name
    file_names_to_merge.sort(key=len)

    joined_file_names = ""
    extra_files = 0
    for file_name in file_names_to_merge:
        if len(joined_file_names) + len(file_name) <= max_length:
            joined_file_names += file_name + "_"
        else:
            extra_files += 1
    joined_file_names = joined_file_names.rstrip("_")
    if len(joined_file_names) == 0:
        merged_file_name = (
            f"Merged_{extra_files}_files" if extra_files > 1 else "Merged_1_file"
        )
    elif extra_files > 0:
        merged_file_name = f"Merged_{joined_file_names}_and_{extra_files}_more"
    else:
        merged_file_name = f"Merged_{joined_file_names}"
    return merged_file_name


def create_toc_pdf(file_names, start_pages):
    default_font = "Times-Roman"
    toc_pdf_bytes = BytesIO()
    c = canvas.Canvas(toc_pdf_bytes, pagesize=A4)
    y_position = 750
    c.setFont(default_font, 12)
    c.drawString(30, y_position, "Table of Contents/Table des matières")
    y_position -= 30

    for index, file in enumerate(file_names, start=1):
        file_name = file.name  # Adjust based on your file object properties
        c.drawString(50, y_position, file_name)  # Draw the file name
        c.drawRightString(
            550, y_position, str(start_pages[file_name])
        )  # Draw the page number right-aligned
        y_position -= 20
        if y_position < 50:  # Start a new page if there's no room
            c.showPage()
            c.setFont(default_font, 12)
            y_position = 750

    c.showPage()
    c.save()
    toc_pdf_bytes.seek(0)
    return toc_pdf_bytes


def get_page_count(file):
    extension = os.path.splitext(file.name)[1].lower()
    if extension == ".pdf":
        reader = PdfReader(file)
        return len(reader.pages)
    elif extension in img_extensions:
        # For image files, consider each file as one page
        return 1
    else:
        raise ValueError(f"Unsupported file type: {extension}")


def calculate_start_pages(files):
    start_pages = {}
    current_page = 2  # Start numbering from 2, bec 1 is table of contents

    for file in files:
        file_name = file.name  # Adjust based on your file object properties
        start_pages[file_name] = current_page
        current_page += get_page_count(file)

    return start_pages


def resize_image_to_a4(img, dpi=150):
    a4_width = int(8.27 * dpi)  # 8.27 inches is 210mm
    a4_height = int(11.69 * dpi)  # 11.69 inches is 297mm

    # Calculate the scaling factor to maintain aspect ratio
    img_ratio = img.width / img.height
    a4_ratio = a4_width / a4_height

    if img_ratio > a4_ratio:
        # Image is wider than A4 ratio, fit by width
        new_width = int(a4_width / 2)
        new_height = int(new_width / img_ratio)
    else:
        # Image is taller than A4 ratio, fit by height
        new_height = a4_height - 30
        new_width = int(new_height * img_ratio)

    # Resize the image using LANCZOS (formerly ANTIALIAS)
    resized_img = img.resize((new_width, new_height), Resampling.LANCZOS)

    # Create an A4 background
    background = Image.new("RGB", (a4_width, a4_height), "white")
    offset = ((a4_width - new_width) // 2, (a4_height - new_height) // 2)
    background.paste(resized_img, offset)
    return background


def dist(p1, p2):
    return math.sqrt((p1.x - p2.x) * (p1.x - p2.x) + (p1.y - p2.y) * (p1.y - p2.y))


def create_searchable_pdf(input_file, add_header):
    # Create a temporary file and write the contents of the uploaded file to it
    with tempfile.NamedTemporaryFile(delete=False, suffix=".pdf") as temp:
        for chunk in input_file.chunks():
            temp.write(chunk)
        temp_path = temp.name

    if input_file.name.lower().endswith(".pdf"):
        image_pages = convert_from_path(
            temp_path, dpi=100
        )  # Adjust DPI as needed for compression

        # Save the compressed images to a new temporary file
        with tempfile.NamedTemporaryFile(
            delete=False, suffix=".pdf"
        ) as temp_compressed:
            for page in image_pages:
                page.save(
                    temp_compressed, "PDF", resolution=50
                )  # Adjust resolution as needed
            temp_path = temp_compressed.name

    elif input_file.name.lower().endswith(img_extensions):
        with Image.open(temp_path) as img:
            image_pages_original = ImageSequence.Iterator(img)
            image_pages = [resize_image_to_a4(image) for image in image_pages_original]
        # Save the resized images to a new temporary file
        with tempfile.NamedTemporaryFile(delete=False, suffix=".pdf") as temp_resized:
            for page in image_pages:
                page.save(temp_resized, "PDF")
            temp_path = temp_resized.name

    else:
        raise ValueError(
            f"Unsupported file type:{input_file}. Supported extensions: .pdf or {img_extensions}"
        )

    # Running OCR using Azure Form Recognizer Read API------
    document_analysis_client = DocumentAnalysisClient(
        endpoint=settings.AZURE_COGNITIVE_SERVICE_ENDPOINT,
        credential=AzureKeyCredential(settings.AZURE_COGNITIVE_SERVICE_KEY),
        headers={"x-ms-useragent": "searchable-pdf-blog/1.0.0"},
    )
    with open(temp_path, "rb") as f:
        poller = document_analysis_client.begin_analyze_document(
            "prebuilt-read", document=f
        )

    ocr_results = poller.result()
<<<<<<< HEAD

    logger.debug(
        f"Azure Form Recognizer finished OCR text for {len(ocr_results.pages)} pages."
    )
=======
    num_pages = len(ocr_results.pages)
    print(f"Azure Form Recognizer finished OCR text for {num_pages} pages.")
>>>>>>> 2b0a33e0
    all_text = []
    for page in ocr_results.pages:
        for line in page.lines:
            all_text.append(line.content)

    all_text = "\n".join(all_text)

    # Generate OCR overlay layer
    output = PdfWriter()

    for page_id, page in enumerate(ocr_results.pages):
        ocr_overlay = io.BytesIO()
        # Calculate overlay PDF page size
        if image_pages[page_id].height > image_pages[page_id].width:
            page_scale = float(image_pages[page_id].height) / pagesizes.letter[1]
        else:
            page_scale = float(image_pages[page_id].width) / pagesizes.letter[1]

        page_width = float(image_pages[page_id].width) / page_scale
        page_height = float(image_pages[page_id].height) / page_scale

        scale = (page_width / page.width + page_height / page.height) / 2.0
        pdf_canvas = canvas.Canvas(ocr_overlay, pagesize=(page_width, page_height))

        # Add image into PDF page
        pdf_canvas.drawInlineImage(
            image_pages[page_id],
            0,
            0,
            width=page_width,
            height=page_height,
            preserveAspectRatio=True,
        )

        text = pdf_canvas.beginText()
        # Set text rendering mode to invisible
        text.setTextRenderMode(3)

        for word in page.words:
            # Calculate optimal font size
            desired_text_width = (
                max(
                    dist(word.polygon[0], word.polygon[1]),
                    dist(word.polygon[3], word.polygon[2]),
                )
                * scale
            )
            desired_text_height = (
                max(
                    dist(word.polygon[1], word.polygon[2]),
                    dist(word.polygon[0], word.polygon[3]),
                )
                * scale
            )
            font_size = desired_text_height
            actual_text_width = pdf_canvas.stringWidth(
                word.content, default_font, font_size
            )

            # Calculate text rotation angle
            text_angle = math.atan2(
                (
                    word.polygon[1].y
                    - word.polygon[0].y
                    + word.polygon[2].y
                    - word.polygon[3].y
                )
                / 2.0,
                (
                    word.polygon[1].x
                    - word.polygon[0].x
                    + word.polygon[2].x
                    - word.polygon[3].x
                )
                / 2.0,
            )
            text.setFont(default_font, font_size)
            text.setTextTransform(
                math.cos(text_angle),
                -math.sin(text_angle),
                math.sin(text_angle),
                math.cos(text_angle),
                word.polygon[3].x * scale,
                page_height - word.polygon[3].y * scale,
            )
            text.setHorizScale(desired_text_width / actual_text_width * 100)
            text.textOut(word.content + " ")

        # add header
        if add_header:
            header_text = f"Filename: {str(input_file)}"
            pdf_canvas.setFont(default_font, 10)
            pdf_canvas.drawString(30, page_height - 30, header_text)

        pdf_canvas.drawText(text)
        pdf_canvas.save()

        # Move to the beginning of the buffer
        ocr_overlay.seek(0)

        # Create a new PDF page
        new_pdf_page = PdfReader(ocr_overlay)  # changed
        output.add_page(new_pdf_page.pages[0])

    cost = Cost.objects.new(cost_type="doc-ai-read", count=num_pages)
    return output, all_text, cost.usd_cost


def shorten_input_name(input_name):
    base_name, file_extension = os.path.splitext(input_name)
    return str(uuid.uuid4()) + file_extension<|MERGE_RESOLUTION|>--- conflicted
+++ resolved
@@ -181,15 +181,11 @@
         )
 
     ocr_results = poller.result()
-<<<<<<< HEAD
-
+
+    num_pages = len(ocr_results.pages)
     logger.debug(
         f"Azure Form Recognizer finished OCR text for {len(ocr_results.pages)} pages."
     )
-=======
-    num_pages = len(ocr_results.pages)
-    print(f"Azure Form Recognizer finished OCR text for {num_pages} pages.")
->>>>>>> 2b0a33e0
     all_text = []
     for page in ocr_results.pages:
         for line in page.lines:
