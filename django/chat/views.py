import json
import re
from urllib.parse import quote

from django.contrib import messages
from django.contrib.auth import get_user_model
from django.core.cache import cache
from django.core.exceptions import ValidationError
from django.core.validators import URLValidator
from django.db.models import Max
from django.http import HttpRequest, HttpResponse, JsonResponse
from django.shortcuts import get_object_or_404, redirect, render
from django.template.loader import render_to_string
from django.urls import reverse
from django.utils import timezone
from django.utils.translation import get_language
from django.utils.translation import gettext as _
from django.views.decorators.http import require_GET, require_POST

from rules.contrib.views import objectgetter
from structlog import get_logger
from structlog.contextvars import bind_contextvars

from chat.forms import ChatOptionsForm, ChatRenameForm, PresetForm
from chat.llm import OttoLLM
from chat.models import (
    AnswerSource,
    Chat,
    ChatFile,
    ChatOptions,
    Message,
    Preset,
    create_chat_data_source,
)
from chat.utils import (
    bad_url,
    change_mode_to_chat_qa,
    copy_options,
    generate_prompt,
    title_chat,
)
from librarian.models import Library, SavedFile
from otto.models import SecurityLabel
from otto.utils.common import check_url_allowed, generate_mailto
from otto.utils.decorators import (
    app_access_required,
    budget_required,
    permission_required,
)
from otto.views import feedback_message

from .models import Preset

app_name = "chat"
logger = get_logger(__name__)
User = get_user_model()


new_chat_with_ai = lambda request: new_chat(request, mode="chat")
new_translate = lambda request: new_chat(request, mode="translate")
new_summarize = lambda request: new_chat(request, mode="summarize")
new_document_qa = lambda request: new_chat(request, mode="document_qa")
new_qa = lambda request: new_chat(request, mode="qa")


@app_access_required(app_name)
def new_chat(request, mode=None):
    """
    Create a new chat and redirect to it
    """

    empty_chat = Chat.objects.create(user=request.user, mode=mode)

    logger.info("New chat created.", chat_id=empty_chat.id, mode=mode)

    return redirect("chat:chat", chat_id=empty_chat.id)


@permission_required("chat.access_chat", objectgetter(Chat, "chat_id"))
def delete_chat(request, chat_id, current_chat=None):
    # HTMX delete route
    # Delete chat
    chat = Chat.objects.get(id=chat_id)

    chat.delete()
    logger.info("Chat was deleted.", chat_id=chat_id)

    # Is this the currently open chat? If so, redirect away
    if current_chat == "True":
        response = HttpResponse()
        response["HX-Redirect"] = reverse("chat:new_chat")
        return response
    return HttpResponse(status=200)


@app_access_required("chat")
def delete_all_chats(request):

    for chat in Chat.objects.filter(user=request.user):
        chat.delete()

    logger.info("all chats deleted")

    response = HttpResponse()
    response["HX-Redirect"] = reverse("chat:new_chat")
    return response


import time


def chat(request, chat_id):
    """
    Get the chat based on the provided chat ID.
    Returns read-only view if user does not have access.
    """
    start_time = time.time()

    logger.info("Chat session retrieved.", chat_id=chat_id)
    bind_contextvars(feature="chat")

    chat = (
        Chat.objects.filter(id=chat_id)
        .prefetch_related(
            "options",
            "options__qa_library",
            "options__qa_data_sources",
            "options__qa_documents",
        )
        .first()
    )

    if not chat:
        return new_chat(request)
    Chat.objects.filter(id=chat_id).update(accessed_at=timezone.now())

    # Get chat messages ready
    messages = (
        Message.objects.filter(chat=chat)
        .order_by("date_created")
        .prefetch_related("answersource_set", "files")
    )
    for message in messages:
        if message.is_bot:
            message.json = json.dumps(message.text)
        else:
            message.text = message.text.strip()

    if not request.user.has_perm("chat.access_chat", chat):
        context = {
            "chat": chat,
            "chat_messages": messages,
            "hide_breadcrumbs": True,
            "read_only": True,
            "chat_author": chat.user,
        }
        return render(request, "chat/chat_readonly.html", context=context)

    # Insurance code to ensure we have ChatOptions, DataSource, and Personal Library
    try:
        chat.options
    except:
        chat.options = ChatOptions.objects.from_defaults(user=chat.user, chat=chat)
        chat.save()
    try:
        chat.data_source
    except:
        chat.data_source = create_chat_data_source(request.user, chat=chat)
        chat.save()
    # END INSURANCE CODE

    mode = chat.options.mode

    chat.update_last_message_date()

    # Get sidebar chat history list.
    # Don't show empty chats - these will be deleted automatically later.
    # The current chat is always shown, even if it's empty.
    user_chats = list(
        Chat.objects.filter(user=request.user, messages__isnull=False)
        .prefetch_related("security_label")
        .exclude(pk=chat.id)
        .order_by("-last_message_date")
        .union(Chat.objects.filter(pk=chat.id))
    )

<<<<<<< HEAD
    # user_chats.sort(
    #     key=lambda chat: (
    #         chat.messages.latest("date_created").date_created
    #         if chat.messages.exists()
    #         else timezone.now()
    #     ),
    #     reverse=True,
    # )

=======
>>>>>>> 20fe96da
    # Title chats in sidebar if necessary & set default labels
    llm = None
    for user_chat in user_chats:
        user_chat.current_chat = user_chat.id == chat.id
        if user_chat.title.strip() == "":
            if not llm:
                llm = OttoLLM()
            user_chat.title = title_chat(user_chat.id, llm=llm)
            if not user_chat.current_chat:
                user_chat.save()
        if not user_chat.security_label:
            user_chat.security_label_id = SecurityLabel.default_security_label().id
            user_chat.save()
        if user_chat.messages.exists():
            if (
                user_chat.messages.last().date_created
                > timezone.now() - timezone.timedelta(days=1)
            ):
                user_chat.last_activity = "today"
            elif (
                user_chat.messages.last().date_created
                > timezone.now() - timezone.timedelta(days=7)
            ):
                user_chat.last_activity = "this_week"
            elif (
                user_chat.messages.last().date_created
                > timezone.now() - timezone.timedelta(days=30)
            ):
                user_chat.last_activity = "this_month"
            else:
                user_chat.last_activity = "older"
            user_chat.save()

    if llm:
        llm.create_costs()

    awaiting_response = request.GET.get("awaiting_response") == "True"

    # When a chat is created from outside Otto, we want to emulate the behaviour
    # of creating a new message - which returns an "awaiting_response" bot message
    if (
        awaiting_response
        and messages
        and messages.last().is_bot
        and not messages.last().text
    ):
        response_init_message = {
            "is_bot": True,
            "awaiting_response": True,
            "id": messages.last().id,
            "date_created": messages.last().date_created
            + timezone.timedelta(seconds=1),
        }
        messages = [messages.first(), response_init_message]

    if not chat.options.qa_library or not request.user.has_perm(
        "librarian.view_library", chat.options.qa_library
    ):
        # The copy_options function fixes these issues
        copy_options(chat.options, chat.options)

    form = ChatOptionsForm(instance=chat.options, user=request.user)

    context = {
        "chat": chat,
        "options_form": form,
        "prompt": chat.options.prompt,
        "chat_messages": messages,
        "hide_breadcrumbs": True,
        "user_chats": user_chats,
        "mode": mode,
        "security_labels": SecurityLabel.objects.all(),
        "chat_history_section": ["today", "this_week", "this_month", "older"],
    }

    end_time = time.time()  # End the timer
    duration = end_time - start_time  # Calculate the duration
    print(f"Chat view took {duration} seconds to load.")  # Print the duration

    return render(request, "chat/chat.html", context=context)


@require_POST
@permission_required("chat.access_chat", objectgetter(Chat, "chat_id"))
@budget_required
def chat_message(request, chat_id):
    """
    Post a user message to the chat and initiate a streaming response
    """
    # The user must match the chat
    chat = Chat.objects.get(id=chat_id)
    # Create the user's message in database
    user_message_text = request.POST.get("user-message", "").strip()
    mode = chat.options.mode

    logger.debug(
        "User message received.",
        chat_id=chat_id,
        user_message=f"{user_message_text[:100]}{'...' if len(user_message_text) > 100 else ''}",
        mode=mode,
    )

    # Stop the previous bot response message, if necessary
    chat_bot_messages = Message.objects.filter(chat=chat, is_bot=True).order_by("id")
    if chat_bot_messages.exists():
        cache.set(f"stop_response_{chat_bot_messages.last().id}", True, timeout=60)

    # Quick-add URL to library (Change mode to QA and data source to current Chat if so)
    entered_url = False
    allowed_url = False
    url_validator = URLValidator()
    try:
        url_validator(user_message_text)
        entered_url = True
        allowed_url = check_url_allowed(user_message_text)
    except ValidationError:
        pass

    user_message = Message.objects.create(
        chat=chat, text=user_message_text, is_bot=False, mode=mode
    )
    user_message.is_new_user_message = True

    if entered_url and not allowed_url:
        # Just respond with the error message.
        response_message = Message.objects.create(
            chat=chat, is_bot=True, mode=mode, parent=user_message, text=bad_url()
        )
        response_message.json = json.dumps(response_message.text)
    else:
        response_message = Message.objects.create(
            chat=chat, is_bot=True, mode=mode, parent=user_message, text=""
        )
        # This tells the frontend to display the 3 dots and initiate the streaming response
        response_message = {
            "is_bot": True,
            "awaiting_response": True,
            "id": response_message.id,
            "date_created": response_message.date_created
            + timezone.timedelta(seconds=1),
        }
    context = {
        "chat_messages": [
            user_message,
            response_message,
        ],
        "mode": mode,
    }
    response = HttpResponse()
    response.write(render_to_string("chat/components/chat_messages.html", context))
    if entered_url and allowed_url and mode == "chat":
        response.write(change_mode_to_chat_qa(chat))
    return response


@permission_required("chat.access_message", objectgetter(Message, "message_id"))
def delete_message(request, message_id):
    """
    Delete a message from the chat
    """
    message = Message.objects.get(id=message_id)
    chat = message.chat
    logger.info("Deleting chat message.", message_id=message_id, chat_id=chat.id)
    message.delete()
    return HttpResponse()


@require_GET
@permission_required("chat.access_chat", objectgetter(Chat, "chat_id"))
@budget_required
def init_upload(request, chat_id):
    """
    Creates a file upload progress message in the chat and initiates the file upload
    """
    chat = Chat.objects.get(id=chat_id)
    mode = chat.options.mode
    if mode == "chat":
        mode = "qa"
    # Create the user's message in database
    logger.info("File upload initiated.", chat_id=chat_id, mode=mode)
    message = Message.objects.create(chat=chat, text="", is_bot=False, mode=mode)
    message.save()
    context = {
        "chat_messages": [
            message,
        ],
        "mode": mode,
        "file_upload": True,
    }
    return render(request, "chat/components/chat_messages.html", context=context)


@permission_required("chat.access_message", objectgetter(Message, "message_id"))
def done_upload(request, message_id):
    """
    Creates a "files uploaded" message in the chat and initiates the response
    """
    user_message = Message.objects.get(id=message_id)
    mode = user_message.mode
    logger.info("File upload completed.", message_id=message_id, mode=mode)
    response_message = Message.objects.create(
        chat=user_message.chat, text="", is_bot=True, mode=mode, parent=user_message
    )
    chat = user_message.chat
    response = HttpResponse()

    if mode == "qa":
        logger.debug("QA upload")
        response.write(change_mode_to_chat_qa(chat))

    response_init_message = {
        "is_bot": True,
        "awaiting_response": True,
        "id": response_message.id,
        "date_created": user_message.date_created + timezone.timedelta(seconds=1),
    }
    context = {
        "chat_messages": [
            user_message,
            response_init_message,
        ],
        "mode": mode,
        # You can't really stop file translations or QA uploads, so don't show the button
        "hide_stop_button": mode in ["translate", "qa"],
    }
    response.write(
        render_to_string("chat/components/chat_messages.html", context=context)
    )
    response.write("<script>scrollToBottom(false, true);</script>")
    return response


@require_POST
@permission_required("chat.access_message", objectgetter(Message, "message_id"))
def chunk_upload(request, message_id):
    """
    Returns JSON for the file upload progress
    Based on https://github.com/shubhamkshatriya25/Django-AJAX-File-Uploader
    """
    hash = request.POST["hash"]
    existing_file = SavedFile.objects.filter(sha256_hash=hash).first()

    file = request.FILES["file"].read()
    content_type = request.POST["content_type"]
    file_name = request.POST["filename"]
    file_id = request.POST["file_id"]
    end = request.POST["end"]
    nextSlice = request.POST["nextSlice"]

    if file == "" or file_name == "" or file_id == "" or end == "" or nextSlice == "":
        return JsonResponse({"data": "Invalid request"})
    else:
        if file_id == "null":
            chat_file_arguments = dict(
                message_id=message_id,
                filename=file_name,
            )
            if existing_file:
                chat_file_arguments.update(saved_file=existing_file)
            else:
                chat_file_arguments.update(content_type=content_type, eof=int(end))
            file_obj = ChatFile.objects.create(**chat_file_arguments)
            if not existing_file:
                file_obj.saved_file.file.save(file_name, request.FILES["file"])
            if int(end) or existing_file:
                file_obj.saved_file.generate_hash()
                return JsonResponse(
                    {"data": "Uploaded successfully", "file_id": file_obj.id}
                )
            else:
                return JsonResponse({"file_id": file_obj.id})
        else:
            file_obj = ChatFile.objects.get(id=file_id)
            if not file_obj or file_obj.saved_file.eof:
                return JsonResponse({"data": "Invalid request"})
            # Append the chunk to the file with write mode ab+
            with open(file_obj.saved_file.file.path, "ab+") as f:
                f.seek(int(nextSlice))
                f.write(file)
            file_obj.saved_file.eof = int(end)
            file_obj.save()
            if int(end):
                file_obj.saved_file.generate_hash()
                return JsonResponse(
                    {
                        "data": "Uploaded successfully",
                        "file_id": file_obj.id,
                    }
                )
            else:
                return JsonResponse({"file_id": file_obj.id})


@permission_required("chat.access_file", objectgetter(ChatFile, "file_id"))
def download_file(request, file_id):
    logger.info("Downloading chat file.", file_id=file_id)
    file_obj = get_object_or_404(ChatFile, pk=file_id)
    file = file_obj.saved_file.file
    # Download the file, don't display it
    response = HttpResponse(file, content_type=file_obj.saved_file.content_type)
    response["Content-Disposition"] = f"attachment; filename={file_obj.filename}"
    return response


@permission_required("chat.access_message", objectgetter(Message, "message_id"))
def thumbs_feedback(request: HttpRequest, message_id: int, feedback: str):
    try:
        feedback = int(feedback)  # cast to integer
        logger.info(
            "Providing chat feedback.",
            message_id=message_id,
            feedback=feedback,
        )
        message = Message.objects.get(id=message_id)
        message.feedback = message.get_toggled_feedback(feedback)
        message.save()
    except Exception as e:
        # TODO: handle error
        logger.error("An error occurred while providing a chat feedback.", error=e)

    if feedback == -1:
        return feedback_message(request, message_id)

    return HttpResponse()


@permission_required("chat.access_chat", objectgetter(Chat, "chat_id"))
def chat_options(request, chat_id, action=None, preset_id=None):
    from django.contrib import messages

    """
    Save and load chat options.
    """

    chat = Chat.objects.get(id=chat_id)
    # if we are loading a preset, check if the user has access to it
    if preset_id and not request.user.has_perm(
        "chat.access_preset", Preset.objects.get(id=preset_id)
    ):
        return HttpResponse(status=403)
    if action == "reset":
        # Check if chat.options already exists
        if hasattr(chat, "options") and chat.options:
            # Delete the existing ChatOptions object
            chat.options.delete()

        chat.options = ChatOptions.objects.from_defaults(chat=chat)
        chat.loaded_preset = None
        chat.save()
        logger.info("Resetting chat options to default.", chat_id=chat_id)

        return render(
            request,
            "chat/components/chat_options_accordion.html",
            {
                "options_form": ChatOptionsForm(
                    instance=chat.options, user=request.user
                ),
                "preset_loaded": "true",
                "prompt": chat.options.prompt,
            },
        )

    elif action == "load_preset":
        logger.info(
            "Loading chat options from a preset.",
            chat_id=chat_id,
            preset=preset_id,
        )
        if not preset_id:
            return HttpResponse(status=500)
        preset = Preset.objects.get(id=int(preset_id))
        if not preset:
            return HttpResponse(status=500)

        chat.loaded_preset = preset
        chat.save()

        # Update the chat options with the preset options
        copy_options(preset.options, chat.options)

        chat_options_form = ChatOptionsForm(instance=chat.options, user=request.user)

        messages.success(
            request,
            _("Preset loaded successfully."),
        )

        return render(
            request,
            "chat/components/chat_options_accordion.html",
            {
                "options_form": chat_options_form,
                "preset_loaded": "true",
                "prompt": preset.options.prompt,
            },
        )
    elif action == "create_preset":
        if request.method == "POST":
            form = PresetForm(data=request.POST, user=request.user)

            if form.is_valid():
                if preset_id:
                    preset = get_object_or_404(Preset, id=preset_id)
                    replace_with_settings = request.POST.get(
                        "replace_with_settings", False
                    )
                else:
                    # Create a new Preset object
                    preset = Preset()
                    preset.options = ChatOptions.objects.create()
                    preset.owner = request.user
                    preset_id = preset.id
                    replace_with_settings = True

                # save the current chat settings
                if replace_with_settings:
                    # copy the options from the chat to the preset
                    copy_options(chat.options, preset.options)
                    preset.options.prompt = request.POST.get("prompt", "")
                    preset.options.save()

                english_title = form.cleaned_data["name_en"]
                french_title = form.cleaned_data["name_fr"]

                # Set the fields based on the selected tab
                preset.name_en = english_title
                preset.name_fr = french_title
                preset.description_en = form.cleaned_data["description_en"]
                preset.description_fr = form.cleaned_data["description_fr"]

                preset.sharing_option = form.cleaned_data.get("sharing_option", None)

                accessible_to = form.cleaned_data.get("accessible_to", [])

                preset.save()

                # clear the accessible_to field if the user changes the sharing option to private
                if preset.sharing_option == "private" and len(accessible_to) > 0:
                    accessible_to = []

                preset.accessible_to.set(accessible_to)
                chat.loaded_preset = preset
                chat.save()

                messages.success(
                    request,
                    _("Preset saved successfully."),
                )

                return HttpResponse(status=200)

        return HttpResponse(status=500)
    elif action == "update_preset":
        preset = get_object_or_404(Preset, id=preset_id)
        copy_options(chat.options, preset.options)
        preset.options.prompt = request.POST.get("prompt", "")
        preset.options.save()
        messages.success(
            request,
            _("Preset updated successfully."),
        )
        return HttpResponse(status=200)
    elif action == "delete_preset":
        # check each chat instance of the user to see if the preset is loaded
        for chat_instance in Chat.objects.filter(user=request.user):
            if chat_instance.loaded_preset and chat_instance.loaded_preset.id == int(
                preset_id
            ):
                chat_instance.loaded_preset = None
                chat_instance.save()
        preset = get_object_or_404(Preset, id=preset_id)
        preset.delete()
        messages.success(
            request,
            _("Preset deleted successfully."),
        )
        return redirect("chat:get_presets", chat_id=chat_id)
    elif request.method == "POST":
        chat_options = chat.options
        post_data = request.POST.copy()

        chat_options_form = ChatOptionsForm(
            post_data, instance=chat_options, user=request.user
        )
        # Check for errors and print them to console
        if not chat_options_form.is_valid():
            logger.error(chat_options_form.errors)
            return HttpResponse(status=500)
        chat_options_form.save()
        # Return a simple success response
        return HttpResponse(status=200)

    else:
        return HttpResponse(status=500)


@permission_required("chat.access_chat", objectgetter(Chat, "chat_id"))
def chat_list_item(request, chat_id, current_chat=None):
    chat = get_object_or_404(Chat, id=chat_id)
    chat.current_chat = bool(current_chat == "True")
    return render(
        request,
        "chat/components/chat_list_item.html",
        {"chat": chat},
    )


@permission_required("chat.access_chat", objectgetter(Chat, "chat_id"))
def rename_chat(request, chat_id, current_chat=None):
    chat = get_object_or_404(Chat, id=chat_id)
    chat.current_chat = bool(current_chat == "True")

    if request.method == "POST":
        chat_rename_form = ChatRenameForm(request.POST)
        if chat_rename_form.is_valid():
            chat.title = chat_rename_form.cleaned_data["title"]
            chat.save()
            return render(
                request,
                "chat/components/chat_list_item.html",
                {"chat": chat},
            )
        else:
            return render(
                request,
                "chat/components/chat_list_item_title_edit.html",
                {"form": chat_rename_form, "chat": chat},
            )

    chat_rename_form = ChatRenameForm(data={"title": chat.title})
    return render(
        request,
        "chat/components/chat_list_item_title_edit.html",
        {"form": chat_rename_form, "chat": chat},
    )


# AC-16 & AC-16(2): Allows for the modification of security labels associated with chat sessions
@permission_required("chat.access_chat", objectgetter(Chat, "chat_id"))
def set_security_label(request, chat_id, security_label_id):
    logger.info(
        "Setting security label for chat.",
        chat_id=chat_id,
        security_label_id=security_label_id,
    )
    chat = Chat.objects.get(id=chat_id)
    chat.security_label_id = security_label_id
    chat.save()
    return render(
        request,
        "chat/components/chat_security_label.html",
        {"chat": chat, "security_labels": SecurityLabel.objects.all()},
    )


@permission_required("chat.access_message", objectgetter(Message, "message_id"))
def message_sources(request, message_id):
    sources = []

    for source in AnswerSource.objects.prefetch_related(
        "document", "document__data_source", "document__data_source__library"
    ).filter(message_id=message_id):
        source_text = str(source.node_text)

        def replace_page_tags(match):
            page_number = match.group(1)
            return f"<span class='fw-semibold'>Page {page_number}</span>"

        modified_text = re.sub(r"<page_(\d+)>", replace_page_tags, source_text)

        # Find all links in the node_text with the format [text](link)
        links = re.findall(r"\[.*?\]\((.*?)\)", modified_text)

        # checks if links are internal and merges them with the source url
        modified_links = []
        for link in links:
            if link.startswith("/"):
                # sometimes the internal link is followed by a space and some text like the name of the page
                link = link.split(" ")[0]
                first_subdirectory = link.split("/")[1]
                # if the first subdirectory of the internal link is in the source url, merge them at that point
                if "/" + first_subdirectory in source.document.url:
                    modified_links.append(
                        source.document.url.split("/" + first_subdirectory)[0] + link
                    )
                # if not just append it the internal link at the end of the source url
                else:
                    modified_links.append(source.document.url + link)
            else:
                modified_links.append(link)

        for i in range(len(links)):
            modified_text = modified_text.replace(links[i], modified_links[i])

        source_dict = {
            "citation": source.citation,
            "document": source.document,
            "node_text": modified_text,
            "group_number": source.group_number,
        }

        sources.append(source_dict)

    return render(
        request,
        "chat/modals/sources_modal_inner.html",
        {"message_id": message_id, "sources": sources},
    )


@permission_required("chat.access_chat", objectgetter(Chat, "chat_id"))
def get_presets(request, chat_id):
    return render(
        request,
        "chat/modals/presets/card_list.html",
        {
            "presets": Preset.objects.get_accessible_presets(
                request.user, get_language()
            ),
            "chat_id": chat_id,
            "user": request.user,
        },
    )


@permission_required("chat.access_preset", objectgetter(Preset, "preset_id"))
def set_preset_favourite(request, preset_id):
    preset = Preset.objects.get(id=preset_id)
    try:
        is_favourite = preset.toggle_favourite(request.user)
        if is_favourite:
            messages.success(request, _("Preset added to favourites."))
        else:
            messages.success(request, _("Preset removed from favourites."))
        return render(
            request,
            "chat/modals/presets/favourite.html",
            context={"is_favourite": is_favourite, "preset": preset},
        )
    except ValueError:
        messages.error(
            request, _("An error occurred while setting the preset as favourite.")
        )
        return HttpResponse(status=500)


@permission_required("chat.access_chat", objectgetter(Chat, "chat_id"))
def save_preset(request, chat_id):

    chat = Chat.objects.get(id=chat_id)
    # check if chat.loaded_preset is set
    if chat.loaded_preset and request.user.has_perm(
        "chat.quick_save_preset", chat.loaded_preset
    ):
        preset = Preset.objects.get(id=chat.loaded_preset.id)
        return render(
            request,
            "chat/modals/presets/save_preset_user_choice.html",
            {
                "chat_id": chat_id,
                "preset": preset,
            },
        )
    else:
        form = PresetForm(user=request.user)
        return render(
            request,
            "chat/modals/presets/presets_form.html",
            {"form": form, "chat_id": chat_id},
        )


@permission_required("chat.access_chat", objectgetter(Chat, "chat_id"))
def open_preset_form(request, chat_id):

    form = PresetForm(user=request.user)
    return render(
        request,
        "chat/modals/presets/presets_form.html",
        {"form": form, "chat_id": chat_id},
    )


@permission_required("chat.edit_preset", objectgetter(Preset, "preset_id"))
def edit_preset(request, chat_id, preset_id):
    preset = get_object_or_404(Preset, id=preset_id)
    form = PresetForm(instance=preset, user=request.user)

    return render(
        request,
        "chat/modals/presets/presets_form.html",
        {
            "form": form,
            "preset_id": preset_id,
            "chat_id": chat_id,
            "can_delete": request.user.has_perm("chat.delete_preset", preset),
            "is_public": preset.sharing_option == "everyone",
            "is_global_default": preset.global_default,
        },
    )


@permission_required("chat.access_preset", objectgetter(Preset, "preset_id"))
def set_preset_default(request, chat_id: str, preset_id: int):
    try:
        new_preset = Preset.objects.get(id=preset_id)
        old_default = Preset.objects.filter(default_for=request.user).first()

        default = new_preset.set_as_user_default(request.user)
        is_default = True if default is not None else False

        new_html = render_to_string(
            "chat/modals/presets/default_icon.html",
            {
                "preset": new_preset,
                "chat_id": chat_id,
                "is_default": is_default,
            },
            request=request,
        )

        response = (
            f'<div id="default-button-{preset_id}" hx-swap-oob="true">{new_html}</div>'
        )

        if old_default and old_default.id != preset_id:
            old_html = render_to_string(
                "chat/modals/presets/default_icon.html",
                {
                    "preset": old_default,
                    "chat_id": chat_id,
                    "is_default": False,
                },
                request=request,
            )
            response += f'<div id="default-button-{old_default.id}" hx-swap-oob="true">{old_html}</div>'

        messages.success(request, _("Default preset was set successfully."))

        return HttpResponse(response)

    except ValueError:
        logger.error("Error setting default preset")
        messages.error(
            request, _("An error occurred while setting the default preset.")
        )
        return HttpResponse(status=500)


@permission_required("chat.access_chat", objectgetter(Chat, "chat_id"))
def update_qa_options_from_librarian(request, chat_id, library_id):
    # (See librarian/scripts.js)
    chat = Chat.objects.get(id=chat_id)
    original_library = chat.options.qa_library
    library = Library.objects.filter(id=library_id).first()
    # If library doesn't exist, or user doesn't have access to it, reset to default library
    if not library or not request.user.has_perm("librarian.view_library", library):
        library = Library.objects.get_default_library()
    chat.options.qa_library = library
    if library != original_library:
        chat.options.qa_data_sources.clear()
        chat.options.qa_documents.clear()
    chat.options.save()
    # Now return the updated chat options form for swapping
    return render(
        request,
        "chat/components/chat_options_accordion.html",
        {
            "options_form": ChatOptionsForm(instance=chat.options, user=request.user),
            "preset_loaded": "true",
            "trigger_library_change": "true" if library != original_library else None,
        },
    )


@require_POST
def generate_prompt_view(request):
    user_input = request.POST.get("user_input", "")
    output_text, cost = generate_prompt(user_input)
    return render(
        request,
        "chat/modals/prompt_generator_result.html",
        {"user_input": user_input, "output_text": output_text, "cost": cost},
    )


def email_author(request, chat_id):
    chat = get_object_or_404(Chat, pk=chat_id)
    chat_link = request.build_absolute_uri(reverse("chat:chat", args=[chat_id]))
    subject = (
        f"Sharing link for Otto chat | Lien de partage pour le chat Otto: {chat.title}"
    )
    body = (
        "Le message français suit l'anglais.\n---\n"
        "You are receiving this email because you are the author of the following Otto chat:"
        f"\n{chat.title}"
        "\n\nThis link was shared with me, but I don't believe I should have access to it."
        "\n\nACTION REQUIRED: Please open chat using the link below, and delete it if it contains sensitive information."
        f"\n\n{chat_link}"
        "\n\n---\n\n"
        "Vous recevez ce courriel parce que vous êtes l'auteur du chat Otto suivant :"
        f"\n{chat.title}"
        "\n\nCe lien m'a été partagé, mais je ne crois pas que je devrais y avoir accès."
        "\n\nACTION REQUISE : Veuillez ouvrir le chat en utilisant le lien ci-dessous, et le supprimer s'il contient des informations sensibles."
        f"\n\n{chat_link}"
    )
    mailto_link = generate_mailto(to=chat.user.email, subject=subject, body=body)
    return HttpResponse(f"<a href='{mailto_link}'>mailto link</a>")<|MERGE_RESOLUTION|>--- conflicted
+++ resolved
@@ -171,8 +171,6 @@
 
     mode = chat.options.mode
 
-    chat.update_last_message_date()
-
     # Get sidebar chat history list.
     # Don't show empty chats - these will be deleted automatically later.
     # The current chat is always shown, even if it's empty.
@@ -180,22 +178,9 @@
         Chat.objects.filter(user=request.user, messages__isnull=False)
         .prefetch_related("security_label")
         .exclude(pk=chat.id)
-        .order_by("-last_message_date")
         .union(Chat.objects.filter(pk=chat.id))
     )
 
-<<<<<<< HEAD
-    # user_chats.sort(
-    #     key=lambda chat: (
-    #         chat.messages.latest("date_created").date_created
-    #         if chat.messages.exists()
-    #         else timezone.now()
-    #     ),
-    #     reverse=True,
-    # )
-
-=======
->>>>>>> 20fe96da
     # Title chats in sidebar if necessary & set default labels
     llm = None
     for user_chat in user_chats:
