--- conflicted
+++ resolved
@@ -18,11 +18,7 @@
 from structlog import get_logger
 from structlog.contextvars import bind_contextvars
 
-<<<<<<< HEAD
-from chat.forms import ChatOptionsForm, ChatRenameForm, DataSourcesForm, PresetForm
-=======
-from chat.forms import ChatOptionsForm, ChatRenameForm
->>>>>>> 28dc234a
+from chat.forms import ChatOptionsForm, ChatRenameForm, PresetForm
 from chat.llm import OttoLLM
 from chat.metrics.activity_metrics import (
     chat_new_session_started_total,
