--- conflicted
+++ resolved
@@ -295,11 +295,6 @@
     if not chat.options:
         chat.options = ChatOptions.objects.from_defaults(user=chat.user)
         chat.save()
-<<<<<<< HEAD
-    if not request.user.personal_library:
-        request.user.create_personal_library()
-=======
->>>>>>> 3b70f063
     if not chat.data_source:
         chat.data_source = create_chat_data_source(request.user)
         chat.save()
