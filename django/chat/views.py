--- conflicted
+++ resolved
@@ -21,12 +21,8 @@
 from structlog import get_logger
 from structlog.contextvars import bind_contextvars
 
-<<<<<<< HEAD
 from chat._views.download_chat import download_chat  # Do not remove - used in urls.py
 from chat._views.pin_chat import pin_chat, unpin_chat  # Do not remove - used in urls.py
-=======
-from chat._views.pin_chat import pin_chat, unpin_chat  # do not remove; used in urls.py
->>>>>>> 0a4093d0
 from chat.forms import ChatOptionsForm, ChatRenameForm, PresetForm, UploadForm
 from chat.llm import OttoLLM
 from chat.models import (
