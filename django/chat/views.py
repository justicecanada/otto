--- conflicted
+++ resolved
@@ -209,7 +209,6 @@
         }
         messages = [messages.first(), response_init_message]
 
-<<<<<<< HEAD
     if not chat.options.qa_library or not request.user.has_perm(
         "librarian.view_library", chat.options.qa_library
     ):
@@ -217,17 +216,7 @@
         copy_options(chat.options, chat.options)
 
     form = ChatOptionsForm(instance=chat.options, user=request.user)
-=======
-    # If ChatOptions has an invalid library or data source, remove them
-    if not chat.options.qa_library:
-        chat.options.qa_library = Library.objects.get_default_library()
-        chat.options.save()
-    if chat.loaded_preset:
-        form = ChatOptionsForm(instance=chat.loaded_preset.options, user=request.user)
-    else:
-        form = ChatOptionsForm(instance=chat.options, user=request.user)
-
->>>>>>> d515c1da
+
     context = {
         "chat": chat,
         "options_form": form,
