--- conflicted
+++ resolved
@@ -29,11 +29,14 @@
     chat_negative_feedback_total,
     chat_positive_feedback_total,
 )
-<<<<<<< HEAD
-from chat.models import Chat, ChatFile, ChatOptions, Message, Preset
-=======
-from chat.models import Chat, ChatFile, ChatOptions, Message, create_chat_data_source
->>>>>>> 55b7278e
+from chat.models import (
+    Chat,
+    ChatFile,
+    ChatOptions,
+    Message,
+    Preset,
+    create_chat_data_source,
+)
 from chat.utils import llm_response_to_html, title_chat
 from librarian.models import DataSource, Library
 from otto.models import App, SecurityLabel
