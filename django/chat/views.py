--- conflicted
+++ resolved
@@ -35,11 +35,8 @@
     bad_url,
     change_mode_to_chat_qa,
     copy_options,
-<<<<<<< HEAD
     extract_claims_from_llm,
-=======
     fix_source_links,
->>>>>>> f00e86e3
     generate_prompt,
     highlight_claims,
     title_chat,
@@ -732,19 +729,16 @@
             return f"> {heading}\n"
 
         modified_text = re.sub(r"<page_(\d+)>", replace_page_tags, source_text)
-<<<<<<< HEAD
         claims_list = source.message.claims_list
         if not claims_list:
             source.message.update_claims_list()
             claims_list = source.message.claims_list
         modified_text = highlight_claims(claims_list, modified_text)
-=======
         modified_text = re.sub(r"</page_\d+>", "", modified_text)
         modified_text = re.sub(
             r"<headings>(.*?)</headings>", replace_headings, modified_text
         )
         modified_text = fix_source_links(modified_text, source.document.url)
->>>>>>> f00e86e3
 
         source_dict = {
             "citation": source.citation,
