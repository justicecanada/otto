--- conflicted
+++ resolved
@@ -37,20 +37,14 @@
     create_chat_data_source,
 )
 from chat.utils import change_mode_to_chat_qa, llm_response_to_html, title_chat
-<<<<<<< HEAD
-from librarian.models import DataSource, Library
+from librarian.models import DataSource, Library, SavedFile
 from otto.models import App, SecurityLabel
 from otto.rules import is_admin
-from otto.utils.decorators import app_access_required, permission_required
-=======
-from librarian.models import Library, SavedFile
-from otto.models import SecurityLabel
 from otto.utils.decorators import (
     app_access_required,
     budget_required,
     permission_required,
 )
->>>>>>> 415ce21a
 from otto.views import message_feedback
 
 from .models import Preset
