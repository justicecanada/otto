--- conflicted
+++ resolved
@@ -476,11 +476,7 @@
         message.save()
     except Exception as e:
         logger.exception(
-<<<<<<< HEAD
-            f"An error occurred while providing thumbs up/down feedback.",
-=======
             f"An error occurred while providing thumbs up/down feedback.:{e}",
->>>>>>> 56e3b8a0
             message_id=message_id,
         )
 
