--- conflicted
+++ resolved
@@ -745,7 +745,6 @@
     )
 
 
-<<<<<<< HEAD
 def get_presets(request, chat_id):
     return render(
         request,
@@ -841,7 +840,8 @@
     except ValueError:
         logger.error("Error setting default preset")
         return HttpResponse(status=500)
-=======
+
+
 @permission_required("chat.access_chat", objectgetter(Chat, "chat_id"))
 def update_qa_options_from_librarian(request, chat_id, library_id):
     # (See librarian/scripts.js)
@@ -865,5 +865,4 @@
             "preset_loaded": "true",
             "trigger_library_change": "true" if library != original_library else None,
         },
-    )
->>>>>>> 31e3f812
+    )