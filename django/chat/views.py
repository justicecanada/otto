--- conflicted
+++ resolved
@@ -28,19 +28,13 @@
 )
 from chat.models import Chat, ChatFile, ChatOptions, Message, create_chat_data_source
 from chat.utils import change_mode_to_chat_qa, llm_response_to_html, title_chat
-<<<<<<< HEAD
 from librarian.models import Library, SavedFile
 from otto.models import SecurityLabel
-from otto.utils.decorators import app_access_required, permission_required
-=======
-from librarian.models import DataSource, Library
-from otto.models import App, SecurityLabel
 from otto.utils.decorators import (
     app_access_required,
     budget_required,
     permission_required,
 )
->>>>>>> e66eda54
 from otto.views import message_feedback
 
 app_name = "chat"
