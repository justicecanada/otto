--- conflicted
+++ resolved
@@ -29,37 +29,6 @@
           hx-swap="none">
       {% csrf_token %}
       {{ options_form.mode }}
-<<<<<<< HEAD
-      <div class="d-flex justify-content-between p-3 w-100">
-        <span class="px-0" data-bs-toggle="modal" data-bs-target="#presets-modal">
-          <button type="button"
-                  class="btn btn-sm btn-outline-dark"
-                  data-bs-toggle="tooltip"
-                  data-bs-title="{% trans "Create preset from current settings" %}"
-                  hx-get="{% url 'chat:get_preset_form' chat_id=chat.id %}"
-                  hx-target="#presets-modal-body"
-                  hx-swap="innerHTML transition:true">
-            <i class="bi bi-floppy2-fill"></i>
-            <span class="visually-hidden">{% trans "Create preset from current settings" %}</span>
-          </button>
-        </span>
-        <span class="px-0" data-bs-toggle="modal" data-bs-target="#presets-modal">
-          <button type="button"
-                  id="presets-modal-button"
-                  class="btn btn-sm btn-outline-dark"
-                  data-bs-toggle="tooltip"
-                  data-bs-title="{% trans "Open Presets Menu" %}"
-                  hx-get="{% url 'chat:get_presets' chat_id=chat.id %}"
-                  hx-target="#presets-modal-body"
-                  hx-swap="innerHTML"
-                  onclick="document.getElementById('presets-modal-body').innerHTML = '';">
-            <span class="visually-hidden">{% trans "Open Presets Menu" %}</span>
-            <i class="bi bi-card-list"></i>
-          </button>
-        </span>
-      </div>
-=======
->>>>>>> 380efd0b
       <script src="{% static 'chat/js/chatOptions.js' %}"></script>
       {% include 'chat/components/chat_options_accordion.html' %}
 
