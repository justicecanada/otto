--- conflicted
+++ resolved
@@ -26,14 +26,14 @@
            data-bs-target="#presets-modal">
         <button type="button"
                 id="presets-modal-button"
-                class="btn btn-sm btn-outline-dark w-100"
+                class="btn btn-sm btn-outline-dark preset-btn w-100"
                 title="{% trans "Open presets menu" %}"
                 hx-get="{% url 'chat:get_presets' chat_id=chat.id %}"
                 hx-target="#presets-modal-body"
                 hx-swap="innerHTML"
                 onclick="document.getElementById('presets-modal-body').innerHTML = '';">
           <i class="bi bi-folder"></i>
-          <span class="">{% trans 'Browse presets' %}</span>
+          <span>{% trans 'Browse presets' %}</span>
         </button>
       </div>
       <div class="col ps-1"
@@ -46,7 +46,7 @@
                 hx-target="#presets-modal-body"
                 hx-swap="innerHTML transition:true">
           <i class="bi bi-floppy2-fill"></i>
-          <span class="">{% trans 'Save settings' %}</span>
+          <span>{% trans 'Save settings' %}</span>
         </button>
       </div>
     </div>
@@ -61,53 +61,6 @@
       {% include 'chat/components/chat_options_accordion.html' %}
     </form>
 
-<<<<<<< HEAD
-    <div class="p-3 border-top">
-      <h6 class="small">{% trans 'Settings presets' %}</h6>
-      <div class="row">
-        <div class="col pe-1"
-             data-bs-toggle="modal"
-             data-bs-target="#presets-modal">
-          <button type="button"
-                  id="presets-modal-button"
-                  class="btn btn-sm btn-outline-dark preset-btn w-100"
-                  title="{% trans "Open presets menu" %}"
-                  hx-get="{% url 'chat:get_presets' chat_id=chat.id %}"
-                  hx-target="#presets-modal-body"
-                  hx-swap="innerHTML"
-                  onclick="document.getElementById('presets-modal-body').innerHTML = '';">
-            <i class="bi bi-folder"></i>
-            <span>{% trans 'Browse' %}</span>
-          </button>
-        </div>
-        <div class="col px-0"
-             data-bs-toggle="modal"
-             data-bs-target="#presets-modal">
-          <button type="button"
-                  class="btn btn-sm btn-outline-dark preset-btn w-100"
-                  title="{% trans "Save preset from current settings" %}"
-                  hx-get="{% url 'chat:save_preset' chat_id=chat.id %}"
-                  hx-target="#presets-modal-body"
-                  hx-swap="innerHTML transition:true">
-            <i class="bi bi-floppy2-fill"></i>
-            <span>{% trans 'Save' %}</span>
-          </button>
-        </div>
-        <span class="col ps-1">
-          <button type="button"
-                  class="btn btn-sm btn-outline-dark preset-btn w-100"
-                  title="{% trans 'Reset settings to default' %}"
-                  hx-get="{% url 'chat:chat_options' chat_id=chat.id action='reset' %}"
-                  hx-target="#options-accordion"
-                  hx-swap="outerHTML">
-            <i class="bi bi-arrow-counterclockwise"></i>
-            <span>{% trans 'Reset' %}</span>
-          </button>
-        </span>
-      </div>
-    </div>
-=======
->>>>>>> 0da7dd57
   </div>
 </div>
 
