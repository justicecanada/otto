
{% load i18n %}

<<<<<<< HEAD
<div class="dropdown"
     id="chat-security-label-{{ chat.id }}"
     {% if swap_oob %}hx-swap-oob="true"{% endif %}>
  <button class="security-btn btn-none security-label-{{ chat.security_label.acronym }} security-label chat-security-label badge rounded-pill btn-dark"
=======
<div class="dropdown">
  <button class="btn btn-none security-label-{{ chat.security_label.acronym }} security-label chat-security-label badge rounded-pill btn-dark"
>>>>>>> ff9fff02
          title="{{ chat.security_label }}"
          type="button"
          data-bs-toggle="dropdown"
          aria-expanded="false">{{ chat.security_label.acronym }}</button>
  <ul class="dropdown-menu">
    <li class="dropdown-header">{% trans "Set security label" %}</li>
    {% for security_label in security_labels %}
 
      <li>
        <button class="dropdown-item"
                hx-get="{% url 'chat:set_security_label' chat.id security_label.id %}"
                hx-target="closest .dropdown"
                hx-swap="outerHTML"
                {% if security_label == chat.security_label %}disabled{% endif %}>
          <span class="security-label-{{ security_label.acronym }} security-label chat-security-label badge rounded-pill me-2">{{ security_label.acronym }}</span>
          <span class="me-1">{{ security_label }}</span>
        </button>
      </li>

    {% endfor %}
  </ul>
</div><|MERGE_RESOLUTION|>--- conflicted
+++ resolved
@@ -1,15 +1,8 @@
 
 {% load i18n %}
 
-<<<<<<< HEAD
-<div class="dropdown"
-     id="chat-security-label-{{ chat.id }}"
-     {% if swap_oob %}hx-swap-oob="true"{% endif %}>
-  <button class="security-btn btn-none security-label-{{ chat.security_label.acronym }} security-label chat-security-label badge rounded-pill btn-dark"
-=======
 <div class="dropdown">
-  <button class="btn btn-none security-label-{{ chat.security_label.acronym }} security-label chat-security-label badge rounded-pill btn-dark"
->>>>>>> ff9fff02
+  <button class="security-btn btn btn-none security-label-{{ chat.security_label.acronym }} security-label chat-security-label badge rounded-pill btn-dark"
           title="{{ chat.security_label }}"
           type="button"
           data-bs-toggle="dropdown"
