--- conflicted
+++ resolved
@@ -18,13 +18,8 @@
       <div id="sources-{{ message_id }}-text-{{ forloop.counter }}"
            class="accordion-collapse collapse">
         <div class="accordion-body scrolling-content" style="">
-<<<<<<< HEAD
-          {% if source.document %}<div class="float-end ps-3">{{ source.document.href|safe }}</div>{% endif %}
-          <div class="markdown-text" style="white-space:pre-wrap">{{ source.node_text|safe }}</div>
-=======
           {% if source.document %}{{ source.document.href_button|safe }}{% endif %}
           {{ source.node_text|safe }}
->>>>>>> f00e86e3
         </div>
       </div>
     </div>
