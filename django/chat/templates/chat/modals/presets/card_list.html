{% load i18n %}

{% block page_css %}
  <style>
  .modal-body{
    max-height: 85vh !important;
    overflow-y: scroll;
  }

  .card-list {
    display: grid;
    grid-template-columns: repeat(auto-fill, minmax(400px, 1fr));
    gap: 2rem;
    padding-left: 0;
    padding-right: 0;
  }

  .btn-ghost {
    background-color: transparent !important;
    border: none !important;

    &:focus-visible {
      outline-style: solid !important;
      outline-color: black !important;
      outline-width: 2px !important;
    }
  }
  </style>
{% endblock page_css %}

<div class="modal-body" id="preset-card-list">
  <div class="row px-3 pb-3">
    <div style="top: 0; bottom: 0; min-height: 300px">
<<<<<<< HEAD
      <div class="col-12 d-flex flex-column">
        <div class="d-flex justify-content-between align-items-center mb-3">
          <h2 class="fs-6 my-auto">{% trans "Available Presets" %}</h2>
          <button type="button"
                  class="btn btn-outline-dark btn-sm"
                  hx-get="{% url 'chat:create_preset' chat_id=chat_id %}"
                  hx-target="#presets-modal-body"
                  hx-swap="innerHTML transition:true">
            <i class="bi bi-plus me-1"></i>
            <span>{% trans "Create new preset from current chat settings" %}</span>
          </button>
        </div>
        <ul class="card-list">
          {% if presets|length == 0 %}
            {# TODO: Add a message saying there are no presets yet #}
            NO PRESETS AVAILABLE
          {% else %}
          {% endif %}
          {% for preset in presets %}
            {% include "chat/modals/presets/card.html" %}
          {% endfor %}
        </ul>
=======
      <div class="col-12 d-flex flex-column h-100">
        <h2 class="fs-6 mb-3">{% trans "Available Presets" %}</h2>
        {% if presets|length == 0 %}
          {% include "chat/modals/presets/empty_card_list.html" %}
        {% else %}
          <ul class="card-list">
            {% for preset in presets %}
              {% include "chat/modals/presets/card.html" %}
            {% endfor %}
          </ul>
        {% endif %}
>>>>>>> 28dc234a
      </div>
    </div>
  </div>

</div>

{% block page_script %}
  <script>
    (function () {      
      const tooltipTriggerList = document.querySelectorAll('#presets-modal-body > .modal-body [data-bs-toggle="tooltip"]');
      const tooltipList = [...tooltipTriggerList].map(tooltipTriggerEl => new bootstrap.Tooltip(tooltipTriggerEl, {delay: {show: 500, hide: 200}}));
    })();    
  </script>
{% endblock %}<|MERGE_RESOLUTION|>--- conflicted
+++ resolved
@@ -31,30 +31,6 @@
 <div class="modal-body" id="preset-card-list">
   <div class="row px-3 pb-3">
     <div style="top: 0; bottom: 0; min-height: 300px">
-<<<<<<< HEAD
-      <div class="col-12 d-flex flex-column">
-        <div class="d-flex justify-content-between align-items-center mb-3">
-          <h2 class="fs-6 my-auto">{% trans "Available Presets" %}</h2>
-          <button type="button"
-                  class="btn btn-outline-dark btn-sm"
-                  hx-get="{% url 'chat:create_preset' chat_id=chat_id %}"
-                  hx-target="#presets-modal-body"
-                  hx-swap="innerHTML transition:true">
-            <i class="bi bi-plus me-1"></i>
-            <span>{% trans "Create new preset from current chat settings" %}</span>
-          </button>
-        </div>
-        <ul class="card-list">
-          {% if presets|length == 0 %}
-            {# TODO: Add a message saying there are no presets yet #}
-            NO PRESETS AVAILABLE
-          {% else %}
-          {% endif %}
-          {% for preset in presets %}
-            {% include "chat/modals/presets/card.html" %}
-          {% endfor %}
-        </ul>
-=======
       <div class="col-12 d-flex flex-column h-100">
         <h2 class="fs-6 mb-3">{% trans "Available Presets" %}</h2>
         {% if presets|length == 0 %}
@@ -66,7 +42,6 @@
             {% endfor %}
           </ul>
         {% endif %}
->>>>>>> 28dc234a
       </div>
     </div>
   </div>
