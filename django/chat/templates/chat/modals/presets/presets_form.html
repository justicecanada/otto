{% load i18n %}

{% block page_css %}

<style>
  .nav-link {
    color: var(--bs-body-color);
    font-size: 0.875rem;
    font-weight: 600;

    &:hover {
      color: var(--bs-gray-900);
      font-weight: bold outline: none;
    }

    &:focus-visible {
      outline: none;
      box-shadow: 0 0 0 0.15rem rgba(66, 70, 73, 0.5);
    }
  }
</style>

{% endblock page_css %}

<div class="modal-body">

  <div class="d-flex flex-column">
    <ul
      class="nav nav-underline nav-fill"
      id="presset-edit-tabs"
      role="tablist"
    >

      <li
        class="nav-item"
        role="presentation"
      >
        <button
          id="en-preset-tab"
          class="active nav-link"
          data-bs-target="#en-preset-tab-pane"
          data-bs-toggle="pill"
          type="button"
          role="tab"
          aria-controls="en-preset-tab-pane"
          aria-selected="true"
        >EN</button>
      </li>
      <li
        class="nav-item"
        role="presentation"
      >
        <button
          id="fr-preset-tab"
          class="nav-link"
          data-bs-target="#fr-preset-tab-pane"
          data-bs-toggle="pill"
          type="button"
          role="tab"
          aria-controls="fr-preset-tab-pane"
          aria-selected="false"
        >FR</button>
      </li>
    </ul>

    <div class="tab-content border-bottom pt-4">
<<<<<<< HEAD

 

      <form class="g-3 mt-1 row">
        <div class="col-12">
          <label class="form-label" for="title_of_preset">Title (required)</label>

          <input type="text"
                 class="form-control"
                 id="title_of_preset"
                 name="title_of_preset"
                 placeholder="Enter title of preset"
                 required>
        </div>
        <div class="col-12">
          <label class="form-label" for="description_of_preset">Description</label>

          <textarea class="form-control"
                    id="description_of_preset"
                    name="description_of_preset"
                    placeholder="Enter description of preset"
                    rows="3"></textarea>
 
        </div>
        <div class="col-12">
          <div class="form-check">
            <input class="form-check-input"
                   type="checkbox"
                   id="make_public"
                   name="make_public">
            <label class="form-check-label" for="make_public">Make preset public</label>
          </div>
        </div>


      </div>
    </form>
    <div class="col-12 d-flex justify-content-center mt-2">
      <div class="w-50 d-flex">
        <button id="save_preset" class="btn btn-primary flex-fill me-2" type="submit">Save</button>
        <button id="cancel_preset"
                class="btn btn-outline-secondary flex-fill"
                type="button">Cancel</button>
=======
      <div
        class="tab-pane fade show active"
        id="en-preset-tab-pane"
        role="tabpanel"
        aria-labelledby="en-preset-tab"
        tabindex="0"
      >
        <h3>English</h3>
      </div>
      <div
        class="tab-pane fade"
        id="fr-preset-tab-pane"
        role="tabpanel"
        aria-labelledby="fr-preset-tab"
        tabindex="0"
      >
        <h3>French</h3>
>>>>>>> 6a3addff
      </div>
    </div>
  </div>
</div>

</div>

<div class="modal-footer">
  <button
    type="button"
    class="btn btn-secondary"
    hx-get="{% url 'chat:get_presets' chat_id=chat_id %}"
    hx-target="#presets-modal-body"
    hx-swap="innerHTML transition:true"
  >{% trans "Close" %}</button>
</div><|MERGE_RESOLUTION|>--- conflicted
+++ resolved
@@ -2,7 +2,7 @@
 
 {% block page_css %}
 
-<style>
+  <style>
   .nav-link {
     color: var(--bs-body-color);
     font-size: 0.875rem;
@@ -18,53 +18,40 @@
       box-shadow: 0 0 0 0.15rem rgba(66, 70, 73, 0.5);
     }
   }
-</style>
+  </style>
 
 {% endblock page_css %}
 
 <div class="modal-body">
 
   <div class="d-flex flex-column">
-    <ul
-      class="nav nav-underline nav-fill"
-      id="presset-edit-tabs"
-      role="tablist"
-    >
+    <ul class="nav nav-underline nav-fill"
+        id="presset-edit-tabs"
+        role="tablist">
 
-      <li
-        class="nav-item"
-        role="presentation"
-      >
-        <button
-          id="en-preset-tab"
-          class="active nav-link"
-          data-bs-target="#en-preset-tab-pane"
-          data-bs-toggle="pill"
-          type="button"
-          role="tab"
-          aria-controls="en-preset-tab-pane"
-          aria-selected="true"
-        >EN</button>
+      <li class="nav-item" role="presentation">
+        <button id="en-preset-tab"
+                class="active nav-link"
+                data-bs-target="#en-preset-tab-pane"
+                data-bs-toggle="pill"
+                type="button"
+                role="tab"
+                aria-controls="en-preset-tab-pane"
+                aria-selected="true">EN</button>
       </li>
-      <li
-        class="nav-item"
-        role="presentation"
-      >
-        <button
-          id="fr-preset-tab"
-          class="nav-link"
-          data-bs-target="#fr-preset-tab-pane"
-          data-bs-toggle="pill"
-          type="button"
-          role="tab"
-          aria-controls="fr-preset-tab-pane"
-          aria-selected="false"
-        >FR</button>
+      <li class="nav-item" role="presentation">
+        <button id="fr-preset-tab"
+                class="nav-link"
+                data-bs-target="#fr-preset-tab-pane"
+                data-bs-toggle="pill"
+                type="button"
+                role="tab"
+                aria-controls="fr-preset-tab-pane"
+                aria-selected="false">FR</button>
       </li>
     </ul>
 
     <div class="tab-content border-bottom pt-4">
-<<<<<<< HEAD
 
  
 
@@ -108,25 +95,6 @@
         <button id="cancel_preset"
                 class="btn btn-outline-secondary flex-fill"
                 type="button">Cancel</button>
-=======
-      <div
-        class="tab-pane fade show active"
-        id="en-preset-tab-pane"
-        role="tabpanel"
-        aria-labelledby="en-preset-tab"
-        tabindex="0"
-      >
-        <h3>English</h3>
-      </div>
-      <div
-        class="tab-pane fade"
-        id="fr-preset-tab-pane"
-        role="tabpanel"
-        aria-labelledby="fr-preset-tab"
-        tabindex="0"
-      >
-        <h3>French</h3>
->>>>>>> 6a3addff
       </div>
     </div>
   </div>
@@ -135,11 +103,9 @@
 </div>
 
 <div class="modal-footer">
-  <button
-    type="button"
-    class="btn btn-secondary"
-    hx-get="{% url 'chat:get_presets' chat_id=chat_id %}"
-    hx-target="#presets-modal-body"
-    hx-swap="innerHTML transition:true"
-  >{% trans "Close" %}</button>
+  <button type="button"
+          class="btn btn-secondary"
+          hx-get="{% url 'chat:get_presets' chat_id=chat_id %}"
+          hx-target="#presets-modal-body"
+          hx-swap="innerHTML transition:true">{% trans "Close" %}</button>
 </div>