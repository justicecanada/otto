{% load i18n %}

<div class="modal modal-xl fade"
     id="advanced-qa-modal"
     tabindex="-1"
     aria-labelledby="advanced-qa-modal-title"
     aria-hidden="true">
  <div class="modal-dialog">
    <div class="modal-content">
      <div class="modal-header">
        <h5 class="modal-title" id="advanced-qa-modal-title">
          <span>{% trans "Advanced Q&A settings" %}</span>
        </h5>
        <button type="button"
                class="btn-close"
                data-bs-dismiss="modal"
                aria-label='{% trans "Close" %}'></button>
      </div>
      <div class="modal-body">
        <div class="row">
          <div class="col-md-3 mb-2">
            <label for="qa_vector_ratio-modal"
                   class="col-form-label col-form-label-sm"
                   id="vector-ratio-label">{% trans "Keyword ↔ Vector" %}</label>
            <div class="row">
              <div class="col pe-0">
                <input type="range"
                       class="form-range my-1"
                       min="0"
                       max="1"
                       step="0.05"
                       id="qa_vector_ratio-modal"
                       data-inputname="qa_vector_ratio"
                       onchange="updateQaHiddenField(this); document.getElementById('qa_vector_ratio_number-modal').value=this.value;">
              </div>
              <div class="col-auto">
                <input type="number"
                       style="width: 50px"
                       class="form-control form-control-sm"
                       aria-labelledby="vector-ratio-label"
                       id="qa_vector_ratio_number-modal"
                       data-inputname="qa_vector_ratio"
                       oninput="updateQaHiddenField(this); document.getElementById('qa_vector_ratio-modal').value=this.value;"
                       min="0"
                       max="1"
                       step="0.05">
              </div>
            </div>
          </div>
          <div class="col-md-2 mb-2">
            <label for="qa_topk-modal" class="col-form-label col-form-label-sm">{% trans "Maximum sources" %}</label>
            <input type="number"
                   class="form-control form-control-sm"
                   id="qa_topk-modal"
                   max="200"
                   min="1"
                   data-inputname="qa_topk"
                   oninput="updateQaHiddenField(this);">
          </div>
          <div class="col-md-2 mb-2">
            <label for="qa_source_order-modal" class="col-form-label col-form-label-sm">{% trans "Order sources by" %}</label>
            <select class="form-select form-select-sm"
                    id="qa_source_order-modal"
                    disabled
                    data-inputname="qa_source_order">
              <option value="score">{% trans "Relevance (score)" %}</option>
              <option value="reading-order">{% trans "Reading order" %}</option>
            </select>
          </div>
          <div class="col-md-2 mb-2">
            <label for="qa_answer_mode-modal" class="col-form-label col-form-label-sm">{% trans "Answer granularity" %}</label>
            <select class="form-select form-select-sm"
                    id="qa_answer_mode-modal"
                    data-inputname="qa_answer_mode"
                    oninput="updateQaHiddenField(this);">
              <option value="combined">{% trans "Combine all sources" %}</option>
              <option value="per-source">{% trans "Answer for each source" %}</option>
            </select>
          </div>
          <div class="col-md-3 mb-2 pt-3">
            <div class="form-check form-switch col ms-2">
              <input class="form-check-input small"
                     type="checkbox"
                     role="switch"
                     id="qa_prune-modal"
                     disabled>
              <label class="form-check-label small" for="qa_prune-modal">{% trans "Remove irrelevant sources" %}</label>
            </div>
            <div class="form-check form-switch col-auto ms-2">
              <input class="form-check-input small"
                     type="checkbox"
                     role="switch"
                     id="qa_rewrite-modal"
                     disabled>
              <label class="form-check-label small" for="qa_rewrite-modal">{% trans "Rewrite queries for search" %}</label>
            </div>
          </div>
        </div>

        <hr>
 
        <div class="row">
          <div class="col-lg-4 mb-2">
            <label for="qa_system_prompt-modal" class="col-form-label-sm pb-0">{% trans "System prompt" %}</label>
            <p class="text-secondary small mb-2">
              <em>{% trans "(Optional) Define AI model's role, background information, rules to follow, examples." %}</em>
            </p>
            <textarea class="form-control form-control-sm"
                      autocomplete="off"
                      autocorrect="off"
                      autocapitalize="off"
                      spellcheck="false"
                      id="qa_system_prompt-modal"
                      data-inputname="qa_system_prompt"
                      onkeyup="updateQaHiddenField(this);"
                      rows="20"></textarea>
          </div>
          <div class="col-lg-4 mb-2">
            <label for="qa_pre_instructions-modal" class="col-form-label-sm pb-0">{% trans "Pre-query instructions" %}</label>
            <p class="text-secondary small mb-2">
              <em>{% trans "(Recommended) What model should with context and query, formatting instructions." %}</em>
            </p>
            <textarea class="form-control form-control-sm"
                      autocomplete="off"
                      autocorrect="off"
                      autocapitalize="off"
                      spellcheck="false"
                      id="qa_pre_instructions-modal"
                      data-inputname="qa_pre_instructions"
                      onkeyup="updateQaHiddenField(this);"
                      rows="20"></textarea>
          </div>
          <div class="col-lg-4 mb-2">
            <label for="qa_post_instructions-modal" class="col-form-label-sm pb-0">{% trans "Post-query instructions" %}</label>
            <p class="text-secondary small mb-2">
              <em>{% trans "(Optional) Final reminders of desired behaviour. Keep this short." %}</em>
            </p>
            <textarea class="form-control form-control-sm"
                      autocomplete="off"
                      autocorrect="off"
                      autocapitalize="off"
                      spellcheck="false"
                      id="qa_post_instructions-modal"
                      data-inputname="qa_post_instructions"
                      onkeyup="updateQaHiddenField(this);"
                      rows="20"></textarea>
          </div>
          {% comment %}
          <div class="col-lg-6 mb-2">
            <label for="qa_prompt_template-modal" class="col-form-label-sm pb-0">{% trans "Prompt template" %}</label>
            <p class="text-secondary small mb-1">
              <em>{% trans "(Required) Must include {context_str}, {query_str}, {pre_instructions}, {post_instructions}." %}</em>
            </p>
            <textarea class="form-control form-control-sm" autocomplete="off" autocorrect="off" autocapitalize="off" spellcheck="false" id="qa_prompt_template-modal" data-inputname="qa_prompt_template" onkeypress="updateQaHiddenField(this);" rows="12"></textarea>
<<<<<<< HEAD
                                                                                                  </div>
=======
          </div>
>>>>>>> 7328deef
        {% endcomment %}
      </div>
    </div>
  </div>
</div>
</div><|MERGE_RESOLUTION|>--- conflicted
+++ resolved
@@ -152,11 +152,7 @@
               <em>{% trans "(Required) Must include {context_str}, {query_str}, {pre_instructions}, {post_instructions}." %}</em>
             </p>
             <textarea class="form-control form-control-sm" autocomplete="off" autocorrect="off" autocapitalize="off" spellcheck="false" id="qa_prompt_template-modal" data-inputname="qa_prompt_template" onkeypress="updateQaHiddenField(this);" rows="12"></textarea>
-<<<<<<< HEAD
-                                                                                                  </div>
-=======
           </div>
->>>>>>> 7328deef
         {% endcomment %}
       </div>
     </div>
