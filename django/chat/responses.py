--- conflicted
+++ resolved
@@ -478,13 +478,8 @@
             ]
             error_docs_joined = "\n\n - " + "\n\n - ".join(doc_errors)
             error_string += error_docs_joined
-<<<<<<< HEAD
-            if len(error_documents) != len(files):
-                error_string += f"\n\n{total_completed} "
-=======
             if num_completed_documents > 0:
                 error_string += f"\n\n{num_completed_documents} "
->>>>>>> 8e8bc827
                 error_string += _("new document(s) ready for Q&A.")
             yield error_string
         elif adding_url:
