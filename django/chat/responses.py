--- conflicted
+++ resolved
@@ -417,7 +417,22 @@
         input = response_message.parent.text
         source_nodes = retriever.retrieve(input)
 
-<<<<<<< HEAD
+        if len(source_nodes) == 0:
+            response_str = _(
+                "Sorry, I couldn't find any information about that. Try selecting a different library or data source."
+            )
+            return StreamingHttpResponse(
+                # Although there are no LLM costs, there is still a query embedding cost
+                streaming_content=htmx_stream(
+                    chat,
+                    response_message.id,
+                    llm,
+                    response_str=response_str,
+                    switch_mode=switch_mode,
+                ),
+                content_type="text/event-stream",
+            )
+
     if chat.options.qa_answer_mode != "per-source":
         response = synthesizer.synthesize(query=input, nodes=source_nodes)
         for node in response.source_nodes:
@@ -436,28 +451,6 @@
         )
         # response_generator = response.response_gen
         response_replacer = None
-=======
-        if len(source_nodes) == 0:
-            response_str = _(
-                "Sorry, I couldn't find any information about that. Try selecting a different library or data source."
-            )
-            return StreamingHttpResponse(
-                # Although there are no LLM costs, there is still a query embedding cost
-                streaming_content=htmx_stream(
-                    chat,
-                    response_message.id,
-                    llm,
-                    response_str=response_str,
-                    switch_mode=switch_mode,
-                ),
-                content_type="text/event-stream",
-            )
->>>>>>> 9f156a86
-
-        if chat.options.qa_answer_mode != "per-source":
-            response = synthesizer.synthesize(query=input, nodes=source_nodes)
-            response_generator = response.response_gen
-            response_replacer = None
 
         else:
             responses = [
