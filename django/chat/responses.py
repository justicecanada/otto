--- conflicted
+++ resolved
@@ -445,7 +445,6 @@
         for source in source_nodes:
             responses.append(synthesizer.synthesize(query=input, nodes=[source]))
 
-<<<<<<< HEAD
         response_replacer = combine_responses(responses, source_nodes)
         sources = source_nodes
         return StreamingHttpResponse(
@@ -455,22 +454,10 @@
                 llm,
                 response_replacer=response_replacer,
                 source_nodes=sources,
-            ),
-            content_type="text/event-stream",
-        )
-=======
-    return StreamingHttpResponse(
-        streaming_content=htmx_stream(
-            chat,
-            response_message.id,
-            llm,
-            response_generator=response.response_gen,
-            source_nodes=response.source_nodes,
-            switch_mode=switch_mode,
-        ),
-        content_type="text/event-stream",
-    )
->>>>>>> 55b7278e
+                switch_mode=switch_mode,
+            ),
+            content_type="text/event-stream",
+        )
 
 
 def error_response(chat, response_message):
