import re
import uuid

from django.conf import settings
from django.db import connections, models
from django.db.models import BooleanField, Q, Value
from django.db.models.functions import Coalesce
from django.db.models.signals import post_delete, post_save
from django.dispatch import receiver
from django.template.loader import render_to_string
from django.utils import timezone
from django.utils.translation import gettext_lazy as _

from data_fetcher.util import get_request
from structlog import get_logger

from chat.llm_models import (
    DEFAULT_CHAT_MODEL_ID,
    DEFAULT_QA_MODEL_ID,
    DEFAULT_SUMMARIZE_MODEL_ID,
    MODELS_BY_ID,
    get_model,
    get_updated_model_id,
)
from chat.prompts import current_time_prompt
from librarian.models import DataSource, Library, SavedFile
from librarian.utils.process_engine import guess_content_type
from otto.models import User
from otto.utils.common import display_cad_cost, set_costs

logger = get_logger(__name__)

DEFAULT_MODE = "chat"

MODE_CHOICES = [
    ("chat", _("Chat")),
    ("qa", _("Q&A")),
    ("summarize", _("Summarize")),
    ("translate", _("Translate")),
]

QA_SCOPE_CHOICES = [
    ("all", _("Entire library")),
    ("data_sources", _("Selected folders")),
    ("documents", _("Selected documents")),
]

QA_MODE_CHOICES = [
    ("rag", _("Top excerpts")),
    ("summarize", _("Full documents")),
]

QA_PROCESS_MODE_CHOICES = [
    ("combined_docs", _("Combine")),
    ("per_doc", _("Separate")),
]
QA_SOURCE_ORDER_CHOICES = [
    ("score", _("Relevance score")),
    ("reading_order", _("Reading order")),
]

REASONING_EFFORT_CHOICES = [
    ("low", _("Low (faster, cheaper)")),
    ("medium", _("Medium (default)")),
    ("high", _("High (slower, more expensive)")),
]

TRANSLATE_MODEL_CHOICES = [
    ("azure", _("Azure Translator (files, long text, 15x cost)")),
    ("gpt-4.1", _("GPT-4.1 (most steerable, 1x cost)")),
    ("gpt-4.1-mini", _("GPT-4.1-mini (steerable, 0.2x cost)")),
    ("azure_custom", _("Azure Translator - JUS Custom")),
]


def create_chat_data_source(user, chat):
    if not user.personal_library:
        user.create_personal_library()
    return DataSource.objects.create(
        name=f"Chat {timezone.now().strftime('%Y-%m-%d %H:%M:%S')}",
        library=user.personal_library,
        chat=chat,
    )


class ChatManager(models.Manager):
    def create(self, *args, **kwargs):
        if "mode" in kwargs:
            mode = kwargs.pop("mode")
        else:
            mode = DEFAULT_MODE
        kwargs["loaded_preset"] = None
        instance = super().create(*args, **kwargs)
        ChatOptions.objects.from_defaults(
            mode=mode,
            chat=instance,
        )
        create_chat_data_source(kwargs["user"], instance)
        return instance


class Chat(models.Model):
    """
    A sequence of messages between a user and a bot
    """

    objects = ChatManager()

    id = models.UUIDField(default=uuid.uuid4, primary_key=True, editable=False)
    title = models.CharField(max_length=255, blank=True)
    user = models.ForeignKey(settings.AUTH_USER_MODEL, on_delete=models.CASCADE)
    created_at = models.DateTimeField(auto_now_add=True)
    # Last access time manually updated when chat is opened
    accessed_at = models.DateTimeField(auto_now_add=True)
    pinned = models.BooleanField(default=False, null=True)
    last_modification_date = models.DateTimeField(default=timezone.now)

    loaded_preset = models.ForeignKey("Preset", on_delete=models.SET_NULL, null=True)

    def __str__(self):
        return f"Chat {self.id}: {self.title}"

    def delete(self, *args, **kwargs):
        if hasattr(self, "data_source") and self.data_source:
            self.data_source.delete()
        super().delete(*args, **kwargs)


class ChatOptionsManager(models.Manager):
    def from_defaults(self, mode=None, chat=None):
        from chat.utils import copy_options

        """
        If a user default exists, copy that into a new ChatOptions object.
        If not, create a new object with some default settings manually.
        Set the mode and chat FK in the new object.
        """
        if chat and chat.user.default_preset:
            # A new object must be created before copying options so that FKs can be set
            new_options = self.create()
            copy_options(
                chat.user.default_preset.options, new_options, chat.user, chat, mode
            )
            chat.loaded_preset = chat.user.default_preset
            chat.save()
        else:
            default_preset = Preset.objects.get_global_default()
            new_options = self.create()
            copy_options(default_preset.options, new_options, chat.user, chat, mode)

        return new_options

    def check_and_update_models(self, options):
        """
        Checks and updates deprecated or invalid model IDs in a ChatOptions instance.
        Returns a list of user-facing messages about the changes.
        """
        from django.contrib import messages

        update_messages = []
        changed = False

        model_fields = [
            (
                "chat_model",
                _("Selected chat model is deprecated. Upgrading from"),
            ),
            (
                "qa_model",
                _("Selected Q&A model is deprecated. Upgrading from"),
            ),
            (
                "summarize_model",
                _("Selected summarization model is deprecated. Upgrading from"),
            ),
        ]

        for field, msg_from in model_fields:
            old_model = getattr(options, field)
            new_model, was_updated = get_updated_model_id(old_model)
            if was_updated:
                setattr(options, field, new_model)
                old_model = MODELS_BY_ID.get(old_model).description
                new_model = get_model(new_model).description
                update_messages.append(f"{msg_from} {old_model} {_('to')} {new_model}.")
                changed = True

        if changed:
            options.save()
            request = get_request()
            if request:
                for msg in update_messages:
                    messages.info(request, msg)


<<<<<<< HEAD
QA_SCOPE_CHOICES = [
    ("all", _("Entire library")),
    ("data_sources", _("Selected folders")),
    ("documents", _("Selected documents")),
]

QA_MODE_CHOICES = [
    ("rag", _("Top excerpts")),
    ("summarize", _("Full documents")),
]

QA_PROCESS_MODE_CHOICES = [
    ("combined_docs", _("Combine")),
    ("per_doc", _("Separate")),
]
QA_SOURCE_ORDER_CHOICES = [
    ("score", _("Relevance score")),
    ("reading_order", _("Reading order")),
]

REASONING_EFFORT_CHOICES = [
    ("minimal", _("Minimal (fastest, cheapest)")),
    ("low", _("Low (faster, cheaper)")),
    ("medium", _("Medium (default)")),
    ("high", _("High (slower, more expensive)")),
]


=======
>>>>>>> c3e35747
class ChatOptions(models.Model):
    """
    Options for a chat, e.g. the mode, custom prompts, etc.
    """

    objects = ChatOptionsManager()

    chat = models.OneToOneField(
        "Chat",
        on_delete=models.CASCADE,  # This will delete ChatOptions when Chat is deleted
        null=True,
        related_name="options",
    )

    mode = models.CharField(max_length=255, default=DEFAULT_MODE)

    # Prompt is only saved/restored for presets
    prompt = models.TextField(blank=True, default="")

    # Chat-specific options
    chat_model = models.CharField(max_length=255, default=DEFAULT_CHAT_MODEL_ID)
    chat_temperature = models.FloatField(default=0.1)
    chat_reasoning_effort = models.CharField(
        max_length=10, default="medium", choices=REASONING_EFFORT_CHOICES
    )
    chat_system_prompt = models.TextField(blank=True)
    chat_agent = models.BooleanField(default=False)

    # Summarize-specific options
    summarize_model = models.CharField(
        max_length=255, default=DEFAULT_SUMMARIZE_MODEL_ID
    )
    summarize_prompt = models.TextField(blank=True)

    # Translate-specific options
    translate_language = models.CharField(max_length=255, default="fr")
    translate_model = models.CharField(max_length=20, default="azure_custom")
    translate_glossary = models.ForeignKey(
        "librarian.SavedFile",
        on_delete=models.SET_NULL,
        null=True,
        blank=True,
        related_name="glossary_options",
    )
    # Filename stored here instead of in the SavedFile object since one file (hash)
    # may be uploaded under different filenames by different users
    translate_glossary_filename = models.CharField(
        max_length=500, null=True, blank=True
    )
    translate_prompt = models.TextField(blank=True)

    # QA-specific options
    qa_model = models.CharField(max_length=255, default=DEFAULT_QA_MODEL_ID)
    qa_library = models.ForeignKey(
        "librarian.Library",
        on_delete=models.SET_NULL,
        null=True,
        related_name="qa_options",
    )
    qa_mode = models.CharField(max_length=20, default="rag", choices=QA_MODE_CHOICES)
    qa_process_mode = models.CharField(
        max_length=20, default="combined_docs", choices=QA_PROCESS_MODE_CHOICES
    )
    qa_scope = models.CharField(max_length=20, default="all", choices=QA_SCOPE_CHOICES)
    qa_data_sources = models.ManyToManyField(
        "librarian.DataSource", related_name="qa_options"
    )
    qa_documents = models.ManyToManyField(
        "librarian.Document", related_name="qa_options"
    )
    qa_topk = models.IntegerField(default=5)
    qa_system_prompt = models.TextField(blank=True)
    qa_prompt_template = models.TextField(blank=True)
    qa_pre_instructions = models.TextField(blank=True)
    qa_post_instructions = models.TextField(blank=True)
    qa_source_order = models.CharField(
        max_length=20, default="score", choices=QA_SOURCE_ORDER_CHOICES
    )
    qa_vector_ratio = models.FloatField(default=0.6)
    qa_granular_toggle = models.BooleanField(default=False)
    qa_granularity = models.IntegerField(default=768)
    qa_prune = models.BooleanField(default=True)
    qa_rewrite = models.BooleanField(default=False)

    @property
    def qa_prompt_combined(self):
        from llama_index.core import ChatPromptTemplate
        from llama_index.core.llms import ChatMessage, MessageRole

        return ChatPromptTemplate(
            message_templates=[
                ChatMessage(
                    content=current_time_prompt() + self.qa_system_prompt,
                    role=MessageRole.SYSTEM,
                ),
                ChatMessage(
                    content=self.qa_prompt_template,
                    role=MessageRole.USER,
                ),
            ]
        ).partial_format(
            pre_instructions=self.qa_pre_instructions,
            post_instructions=self.qa_post_instructions,
        )

    def clean(self):
        if hasattr(self, "chat") and self.preset.first():
            logger.error(
                "ChatOptions cannot be associated with both a chat AND a user preset.",
            )
            raise ValueError(
                "ChatOptions cannot be associated with both a chat AND a user preset."
            )

    def make_user_default(self):
        if self.user:
            self.user.chat_options.filter(user_default=True).update(user_default=False)
            self.user_default = True
            self.save()
        else:
            logger.error("User must be set to set user default.")
            raise ValueError("User must be set to set user default")


class PresetManager(models.Manager):
    def get_global_default(self):
        # Check the language of the current request
        request = get_request()
        if request and request.LANGUAGE_CODE == "fr":
            return self.get(french_default=True)
        else:
            return self.get(english_default=True)

    def get_accessible_presets(self, user: User, language: str = None):
        ordering = [
            "-default",
            "-english_default",
            "-french_default",
            "-sharing_option",
            "-options__mode",
        ]

        presets = self.filter(
            Q(owner=user) | Q(accessible_to=user) | Q(sharing_option="everyone"),
            is_deleted=False,
        )
        return (
            presets.distinct()
            .annotate(
                default=Coalesce(
                    Q(default_for__in=[user]),
                    Value(False),
                    output_field=BooleanField(),
                ),
            )
            .order_by(*ordering)
        )

    def create_from_yaml(self, data):
        """
        Create Preset objects from a dictionary loaded from chat/fixtures/presets.yaml
        """
        import os

        from django.conf import settings

        from chat.utils import copy_options

        assert len(data) >= 2, "YAML file must contain at least two presets"
        created_options = {}
        for item_name, item in data.items():
            item["sharing_option"] = "everyone"
            options_dict = item.pop("options", None)
            # TODO: Consider allowing different libraries for default presets
            options_dict["qa_library"] = Library.objects.get_default_library()

            # Handle translate_glossary CSV file path
            if (
                "translate_glossary" in options_dict
                and options_dict["translate_glossary"]
            ):
                glossary_path = options_dict["translate_glossary"]
                if isinstance(glossary_path, str) and glossary_path.endswith(".csv"):
                    # Convert relative path to absolute path
                    full_path = os.path.join(
                        settings.BASE_DIR, "chat", "fixtures", glossary_path
                    )
                    if os.path.exists(full_path):
                        # Create SavedFile object from CSV file
                        from django.core.files import File

                        from librarian.models import SavedFile
                        from librarian.utils.process_engine import generate_hash

                        with open(full_path, "rb") as csv_file:
                            file_hash = generate_hash(csv_file)
                            csv_file.seek(0)  # Reset file pointer after hashing

                            # Check if SavedFile already exists with this hash
                            saved_file = SavedFile.objects.filter(
                                sha256_hash=file_hash
                            ).first()
                            if not saved_file:
                                saved_file = SavedFile.objects.create(
                                    file=File(csv_file, name=glossary_path),
                                    sha256_hash=file_hash,
                                    content_type="text/csv",
                                )

                        # Replace string path with SavedFile object and set filename
                        options_dict["translate_glossary"] = saved_file
                        options_dict["translate_glossary_filename"] = glossary_path
                    else:
                        # File doesn't exist, remove the field
                        options_dict.pop("translate_glossary")

            based_on = item.pop("based_on", None)
            # Prevent creation of multiple default presets
            if self.filter(english_default=True).exists():
                options_dict["english_default"] = False
            if self.filter(french_default=True).exists():
                options_dict["french_default"] = False
            # Case 1: Completely new options, not based on another
            if not based_on:
                # Create the ChatOptions object
                options_object = ChatOptions.objects.create(**options_dict)
            # Case 2: Based on a previously created options object
            if based_on:
                options_object = ChatOptions.objects.create()
                copy_options(created_options.get(based_on), options_object, None)
                for key, value in options_dict.items():
                    setattr(options_object, key, value)
                options_object.save()
            # Keep track of the options object for future "based_on" references
            created_options[item_name] = options_object
            # Create the Preset object with FK to ChatOptions object
            item["options"] = options_object
            self.create(**item)


SHARING_OPTIONS = [
    ("private", _("Make private")),
    ("everyone", _("Share with everyone")),
    ("others", _("Share with others")),
]


class Preset(models.Model):
    """
    A preset of options for a chat
    """

    objects = PresetManager()

    name_en = models.CharField(max_length=255, blank=True)
    name_fr = models.CharField(max_length=255, blank=True)
    description_en = models.TextField(blank=True)
    description_fr = models.TextField(blank=True)
    options = models.ForeignKey(
        ChatOptions, on_delete=models.CASCADE, related_name="preset"
    )
    owner = models.ForeignKey(
        settings.AUTH_USER_MODEL, on_delete=models.CASCADE, null=True, blank=True
    )
    created_at = models.DateTimeField(auto_now_add=True)
    updated_at = models.DateTimeField(auto_now=True)

    accessible_to = models.ManyToManyField(
        settings.AUTH_USER_MODEL, related_name="accessible_presets"
    )
    is_deleted = models.BooleanField(default=False)

    sharing_option = models.CharField(
        max_length=10,
        choices=SHARING_OPTIONS,
        default="private",
    )
    english_default = models.BooleanField(default=False)
    french_default = models.BooleanField(default=False)

    @property
    def shared_with(self):
        if self.sharing_option == "everyone":
            return _("Shared with everyone")
        elif self.sharing_option == "others":
            return _("Shared with others")
        return _("Private")

    @property
    def global_default(self):
        return self.english_default or self.french_default

    def delete_preset(self, user: User):
        # TODO: Preset refactor: Delete preset if no other presets are using it
        if self.owner != user:
            logger.error("User is not the owner of the preset.")
            raise ValueError("User is not the owner of the preset.")
        self.is_deleted = True
        self.save()

    @property
    def description_auto(self):
        request = get_request()
        if request and request.LANGUAGE_CODE == "fr":
            description = self.description_fr or self.description_en
        else:
            description = self.description_en or self.description_fr
        return description or _("No description available")

    def __str__(self):
        return f"Preset {self.id}: {self.name_en}"

    @property
    def name_auto(self):
        request = get_request()
        if request and request.LANGUAGE_CODE == "fr":
            return self.name_fr or self.name_en
        else:
            return self.name_en or self.name_fr


class Message(models.Model):
    """
    A single message within a chat, which may be from a user or a bot
    """

    chat = models.ForeignKey("Chat", on_delete=models.CASCADE, related_name="messages")
    text = models.TextField()
    date_created = models.DateTimeField(auto_now_add=True)
    # 0: user didn't click either like or dislike
    # 1: user clicked like
    # -1: user clicked dislike
    feedback = models.IntegerField(default=0)
    feedback_comment = models.TextField(blank=True)
    is_bot = models.BooleanField(default=False)
    bot_name = models.CharField(max_length=255, blank=True)
    usd_cost = models.DecimalField(max_digits=10, decimal_places=4, null=True)
    pinned = models.BooleanField(default=False)
    # Flexible JSON field for mode-specific details such as translation target language
    details = models.JSONField(default=dict)
    mode = models.CharField(max_length=255, default="chat")
    parent = models.OneToOneField(
        "self", on_delete=models.SET_NULL, null=True, related_name="child"
    )
    claims_list = models.JSONField(default=list, blank=True)
    seconds_elapsed = models.FloatField(default=0.0)

    def __str__(self):
        return f"{'(BOT) ' if self.is_bot else ''}msg {self.id}: {self.text}"

    @property
    def num_files(self):
        return self.files.count()

    @property
    def sorted_files(self):
        return self.files.all().order_by("created_at")

    @property
    def sources(self):
        return self.answersource_set.all().order_by("id")

    @property
    def has_sources(self):
        return self.answersource_set.exists()

    @property
    def display_cost(self):
        return display_cad_cost(self.usd_cost)

    def calculate_costs(self):
        set_costs(self)

    def get_toggled_feedback(self, feeback_value):
        if feeback_value not in [-1, 1]:
            logger.error("Feedback must be either 1 or -1")
            raise ValueError("Feedback must be either 1 or -1")

        if self.feedback == feeback_value:
            return 0
        return feeback_value

    def update_claims_list(self):
        """
        Updates the claims_list field with all claims found in response.
        """
        from .utils import extract_claims_from_llm

        # Extract claims from the LLM response
        self.claims_list = extract_claims_from_llm(self.text)
        self.save(update_fields=["claims_list"])

    class Meta:
        constraints = [
            # Only bot messages can have a parent
            models.CheckConstraint(
                check=(Q(parent__isnull=False) & Q(is_bot=True))
                | Q(parent__isnull=True),
                name="check_parent_is_user_message",
            )
        ]
        ordering = ["id"]


class AnswerSourceManager(models.Manager):
    def create(self, *args, **kwargs):
        # Extract page numbers using regex
        source_text = kwargs.pop("node_text", "")
        page_numbers = re.findall(r"<page_(\d+)>", source_text)
        page_numbers = list(map(int, page_numbers))  # Convert to integers
        if page_numbers:
            kwargs["min_page"] = min(page_numbers)
            kwargs["max_page"] = max(page_numbers)
        # Create the object but don't save
        instance = self.model(*args, **kwargs)
        # Save the citation in case the source Document is deleted later
        instance.saved_citation = instance.citation
        instance.save()
        return instance


class AnswerSource(models.Model):
    """
    Node from a Document that was used to answer a question. Associated with Message.
    """

    objects = AnswerSourceManager()
    message = models.ForeignKey("Message", on_delete=models.CASCADE)
    document = models.ForeignKey(
        "librarian.Document", on_delete=models.SET_NULL, null=True
    )
    node_id = models.CharField(max_length=255, blank=True)
    node_score = models.FloatField(default=0.0)
    # Saved citation for cases where the source Document is deleted later
    saved_citation = models.TextField(blank=True)
    group_number = models.IntegerField(default=0)

    min_page = models.IntegerField(null=True)
    max_page = models.IntegerField(null=True)
    processed_text = models.TextField(null=True, blank=True)

    def __str__(self):
        return f"{self.citation} ({self.node_score:.2f})"

    @property
    def html(self):
        from chat.utils import md

        return md.convert(self.node_text)

    @property
    def citation(self):
        return render_to_string(
            "chat/components/source_citation.html",
            {"document": self.document, "source": self},
        )

    @property
    def node_text(self):
        """
        Lookup the node text from the vector DB (if not already stored here)
        """
        if self.processed_text:
            return self.processed_text

        if self.document:
            table_id = self.document.data_source.library.uuid_hex
            with connections["vector_db"].cursor() as cursor:
                cursor.execute(
                    f"SELECT text FROM data_{table_id} WHERE node_id = '{self.node_id}'"
                )
                row = cursor.fetchone()
                if row:
                    return row[0]
        return _("Source not available (document deleted or modified since message)")


class ChatFileManager(models.Manager):
    def create(self, *args, **kwargs):
        # If not provided, create the file object
        if not kwargs.get("saved_file"):
            file = SavedFile.objects.create(
                eof=kwargs.pop("eof", False),
                content_type=kwargs.pop("content_type", ""),
            )
            kwargs["saved_file"] = file
        return super().create(*args, **kwargs)


class ChatFile(models.Model):
    """
    A file within a chat. These are displayed in a message.
    Can be a user-uploaded file or a system-returned file (e.g. translation result)
    """

    objects = ChatFileManager()
    message = models.ForeignKey(
        "Message", on_delete=models.CASCADE, related_name="files"
    )
    filename = models.CharField(max_length=500)
    saved_file = models.ForeignKey(
        SavedFile,
        on_delete=models.SET_NULL,
        null=True,
        related_name="chat_files",
    )
    created_at = models.DateTimeField(auto_now_add=True)
    eof = models.BooleanField(default=False)
    # The text extracted from the file
    text = models.TextField(blank=True)

    def __str__(self):
        return f"File {self.id}: {self.filename}"

    def extract_text(self, pdf_method="default"):

        from librarian.utils.process_engine import (
            extract_markdown,
            get_process_engine_from_type,
        )

        if not self.saved_file:
            return

        with self.saved_file.file.open("rb") as file:
            content = file.read()
            content_type = guess_content_type(
                content, self.saved_file.content_type, self.filename
            )
            process_engine = get_process_engine_from_type(content_type)
            # Chunk size 0 means no chunking (not needed for summarization)
            extraction_result = extract_markdown(
                content, process_engine, pdf_method=pdf_method, chunk_size=0
            )
            self.text = extraction_result.markdown
            self.save()


@receiver(post_delete, sender=ChatFile)
def delete_saved_file(sender, instance, **kwargs):
    # NOTE: If file was uploaded to chat in Q&A mode, this won't delete unless
    # document is also deleted from librarian modal (or entire chat is deleted)
    try:
        instance.saved_file.safe_delete()
    except Exception as e:
        logger.error(f"Failed to delete saved file: {e}")


@receiver(post_delete, sender=ChatOptions)
def delete_glossary_saved_file(sender, instance, **kwargs):
    """Delete SavedFile when ChatOptions is deleted, if no other references exist"""
    try:
        if instance.translate_glossary:
            instance.translate_glossary.safe_delete()
    except Exception as e:
        logger.error(f"Failed to delete glossary saved file: {e}")


@receiver(post_save, sender=Message)
def message_post_save(sender, instance, **kwargs):
    try:
        # Access Chat object to update last_modification_date
        Chat.objects.filter(pk=instance.chat.pk).update(
            last_modification_date=timezone.now()
        )
    except Exception as e:
        logger.exception(f"Message post save error: {e}")<|MERGE_RESOLUTION|>--- conflicted
+++ resolved
@@ -60,6 +60,7 @@
 ]
 
 REASONING_EFFORT_CHOICES = [
+    ("minimal", _("Minimal (fastest, cheapest)")),
     ("low", _("Low (faster, cheaper)")),
     ("medium", _("Medium (default)")),
     ("high", _("High (slower, more expensive)")),
@@ -193,37 +194,6 @@
                     messages.info(request, msg)
 
 
-<<<<<<< HEAD
-QA_SCOPE_CHOICES = [
-    ("all", _("Entire library")),
-    ("data_sources", _("Selected folders")),
-    ("documents", _("Selected documents")),
-]
-
-QA_MODE_CHOICES = [
-    ("rag", _("Top excerpts")),
-    ("summarize", _("Full documents")),
-]
-
-QA_PROCESS_MODE_CHOICES = [
-    ("combined_docs", _("Combine")),
-    ("per_doc", _("Separate")),
-]
-QA_SOURCE_ORDER_CHOICES = [
-    ("score", _("Relevance score")),
-    ("reading_order", _("Reading order")),
-]
-
-REASONING_EFFORT_CHOICES = [
-    ("minimal", _("Minimal (fastest, cheapest)")),
-    ("low", _("Low (faster, cheaper)")),
-    ("medium", _("Medium (default)")),
-    ("high", _("High (slower, more expensive)")),
-]
-
-
-=======
->>>>>>> c3e35747
 class ChatOptions(models.Model):
     """
     Options for a chat, e.g. the mode, custom prompts, etc.
