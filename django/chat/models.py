import re
import uuid

from django.conf import settings
from django.db import connections, models
from django.db.models import BooleanField, Q, Value
from django.db.models.functions import Coalesce
from django.db.models.signals import post_delete, post_save
from django.dispatch import receiver
from django.template.loader import render_to_string
from django.utils import timezone
from django.utils.translation import gettext_lazy as _

from data_fetcher.util import get_request
from structlog import get_logger
from structlog.contextvars import get_contextvars

from librarian.models import DataSource, Library, SavedFile
from librarian.utils.process_engine import guess_content_type
from otto.models import SecurityLabel, User
from otto.utils.common import display_cad_cost, set_costs

from .llm_models import (
    DEFAULT_CHAT_MODEL_ID,
    DEFAULT_QA_MODEL_ID,
    DEFAULT_SUMMARIZE_MODEL_ID,
    MODELS_BY_ID,
    get_model,
    get_updated_model_id,
)
<<<<<<< HEAD
from .prompts import current_time_prompt
=======
from chat.prompts import current_time_prompt
from librarian.models import DataSource, Library, SavedFile
from librarian.utils.process_engine import guess_content_type
from otto.models import User
from otto.utils.common import display_cad_cost, set_costs
>>>>>>> 44b49bd4

logger = get_logger(__name__)

DEFAULT_MODE = "chat"


def create_chat_data_source(user, chat):
    if not user.personal_library:
        user.create_personal_library()
    return DataSource.objects.create(
        name=f"Chat {timezone.now().strftime('%Y-%m-%d %H:%M:%S')}",
        library=user.personal_library,
        chat=chat,
    )


class ChatManager(models.Manager):
    def create(self, *args, **kwargs):
        if "mode" in kwargs:
            mode = kwargs.pop("mode")
        else:
            mode = DEFAULT_MODE
        kwargs["loaded_preset"] = None
        instance = super().create(*args, **kwargs)
        ChatOptions.objects.from_defaults(
            mode=mode,
            chat=instance,
        )
        create_chat_data_source(kwargs["user"], instance)
        return instance

    def get_current_chat(self):
        request_context = get_contextvars()
        chat_id = request_context.get("chat_id")
        if not chat_id:
            logger.error("No chat_id found in contextvars")
            return None
        try:
            return self.get(id=chat_id)
        except self.model.DoesNotExist:
            logger.error(f"Chat with id {chat_id} does not exist")
            return None


class Chat(models.Model):
    """
    A sequence of messages between a user and a bot
    """

    objects = ChatManager()

    id = models.UUIDField(default=uuid.uuid4, primary_key=True, editable=False)
    title = models.CharField(max_length=255, blank=True)
    user = models.ForeignKey(settings.AUTH_USER_MODEL, on_delete=models.CASCADE)
    created_at = models.DateTimeField(auto_now_add=True)
    # Last access time manually updated when chat is opened
    accessed_at = models.DateTimeField(auto_now_add=True)
    pinned = models.BooleanField(default=False, null=True)
    last_modification_date = models.DateTimeField(default=timezone.now)

    loaded_preset = models.ForeignKey("Preset", on_delete=models.SET_NULL, null=True)

    def __str__(self):
        return f"Chat {self.id}: {self.title}"

    def delete(self, *args, **kwargs):
        if hasattr(self, "data_source") and self.data_source:
            self.data_source.delete()
        super().delete(*args, **kwargs)

    def get_history_string(self, include_system_prompt=True):
        from chat.llm import chat_history_to_prompt
        from chat.utils import chat_to_history

        return chat_history_to_prompt(
            chat_to_history(self, include_system_prompt=include_system_prompt)
        )


class ChatOptionsManager(models.Manager):
    def from_defaults(self, mode=None, chat=None):
        from chat.utils import copy_options

        """
        If a user default exists, copy that into a new ChatOptions object.
        If not, create a new object with some default settings manually.
        Set the mode and chat FK in the new object.
        """
        if chat and chat.user.default_preset:
            # A new object must be created before copying options so that FKs can be set
            new_options = self.create()
            copy_options(
                chat.user.default_preset.options, new_options, chat.user, chat, mode
            )
            chat.loaded_preset = chat.user.default_preset
            chat.save()
        else:
            default_preset = Preset.objects.get_global_default()
            new_options = self.create()
            copy_options(default_preset.options, new_options, chat.user, chat, mode)

        return new_options

    def check_and_update_models(self, options):
        """
        Checks and updates deprecated or invalid model IDs in a ChatOptions instance.
        Returns a list of user-facing messages about the changes.
        """
        from django.contrib import messages

        update_messages = []
        changed = False

        model_fields = [
            (
                "chat_model",
                _("Selected chat model is deprecated. Upgrading from"),
            ),
            (
                "qa_model",
                _("Selected Q&A model is deprecated. Upgrading from"),
            ),
            (
                "summarize_model",
                _("Selected summarization model is deprecated. Upgrading from"),
            ),
        ]

        for field, msg_from in model_fields:
            old_model = getattr(options, field)
            new_model, was_updated = get_updated_model_id(old_model)
            if was_updated:
                setattr(options, field, new_model)
                old_model = MODELS_BY_ID.get(old_model).description
                new_model = get_model(new_model).description
                update_messages.append(f"{msg_from} {old_model} {_('to')} {new_model}.")
                changed = True

        if changed:
            options.save()
            request = get_request()
            if request:
                for msg in update_messages:
                    messages.info(request, msg)


QA_SCOPE_CHOICES = [
    ("all", _("Entire library")),
    ("data_sources", _("Selected folders")),
    ("documents", _("Selected documents")),
]

QA_MODE_CHOICES = [
    ("rag", _("Top excerpts")),
    ("summarize", _("Full documents")),
]

QA_PROCESS_MODE_CHOICES = [
    ("combined_docs", _("Combine")),
    ("per_doc", _("Separate")),
]
QA_SOURCE_ORDER_CHOICES = [
    ("score", _("Relevance score")),
    ("reading_order", _("Reading order")),
]

REASONING_EFFORT_CHOICES = [
    ("low", _("Low (faster, cheaper)")),
    ("medium", _("Medium (default)")),
    ("high", _("High (slower, more expensive)")),
]


class ChatOptions(models.Model):
    """
    Options for a chat, e.g. the mode, custom prompts, etc.
    """

    objects = ChatOptionsManager()

    chat = models.OneToOneField(
        "Chat",
        on_delete=models.CASCADE,  # This will delete ChatOptions when Chat is deleted
        null=True,
        related_name="options",
    )

    mode = models.CharField(max_length=255, default=DEFAULT_MODE)

    # Prompt is only saved/restored for presets
    prompt = models.TextField(blank=True, default="")

    # Chat-specific options
    chat_model = models.CharField(max_length=255, default=DEFAULT_CHAT_MODEL_ID)
    chat_temperature = models.FloatField(default=0.1)
    chat_reasoning_effort = models.CharField(
        max_length=10, default="medium", choices=REASONING_EFFORT_CHOICES
    )
    chat_system_prompt = models.TextField(blank=True)

    # Agent-specific options
    agent_model = models.CharField(max_length=255, default=DEFAULT_CHAT_MODEL_ID)
    agent_tools = models.JSONField(default=list)
    agent_type = models.CharField(
        max_length=40, blank=True, default="tool_calling_agent"
    )

    # Summarize-specific options
    summarize_model = models.CharField(
        max_length=255, default=DEFAULT_SUMMARIZE_MODEL_ID
    )
    summarize_prompt = models.TextField(blank=True)

    # Translate-specific options
    translate_language = models.CharField(max_length=255, default="fr")

    # QA-specific options
    qa_model = models.CharField(max_length=255, default=DEFAULT_QA_MODEL_ID)
    qa_library = models.ForeignKey(
        "librarian.Library",
        on_delete=models.SET_NULL,
        null=True,
        related_name="qa_options",
    )
    qa_mode = models.CharField(max_length=20, default="rag", choices=QA_MODE_CHOICES)
    qa_process_mode = models.CharField(
        max_length=20, default="combined_docs", choices=QA_PROCESS_MODE_CHOICES
    )
    qa_scope = models.CharField(max_length=20, default="all", choices=QA_SCOPE_CHOICES)
    qa_data_sources = models.ManyToManyField(
        "librarian.DataSource", related_name="qa_options"
    )
    qa_documents = models.ManyToManyField(
        "librarian.Document", related_name="qa_options"
    )
    qa_topk = models.IntegerField(default=5)
    qa_system_prompt = models.TextField(blank=True)
    qa_prompt_template = models.TextField(blank=True)
    qa_pre_instructions = models.TextField(blank=True)
    qa_post_instructions = models.TextField(blank=True)
    qa_source_order = models.CharField(
        max_length=20, default="score", choices=QA_SOURCE_ORDER_CHOICES
    )
    qa_vector_ratio = models.FloatField(default=0.6)
    qa_granular_toggle = models.BooleanField(default=False)
    qa_granularity = models.IntegerField(default=768)
    qa_prune = models.BooleanField(default=True)
    qa_rewrite = models.BooleanField(default=False)

    @property
    def qa_prompt_combined(self):
        from llama_index.core import ChatPromptTemplate
        from llama_index.core.llms import ChatMessage, MessageRole

        return ChatPromptTemplate(
            message_templates=[
                ChatMessage(
                    content=current_time_prompt() + self.qa_system_prompt,
                    role=MessageRole.SYSTEM,
                ),
                ChatMessage(
                    content=self.qa_prompt_template,
                    role=MessageRole.USER,
                ),
            ]
        ).partial_format(
            pre_instructions=self.qa_pre_instructions,
            post_instructions=self.qa_post_instructions,
        )

    def clean(self):
        if hasattr(self, "chat") and self.preset.first():
            logger.error(
                "ChatOptions cannot be associated with both a chat AND a user preset.",
            )
            raise ValueError(
                "ChatOptions cannot be associated with both a chat AND a user preset."
            )

    def make_user_default(self):
        if self.user:
            self.user.chat_options.filter(user_default=True).update(user_default=False)
            self.user_default = True
            self.save()
        else:
            logger.error("User must be set to set user default.")
            raise ValueError("User must be set to set user default")


class PresetManager(models.Manager):
    def get_global_default(self):
        # Check the language of the current request
        request = get_request()
        if request and request.LANGUAGE_CODE == "fr":
            return self.get(french_default=True)
        else:
            return self.get(english_default=True)

    def get_accessible_presets(self, user: User, language: str = None):
        ordering = [
            "-default",
            "-english_default",
            "-french_default",
            "-sharing_option",
            "-options__mode",
        ]

        presets = self.filter(
            Q(owner=user) | Q(accessible_to=user) | Q(sharing_option="everyone"),
            is_deleted=False,
        )
        return (
            presets.distinct()
            .annotate(
                default=Coalesce(
                    Q(default_for__in=[user]),
                    Value(False),
                    output_field=BooleanField(),
                ),
            )
            .order_by(*ordering)
        )

    def create_from_yaml(self, data):
        """
        Create Preset objects from a dictionary loaded from chat/fixtures/presets.yaml
        """
        from chat.utils import copy_options

        assert len(data) >= 2, "YAML file must contain at least two presets"
        created_options = {}
        for item_name, item in data.items():
            item["sharing_option"] = "everyone"
            options_dict = item.pop("options", None)
            # TODO: Consider allowing different libraries for default presets
            options_dict["qa_library"] = Library.objects.get_default_library()
            based_on = item.pop("based_on", None)
            # Prevent creation of multiple default presets
            if self.filter(english_default=True).exists():
                options_dict["english_default"] = False
            if self.filter(french_default=True).exists():
                options_dict["french_default"] = False
            # Case 1: Completely new options, not based on another
            if not based_on:
                # Create the ChatOptions object
                options_object = ChatOptions.objects.create(**options_dict)
            # Case 2: Based on a previously created options object
            if based_on:
                options_object = ChatOptions.objects.create()
                copy_options(created_options.get(based_on), options_object, None)
                for key, value in options_dict.items():
                    setattr(options_object, key, value)
                options_object.save()
            # Keep track of the options object for future "based_on" references
            created_options[item_name] = options_object
            # Create the Preset object with FK to ChatOptions object
            item["options"] = options_object
            self.create(**item)


SHARING_OPTIONS = [
    ("private", _("Make private")),
    ("everyone", _("Share with everyone")),
    ("others", _("Share with others")),
]


class Preset(models.Model):
    """
    A preset of options for a chat
    """

    objects = PresetManager()

    name_en = models.CharField(max_length=255, blank=True)
    name_fr = models.CharField(max_length=255, blank=True)
    description_en = models.TextField(blank=True)
    description_fr = models.TextField(blank=True)
    options = models.ForeignKey(
        ChatOptions, on_delete=models.CASCADE, related_name="preset"
    )
    owner = models.ForeignKey(
        settings.AUTH_USER_MODEL, on_delete=models.CASCADE, null=True, blank=True
    )
    created_at = models.DateTimeField(auto_now_add=True)
    updated_at = models.DateTimeField(auto_now=True)

    accessible_to = models.ManyToManyField(
        settings.AUTH_USER_MODEL, related_name="accessible_presets"
    )
    is_deleted = models.BooleanField(default=False)

    sharing_option = models.CharField(
        max_length=10,
        choices=SHARING_OPTIONS,
        default="private",
    )
    english_default = models.BooleanField(default=False)
    french_default = models.BooleanField(default=False)

    @property
    def shared_with(self):
        if self.sharing_option == "everyone":
            return _("Shared with everyone")
        elif self.sharing_option == "others":
            return _("Shared with others")
        return _("Private")

    @property
    def global_default(self):
        return self.english_default or self.french_default

    def delete_preset(self, user: User):
        # TODO: Preset refactor: Delete preset if no other presets are using it
        if self.owner != user:
            logger.error("User is not the owner of the preset.")
            raise ValueError("User is not the owner of the preset.")
        self.is_deleted = True
        self.save()

    @property
    def description_auto(self):
        request = get_request()
        if request and request.LANGUAGE_CODE == "fr":
            description = self.description_fr or self.description_en
        else:
            description = self.description_en or self.description_fr
        return description or _("No description available")

    def __str__(self):
        return f"Preset {self.id}: {self.name_en}"

    @property
    def name_auto(self):
        request = get_request()
        if request and request.LANGUAGE_CODE == "fr":
            return self.name_fr or self.name_en
        else:
            return self.name_en or self.name_fr


class Message(models.Model):
    """
    A single message within a chat, which may be from a user or a bot
    """

    chat = models.ForeignKey("Chat", on_delete=models.CASCADE, related_name="messages")
    text = models.TextField()
    date_created = models.DateTimeField(auto_now_add=True)

    # 0: user didn't click either like or dislike
    # 1: user clicked like
    # -1: user clicked dislike
    feedback = models.IntegerField(default=0)
    feedback_comment = models.TextField(blank=True)
    is_bot = models.BooleanField(default=False)
    bot_name = models.CharField(max_length=255, blank=True)
    usd_cost = models.DecimalField(max_digits=10, decimal_places=4, null=True)
    pinned = models.BooleanField(default=False)
    mode = models.CharField(max_length=255, default="chat")
    parent = models.OneToOneField(
        "self", on_delete=models.SET_NULL, null=True, related_name="child"
    )
    claims_list = models.JSONField(default=list, blank=True)
    seconds_elapsed = models.FloatField(default=0.0)

    # Secondary information for the message e.g. tool calls and reasoning
    # Can be displayed in the UI but is generally not included in the chat history for LLM to read
    details = models.JSONField(default=dict)

    def __str__(self):
        return f"{'(BOT) ' if self.is_bot else ''}msg {self.id}: {self.text}"

    @property
    def num_files(self):
        return self.files.count()

    @property
    def sorted_files(self):
        return self.files.all().order_by("created_at")

    @property
    def sources(self):
        return self.answersource_set.all().order_by("id")

    @property
    def has_sources(self):
        return self.answersource_set.exists()

    @property
    def display_cost(self):
        return display_cad_cost(self.usd_cost)

    @property
    def content_string(self):
        from chat.utils import is_text_to_summarize

        if not self.text or self.text.strip() == "":
            # Try to get filenames from files
            filenames = []
            if hasattr(self, "files") and self.files.exists():
                filenames = [f.filename for f in self.files.all()]
                file_ids = [f.id for f in self.files.all()]
            if filenames:
                if self.is_bot:
                    content = _("Bot responded with these files: ") + ", ".join(
                        f"{filename} (ID: {file_id})"
                        for filename, file_id in zip(filenames, file_ids)
                    )
                else:
                    content = _("User uploaded these files: ") + ", ".join(
                        f"{filename} (ID: {file_id})"
                        for filename, file_id in zip(filenames, file_ids)
                    )
            else:
                content = _("(empty message)")
        elif is_text_to_summarize(self):
            content = _("<text to summarize...>")
        else:
            content = self.text
        return content

    def calculate_costs(self):
        set_costs(self)

    def get_toggled_feedback(self, feeback_value):
        if feeback_value not in [-1, 1]:
            logger.error("Feedback must be either 1 or -1")
            raise ValueError("Feedback must be either 1 or -1")

        if self.feedback == feeback_value:
            return 0
        return feeback_value

    def update_claims_list(self):
        """
        Updates the claims_list field with all claims found in response.
        """
        from .utils import extract_claims_from_llm

        # Extract claims from the LLM response
        self.claims_list = extract_claims_from_llm(self.text)
        self.save(update_fields=["claims_list"])

    class Meta:
        constraints = [
            # Only bot messages can have a parent
            models.CheckConstraint(
                check=(Q(parent__isnull=False) & Q(is_bot=True))
                | Q(parent__isnull=True),
                name="check_parent_is_user_message",
            )
        ]
        ordering = ["id"]


class AnswerSourceManager(models.Manager):
    def create(self, *args, **kwargs):
        # Extract page numbers using regex
        source_text = kwargs.pop("node_text", "")
        page_numbers = re.findall(r"<page_(\d+)>", source_text)
        page_numbers = list(map(int, page_numbers))  # Convert to integers
        if page_numbers:
            kwargs["min_page"] = min(page_numbers)
            kwargs["max_page"] = max(page_numbers)
        # Create the object but don't save
        instance = self.model(*args, **kwargs)
        # Save the citation in case the source Document is deleted later
        instance.saved_citation = instance.citation
        instance.save()
        return instance


class AnswerSource(models.Model):
    """
    Node from a Document that was used to answer a question. Associated with Message.
    """

    objects = AnswerSourceManager()
    message = models.ForeignKey("Message", on_delete=models.CASCADE)
    document = models.ForeignKey(
        "librarian.Document", on_delete=models.SET_NULL, null=True
    )
    node_id = models.CharField(max_length=255, blank=True)
    node_score = models.FloatField(default=0.0)
    # Saved citation for cases where the source Document is deleted later
    saved_citation = models.TextField(blank=True)
    group_number = models.IntegerField(default=0)

    min_page = models.IntegerField(null=True)
    max_page = models.IntegerField(null=True)
    processed_text = models.TextField(null=True, blank=True)

    def __str__(self):
        return f"{self.citation} ({self.node_score:.2f})"

    @property
    def html(self):
        from chat.utils import md

        return md.convert(self.node_text)

    @property
    def citation(self):
        return render_to_string(
            "chat/components/source_citation.html",
            {"document": self.document, "source": self},
        )

    @property
    def node_text(self):
        """
        Lookup the node text from the vector DB (if not already stored here)
        """
        if self.processed_text:
            return self.processed_text

        if self.document:
            table_id = self.document.data_source.library.uuid_hex
            with connections["vector_db"].cursor() as cursor:
                cursor.execute(
                    f"SELECT text FROM data_{table_id} WHERE node_id = '{self.node_id}'"
                )
                row = cursor.fetchone()
                if row:
                    return row[0]
        return _("Source not available (document deleted or modified since message)")


class ChatFileManager(models.Manager):
    def create(self, *args, **kwargs):
        # If not provided, create the file object
        if not kwargs.get("saved_file"):
            file = SavedFile.objects.create(
                eof=kwargs.pop("eof", False),
                content_type=kwargs.pop("content_type", ""),
            )
            kwargs["saved_file"] = file
        return super().create(*args, **kwargs)


class ChatFile(models.Model):
    """
    A file within a chat. These are displayed in a message.
    Can be a user-uploaded file or a system-returned file (e.g. translation result)
    """

    objects = ChatFileManager()
    message = models.ForeignKey(
        "Message", on_delete=models.CASCADE, related_name="files"
    )
    filename = models.CharField(max_length=500)
    saved_file = models.ForeignKey(
        SavedFile,
        on_delete=models.SET_NULL,
        null=True,
        related_name="chat_files",
    )
    created_at = models.DateTimeField(auto_now_add=True)
    eof = models.BooleanField(default=False)
    # The text extracted from the file
    text = models.TextField(blank=True)

    def __str__(self):
        return f"File {self.id}: {self.filename}"

    def extract_text(self, pdf_method="default"):

        from librarian.utils.process_engine import (
            extract_markdown,
            get_process_engine_from_type,
        )

        if not self.saved_file:
            return

        with self.saved_file.file.open("rb") as file:
            content = file.read()
            content_type = guess_content_type(
                content, self.saved_file.content_type, self.filename
            )
            process_engine = get_process_engine_from_type(content_type)
            self.text, _ = extract_markdown(
                content, process_engine, pdf_method=pdf_method
            )
            self.save()


@receiver(post_delete, sender=ChatFile)
def delete_saved_file(sender, instance, **kwargs):
    # NOTE: If file was uploaded to chat in Q&A mode, this won't delete unless
    # document is also deleted from librarian modal (or entire chat is deleted)
    try:
        instance.saved_file.safe_delete()
    except Exception as e:
        logger.error(f"Failed to delete saved file: {e}")


@receiver(post_save, sender=Message)
def message_post_save(sender, instance, **kwargs):
    try:
        # Access Chat object to update last_modification_date
        Chat.objects.filter(pk=instance.chat.pk).update(
            last_modification_date=timezone.now()
        )
    except Exception as e:
        logger.exception(f"Message post save error: {e}")<|MERGE_RESOLUTION|>--- conflicted
+++ resolved
@@ -15,6 +15,7 @@
 from structlog import get_logger
 from structlog.contextvars import get_contextvars
 
+from chat.prompts import current_time_prompt
 from librarian.models import DataSource, Library, SavedFile
 from librarian.utils.process_engine import guess_content_type
 from otto.models import SecurityLabel, User
@@ -28,15 +29,6 @@
     get_model,
     get_updated_model_id,
 )
-<<<<<<< HEAD
-from .prompts import current_time_prompt
-=======
-from chat.prompts import current_time_prompt
-from librarian.models import DataSource, Library, SavedFile
-from librarian.utils.process_engine import guess_content_type
-from otto.models import User
-from otto.utils.common import display_cad_cost, set_costs
->>>>>>> 44b49bd4
 
 logger = get_logger(__name__)
 
