import uuid

from django.conf import settings
from django.db import models
from django.db.models import BooleanField, Q, Value
from django.db.models.functions import Coalesce
from django.utils import timezone
from django.utils.translation import gettext_lazy as _

from structlog import get_logger

from chat.prompts import (
    DEFAULT_CHAT_PROMPT,
    QA_POST_INSTRUCTIONS,
    QA_PRE_INSTRUCTIONS,
    QA_PROMPT_TEMPLATE,
    QA_SYSTEM_PROMPT,
)
<<<<<<< HEAD
from librarian.models import Library, SavedFile
from otto.models import SecurityLabel, User
=======
from librarian.models import DataSource, Library, SavedFile
from otto.models import SecurityLabel
>>>>>>> 1f15505a
from otto.utils.common import display_cad_cost, set_costs

logger = get_logger(__name__)

DEFAULT_MODE = "qa"


class ChatManager(models.Manager):
    def create(self, *args, **kwargs):
        if "mode" in kwargs:
            mode = kwargs.pop("mode")
        else:
            mode = DEFAULT_MODE
        kwargs["options"] = ChatOptions.objects.from_defaults(
            default_preset=kwargs["user"].default_preset, mode=mode
        )
        kwargs["security_label_id"] = SecurityLabel.default_security_label().id
        instance = super().create(*args, **kwargs)
        # Create data source
        DataSource.objects.create(
            name=f"Chat {timezone.now().strftime('%Y-%m-%d %H:%M:%S')}",
            library=instance.user.personal_library,
            chat=instance,
        )
        return instance


class Chat(models.Model):
    """
    A sequence of messages between a user and a bot
    """

    objects = ChatManager()

    id = models.UUIDField(default=uuid.uuid4, primary_key=True, editable=False)
    title = models.CharField(max_length=255, blank=True)
    user = models.ForeignKey(settings.AUTH_USER_MODEL, on_delete=models.CASCADE)
    created_at = models.DateTimeField(auto_now_add=True)
    # Last access time manually updated when chat is opened
    accessed_at = models.DateTimeField(auto_now_add=True)

    security_label = models.ForeignKey(
        SecurityLabel,
        on_delete=models.SET_NULL,
        null=True,
    )

    options = models.OneToOneField(
        "ChatOptions", on_delete=models.CASCADE, related_name="chat", null=True
    )

    def __str__(self):
        return f"Chat {self.id}: {self.title}"

    def access(self):
        self.accessed_at = timezone.now()
        self.save()


class ChatOptionsManager(models.Manager):
    def from_defaults(self, mode=None, default_preset=None):
        """
        If a user default exists, copy that into a new ChatOptions object.
        If not, create a new object with some default settings manually.
        Set the mode and chat FK in the new object.
        """
        if default_preset:
            new_options = default_preset.options
            if new_options:
                new_options.pk = None
                if mode:
                    new_options.mode = mode
                new_options.save()
        else:
            # Default Otto settings
            default_library = Library.objects.get_default_library()
            new_options = self.create(
                qa_library=default_library,
                chat_system_prompt=_(DEFAULT_CHAT_PROMPT),
                chat_model=settings.DEFAULT_CHAT_MODEL,
                qa_model=settings.DEFAULT_CHAT_MODEL,
                summarize_model=settings.DEFAULT_CHAT_MODEL,
                qa_prompt_template=_(QA_PROMPT_TEMPLATE),
                qa_pre_instructions=_(QA_PRE_INSTRUCTIONS),
                qa_post_instructions=_(QA_POST_INSTRUCTIONS),
                qa_system_prompt=_(QA_SYSTEM_PROMPT),
            )
            if mode:
                new_options.mode = mode
            new_options.save()

        return new_options


QA_SCOPE_CHOICES = [
    ("all", _("Entire library")),
    ("data_sources", _("Selected data sources")),
    ("documents", _("Selected documents")),
]


class ChatOptions(models.Model):
    """
    Options for a chat, e.g. the mode, custom prompts, etc.
    """

    objects = ChatOptionsManager()

    # Default case: ChatOptions object is associated with a particular chat.
    # (Does not show up in the list of option presets for a user.)

    mode = models.CharField(max_length=255, default=DEFAULT_MODE)

    # Chat-specific options
    chat_model = models.CharField(max_length=255, default="gpt-4o")
    chat_temperature = models.FloatField(default=0.1)
    chat_system_prompt = models.TextField(blank=True)

    # Summarize-specific options
    summarize_model = models.CharField(max_length=255, default="gpt-4o")
    summarize_style = models.CharField(max_length=255, default="short")
    summarize_language = models.CharField(max_length=255, default="en")
    summarize_prompt = models.TextField(blank=True)

    # Translate-specific options
    translate_language = models.CharField(max_length=255, default="fr")

    # Library QA-specific options
    qa_model = models.CharField(max_length=255, default="gpt-4o")
    qa_library = models.ForeignKey(
        "librarian.Library",
        on_delete=models.SET_NULL,
        null=True,
        related_name="qa_options",
    )
    qa_scope = models.CharField(max_length=255, default="all", choices=QA_SCOPE_CHOICES)
    qa_data_sources = models.ManyToManyField(
        "librarian.DataSource", related_name="qa_options"
    )
    qa_documents = models.ManyToManyField(
        "librarian.Document", related_name="qa_options"
    )
    qa_topk = models.IntegerField(default=5)
    qa_system_prompt = models.TextField(blank=True)
    qa_prompt_template = models.TextField(blank=True)
    qa_pre_instructions = models.TextField(blank=True)
    qa_post_instructions = models.TextField(blank=True)
    qa_source_order = models.CharField(max_length=20, default="score")
    qa_vector_ratio = models.FloatField(default=0.6)
    qa_answer_mode = models.CharField(max_length=20, default="combined")
    qa_prune = models.BooleanField(default=True)
    qa_rewrite = models.BooleanField(default=False)

    @property
    def qa_prompt_combined(self):
        from llama_index.core import ChatPromptTemplate
        from llama_index.core.llms import ChatMessage, MessageRole

        return ChatPromptTemplate(
            message_templates=[
                ChatMessage(
                    content=self.qa_system_prompt,
                    role=MessageRole.SYSTEM,
                ),
                ChatMessage(
                    content=self.qa_prompt_template,
                    role=MessageRole.USER,
                ),
            ]
        ).partial_format(
            pre_instructions=self.qa_pre_instructions,
            post_instructions=self.qa_post_instructions,
        )

    def clean(self):
        if hasattr(self, "chat") and self.preset.first():
            logger.error(
                "ChatOptions cannot be associated with both a chat AND a user preset.",
            )
            raise ValueError(
                "ChatOptions cannot be associated with both a chat AND a user preset."
            )

    def make_user_default(self):
        if self.user:
            self.user.chat_options.filter(user_default=True).update(user_default=False)
            self.user_default = True
            self.save()
        else:
            logger.error("User must be set to set user default.")
            raise ValueError("User must be set to set user default")


class PresetManager(models.Manager):
    def get_accessible_presets(self, user: User, language: str = None):
        ordering = ["-default", "-favourite"]
        if language:
            ordering.append(f"name_{language}")
        return (
            self.filter(
                Q(owner=user) | Q(is_public=True) | Q(accessible_to=user),
                is_deleted=False,
            )
            .annotate(
                favourite=Coalesce(
                    Q(favourited_by__in=[user]),
                    Value(False),
                    output_field=BooleanField(),
                ),
                default=Coalesce(
                    Q(default_for__in=[user]),
                    Value(False),
                    output_field=BooleanField(),
                ),
            )
            .order_by(*ordering)
        )


class Preset(models.Model):
    """
    A preset of options for a chat
    """

    objects = PresetManager()

    name_en = models.CharField(max_length=255, blank=True)
    name_fr = models.CharField(max_length=255, blank=True)
    description_en = models.TextField(blank=True)
    description_fr = models.TextField(blank=True)
    options = models.ForeignKey(
        ChatOptions, on_delete=models.CASCADE, related_name="preset"
    )
    owner = models.ForeignKey(settings.AUTH_USER_MODEL, on_delete=models.CASCADE)
    created_at = models.DateTimeField(auto_now_add=True)
    updated_at = models.DateTimeField(auto_now=True)
    is_public = models.BooleanField(default=False)
    accessible_to = models.ManyToManyField(
        settings.AUTH_USER_MODEL, related_name="accessible_presets"
    )
    editable_by = models.ManyToManyField(
        settings.AUTH_USER_MODEL, related_name="editable_presets"
    )
    favourited_by = models.ManyToManyField(
        settings.AUTH_USER_MODEL, related_name="favourited_presets"
    )
    is_deleted = models.BooleanField(default=False)

    @property
    def shared_with(self):
        if self.is_public:
            return _("Shared with everyone")
        elif self.accessible_to.exists():
            return _("Shared with specific users")
        return _("Private")

    def toggle_favourite(self, user: User):
        """Sets the favourite flag for the preset.
        Returns True if the preset was added to the favourites, False if it was removed.
        Raises ValueError if user is None.
        """

        if user:
            try:
                self.favourited_by.get(pk=user.id)
                self.favourited_by.remove(user)
                return False
            except:
                self.favourited_by.add(user)
                return True
        else:
            logger.error("User must be set to set user default.")
            raise ValueError("User must be set to set user default")

    def delete_preset(self, user: User):
        # TODO: Preset refactor: Delete preset if no other presets are using it
        if self.owner != user:
            logger.error("User is not the owner of the preset.")
            raise ValueError("User is not the owner of the preset.")
        self.is_deleted = True
        self.save()

    def get_description(self, language: str):
        language = language.lower()
        if language == "en":
            return self.description_en if self.description_en else self.description_fr
        else:
            return self.description_fr if self.description_fr else self.description_en

    def set_as_default(self, user: User):
        if user:
            if user.default_preset == self:
                user.default_preset = None
            else:
                user.default_preset = self
            user.save()
            return user.default_preset
        else:
            logger.error("User must be set to set user default.")
            raise ValueError("User must be set to set user default")


class Message(models.Model):
    """
    A single message within a chat, which may be from a user or a bot
    """

    chat = models.ForeignKey("Chat", on_delete=models.CASCADE, related_name="messages")
    text = models.TextField()
    date_created = models.DateTimeField(auto_now_add=True)
    # 0: user didn't click either like or dislike
    # 1: user clicked like
    # -1: user clicked dislike
    feedback = models.IntegerField(default=0)
    feedback_comment = models.TextField(blank=True)
    is_bot = models.BooleanField(default=False)
    bot_name = models.CharField(max_length=255, blank=True)
    usd_cost = models.DecimalField(max_digits=10, decimal_places=4, default=0)
    pinned = models.BooleanField(default=False)
    # Flexible JSON field for mode-specific details such as translation target language
    details = models.JSONField(default=dict)
    mode = models.CharField(max_length=255, default="chat")
    parent = models.OneToOneField(
        "self", on_delete=models.CASCADE, null=True, related_name="child"
    )

    def __str__(self):
        return f"{'(BOT) ' if self.is_bot else ''}msg {self.id}: {self.text}"

    @property
    def num_files(self):
        return self.files.count()

    @property
    def sorted_files(self):
        return self.files.all().order_by("created_at")

    @property
    def sources(self):
        return self.answersource_set.all().order_by("-node_score")

    @property
    def display_cost(self):
        return display_cad_cost(self.usd_cost)

    def calculate_costs(self):
        set_costs(self)

    def get_toggled_feedback(self, feeback_value):
        if feeback_value not in [-1, 1]:
            logger.error("Feedback must be either 1 or -1")
            raise ValueError("Feedback must be either 1 or -1")

        if self.feedback == feeback_value:
            return 0
        return feeback_value

    class Meta:
        constraints = [
            # Only bot messages can have a parent
            models.CheckConstraint(
                check=(Q(parent__isnull=False) & Q(is_bot=True))
                | Q(parent__isnull=True),
                name="check_parent_is_user_message",
            )
        ]


class AnswerSource(models.Model):
    """
    Node from a Document that was used to answer a question. Associated with Message.
    """

    message = models.ForeignKey("Message", on_delete=models.CASCADE)
    document = models.ForeignKey(
        "librarian.Document", on_delete=models.SET_NULL, null=True
    )
    node_text = models.TextField()
    node_score = models.FloatField(default=0.0)
    # Saved citation for cases where the source Document is deleted later
    saved_citation = models.TextField(blank=True)

    def __str__(self):
        document_citation = self.citation
        return f"{document_citation} ({self.node_score:.2f}):\n{self.node_text[:144]}"

    @property
    def html(self):
        from chat.utils import md

        return md.convert(self.node_text)

    @property
    def citation(self):
        return self.document.citation if self.document else self.saved_citation


class ChatFileManager(models.Manager):
    def create(self, *args, **kwargs):
        # If not provided, create the file object
        if not kwargs.get("saved_file"):
            file = SavedFile.objects.create(
                eof=kwargs.pop("eof", False),
                content_type=kwargs.pop("content_type", ""),
            )
            kwargs["saved_file"] = file
        return super().create(*args, **kwargs)


class ChatFile(models.Model):
    """
    A file within a chat. These are displayed in a message.
    Can be a user-uploaded file or a system-returned file (e.g. translation result)
    """

    objects = ChatFileManager()
    message = models.ForeignKey(
        "Message", on_delete=models.CASCADE, related_name="files"
    )
    filename = models.CharField(max_length=255)
    saved_file = models.ForeignKey(
        SavedFile,
        on_delete=models.SET_NULL,
        null=True,
        related_name="chat_files",
    )
    created_at = models.DateTimeField(auto_now_add=True)
    eof = models.BooleanField(default=False)
    # The text extracted from the file
    text = models.TextField(blank=True)

    def __str__(self):
        return f"File {self.id}: {self.filename}"

    def extract_text(self, fast=True):

        from librarian.utils.process_engine import (
            extract_markdown,
            get_process_engine_from_type,
        )

        if not self.saved_file:
            return

        process_engine = get_process_engine_from_type(self.saved_file.content_type)
        self.text, _ = extract_markdown(
            self.saved_file.file.read(), process_engine, fast=fast
        )
        self.save()<|MERGE_RESOLUTION|>--- conflicted
+++ resolved
@@ -16,13 +16,8 @@
     QA_PROMPT_TEMPLATE,
     QA_SYSTEM_PROMPT,
 )
-<<<<<<< HEAD
-from librarian.models import Library, SavedFile
+from librarian.models import DataSource, Library, SavedFile
 from otto.models import SecurityLabel, User
-=======
-from librarian.models import DataSource, Library, SavedFile
-from otto.models import SecurityLabel
->>>>>>> 1f15505a
 from otto.utils.common import display_cad_cost, set_costs
 
 logger = get_logger(__name__)
