import uuid

from django.conf import settings
from django.db import models
<<<<<<< HEAD
from django.db.models import BooleanField, Q, Value
from django.db.models.functions import Coalesce
=======
from django.db.models import Q
from django.db.models.signals import post_delete
from django.dispatch import receiver
>>>>>>> 415ce21a
from django.utils import timezone
from django.utils.translation import gettext_lazy as _

from rules import is_group_member
from structlog import get_logger

from chat.prompts import (
    DEFAULT_CHAT_PROMPT,
    QA_POST_INSTRUCTIONS,
    QA_PRE_INSTRUCTIONS,
    QA_PROMPT_TEMPLATE,
    QA_SYSTEM_PROMPT,
    current_time_prompt,
)
from librarian.models import DataSource, Library, SavedFile
from otto.models import SecurityLabel, User
from otto.utils.common import display_cad_cost, set_costs

logger = get_logger(__name__)

DEFAULT_MODE = "chat"


def create_chat_data_source(user, chat):
    if not user.personal_library:
        user.create_personal_library()
    return DataSource.objects.create(
        name=f"Chat {timezone.now().strftime('%Y-%m-%d %H:%M:%S')}",
        library=user.personal_library,
        chat=chat,
    )


class ChatManager(models.Manager):
    def create(self, *args, **kwargs):
        if "mode" in kwargs:
            mode = kwargs.pop("mode")
        else:
            mode = DEFAULT_MODE
        kwargs["security_label_id"] = SecurityLabel.default_security_label().id
        instance = super().create(*args, **kwargs)
        ChatOptions.objects.from_defaults(
            mode=mode,
            chat=instance,
        )
        create_chat_data_source(kwargs["user"], instance)
        return instance


class Chat(models.Model):
    """
    A sequence of messages between a user and a bot
    """

    objects = ChatManager()

    id = models.UUIDField(default=uuid.uuid4, primary_key=True, editable=False)
    title = models.CharField(max_length=255, blank=True)
    user = models.ForeignKey(settings.AUTH_USER_MODEL, on_delete=models.CASCADE)
    created_at = models.DateTimeField(auto_now_add=True)
    # Last access time manually updated when chat is opened
    accessed_at = models.DateTimeField(auto_now_add=True)

    # AC-20: Allows for the classification of information
    security_label = models.ForeignKey(
        SecurityLabel,
        on_delete=models.SET_NULL,
        null=True,
    )

    def __str__(self):
        return f"Chat {self.id}: {self.title}"

    def access(self):
        self.accessed_at = timezone.now()
        self.save()


class ChatOptionsManager(models.Manager):
    def from_defaults(self, mode=None, chat=None):
        """
        If a user default exists, copy that into a new ChatOptions object.
        If not, create a new object with some default settings manually.
        Set the mode and chat FK in the new object.
        """
        if chat and chat.user.default_preset:
            new_options = chat.user.default_preset.options
            if new_options:
                new_options.pk = None
        else:
            # Default Otto settings
            default_library = Library.objects.get_default_library()
            new_options = self.create(
                chat_agent=False,
                qa_library=default_library,
                chat_system_prompt=_(DEFAULT_CHAT_PROMPT),
                chat_model=settings.DEFAULT_CHAT_MODEL,
                qa_model=settings.DEFAULT_CHAT_MODEL,
                summarize_model=settings.DEFAULT_CHAT_MODEL,
                qa_prompt_template=_(QA_PROMPT_TEMPLATE),
                qa_pre_instructions=_(QA_PRE_INSTRUCTIONS),
                qa_post_instructions=_(QA_POST_INSTRUCTIONS),
                qa_system_prompt=_(QA_SYSTEM_PROMPT),
            )
        if mode:
            new_options.mode = mode
        if chat:
            new_options.chat = chat
        new_options.save()

        return new_options


QA_SCOPE_CHOICES = [
    ("all", _("Entire library")),
    ("data_sources", _("Selected data sources")),
    ("documents", _("Selected documents")),
]

QA_MODE_CHOICES = [
    ("rag", _("Use top sources only (fast, cheap)")),
    ("summarize", _("Read entire documents (slow, expensive)")),
]

QA_SOURCE_ORDER_CHOICES = [
    ("score", _("Relevance score")),
    ("reading_order", _("Reading order")),
]


class ChatOptions(models.Model):
    """
    Options for a chat, e.g. the mode, custom prompts, etc.
    """

    objects = ChatOptionsManager()

    chat = models.OneToOneField(
        "Chat",
        on_delete=models.CASCADE,  # This will delete ChatOptions when Chat is deleted
        null=True,
        related_name="options",
    )

    mode = models.CharField(max_length=255, default=DEFAULT_MODE)

    # Chat-specific options
    chat_model = models.CharField(max_length=255, default="gpt-4o")
    chat_temperature = models.FloatField(default=0.1)
    chat_system_prompt = models.TextField(blank=True)
    chat_agent = models.BooleanField(default=True)

    # Summarize-specific options
    summarize_model = models.CharField(max_length=255, default="gpt-4o")
    summarize_style = models.CharField(max_length=255, default="short")
    summarize_language = models.CharField(max_length=255, default="en")
    summarize_prompt = models.TextField(blank=True)

    # Translate-specific options
    translate_language = models.CharField(max_length=255, default="fr")

    # QA-specific options
    qa_model = models.CharField(max_length=255, default="gpt-4o")
    qa_library = models.ForeignKey(
        "librarian.Library",
        on_delete=models.SET_NULL,
        null=True,
        related_name="qa_options",
    )
    qa_mode = models.CharField(max_length=20, default="rag", choices=QA_MODE_CHOICES)
    qa_scope = models.CharField(max_length=20, default="all", choices=QA_SCOPE_CHOICES)
    qa_data_sources = models.ManyToManyField(
        "librarian.DataSource", related_name="qa_options"
    )
    qa_documents = models.ManyToManyField(
        "librarian.Document", related_name="qa_options"
    )
    qa_topk = models.IntegerField(default=5)
    qa_system_prompt = models.TextField(blank=True)
    qa_prompt_template = models.TextField(blank=True)
    qa_pre_instructions = models.TextField(blank=True)
    qa_post_instructions = models.TextField(blank=True)
    qa_source_order = models.CharField(
        max_length=20, default="score", choices=QA_SOURCE_ORDER_CHOICES
    )
    qa_vector_ratio = models.FloatField(default=0.6)
    qa_answer_mode = models.CharField(max_length=20, default="combined")
    qa_prune = models.BooleanField(default=True)
    qa_rewrite = models.BooleanField(default=False)
    qa_granularity = models.IntegerField(default=768)

    @property
    def qa_prompt_combined(self):
        from llama_index.core import ChatPromptTemplate
        from llama_index.core.llms import ChatMessage, MessageRole

        return ChatPromptTemplate(
            message_templates=[
                ChatMessage(
                    content=current_time_prompt() + self.qa_system_prompt,
                    role=MessageRole.SYSTEM,
                ),
                ChatMessage(
                    content=self.qa_prompt_template,
                    role=MessageRole.USER,
                ),
            ]
        ).partial_format(
            pre_instructions=self.qa_pre_instructions,
            post_instructions=self.qa_post_instructions,
        )

    def clean(self):
        if hasattr(self, "chat") and self.preset.first():
            logger.error(
                "ChatOptions cannot be associated with both a chat AND a user preset.",
            )
            raise ValueError(
                "ChatOptions cannot be associated with both a chat AND a user preset."
            )

    def make_user_default(self):
        if self.user:
            self.user.chat_options.filter(user_default=True).update(user_default=False)
            self.user_default = True
            self.save()
        else:
            logger.error("User must be set to set user default.")
            raise ValueError("User must be set to set user default")


class PresetManager(models.Manager):
    def get_accessible_presets(self, user: User, language: str = None):
        ordering = ["-default", "-favourite"]
        if language:
            ordering.append(f"name_{language}")

        is_admin = is_group_member("Otto admin")(user)

        # admins will have access to all presets
        if is_admin:
            presets = self.filter(is_deleted=False)
        else:
            presets = self.filter(
                Q(owner=user) | Q(is_public=True) | Q(accessible_to=user),
                is_deleted=False,
            )
        return (
            presets.distinct()
            .annotate(
                favourite=Coalesce(
                    Q(favourited_by__in=[user]),
                    Value(False),
                    output_field=BooleanField(),
                ),
                default=Coalesce(
                    Q(default_for__in=[user]),
                    Value(False),
                    output_field=BooleanField(),
                ),
            )
            .order_by(*ordering)
        )


class Preset(models.Model):
    """
    A preset of options for a chat
    """

    objects = PresetManager()

    name_en = models.CharField(max_length=255, blank=True)
    name_fr = models.CharField(max_length=255, blank=True)
    description_en = models.TextField(blank=True)
    description_fr = models.TextField(blank=True)
    options = models.ForeignKey(
        ChatOptions, on_delete=models.CASCADE, related_name="preset"
    )
    owner = models.ForeignKey(settings.AUTH_USER_MODEL, on_delete=models.CASCADE)
    created_at = models.DateTimeField(auto_now_add=True)
    updated_at = models.DateTimeField(auto_now=True)
    is_public = models.BooleanField(default=False)
    accessible_to = models.ManyToManyField(
        settings.AUTH_USER_MODEL, related_name="accessible_presets"
    )
    editable_by = models.ManyToManyField(
        settings.AUTH_USER_MODEL, related_name="editable_presets"
    )
    favourited_by = models.ManyToManyField(
        settings.AUTH_USER_MODEL, related_name="favourited_presets"
    )
    is_deleted = models.BooleanField(default=False)

    @property
    def shared_with(self):
        if self.is_public:
            return _("Shared with everyone")
        elif self.accessible_to.exists():
            return _("Shared with specific users")
        return _("Private")

    def toggle_favourite(self, user: User):
        """Sets the favourite flag for the preset.
        Returns True if the preset was added to the favourites, False if it was removed.
        Raises ValueError if user is None.
        """

        if user:
            try:
                self.favourited_by.get(pk=user.id)
                self.favourited_by.remove(user)
                return False
            except:
                self.favourited_by.add(user)
                return True
        else:
            logger.error("User must be set to set user default.")
            raise ValueError("User must be set to set user default")

    def delete_preset(self, user: User):
        # TODO: Preset refactor: Delete preset if no other presets are using it
        if self.owner != user:
            logger.error("User is not the owner of the preset.")
            raise ValueError("User is not the owner of the preset.")
        self.is_deleted = True
        self.save()

    def get_description(self, language: str):
        language = language.lower()
        if language == "en":
            return self.description_en if self.description_en else self.description_fr
        else:
            return self.description_fr if self.description_fr else self.description_en

    def set_as_default(self, user: User):
        if user:
            if user.default_preset == self:
                user.default_preset = None
            else:
                user.default_preset = self
            user.save()
            return user.default_preset
        else:
            logger.error("User must be set to set user default.")
            raise ValueError("User must be set to set user default")


class Message(models.Model):
    """
    A single message within a chat, which may be from a user or a bot
    """

    chat = models.ForeignKey("Chat", on_delete=models.CASCADE, related_name="messages")
    text = models.TextField()
    date_created = models.DateTimeField(auto_now_add=True)
    # 0: user didn't click either like or dislike
    # 1: user clicked like
    # -1: user clicked dislike
    feedback = models.IntegerField(default=0)
    feedback_comment = models.TextField(blank=True)
    is_bot = models.BooleanField(default=False)
    bot_name = models.CharField(max_length=255, blank=True)
    usd_cost = models.DecimalField(max_digits=10, decimal_places=4, default=0)
    pinned = models.BooleanField(default=False)
    # Flexible JSON field for mode-specific details such as translation target language
    details = models.JSONField(default=dict)
    mode = models.CharField(max_length=255, default="chat")
    parent = models.OneToOneField(
        "self", on_delete=models.SET_NULL, null=True, related_name="child"
    )

    def __str__(self):
        return f"{'(BOT) ' if self.is_bot else ''}msg {self.id}: {self.text}"

    @property
    def num_files(self):
        return self.files.count()

    @property
    def sorted_files(self):
        return self.files.all().order_by("created_at")

    @property
    def sources(self):
        return self.answersource_set.all().order_by("id")

    @property
    def display_cost(self):
        return display_cad_cost(self.usd_cost)

    def calculate_costs(self):
        set_costs(self)

    def get_toggled_feedback(self, feeback_value):
        if feeback_value not in [-1, 1]:
            logger.error("Feedback must be either 1 or -1")
            raise ValueError("Feedback must be either 1 or -1")

        if self.feedback == feeback_value:
            return 0
        return feeback_value

    class Meta:
        constraints = [
            # Only bot messages can have a parent
            models.CheckConstraint(
                check=(Q(parent__isnull=False) & Q(is_bot=True))
                | Q(parent__isnull=True),
                name="check_parent_is_user_message",
            )
        ]


class AnswerSource(models.Model):
    """
    Node from a Document that was used to answer a question. Associated with Message.
    """

    message = models.ForeignKey("Message", on_delete=models.CASCADE)
    document = models.ForeignKey(
        "librarian.Document", on_delete=models.SET_NULL, null=True
    )
    node_text = models.TextField()
    node_score = models.FloatField(default=0.0)
    # Saved citation for cases where the source Document is deleted later
    saved_citation = models.TextField(blank=True)
    group_number = models.IntegerField(default=0)

    def __str__(self):
        document_citation = self.citation
        return f"{document_citation} ({self.node_score:.2f}):\n{self.node_text[:144]}"

    @property
    def html(self):
        from chat.utils import md

        return md.convert(self.node_text)

    @property
    def citation(self):
        return self.document.citation if self.document else self.saved_citation


class ChatFileManager(models.Manager):
    def create(self, *args, **kwargs):
        # If not provided, create the file object
        if not kwargs.get("saved_file"):
            file = SavedFile.objects.create(
                eof=kwargs.pop("eof", False),
                content_type=kwargs.pop("content_type", ""),
            )
            kwargs["saved_file"] = file
        return super().create(*args, **kwargs)


class ChatFile(models.Model):
    """
    A file within a chat. These are displayed in a message.
    Can be a user-uploaded file or a system-returned file (e.g. translation result)
    """

    objects = ChatFileManager()
    message = models.ForeignKey(
        "Message", on_delete=models.CASCADE, related_name="files"
    )
    filename = models.CharField(max_length=255)
    saved_file = models.ForeignKey(
        SavedFile,
        on_delete=models.SET_NULL,
        null=True,
        related_name="chat_files",
    )
    created_at = models.DateTimeField(auto_now_add=True)
    eof = models.BooleanField(default=False)
    # The text extracted from the file
    text = models.TextField(blank=True)

    def __str__(self):
        return f"File {self.id}: {self.filename}"

    def extract_text(self, fast=True):

        from librarian.utils.process_engine import (
            extract_markdown,
            get_process_engine_from_type,
        )

        if not self.saved_file:
            return

        process_engine = get_process_engine_from_type(self.saved_file.content_type)
        self.text, _ = extract_markdown(
            self.saved_file.file.read(), process_engine, fast=fast
        )
        self.save()


@receiver(post_delete, sender=ChatFile)
def delete_saved_file(sender, instance, **kwargs):
    # NOTE: If file was uploaded to chat in Q&A mode, this won't delete unless
    # document is also delete from librarian modal (or entire chat is deleted)
    try:
        instance.saved_file.safe_delete()
    except Exception as e:
        logger.error(f"Failed to delete saved file: {e}")<|MERGE_RESOLUTION|>--- conflicted
+++ resolved
@@ -2,14 +2,10 @@
 
 from django.conf import settings
 from django.db import models
-<<<<<<< HEAD
 from django.db.models import BooleanField, Q, Value
 from django.db.models.functions import Coalesce
-=======
-from django.db.models import Q
 from django.db.models.signals import post_delete
 from django.dispatch import receiver
->>>>>>> 415ce21a
 from django.utils import timezone
 from django.utils.translation import gettext_lazy as _
 
