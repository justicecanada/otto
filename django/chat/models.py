--- conflicted
+++ resolved
@@ -14,9 +14,12 @@
 from data_fetcher.util import get_request
 from structlog import get_logger
 
-<<<<<<< HEAD
-=======
-from chat.llm_models import (
+from librarian.models import DataSource, Library, SavedFile
+from librarian.utils.process_engine import guess_content_type
+from otto.models import SecurityLabel, User
+from otto.utils.common import display_cad_cost, set_costs
+
+from .llm_models import (
     DEFAULT_CHAT_MODEL_ID,
     DEFAULT_QA_MODEL_ID,
     DEFAULT_SUMMARIZE_MODEL_ID,
@@ -24,12 +27,7 @@
     get_model,
     get_updated_model_id,
 )
->>>>>>> 9a35dffc
-from chat.prompts import current_time_prompt
-from librarian.models import DataSource, Library, SavedFile
-from librarian.utils.process_engine import guess_content_type
-from otto.models import SecurityLabel, User
-from otto.utils.common import display_cad_cost, set_costs
+from .prompts import current_time_prompt
 
 logger = get_logger(__name__)
 
