@import url('/static/css/variables.css');


[data-bs-theme="dark"] .preset-btn {
  border-color: var(--bs-border-color) !important;
  color: var(--bs-text-body);
}

[data-bs-theme="dark"] .new-chat-btn {
  border-color: var(--bs-border-color) !important;
  color: var(--bs-text-body) !important;
}

[data-bs-theme="dark"] .chat-sidebar {
  background: var(--bs-dark-bg-subtle) !important;
}

[data-bs-theme="dark"] #advancedQaModalButton {
  border-color: var(--bs-border-color) !important;
  color: var(--bs-text-body) !important;
}

[data-bs-theme="dark"] .text-secondary {
  color: var(--text-secondary) !important;
}

body.chat {
  overflow-y: hidden;
}

#pinned-messages-container {
  position: sticky;
  top: 0;
  z-index: 1;
  background: var(--app-primary-bg);
}

@media screen and (max-width: 991.98px) {
  #pinned-messages-container {
    position: relative;
  }
}

#pinned-messages-container .message-meta {
  display: none;
}

#footer {
  display: none;
}

ol.breadcrumb {
  margin-bottom: 0;
}

#chat-footer {
  background-color: var(--bg-light-gray);
  border-top: 1px solid var(--chat-footer-border);
}

.textbox {
  min-height: 38px;
  height: auto;
  width: 100%;
  padding: 6px;
  font-size: 16px;
  border: 1px solid var(--app-border);
  border-radius: 5px;
  resize: none;
  overflow: hidden;
  max-height: 300px;
}

.img-icon {
  font-size: 24px;
  text-align: center;
  vertical-align: middle;
  line-height: 30px;
  border-radius: .5rem !important;
  background-color: var(--bg-white);
  border: 1px solid var(--img-icon-border);
  padding: .25rem;
  width: 40px;
  height: 40px;
}

.engine-icon {
  font-size: 20px;
  text-align: center;
  vertical-align: middle;
  line-height: 30px;
  border-radius: .5rem !important;
  background-color: var(--bg-white);
  border: 1px solid var(--img-icon-border);
  padding: .25rem;
  width: 40px;
  height: 40px;
}

.rounded {
  border-radius: .5rem !important;
}

.navbar-nav.ms-auto form {
  white-space: nowrap;
}

.thinking {
  height: 38px;
  margin: 20px;
}

.custom-file-label {
  overflow: hidden;
}

.dataframe td,
.dataframe th {
  padding: 6px;
}

.dataframe {
  border: 1px solid var(--app-border);
}

.align-self-end {
  align-self: flex-end;
}

.form-check-label .title {
  font-weight: bold;
}

a.mode-link {
  border-radius: 5px;
}

a.mode-link .text {
  color: var(--chat-mode-link-bg);
}

a.mode-link:hover {
  outline: solid 3px var(--chat-mode-link-border);
}

.instruction {
  margin: 2rem 0;
  font-size: 1.5rem;
  font-weight: 300;
}

#sticky {
  position: fixed;
  bottom: 0;
  width: 100%;
  padding: 10px;
  background-color: var(--bg-light-gray);
  border: 1px solid var(--chat-footer-border);
}

#bot-typing {
  display: none;
}

#bot-typing.htmx-request {
  display: block;
}

.typing {
  display: inline-block;
  position: relative;
  top: 0;
  left: 0;
  width: 20px;
}

.message-text>*:not(:last-child)+.typing {
  margin-top: 25px;
}

.typing span {
  content: "";
  -webkit-animation: blink 1.5s infinite;
  animation: blink 1.5s infinite;
  -webkit-animation-fill-mode: both;
  animation-fill-mode: both;
  height: 8px;
  width: 8px;
  background: var(--chat-typing-span);
  position: absolute;
  left: 0;
  top: 50%;
  margin-top: -9px;
  border-radius: 50%;

  [data-bs-theme="dark"] & {
    background: var(--chat-typing-span);
  }
}

.typing span:nth-child(2) {
  -webkit-animation-delay: 0.2s;
  animation-delay: 0.2s;
  margin-left: 12px;
}

.typing span:nth-child(3) {
  -webkit-animation-delay: 0.4s;
  animation-delay: 0.4s;
  margin-left: 24px;
}

@-webkit-keyframes blink {
  0% {
    opacity: 0.1;
  }

  20% {
    opacity: 1;
  }

  100% {
    opacity: 0.1;
  }
}

@keyframes blink {
  0% {
    opacity: 0.1;
  }

  20% {
    opacity: 1;
  }

  100% {
    opacity: 0.1;
  }
}


div.pre-line {
  white-space: pre-line;
}

div.message-text pre {
  position: relative;
}

div.user-message-text {
  white-space: pre-wrap;
}

pre .copy-button {
  position: absolute;
  top: 4px;
  right: 4px;
}

pre .copy-button:hover,
pre .copy-button:focus {
  background: transparent;
  color: black;
  border-color: transparent;
  position: absolute;
}


#left-sidebar button.options {
  position: absolute;
  top: 0.1rem;
  bottom: 0.1rem;
  right: 0;
  margin: 0 auto !important;
  opacity: 0;
  transition: linear 0.2s;
}

[data-bs-theme="dark"] .dropdown-header {
  color: var(--text-secondary);
}

.options-menu button {

  padding-left: 0;

  &.chat-delete {
    color: var(--bs-danger) !important
  }

  &:hover,
  &:focus {
    background-color: var(--bs-light);
    color: var(--bs-black);

    &.chat-delete {
      color: var(--chat-delete-focus) !important
    }
  }

  [data-bs-theme="dark"] & {
    &.chat-delete {
      color: var(--chat-delete-text) !important
    }

    &:hover,
    &:focus {
      background-color: var(--prompt-send-btn-bg);
      color: var(--bs-gray-200);

      &.chat-delete {
        color: var(--chat-delete-text) !important
      }
    }
  }
}

#left-sidebar li {
  position: relative;
}


#left-sidebar li.current {
  font-weight: 500;
}

.chat-list-item.current button.options,
#left-sidebar li:hover button.options,
#left-sidebar li:focus button.options,
#left-sidebar button.options:focus {
  opacity: 1 !important;
}


/* Prevent the icons from shifting around when loading */
#left-sidebar i.bi,
#right-sidebar i.bi {
  width: 16px !important;
  display: inline-block;
}

#right-sidebar i.bi {
  width: 20px !important;
}

#left-sidebar li a {
  text-wrap: nowrap;
}

.sidebar-settings-header {
  font-size: 1rem;

  [data-bs-theme="dark"] & {
    color: var(--bs-light-text-emphasis);
  }
}

#left-sidebar li a span {
  -webkit-mask-image: linear-gradient(to right, rgba(0, 0, 0, 1) 90%, rgba(0, 0, 0, 0));
  width: calc(100% - 28px);
  display: inline-block;
}

#left-sidebar-toggle,
#right-sidebar-toggle {
  background: transparent !important;
  border-color: transparent !important;
}

#left-sidebar-toggle:hover,
#right-sidebar-toggle:hover {
  background: none;
  outline: none;
  border-color: transparent;
}

#right-sidebar .accordion-flush .accordion-item:last-child {
  border-bottom: var(--bs-accordion-border-width) solid var(--bs-accordion-border-color);
}

#right-sidebar .accordion-item .accordion-button,
#right-sidebar .px-3 {
  padding-left: calc(1rem - 2px) !important;
}

#right-sidebar .accordion-item {
  border-left: solid 3px var(--bs-light);

  [data-bs-theme="light"] & {
    background-color: var(--bs-light);
  }
}

#right-sidebar .accordion-button.collapsed {
  font-weight: normal !important;
  background-color: transparent !important;
}

[data-bs-theme="dark"] .list-group-item+.list-group-item {
  background-color: var(----app-primary-bg);
}


[data-bs-theme="dark"] #right-sidebar .accordion-button:not(.collapsed)::after {
  background-image: url("data:image/svg+xml,<svg xmlns='http://www.w3.org/2000/svg' viewBox='0 0 16 16' fill='white'><path fill-rule='evenodd' d='M1.646 4.646a.5.5 0 0 1 .708 0L8 10.293l5.646-5.647a.5.5 0 0 1 .708.708l-6 6a.5.5 0 0 1-.708 0l-6-6a.5.5 0 0 1 0-.708z'/></svg>");
}

#right-sidebar .accordion-button:focus-visible {
  background: var(--bs-gray-300) !important;
}

#right-sidebar .accordion-button:focus,
#right-sidebar .accordion-button:not(.collapsed) {
  box-shadow: none !important;
  color: var(--bs-text-body) !important;
  background-color: var(--app-primary-bg) !important;
}

#right-sidebar .accordion-button::after {
  zoom: 0.9;
  color: var(--bs-text-body) !important;
}

[data-bs-theme="dark"] #right-sidebar .accordion-button::after {
  background-image: url("data:image/svg+xml,<svg xmlns='http://www.w3.org/2000/svg' viewBox='0 0 16 16' fill='white'><path fill-rule='evenodd' d='M1.646 4.646a.5.5 0 0 1 .708 0L8 10.293l5.646-5.647a.5.5 0 0 1 .708.708l-6 6a.5.5 0 0 1-.708 0l-6-6a.5.5 0 0 1 0-.708z'/></svg>");
}

#right-sidebar .accordion-header {
  position: sticky;
  top: 0;
}


#new-chat-button {
  margin-left: -4px;
  margin-top: -5px;
  margin-bottom: -1px;
}

.chat-title {
  color: var(--bg-black);

  [data-bs-theme="dark"] & {
    color: var(--bs-light-text-emphasis);
  }
}

#chat-options,
#chat-history-list {
  height: calc(100vh - 6.5rem);
}

#option_presets input::placeholder {
  font-size: .875rem;
}

form#dropzone-basic {
  border-style: dashed;
  border-radius: 0.75rem;
  min-height: 0;
  background: none;
}

#show-files {
  z-index: 10;
}


#chat-container {
  overflow-y: auto;
}

#chat-container .container {
  max-width: 1024px;
}

#mode-cards {
  display: flex !important;
  flex-wrap: wrap;
}

.chat-sidebar {
  width: 350px;
  min-width: 350px;
  z-index: 2;
  height: calc(100vh - 3rem);
}

/* Enlarge .chat-sidebar to 400px when <html lang="fr"> */
html[lang="fr"] .chat-sidebar {
  width: 400px;
  min-width: 400px;
}

.chat-sidebar.hidden {
  display: none;
}

.chat-sidebar-toggle.hidden {
  display: none;
}

.chat-history-section-header {
  padding: 10px 0 5px;
}

.preset-actions {
  display: grid;
  grid-template-columns: repeat(4, minmax(0, 1fr));
  column-gap: 0.5rem;
  place-items: stretch;
}

#chat-flexbox {
  height: 100%;
  position: absolute;
  top: 0;
  width: 100%;
}

#chat-outer {
  position: relative;
  background: var(--chat-outer-bg);
  top: 0;
  height: calc(100vh - 3rem);
  overflow: hidden;

  [data-bs-theme="dark"] & {
    background: var(--bs-dark-bg-subtle) !important;
  }
}



@media (max-width: 1100px) {
  #left-sidebar {
    position: absolute;
    box-shadow: rgba(0, 0, 0, 0.2) 0 0 12px;
  }
}


@media (max-width: 1800px) {
  #left-sidebar {
    width: 300px;
    min-width: 300px;
  }
}

@media (max-width: 1390px) {
  #right-sidebar {
    position: absolute;
    box-shadow: rgba(0, 0, 0, 0.2) 0 0 12px;
    right: 0;
  }
}

#no-messages-placeholder {
  min-height: calc(100vh - 15rem);
}

#no-messages-placeholder .card {
  background: none;
  border-width: 1px;
  color: var(--bs-secondary-color);
}

#chat-inputs {
  box-shadow: rgba(0, 0, 0, 0.15) 0 0 8px;
  border-radius: 6px;
}

#chat-inputs:focus-within {
  box-shadow: rgba(0, 0, 0, 0.2) 0 0 8px;
}

#prompt-form button {
  background: var(--bg-white);
  border-color: var(--bs-border-color);
}

#send-button {
  border-top-right-radius: 0;
}

#prompt-form button:hover,
#prompt-form button:focus {
  background: var(--bs-gray-800);
  color: var(--bs-gray-100);
  border-color: transparent;
}

#prompt-form textarea {
  min-height: 85px;
  resize: none;
  border-top-left-radius: 0;
  border-top-right-radius: 0;
}

#prompt-form textarea:focus,
#send-button:focus {
  box-shadow: none !important;
  border-color: var(--bs-border-color);
}

#chat-container .add-message-divider {
  position: absolute;
  width: 100%;
  background: var(--bg-white);
  height: 10px;
  left: 0;
  margin-top: -6px;
}

.message-blob {
  border-radius: 5px;
  padding: 0.5rem 0.75rem 0.5rem 0.75rem;
  margin-bottom: 0.5rem;
  background: var(--chat-user-message-blob-bg);
  border: solid 1px;
  border-color: var(--chat-user-message-border);
  width: fit-content;
  max-width: 100%;
}

@media screen and (max-width: 1600px) {
  .message-blob {
    max-width: 100%;
  }

}

.bot .message-blob {
  min-height: 2.5rem;
}

.awaiting-response .message-blob {
  min-width: 57px;
}

#pinned-messages-container .message-blob {
  width: 100%;
  max-width: none;
}

.message-outer:not(.bot) .message-meta {
  text-align: right;
}

#messages-container .col-auto {
  max-width: 90%;
}

li.message-file {
  padding-right: 0.5rem;
}

.bot .message-blob {
  background: var(--chat-bot-message-blob-bg);
  border-color: var(--chat-bot-message-border);
}

.message-blob .dropdown {
  opacity: 0;
  height: 0;
  position: relative;
  top: -1.75rem;
}

div.message-text :last-child {
  margin-bottom: 0;
}

.message-text ul p,
.message-text ol p {
  margin-bottom: 0;
}

.message-text th,
.message-text td {
  padding: 0.3rem;
  border: solid 1px var(--darkgray);
}

.message-text strong,
.message-text bold,
.message-text th {
  font-weight: 500;
}

div.message-text h1 {
  font-size: 1.5rem;
}

div.message-text h2 {
  font-size: 1.25rem;
}

div.message-text h3,
div.message-text h4,
div.message-text h5 {
  font-size: 1.1rem;
}

div.message-text blockquote {
  padding: 0.5rem 0.5rem 0.5rem 1rem;
  background: var(--chat-message-blockquote-bg);
  border-radius: 0.25rem;
  border: solid 1px var(--chat-message-border);
  border-left-width: 3px;
}

.message-show-all {
  display: none;
}

.truncate:not(.show-all) .message-show-all {
  display: block;
}

.message-outer:not(.show-all):not(.awaiting-response) .message-text {
  overflow: hidden;
  display: -webkit-box;
  -webkit-box-orient: vertical;
  -webkit-line-clamp: 8;
  line-clamp: 8;
}

code {
  color: var(--chat-code-color);
}

.truncate:not(.show-all) .message-text pre code,
.truncate:not(.show-all) .message-text blockquote {
  overflow: hidden;
  display: -webkit-box;
  -webkit-box-orient: vertical;
  -webkit-line-clamp: 3;
  line-clamp: 3;
}


.message-text pre code,
.message-text pre code.hljs {
  padding: 10px;
  display: block;
  overflow-x: auto;
  border: solid 1px;
  border-radius: 5px;
}

.message-outer:hover .dropdown,
.message-outer .dropdown:focus-within {
  opacity: 1;
  text-align: right;
}

#chat-container .message-meta {
  font-size: smaller;
}

#top-nav .container,
footer .container {
  max-width: 100%;
  padding-left: 1.25rem;
  padding-right: 1.25rem;
}

#top-nav {
  z-index: 100;
}

.message-outer.user .message-text {
  white-space: pre-wrap;
}

div#prompt-form-container {
  z-index: 1;
  position: fixed;
  bottom: 0;
}

#translate-lang-select label {
  height: 50%;
  border-radius: 0;
  line-height: 2.25rem;
  text-align: center;
}

#translate-lang-select {
  border-radius: 5px 0 0 5px;
  overflow: hidden;
}

#chat-file-area {
  background: none;
  border: var(--bs-border-color) 3px dashed;
  padding: 5rem;
}

#chat-file-area input {
  display: none;
}

.message-text .progress-bar {
  background: var(--chat-message-progress-bar-bg);
}

.message-actions {
  margin-top: -6px;
  padding-bottom: 5px;
  word-spacing: -3px;
  height: 24px;
  overflow: hidden;
}

.message-outer .message-actions {
  visibility: hidden;
}

/* Last bot message always has actions visible */
.message-outer:not(:has(~ .message-outer)) .message-actions {
  visibility: visible;
  margin-bottom: .5rem;
}

.message-outer:hover .message-actions,
.message-outer:focus-within .message-actions {
  visibility: visible;
}

/* Pairs of buttons */
.message-outer button i:not(:first-child) {
  /* Show only once the action is completed */
  display: none;
}

.message-outer button.clicked i:first-child {
  display: none;
}

.message-outer button.clicked i:not(:first-child) {
  display: inline-block;
}

.message-outer button:not(.accordion-button) {
  font-size: 0.9rem;
}


div#chat-toolbar {
  border-bottom-left-radius: 0;
  border-bottom-right-radius: 0;
  border-color: var(--bs-border-color);
  margin-bottom: -1px;
  min-height: 40px;
  background: var(--app-primary-bg);
  box-shadow: none !important;

  [data-bs-theme="dark"] & {
    background-color: var(--bs-body-bg) !important;
  }
}

#prompt-form-container .option,
#no-messages-placeholder p.option {
  display: none;
}

#chat-outer.translate #prompt-form .option.translate-option,
#chat-outer.summarize #prompt-form .option.summarize-option,
#chat-outer.qa #prompt-form .option.qa-option,
#chat-outer.document_qa #prompt-form .option.document_qa-option,
#chat-outer.chat #prompt-form .option.chat-option {
  display: block;
}


#chat-outer.translate #no-messages-placeholder p.option.translate-option,
#chat-outer.summarize #no-messages-placeholder p.option.summarize-option,
#chat-outer.qa #no-messages-placeholder p.option.qa-option,
#chat-outer.document_qa #no-messages-placeholder p.option.document_qa-option,
#chat-outer.chat #no-messages-placeholder p.option.chat-option {
  display: block;
}

#chat-outer.chat #chat-prompt {
  padding-right: 30px;
}

#chat-outer.chat #magic-button {
  display: inline-block !important;
}

#file-dropzone {
  height: 100%;
  width: 100%;
  background: var(--chat-file-drop);
  z-index: 100;
  position: relative;
}

#file-dropzone:not(.show) {
  display: none !important;
}

.message-mode {
  margin-top: 1px;
}

.sources-modal .accordion-body.scrolling-content {
  font-size: 0.95rem;
}

#sources-modal-inner .markdown-text * {
  font-size: medium;
}

#sources-modal-inner .markdown-text table {
  margin-bottom: 1rem;
}

#sources-modal-inner .markdown-text blockquote {
  border-left: solid 2px var(--app-border);
  padding-left: 0.5rem;
  margin-bottom: 1.5rem;
}

#sources-modal-inner .markdown-text headings {
  margin-bottom: 0.5rem;
  font-weight: 500;
  display: inline-block;
}

#sources-modal-inner .accordion-header {
  position: sticky;
  top: 0;
}

#sources-modal-inner .accordion-button:focus {
  box-shadow: none;
  outline: solid 1px var(--bs-accordion-border-color);
}

#sources-modal-inner .accordion-button:focus-visible {
  background: var(--bs-accordion-active-bg);
}

#sources-modal-inner .accordion-button:not(.collapsed) {
  background-color: var(--bg-white);
  color: black;
}

#sources-modal-inner .markdown-text th,
#sources-modal-inner .markdown-text td {
  border: solid 1px var(--bs-border-color);
  padding: 0.25rem;
}

#sources-modal-inner mark.current-highlight {
  background: var(--app-color-purple-1-hover);
}

#prompt-form-resize-handle {
  position: absolute;
  top: -4px;
  height: 15px;
  width: 100%;
  cursor: ns-resize;
  display: block;
  outline: none !important;
  border: none !important;
  padding: 0;
  background: none !important;
  z-index: 3;

  i {
    display: none !important;
    padding: 0;
    margin-top: -1.65rem;
    font-size: 1.5rem;
    z-index: 100;
  }

  &:focus-visible {
    background: none !important;
    color: initial !important;
    z-index: 0;
  }

  &:focus-visible>i {
    display: block !important;
  }
}

#stop-button {
  position: absolute;
  top: -40px;
  right: 0;
}

#right-sidebar-resize-handle {
  position: absolute;
  top: 0;
  left: -3px;
  width: 8px;
  height: 100%;
  cursor: ew-resize;
  display: block;
  outline: none !important;
  border: none !important;
  padding: 0;
  z-index: 3;

  i {
    display: none !important;
    padding: 0;
    margin-left: -1.65rem;
    font-size: 1.5rem;
    z-index: 100;
    background-color: var(--bs-light);
  }

  &:focus-visible>i {
    display: block !important;
  }
}

#chat-modes button {
  margin-bottom: -1px;
  background: var(--bs-light);
  color: var(--bs-gray-700);
  padding-top: 6px;
  padding-bottom: 7px;
  border: solid 1px var(--bs-border-color) !important;
  border-top: solid 3px transparent !important;
  position: relative;
  left: -1px;
  margin-right: -1px;
  border-radius: 0 !important;
}

/* The first button should have a top left radius */
#chat-modes li:first-child button {
  border-top-left-radius: 5px !important;
  left: 0px;
}

/* The last button should have a top right radius */
#chat-modes li:last-child button {
  border-top-right-radius: 5px !important;
}

#chat-outer.translate #chat-modes button.translate-option,
#chat-outer.summarize #chat-modes button.summarize-option,
#chat-outer.qa #chat-modes button.qa-option,
#chat-outer.document_qa #chat-modes button.document_qa-option,
#chat-outer.chat #chat-modes button.chat-option {
  background: var(--bs-body-bg);
  color: var(--bs-text-body) !important;
  border-bottom: none !important;
  z-index: 10;
  font-weight: 500;
  padding-bottom: 7px;
}

#chat-modes button:hover,
#chat-modes button:focus {
  background: var(--bd-body-bg);
  color: var(--bs-secondary-color) !important;
}

#chat-modes button {
  border-top: solid 3px transparent !important;
}

#chat-outer #chat-mode-description,
#chat-outer .accordion-item {
  border-left: solid 3px var(--bs-light);
}

#chat-outer.qa #chat-modes button.qa-option {
  border-top-color: var(--app-color-purple-1) !important;
}

#chat-modes button.qa-option {
  border-top-color: var(--app-color-purple-1-hover) !important;
}

#chat-outer.qa #chat-mode-description {
  border-left-color: var(--app-color-purple-1-hover);
}

#chat-outer.qa .accordion-item.qa {
  border-left-color: var(--app-color-purple-1);
}

#chat-outer.document_qa #chat-modes button.document_qa-option {
  border-top: solid 3px var(--app-color-blue-1) !important;
}

#chat-modes button.document_qa-option {
  border-top: solid 3px var(--app-color-blue-1-hover) !important;
}

#chat-outer.document_qa #chat-mode-description,
#chat-outer.document_qa .accordion-item.document_qa {
  border-left: solid 3px var(--app-color-blue-1-hover);
}

#chat-outer.summarize #chat-modes button.summarize-option {
  border-top: solid 3px var(--app-color-green-2) !important;
}

#chat-modes button.summarize-option {
  border-top: solid 3px var(--app-color-green-2-hover) !important;
}

#chat-outer.summarize #chat-mode-description {
  border-left: solid 3px var(--app-color-green-2-hover);
}

#chat-outer.summarize .accordion-item.summarize {
  border-left: solid 3px var(--app-color-green-2);
}

#chat-outer.translate #chat-modes button.translate-option {
  border-top: solid 3px var(--app-color-yellow-1) !important;
}

#chat-modes button.translate-option {
  border-top: solid 3px var(--app-color-yellow-1-hover) !important;
}

#chat-outer.translate #chat-mode-description {
  border-left: solid 3px var(--app-color-yellow-1-hover);
}

#chat-outer.translate .accordion-item.translate {
  border-left: solid 3px var(--app-color-yellow-1);
}

#chat-outer.chat #chat-modes button.chat-option {
  border-top: solid 3px var(--app-color-red-2) !important;
}

#chat-modes button.chat-option {
  border-top: solid 3px var(--app-color-red-2-hover) !important;
}

#chat-outer.chat #chat-mode-description {
  border-left: solid 3px var(--app-color-red-2-hover);
}

#chat-outer.chat .accordion-item.chat {
  border-left: solid 3px var(--app-color-red-2);
}

#no-messages-placeholder strong {
  font-weight: 500;
}

div.message-text pre {
  white-space: pre-wrap;
}

.chat-security-label {
  top: -2px;
  position: relative;
  width: 32px;
  font-size: 11px;
  color: var(--otto-primary-text-color);

  [data-bs-theme="dark"] & {
    background: var(--otto-tab-body-bg-color);
    color: var(--otto-primary-text-color);
  }
}


#editLibrariesModal {
  --bs-modal-width: calc(min(100vw - 4rem, 1430px));
}

#editLibrariesInner div.modal-body>div.row>div {
  min-height: 450px;
}

#editLibrariesModal .list-group-item {
  border-left: 0;
  border-right: 0;
  border-radius: 0 !important;
  font-size: .875rem;
  margin-left: -0.5rem;
  margin-right: -0.5rem;
  word-break: break-word;
}

.list-group-item[role="option"] {
  cursor: pointer;
}

.list-group-item[role="option"][aria-selected="true"] {
  background-color: var(--chat-group-item);
  z-index: 2;

  [data-bs-theme="dark"] & {
    background-color: var(--chat-group-item);
  }
}

.list-group-item[role="option"][aria-selected="true"]:not(:focus) {}

.list-group-item[role="option"]:focus {
  z-index: 3;
  outline-width: 2px;
}

#library-users-form {
  font-size: 0.875rem;
}

ul.errorlist {
  border: solid 1px var(--bs-danger-border-subtle);
  border-radius: 5px;
  padding-top: 0.5rem;
  margin-top: 0.5rem;
  padding-bottom: 0.5rem;
  color: var(--bs-danger-text-emphasis);
  background: var(--bs-danger-bg-subtle);
}

#editLibrariesModal dl * {
  word-break: break-word;
}

#editLibrariesInner .modal-body>.row>div {
  max-height: calc(100vh - 10rem);
  overflow-y: auto;
}

.btn-outline-initially-black:not(:hover):not(:focus) {
  color: var(--bs-black);
  border-color: var(--bs-black) !important;

  [data-bs-theme="dark"] & {
    color: var(--bs-text-body);
    border-color: var(--bs-border-color) !important;
  }
}

:root {
  --preset-tab-border-color: 0.01rem solid #d5d5d5;
}

ul#preset-edit-tabs {
  border-bottom: none;
  z-index: 1;
}

.preset-form-container .nav-link {
  color: var(--bs-body-color);
  font-weight: 600;

  &:hover {
    color: var(--bs-gray-900);
    outline: none;

    [data-bs-theme="dark"] & {
      color: var(--bs-body-color);
    }

    &:not(.active) {
      background-color: var(--bs-light);

      [data-bs-theme="dark"] & {
        background-color: var(--bs-gray-700);
      }
    }
  }

  &:focus-visible {
    box-shadow: 0 0 0 0.15rem rgba(66, 70, 73, 0.5);
  }

  &:not(.active) {
    background-color: var(--chat-preset-tab-not-active);
    border-bottom: 0.25px solid var(--bs-gray-200);
    font-weight: 400;

    [data-bs-theme="dark"] & {
      background-color: var(--chat-preset-tab-not-active);
      border-bottom: 0.25px solid var(--bs-gray-700);
    }
  }
}

#preset-card-list .card-footer {
  display: flex !important;
  gap: 1rem;
  background-color: transparent;
  border-top: none;
  padding-top: 0;

  button {
    &:only-child {
      flex-basis: 100%;
    }
  }
}

#preset-card-list .info-section {
  margin-bottom: 0.5rem;
  position: relative;
  top: -0.5rem;
}

#preset-card-list .preset-mode-badge {
  font-weight: normal;
  color: var(--bs-text-body);

  &.chat {
    background: var(--app-color-red-2-hover);
  }

  &.qa {
    background: var(--app-color-purple-1-hover);
  }

  &.summarize {
    background: var(--app-color-green-2-hover);
  }

  &.translate {
    background: var(--app-color-yellow-1-hover);
  }
}

#preset-card-list .card {
  border-left: solid 5px;
  cursor: pointer;

  &.chat {
    border-left-color: var(--app-color-red-2-hover);

    &:hover {
      border-left-color: var(--app-color-red-2);
      box-shadow: 0 0 0 0.25rem var(--app-color-red-2-hover);
    }
  }

  &.qa {
    border-left-color: var(--app-color-purple-1-hover);

    &:hover {
      border-left-color: var(--app-color-purple-1);
      box-shadow: 0 0 0 0.25rem var(--app-color-purple-1-hover);
    }
  }

  &.summarize {
    border-left-color: var(--app-color-green-2-hover);

    &:hover {
      border-left-color: var(--app-color-green-2);
      box-shadow: 0 0 0 0.25rem var(--app-color-green-2-hover);
    }
  }

  &.translate {
    border-left-color: var(--app-color-yellow-1-hover);

    &:hover {
      border-left-color: var(--app-color-yellow-1);
      box-shadow: 0 0 0 0.25rem var(--app-color-yellow-1-hover);
    }
  }
}

.hover-change-content {
  .only-hover {
    display: none;
  }

  &:hover .only-hover {
    display: inline;
  }

  .non-hover {
    display: inline;
  }

  &:hover .non-hover {
    display: none;
  }
}


.preset-form-container .language-content {
  display: none;
}

.preset-form-container .language-content.active {
  display: block;
}

.preset-form-container form-check-input.form-check-input:checked {
  background-color: var(--bg-black);
  border-color: var(--bg-black);
}

.preset-form-container .form-check-input:focus {
  border-color: var(--chat-preset-form-container);
  box-shadow: 0 0 0 0.25rem rgba(0, 0, 0, 0.25);
}

.preset-form-container .modal-body {
  max-height: 85vh !important;
  overflow-y: auto;
}

#preset-card-list .card-title {
  font-size: 1.15rem;
  line-height: 1.5rem;
}

#preset-card-list .card-header {
  display: flex;
  justify-content: space-between;
  align-items: center;
  background-color: transparent;
  border-bottom: none;
  padding-bottom: 0;
  padding-top: 0.66rem;
  min-height: 3rem;

  button {
    background-color: transparent;
    border: none;
    text-wrap: nowrap;

    &:hover {
      i.bi.bi-star {
        border-color: var(--app-color-yellow-1);
        color: var(--app-color-yellow-1);
      }

      i.bi.bi-star,
      i.bi.bi-star-fill {
        text-shadow: 0px 0px 7px var(--app-color-yellow-2);
      }

      background-color: transparent !important;
    }

    &:focus-visible {
      outline: solid 2px;
    }
  }
}

#preset-card-list .preset-description {
  min-height: 2.5rem !important;
  -webkit-box-orient: vertical !important;
  display: -webkit-box !important;
  -webkit-line-clamp: 3 !important;
  overflow: hidden !important;
  text-overflow: ellipsis !important;
  white-space: normal !important;
}

.card-list {
  display: grid;
  grid-template-columns: repeat(auto-fill, minmax(400px, 1fr));
  gap: 1.5rem;
  padding: 0.5rem;
  margin-bottom: 0;
}

.btn-ghost {
  background-color: transparent !important;
  border: none !important;

  &:focus-visible {
    outline-style: solid !important;
    outline-color: var(--bg-black) !important;
    outline-width: 2px !important;
  }
}

.preset-form-user-choice .card-button {
  padding: 0;
}

.preset-form-user-choice .card-button:hover {
  border: 1px solid var(--chat-user-choice-button-hover);
}

.preset-form-user-choice .card-button:hover,
.preset-form-user-choice .card-button:focus-visible {
  box-shadow: 0 0 8px rgba(0, 0, 0, 0.15);
}

.preset-form-user-choice .submit-overlay {
  position: absolute;
  top: 0;
  left: 0;
  width: 100%;
  height: 100%;
  opacity: 0;
  z-index: 1;
}

math[display="block"] {
  margin-top: 1rem;
  padding-bottom: 1rem;
}

#shared-chat-warning {
  position: sticky;
  top: 0;
  z-index: 5;
  box-shadow: 0 0px 5px rgba(0, 0, 0, 0.4);
}

#scroll-btn {
  position: sticky;
  /* margin-left: -16px; */
  inset-inline: 0;
  margin-inline: auto;
  bottom: 10px;
  opacity: 0;
  pointer-events: none;
  transition: opacity 0.3s ease;
  z-index: 2;
  width: 32px;
  height: 32px;
  border-radius: 50%;
  background-color: var(--otto-tab-body-bg-color);
  border: 2px solid var(--bs-border-color);
  background-repeat: no-repeat;
  background-position: 50% 64%;
  background-size: 67%;
  background-image: url("data:image/svg+xml,<svg xmlns='http://www.w3.org/2000/svg' viewBox='0 0 16 16' fill='black'><path fill-rule='evenodd' d='M1.646 4.646a.5.5 0 0 1 .708 0L8 10.293l5.646-5.647a.5.5 0 0 1 .708.708l-6 6a.5.5 0 0 1-.708 0l-6-6a.5.5 0 0 1 0-.708z'/></svg>");
  left: 50%;
  margin-top: -32px;
}

[data-bs-theme="dark"] #scroll-btn {
  background-image: url("data:image/svg+xml,<svg xmlns='http://www.w3.org/2000/svg' viewBox='0 0 16 16' fill='white'><path fill-rule='evenodd' d='M1.646 4.646a.5.5 0 0 1 .708 0L8 10.293l5.646-5.647a.5.5 0 0 1 .708.708l-6 6a.5.5 0 0 1-.708 0l-6-6a.5.5 0 0 1 0-.708z'/></svg>");
}

#scroll-btn.show {
  opacity: 1;
  pointer-events: auto;
}

/* Chat file upload */
#chat-upload-message {
  .spinner-border {
    display: none;
  }

  &.submitting {
    .spinner-border {
      display: inline-block;
    }

    i {
      display: none;
    }
  }
<<<<<<< HEAD

  /* Overriding styles from django-file-form */
=======
}

/* JS file uploads - overriding Django-File-Form styles */
#id_chat-input_file,
#id_librarian-input_file,
label[for="id_chat-input_file"],
label[for="id_librarian-input_file"] {
  display: none;
}


#chat-upload-form {
  .dff-container {
    margin-top: -3px;
  }

>>>>>>> dbf197c9
  .dff-uploader {
    .dff-files {
      padding: 0;
      max-width: none;
      outline: none;
      margin: 0;
    }

    .dff-files span:first-of-type {
      margin-left: 0;
    }

    .dff-files .dff-file {
      margin-bottom: 0;
    }

    .dff-filesize {
<<<<<<< HEAD
      color: var(--bs-secondary-color);
      margin-left: 10px !important;
    }

    a.dff-delete {
      display: none;
    }
  }

  #id_input_file,
  label[for="id_input_file"],
  #chat-upload-submit {
    display: none;
  }
=======
      margin-left: 10px !important;
      top: -2px !important;
    }

  }
}

#librarian-upload-message {
  font-style: italic;
  margin-right: 0.5rem;
}

#librarian-upload-form {
  font-style: normal;
  position: absolute;
  top: 2rem;
  right: 0px;
  z-index: 1;
  max-height: 400px;
  overflow-y: auto;
  overflow-x: hidden;
  box-shadow: rgba(0, 0, 0, 0.1) 0 0 10px;
  background: var(--bs-body-bg);
}

#librarian-upload-form,
#chat-upload-form {
  .dff-file {
    white-space: nowrap !important;
  }

  .dff-filesize {
    color: var(--bs-secondary-color);
    position: relative;
    top: -1.5px;
  }

  span.dff-filename {
    margin-left: 0;
    width: 250px;
    display: inline-block;
    overflow: hidden !important;
    text-overflow: ellipsis !important;
    /* no wrap either */
    white-space: nowrap !important;
    position: relative;
    top: 4px;
  }

  .dff-progress {
    width: 200px !important;
  }

  .dff-files {
    margin: 0 !important;
    outline: none !important;
    padding-bottom: 0 !important;
  }

  .diff-invalid-files ul {
    margin: 0;
  }

  /* Hide the Cancel/Delete text */
  a.dff-delete {
    display: none;
  }

  .dff-cancel,
  .dff-delete {
    /* Hide the text by moving it off-screen */
    text-indent: -9999px;
    display: inline-block;
    position: relative;
    top: -2px;
    margin-right: 10px;
  }

  /* Add a red "X" icon using a pseudo-element */
  .dff-cancel::before,
  .dff-delete::before {
    content: "\00D7";
    position: absolute;
    top: 0;
    font-size: 1rem;
    left: 0;
    color: red;
    text-indent: 0;
  }

>>>>>>> dbf197c9
}<|MERGE_RESOLUTION|>--- conflicted
+++ resolved
@@ -1570,10 +1570,6 @@
       display: none;
     }
   }
-<<<<<<< HEAD
-
-  /* Overriding styles from django-file-form */
-=======
 }
 
 /* JS file uploads - overriding Django-File-Form styles */
@@ -1590,7 +1586,6 @@
     margin-top: -3px;
   }
 
->>>>>>> dbf197c9
   .dff-uploader {
     .dff-files {
       padding: 0;
@@ -1608,22 +1603,6 @@
     }
 
     .dff-filesize {
-<<<<<<< HEAD
-      color: var(--bs-secondary-color);
-      margin-left: 10px !important;
-    }
-
-    a.dff-delete {
-      display: none;
-    }
-  }
-
-  #id_input_file,
-  label[for="id_input_file"],
-  #chat-upload-submit {
-    display: none;
-  }
-=======
       margin-left: 10px !important;
       top: -2px !important;
     }
@@ -1714,5 +1693,4 @@
     text-indent: 0;
   }
 
->>>>>>> dbf197c9
 }