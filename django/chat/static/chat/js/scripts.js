--- conflicted
+++ resolved
@@ -788,7 +788,6 @@
   }
 });
 
-<<<<<<< HEAD
 function setUploadsInProgress(state) {
   if (state) {
     document.addEventListener('click', navigationClickHandler, true);
@@ -830,7 +829,7 @@
     setUploadsInProgress(false);
   }
 });
-=======
+
 // Highlight a term within only text nodes of a root element; skips code/KaTeX blocks
 function highlightTermInElement(root, term) {
   if (!root || !term) return null;
@@ -880,5 +879,4 @@
     const text = document.createTextNode(mark.textContent);
     mark.replaceWith(text);
   });
-}
->>>>>>> 5422b8bf
+}