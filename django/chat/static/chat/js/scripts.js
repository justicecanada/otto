--- conflicted
+++ resolved
@@ -276,26 +276,6 @@
   }
 });
 
-<<<<<<< HEAD
-function sourcePreprocessing(text) {
-  // Remove occurrences of '[Top of page]'
-  text = text.replace(/\[Top of page\]/g, '');
-  // Remove occurrences of '(#wb-tphp)'
-  text = text.replace(/\(#wb-tphp\)/g, '');
-  return text;
-}
-
-// add markdown to sources when modal is opened
-document.addEventListener("htmx:afterSwap", function (event) {
-  if (event.detail?.target?.id === "sources-modal-inner") {
-    document.querySelectorAll('.accordion-button').forEach(function (button) {
-      button.addEventListener('click', function () {
-        var targetId = button.getAttribute('data-bs-target').substring(1);
-        var targetElement = document.getElementById(targetId).querySelector('.markdown-text');
-        var preprocessedText = sourcePreprocessing(targetElement.textContent);
-        var renderedMarkdown = md.render(preprocessedText);
-        targetElement.innerHTML = renderedMarkdown;
-=======
 document.addEventListener('htmx:afterSwap', function (event) {
   if (event.detail?.target?.id === "sources-modal-inner") {
     var targetElement = event.detail.target.querySelectorAll(".markdown-text");
@@ -305,7 +285,6 @@
       element.innerHTML = renderedMarkdown;
       element.querySelectorAll("a").forEach(function (link) {
         link.setAttribute("target", "_blank");
->>>>>>> f00e86e3
       });
     });
   }
