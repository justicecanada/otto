const md = markdownit({
  highlight: function (str, lang) {
    if (lang && hljs.getLanguage(lang)) {
      try {
        return '<pre><code class="hljs">' +
          hljs.highlight(str, {language: lang, ignoreIllegals: true}).value +
          '</code></pre>';
      } catch (__) { }
    }

    return '<pre><code class="hljs">' + md.utils.escapeHtml(str) + '</code></pre>';
  },
  breaks: true,
});
md.use(katexPlugin);

const md_with_html = markdownit({
  highlight: function (str, lang) {
    if (lang && hljs.getLanguage(lang)) {
      try {
        return '<pre><code class="hljs">' +
          hljs.highlight(str, {language: lang, ignoreIllegals: true}).value +
          '</code></pre>';
      } catch (__) { }
    }

    return '<pre><code class="hljs">' + md.utils.escapeHtml(str) + '</code></pre>';
  },
  breaks: true,
  html: true,
});
md_with_html.use(katexPlugin);

function checkTruncation(element) {
  if (element && (element.offsetHeight < element.scrollHeight)) {
    element.closest('.message-outer').classList.add('truncate');
  }
}

function render_markdown(element) {
  // Render markdown in the element
  const markdown_text = element.querySelector(".markdown-text");
  dot_element = element.querySelector(".typing"); // Exists when dots=True on htmx_stream call
  if (markdown_text) {
    let to_parse = markdown_text.dataset.md;
    try {
      to_parse = JSON.parse(to_parse);
    } catch (e) {
      to_parse = false;
    }
    const parent = markdown_text.parentElement;
    if (to_parse) {
      parent.innerHTML = md.render(to_parse).replaceAll('&lt;br&gt;', '<br>');
      const current_dots = parent.parentElement.querySelector(".typing");
      // If dots=True on htmx_stream call and we just removed the dots at the beginning of stream,
      // add a new dots element after parent
      if (dot_element && !current_dots) {
        parent.insertAdjacentHTML("afterend", "\n\n" + dot_element.outerHTML);
      }
      if (current_dots && !dot_element) {
        current_dots.remove();
      }
      // Add the "copy code" button to code blocks
      for (block of parent.querySelectorAll("pre code")) {
        block.insertAdjacentHTML("beforebegin", copyCodeButtonHTML);
      }
    } else if ((after_text = parent.nextElementSibling)) {
      // If stream is empty (which should only happen between batches), it will stream dots
      // so we can remove the dot element we manually added above
      if (after_text.classList.contains("typing")) {
        after_text.remove();
      }
    }
  }
}

// Chat window UI
let autoscroll = true;
const scrollBtn = document.querySelector("#scroll-btn");

document.querySelector("#chat-container").addEventListener("scroll", function () {
  const threshold = 10; // pixels from the bottom considered "at the bottom"
  if ((this.scrollHeight - this.scrollTop - this.clientHeight) > threshold) {
    autoscroll = false;
    scrollBtn.classList.add("show");
  } else {
    autoscroll = true;
    scrollBtn.classList.remove("show");
  }
});

const copyCodeButtonHTML = `<button type="button" onclick="copyCode(this)"
class="btn btn-link m-0 p-0 text-muted copy-message-button copy-button"
title="Copy"><i class="bi bi-copy"></i><i class="bi bi-check-lg"></i></button>`;

function scrollToBottom(smooth = true, force = false) {
  resizePromptContainer();
  if (!autoscroll && !force) {
    return;
  }
  let messagesContainer = document.querySelector("#chat-container");
  let destination = messagesContainer.scrollHeight;
  // If there is currently a response streaming, disable smooth
  if (document.querySelector(".chat-streaming-response")) {
    smooth = false;
  }
  if (smooth) {
    messagesContainer.scrollTo({
      top: destination,
      behavior: "smooth"
    });
    return;
  }
  messagesContainer.scrollTop = destination;
}

function scrollToListItem() {
  setTimeout(() => {
    const currentChat = document.querySelector('.chat-list-item.current');
    if (currentChat) {
      currentChat.scrollIntoView({
        behavior: 'instant',
        block: 'center'
      });
    }
  }, 100);
}

function updatePlaceholder(mode) {
  // Update placeholder text
  const chat_prompt = document.querySelector("#chat-prompt");
  chat_prompt.placeholder = chat_prompt.dataset[`${mode}Placeholder`];
}

function handleModeChange(mode, element = null) {
  // Set the hidden input value to the selected mode
  let hidden_mode_input = document.querySelector('#id_mode');
  hidden_mode_input.value = mode;
  // Set the #chat-outer class to the selected mode for mode-specific styling
  document.querySelector('#chat-outer').classList = [mode];
  triggerOptionSave();
  updatePlaceholder(mode);
  resizeOtherElements();
  // If the invoking element is an accordion-button we can stop
  if (element && element.classList.contains("accordion-button")) return;
  // This setTimeout is necessary! Not sure why, but it won't expand the accordion without it.
  setTimeout(() => {updateAccordion(mode);}, 100);
}

function updateAccordion(mode) {
  // Otherwise, we need to update the accordion to show the correct mode
  let accordion_parent = document.querySelector("#options-accordion");
  for (chat_mode of ["chat", "summarize", "translate", "qa"]) {
    let accordion_button = accordion_parent.querySelector(`button[data-bs-target="#options-accordion-${chat_mode}"]`);
    let accordion_content = document.querySelector(`#options-accordion-${chat_mode}`);
    if (chat_mode === mode) {
      accordion_button.classList.remove("collapsed");
      accordion_button.attributes["aria-expanded"].value = "true";
      accordion_content.classList.add("show");
    } else {
      accordion_button.classList.add("collapsed");
      accordion_button.attributes["aria-expanded"].value = "false";
      accordion_content.classList.remove("show");
    }
  }
}

// Card links should change the mode dropdown and fire change event
function clickCard(mode) {
  toggleAriaSelected(mode);
  handleModeChange(mode);
  // Focus the chat input
  document.querySelector('#chat-prompt').focus();
}

function toggleAriaSelected(mode) {
  const cards = document.querySelectorAll('.nav-item button');
  cards.forEach(card => {
    card.classList.contains(`${mode}-option`) ? card.ariaSelected = true : card.ariaSelected = false;
  });
}


// Close the sidebars that are in "overlay mode" when clicking outside of them
document.querySelector("#chat-container").addEventListener('click', function (e) {
  let clicked_element = e.target;
  let left_sidebar = document.querySelector('#left-sidebar');
  let right_sidebar = document.querySelector('#right-sidebar');
  if (!(clicked_element.closest(".chat-sidebar-toggle") || left_sidebar.contains(clicked_element) || right_sidebar.contains(clicked_element))) {
    if (window.getComputedStyle(left_sidebar).position === "absolute" && !left_sidebar.classList.contains("hidden")) {
      closeSidebar("left-sidebar");
    }
    if (window.getComputedStyle(right_sidebar).position === "absolute" && !right_sidebar.classList.contains("hidden")) {
      closeSidebar("right-sidebar");
    }
  }
});

// Some resizing hacks to make the prompt form the same width as the messages
function resizePromptContainer() {
  let chatContainer = document.querySelector("#chat-container");
  let proposedWidth = (
    chatContainer.clientWidth - getComputedStyle(chatContainer).paddingLeft.replace("px", "")
  );
  document.querySelector('#prompt-form-container').style.width = proposedWidth + "px";
  resizeOtherElements();
}
function showHideSidebars() {
  if (window.innerWidth < 1390) {
    closeSidebar("right-sidebar", false);
  } else {
    openSidebar("right-sidebar", false);
  }
  if (window.innerWidth <= 1270) {
    closeSidebar("left-sidebar", false);
  } else {
    openSidebar("left-sidebar", false);
  }
  resizePromptContainer();
}
window.addEventListener('resize', showHideSidebars);
// On page load...
document.addEventListener("DOMContentLoaded", function () {
  // Markdown rendering
  document.querySelectorAll("div.message-text").forEach(function (element) {
    render_markdown(element);
    checkTruncation(element);
  });
  showHideSidebars();
  document.querySelector('#prompt-form-container').classList.remove("d-none");
  resizeTextarea();
  let mode = document.querySelector('#chat-outer').classList[0];
  updateAccordion(mode);
  updateQaSourceForms();
  updatePlaceholder(mode);
  document.querySelector("#chat-prompt").focus();
  if (document.querySelector("#no-messages-placeholder") === null) {
    setTimeout(scrollToBottom, 100);
  }
  // Initialize tooltips
  const tooltipTriggerList = document.querySelectorAll('[data-bs-toggle="tooltip"]');
  const tooltipList = [...tooltipTriggerList].map(tooltipTriggerEl => new bootstrap.Tooltip(tooltipTriggerEl, {delay: {show: 500, hide: 200}}));
  const presetActionButtons = document.querySelectorAll("div.preset-actions button");
  presetActionButtons.forEach(function (tooltipTriggerEl) {
    tooltipTriggerEl.addEventListener('click', function () {
      tooltipList.forEach(function (tooltip) {
        tooltip.hide();
      });
    });
  });
  document.querySelectorAll('.chat-delete').forEach(button => {
    button.addEventListener('htmx:afterRequest', () => {
      deleteChatSection(button);
    });
  });

});
// On prompt form submit...
document.addEventListener("htmx:afterSwap", function (event) {
  if (event.detail?.target?.id != "messages-container") return;
  if (document.querySelector("#no-messages-placeholder") !== null) {
    document.querySelector("#no-messages-placeholder").remove();
  }
  // Check truncation
  document.querySelectorAll("div.message-text").forEach(function (element) {
    checkTruncation(element);
  });
  // Markdown rendering, if the response message has data-md property (e.g., error message)
  let messages = document.querySelectorAll("#messages-container div.markdown-text");
  let last_message = messages[messages.length - 1];
  if (last_message && last_message.dataset.md) {
    render_markdown(last_message.parentElement);
  }
  document.querySelector("#chat-prompt").value = "";
  if (!chat_tour_in_progress) {
    document.querySelector("#chat-prompt").focus();
  }
  // Change height back to minimum
  document.querySelector("#chat-prompt").style.height = chatPromptMinHeight + "px";
  lastHeight = chatPromptMinHeight;
  scrollToBottom(false, true);
});
// When streaming response is updated
document.addEventListener("htmx:sseMessage", function (event) {
  if (!(event.target.id?.startsWith("response-"))) return;
  render_markdown(event.target);
  scrollToBottom(false, false);
});
// When streaming response is finished
document.addEventListener("htmx:oobAfterSwap", function (event) {
  if (!(event.detail?.target?.id?.startsWith("message_"))) return;
  render_markdown(event.target);
  scrollToBottom(false, false);
});
// Title updated
document.addEventListener("htmx:oobAfterSwap", function (event) {
  if (!(event.detail?.target?.id === "current-chat-title")) return;
  updatePageTitle();
});
// When prompt input is focused, Enter sends message, unless Shift+Enter (newline)
document.addEventListener("keydown", function (event) {
  if (document.activeElement.id === "chat-prompt" && event.key === "Enter" && !event.shiftKey) {
    event.preventDefault();
    document.querySelector("#send-button").click();
  }
});
// Accordion swapped
document.addEventListener("htmx:afterSwap", function (event) {
  if (event.detail?.target?.id !== "options-accordion") return;
  afterAccordionSwap();
});
document.addEventListener("htmx:oobAfterSwap", function (event) {
  if (event.detail?.target?.id !== "options-accordion") return;
  afterAccordionSwap();
});

// Sources modal setup
document.addEventListener('htmx:afterSwap', function (event) {
  if (event.detail?.target?.id !== "sources-modal-inner") return;
  let targetElement = event.detail.target.querySelectorAll(".markdown-text");
  targetElement.forEach(function (element) {
    let decodedText = JSON.parse(element.dataset.md);
    let renderedMarkdown = md_with_html.render(decodedText);
    element.innerHTML = renderedMarkdown;
    element.querySelectorAll("a").forEach(function (link) {
      link.setAttribute("target", "_blank");
    });
  });
  // Hide #next-highlight if there are no "<mark>" elements
  if (event.detail.target.querySelector("mark") === null) {
    setTimeout(function () {
      // Check if the document.querySelector("#next-highlight") is visible
      if (document.querySelector("#next-highlight").classList.contains("d-none")) return;
      document.querySelector("#no-highlights").classList.remove("d-none");
      document.querySelector("#next-highlight").classList.add("d-none");
    }, 100);
  }
});

// reinitialize the delete button event listener after a chat is modified
document.addEventListener('htmx:afterRequest', function (event) {
  if (event.detail?.target?.id.startsWith('chat-list-item')) {
    const chat_id = event.detail.target.id.split("chat-list-item-")[1];
    const button = document.getElementById('delete-chat-' + chat_id);
    if (button) {
      button.addEventListener('htmx:afterRequest', () => {
        deleteChatSection(button);
      });
    }
  }
});

// deletes the list item associated with the deleted chat
// also checks if the section is now empty and removes it
function deleteChatSection(button) {
  // get chat id based on id of button
  var chat_id = button.id.split("delete-chat-")[1];
  // remove the chat list item associated with the deleted chat
  var chat_list_item = document.getElementById('chat-list-item-' + chat_id);
  chat_list_item.remove();

  // remove the section if it is now empty
  var section_number = button.getAttribute('data-section-number');
  var chat_list = document.getElementById('chat-list-' + section_number);
  if (chat_list.children.length === 0) {
    var section = document.getElementById('section-' + section_number);
    section.remove();
  }
}

// Message actions
function thumbMessage(clickedBtn) {
  isThumbDown = clickedBtn.classList.contains("thumb-down");
  isClicked = clickedBtn.classList.contains("clicked");
  clickedBtn.blur();
  clickedBtn.classList.toggle("clicked");
  let message = clickedBtn.closest(".message-outer");
  message.querySelectorAll(".thumb-message-button").forEach(function (btn) {
    if (clickedBtn !== btn) {
      btn.classList.remove("clicked");
    }
  });
  if (isThumbDown && !isClicked) {
    // Show the bootstrap modal (#modal)
    const feedbackModal = new bootstrap.Modal(
      document.getElementById('modal'),
      {"backdrop": true, "focus": true, "keyboard": true}
    );
    feedbackModal.show();
  }
}

/** Paste richly formatted text.
 * From https://stackoverflow.com/questions/23934656/how-can-i-copy-rich-text-contents-to-the-clipboard-with-javascript/77305170#77305170
 *
 * @param {string} rich - the text formatted as HTML
 * @param {string} plain - a plain text fallback
 */
async function pasteRich(rich, plain) {
  // Shiny new Clipboard API, not fully supported in Firefox.
  // https://developer.mozilla.org/en-US/docs/Web/API/Clipboard_API#browser_compatibility
  const html = new Blob([rich], {type: "text/html"});
  const text = new Blob([plain], {type: "text/plain"});
  const data = new ClipboardItem({"text/html": html, "text/plain": text});
  await navigator.clipboard.write([data]);
}

function copyMessage(btn) {
  let message = btn.closest(".message-outer");
  // Create a clone of the element in JS so we can remove the child "div.sources" if it exists
  const messageTextClone = message.querySelector(".message-text").cloneNode(true);
  const sources = messageTextClone.querySelector("div.sources");
  if (sources) {
    sources.remove();
  }
  let messageHtml = messageTextClone.outerHTML;
  let messageText = messageTextClone.innerText;
  // Remove whitespace
  //messageText = messageText.replace(/\s+/g, " ").trim();
  pasteRich(messageHtml, messageText);
  btn.blur();
  btn.classList.add("clicked");
  setTimeout(function () {
    btn.classList.remove("clicked");
  }, 2200);
}

function copyChatURL(event, btn) {
  if (event.detail.xhr.status === 200) {
    const response = JSON.parse(event.detail.xhr.responseText);
    if (response.chat_url) {
      navigator.clipboard.writeText(response.chat_url);
      btn.blur();
      btn.classList.add("clicked");
      dropdown = btn.closest('.dropdown-menu');
      setTimeout(function () {
        btn.classList.remove("clicked");
        dropdown.classList.remove('show');
      }, 600);
    }
  }
}

function copyCode(btn) {
  let message = btn.closest("pre").querySelector("code");
  let codeText = message.innerText;
  navigator.clipboard.writeText(codeText);
  btn.blur();
  btn.classList.add("clicked");
  setTimeout(function () {
    btn.classList.remove("clicked");
  }, 300);
}

/** Copies the text from the user's prompt to the text input.
*
* @param {HTMLButtonElement} btn - the edit button of a user prompt.
* @param {string} messageMode - the current chat mode
*/
function copyPromptToTextInput(btn, messageMode) {
  let message = btn.closest(".message-outer");
  let messageText = message.querySelector(".message-text").innerText;

  const inputArea = document.getElementById("chat-prompt");

  inputArea.value = messageText;

  inputArea.dispatchEvent(new Event('change'));
  inputArea.focus();
}

function closeSidebar(sidebarID, resizePrompt = true) {
  document.querySelector("#" + sidebarID).classList.add("hidden");
  document.querySelector("#" + sidebarID + "-toggle").classList.remove("hidden");
  if (resizePrompt) {
    resizePromptContainer();
  }
}

function openSidebar(sidebarID, resizePrompt = true) {
  document.querySelector("#" + sidebarID).classList.remove("hidden");
  document.querySelector("#" + sidebarID + "-toggle").classList.add("hidden");
  if (resizePrompt) {
    resizePromptContainer();
  }
}

document.querySelector("#close-right-sidebar")
  .addEventListener("click", function () {closeSidebar("right-sidebar");});
document.querySelector("#right-sidebar-toggle")
  .addEventListener("click", function () {openSidebar("right-sidebar");});
document.querySelector("#close-left-sidebar")
  .addEventListener("click", function () {closeSidebar("left-sidebar");});
document.querySelector("#left-sidebar-toggle")
  .addEventListener("click", function () {openSidebar("left-sidebar");});

// Reload the page if navigated to with browser back / forward buttons
// This addresses a bug where the chat does not include all messages
// See https://stackoverflow.com/a/56851042
if (performance.getEntriesByType("navigation")[0].type === "back_forward") {
  location.reload();
}

function cancelChatRename() {
  document.querySelectorAll(".cancel-chat-rename-btn").forEach(function (btn) {
    btn.click();
  });
}

function updateQaModal() {
  const qa_mode = document.getElementById('id_qa_mode');
  toggleRagOptions(qa_mode);
  const qa_modal_elements = document.querySelectorAll('#advanced-qa-modal [data-inputname]');
  qa_modal_elements.forEach((modal_element) => {
    const hidden_input_name = modal_element.dataset.inputname;
    const hidden_field_element = document.querySelector(`input[name="${hidden_input_name}"]`);
    if (hidden_field_element) {
      if (modal_element.type === "checkbox") {
        modal_element.checked = hidden_field_element.value.toLowerCase() === "true";
        modal_element.value = modal_element.checked ? "true" : "false";
      } else {
        modal_element.value = hidden_field_element.value;
      }
    }
    toggleGranularOptions(document.getElementById('qa_granular_toggle-modal').value);
  });
};
function updateQaHiddenField(modal_element) {
  // console.log('Updating QA hidden field');
  // Dataset attributes are lowercased
  const hidden_field_name = modal_element.dataset.inputname;
  const hidden_field_element = document.querySelector(`input[name="${hidden_field_name}"]`);
  if (hidden_field_element) {
    hidden_field_element.value = modal_element.value;
    hidden_field_element.dispatchEvent(new Event('change'));
  }
};

function toggleGranularOptions(value) {
  var gran_slider = document.getElementById('qa_granularity_slider');
  var pruning_toggle = document.getElementById('qa_pruning');

  if (value === 'True') {
    gran_slider.style.display = 'flex';
    pruning_toggle.style.display = '';
  } else {
    gran_slider.style.display = 'none';
    pruning_toggle.style.display = 'none';
  }
}


function toggleRagOptions(elem) {
  var value = elem.value;
  var rag_string = elem.dataset.rag_string;
  var fulldoc_string = elem.dataset.fulldoc_string;

  var ragOptions = document.querySelectorAll('.qa_rag_option');
  var comb_sep = document.getElementById('comb_sep_info');

  ragOptions.forEach(function (option) {
    if (value !== 'rag') {
      option.style.display = 'none';
    } else {
      option.style.display = '';
    }
  });

  if (value === 'rag') {
    comb_sep.setAttribute('data-bs-title', rag_string);
  }
  else {
    comb_sep.setAttribute('data-bs-title', fulldoc_string);
  }

  if (bootstrap.Tooltip.getInstance(comb_sep)) {
    bootstrap.Tooltip.getInstance(comb_sep).dispose();
  }
  new bootstrap.Tooltip(comb_sep, {delay: {show: 500, hide: 200}});
}

// Hide RAG-only Q+A options in advanced modal on page load if applicable
document.addEventListener("DOMContentLoaded", function () {
  const ragOptions = document.querySelectorAll(".qa_rag_option");
  const mode = document.getElementById("id_qa_mode");
  ragOptions.forEach(function (option) {
    if (mode.value !== "rag") {
      option.style.display = "none";
    }
  });
});

function updatePageTitle(title = null) {
  if (title) {
    document.title = title;
    return;
  }
  const new_page_title = document.querySelector("#current-chat-title").dataset.pagetitle;
  if (new_page_title) document.title = new_page_title;
}

function emailChatAuthor(url) {
  htmx.ajax('GET', url, {target: '#author-mailto-container', swap: 'innerHTML'}).then(
    function () {
      document.querySelector("#author-mailto-container a").click();
      document.querySelector("#author-mailto-container").innerHTML = '';
    }
  );
}

function expandAllSources(message_id, force_expand = false) {
  const sources = document.querySelectorAll(`#sources-${message_id}-accordion .accordion-item`);
  const expandAllLabel = document.querySelector(`#expand-all-label`);
  const collapseAllLabel = document.querySelector(`#collapse-all-label`);
  const expandAll = collapseAllLabel.classList.contains("d-none") || force_expand;
  sources.forEach(function (source) {
    const accordion = new bootstrap.Collapse(source.querySelector('.accordion-collapse'), {toggle: false});
    expandAll ? accordion.show() : accordion.hide();
  });
  if (expandAll) {
    expandAllLabel.classList.add("d-none");
    collapseAllLabel.classList.remove("d-none");
  } else {
    expandAllLabel.classList.remove("d-none");
    collapseAllLabel.classList.add("d-none");
  }
}

// Show "Expand all" only if there's something truncated, right before the menu opens
document.addEventListener('show.bs.dropdown', (e) => {
  const id = e.target.id?.split('dropdownMenuButton-')[1];
  if (!id) return;
  const hasTruncated = !!document.querySelector('.message-outer.truncate:not(.show-all)');
  const expandAllBtn = document.getElementById(`expand-all-btn-${id}`);
  if (expandAllBtn) {
    expandAllBtn.classList.toggle('d-none', !hasTruncated);
  }
});

function expandAllMessages(chat_id) {
  // Find all truncated messages that haven't been expanded yet
  const truncatedMessages = document.querySelectorAll('.message-outer.truncate:not(.show-all)');
  // Add 'show-all' class to expand all truncated messages
  truncatedMessages.forEach(function (message) {
    message.classList.add('show-all');
  });

  // Toggle buttons visibility
  const expandBtn = document.querySelector(`#expand-all-btn-${chat_id}`);
  const collapseBtn = document.querySelector(`#collapse-all-btn-${chat_id}`);
  if (expandBtn) expandBtn.classList.add('d-none');
  if (collapseBtn) collapseBtn.classList.remove('d-none');
}


function collapseAllMessages(chat_id) {
  // Find all expanded messages
  const expandedMessages = document.querySelectorAll('.message-outer.show-all');

  // Remove 'show-all' class to collapse all expanded messages
  expandedMessages.forEach(function (message) {
    message.classList.remove('show-all');
  });

  // Toggle buttons visibility
  const expandBtn = document.querySelector(`#expand-all-btn-${chat_id}`);
  const collapseBtn = document.querySelector(`#collapse-all-btn-${chat_id}`);
  if (expandBtn) expandBtn.classList.remove('d-none');
  if (collapseBtn) collapseBtn.classList.add('d-none');
}


function nextSourceHighlight(message_id) {
  const highlights = document.querySelectorAll(`#sources-${message_id}-accordion mark`);
  if (highlights.length === 0) return;
  const collapseAllLabel = document.querySelector(`#collapse-all-label`);
  const needToExpand = collapseAllLabel.classList.contains("d-none");
  if (needToExpand) expandAllSources(message_id, true);

  // Next highlight is either the next after the current one or the first one
  const currentHighlight = document.querySelector(`#sources-${message_id}-accordion mark.current-highlight`);
  let nextHighlight = highlights[0];
  if (currentHighlight) {
    currentHighlight.classList.remove("current-highlight");
    const nextIndex = Array.from(highlights).indexOf(currentHighlight) + 1;
    if (nextIndex < highlights.length) {
      nextHighlight = highlights[nextIndex];
    }
  }

  // Wait for the sources to expand before scrolling to the first highlight
  setTimeout(() => {
    nextHighlight.classList.add("current-highlight");
    nextHighlight.scrollIntoView({behavior: "smooth", block: "center"});
  }, needToExpand ? 300 : 0);
}

function clearRemainingCostWarningButtons() {
  const warningButton = document.querySelector(".cost-warning-buttons");
  if (warningButton) {
    warningButton.remove();
  }
}

function afterAccordionSwap() {
  const accordion = document.getElementById('options-accordion');
  const presetLoaded = accordion.dataset.presetLoaded === "true";
  const swap = accordion.dataset.swap === "true";
  const triggerLibraryChange = accordion.dataset.triggerLibraryChange === "true";
  const mode = accordion.dataset.mode;
  const prompt = accordion.dataset.prompt;
  if (prompt) {
    document.querySelector('#chat-prompt').value = prompt;
  }

  if (presetLoaded || swap) {
    handleModeChange(mode, null);
    const qa_mode = document.getElementById('id_qa_mode');
    // Update the advanced settings RAG options visibility
    setTimeout(updateQaSourceForms, 100);
  } else if (triggerLibraryChange) {
    // This function calls updateQaSourceForms, so no need to call it twice
    resetQaAutocompletes();
  } else {
    updateQaSourceForms();
  }
}

<<<<<<< HEAD
// Upload monitoring with self-contained event listeners
let uploadMonitoringActive = false;

// Named handler for link monitoring
function linkMonitorHandler(event) {
  if (event.target.closest('#chat-upload-message, #file-dropzone')) {
    return;
  }
  const link = event.target.closest('a[href]');
  if (link) {
    if (uploadMonitoringActive && confirm("Are you sure you want to navigate while uploading a file? This may cancel the upload.") == false) {
      event.preventDefault();
      console.log('User clicked a link:', link.href);
    }
  }
}

function initRequestAndNavigationMonitoring() {
  uploadMonitoringActive = true;
  document.addEventListener('click', linkMonitorHandler);;

  // Disable monitoring after upload completes via HTMX
  document.addEventListener('htmx:afterSwap', function (event) {
    if (event.target && event.target.id === 'chat-upload-message') {
      uploadMonitoringActive = false;
      document.removeEventListener('click', linkMonitorHandler);
    }
  });
}
=======
// Printing
function printChat() {
  // Expand all messages
  expandAllMessages(chat_id);
  // Wait a bit for the messages to expand
  setTimeout(() => {
    window.print();
  }, 300);
}

// Hijack Ctrl+P / Cmd+P to print the chat
window.addEventListener("keydown", function (event) {
  if ((event.ctrlKey) && event.key === "p") {
    event.preventDefault();
    printChat();
  }
});
>>>>>>> d8fac280
<|MERGE_RESOLUTION|>--- conflicted
+++ resolved
@@ -726,7 +726,6 @@
   }
 }
 
-<<<<<<< HEAD
 // Upload monitoring with self-contained event listeners
 let uploadMonitoringActive = false;
 
@@ -756,7 +755,6 @@
     }
   });
 }
-=======
 // Printing
 function printChat() {
   // Expand all messages
@@ -773,5 +771,4 @@
     event.preventDefault();
     printChat();
   }
-});
->>>>>>> d8fac280
+});