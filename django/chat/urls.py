--- conflicted
+++ resolved
@@ -56,15 +56,14 @@
         name="chat_options",
     ),
     path(
-<<<<<<< HEAD
         "id/<str:chat_id>/options/preset/<str:action>/<str:preset_id>",
         views.chat_options,
         name="chat_options",
-=======
+    ),
+    path(
         "id/<str:chat_id>/options/set_qa_library/<int:library_id>",
         views.update_qa_options_from_librarian,
         name="update_from_librarian",
->>>>>>> 31e3f812
     ),
     path(
         "id/<str:chat_id>/set_security_label/<str:security_label_id>",
