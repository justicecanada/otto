from django.conf import settings
from django.conf.urls.static import static
from django.urls import path

from . import responses, views

app_name = "chat"


urlpatterns = [
    path("", views.new_chat, name="new_chat"),
    path("chat-with-ai/", views.new_chat_with_ai, name="chat_with_ai"),
    path("summarize/", views.new_summarize, name="summarize"),
    path("translate/", views.new_translate, name="translate"),
    path("qa/", views.new_qa, name="qa"),
    path("document-qa/", views.new_document_qa, name="document_qa"),
    path("api/qa/", views.api_qa, name="api_qa"),
    path("id/<str:chat_id>/", views.chat, name="chat"),
    path("id/<str:chat_id>/upload/", views.init_upload, name="init_upload"),
    path(
        "id/<str:chat_id>/delete/<str:current_chat>",
        views.delete_chat,
        name="delete_chat",
    ),
    path("delete_all_chats/", views.delete_all_chats, name="delete_all_chats"),
    path("id/<str:chat_id>/message/", views.chat_message, name="chat_message"),
    path(
        "message/<int:message_id>/response/",
        responses.otto_response,
        name="chat_response",
    ),
    path(
        "message/<int:message_id>/response/stop/",
        responses.stop_response,
        name="stop_response",
    ),
    path(
        "message/<int:message_id>/sources/",
        views.message_sources,
        name="message_sources",
    ),
    path("message/<int:message_id>/upload/", views.chunk_upload, name="chunk_upload"),
    path("message/<int:message_id>/upload/done", views.done_upload, name="done_upload"),
    path("file/<int:file_id>/", views.download_file, name="download_file"),
    path(
        "thumbs-feedback/<int:message_id>/<str:feedback>",
        views.thumbs_feedback,
        name="thumbs_feedback",
    ),
    path("id/<str:chat_id>/options/", views.chat_options, name="chat_options"),
    path(
        "id/<str:chat_id>/options/preset/<str:action>",
        views.chat_options,
        name="chat_options",
    ),
    path(
        "id/<str:chat_id>/options/preset/<str:action>/<str:preset_id>",
        views.chat_options,
        name="chat_options",
    ),
    path(
        "id/<str:chat_id>/set_security_label/<str:security_label_id>",
        views.set_security_label,
        name="set_security_label",
    ),
    path(
        "id/<str:chat_id>/rename/<str:current_chat>",
        views.rename_chat,
        name="rename_chat",
    ),
    path(
        "id/<str:chat_id>/list_item/<str:current_chat>",
        views.chat_list_item,
        name="chat_list_item",
    ),
<<<<<<< HEAD
    path(
        "id/<str:chat_id>/options/qa_accordion/<int:library_id>",
        views.get_qa_accordion,
        name="qa_accordion",
    ),
    path(
        "id/<str:chat_id>/options/presets/",
        views.get_presets,
        name="get_presets",
    ),
    path(
        "id/<str:chat_id>/options/presets/form/",
        views.get_preset_form,
        name="get_preset_form",
    ),
    path(
        "presets/<str:preset_id>/favourite/",
        views.set_preset_favourite,
        name="set_preset_favourite",
    ),
    path(
        "presets/<int:preset_id>/default/<str:chat_id>",
        views.set_preset_default,
        name="set_preset_default",
    ),
=======
>>>>>>> 1f15505a
] + static(settings.STATIC_URL, document_root=settings.STATIC_ROOT)<|MERGE_RESOLUTION|>--- conflicted
+++ resolved
@@ -73,12 +73,6 @@
         views.chat_list_item,
         name="chat_list_item",
     ),
-<<<<<<< HEAD
-    path(
-        "id/<str:chat_id>/options/qa_accordion/<int:library_id>",
-        views.get_qa_accordion,
-        name="qa_accordion",
-    ),
     path(
         "id/<str:chat_id>/options/presets/",
         views.get_presets,
@@ -99,6 +93,4 @@
         views.set_preset_default,
         name="set_preset_default",
     ),
-=======
->>>>>>> 1f15505a
 ] + static(settings.STATIC_URL, document_root=settings.STATIC_ROOT)