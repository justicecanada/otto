--- conflicted
+++ resolved
@@ -79,21 +79,11 @@
         name="get_presets",
     ),
     path(
-<<<<<<< HEAD
-        "id/<str:chat_id>/options/presets/form/",
-        views.get_preset_form,
-        name="get_preset_form",
-    ),
-    path(
-=======
->>>>>>> 380efd0b
         "presets/<str:preset_id>/favourite/",
         views.set_preset_favourite,
         name="set_preset_favourite",
     ),
     path(
-<<<<<<< HEAD
-=======
         "id/<str:chat_id>/options/presets/<str:preset_id>/edit/",
         views.edit_preset,
         name="edit_preset",
@@ -104,7 +94,6 @@
         name="create_preset",
     ),
     path(
->>>>>>> 380efd0b
         "presets/<int:preset_id>/default/<str:chat_id>",
         views.set_preset_default,
         name="set_preset_default",
