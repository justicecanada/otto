import asyncio
import html
import json
import os
import re
import sys
import uuid
from decimal import Decimal
from itertools import groupby
from typing import AsyncGenerator, Generator

from django.conf import settings
from django.contrib import messages
from django.core.cache import cache
from django.forms.models import model_to_dict
from django.template.loader import render_to_string
from django.utils import timezone
from django.utils.translation import gettext_lazy as _

import markdown
import tiktoken
from asgiref.sync import sync_to_async
from data_fetcher.util import get_request
from llama_index.core import PromptTemplate
from llama_index.core.llms import ChatMessage
from llama_index.core.prompts import PromptType
from newspaper import Article
from structlog import get_logger
from structlog.contextvars import bind_contextvars

from chat.forms import ChatOptionsForm
from chat.llm import OttoLLM
from chat.models import AnswerSource, Chat, Message
from chat.prompts import QA_PRUNING_INSTRUCTIONS, current_time_prompt
from otto.models import CostType, SecurityLabel
from otto.utils.common import cad_cost, display_cad_cost

logger = get_logger(__name__)
# Markdown instance
md = markdown.Markdown(
    extensions=["fenced_code", "nl2br", "tables", "extra"], tab_length=2
)


def copy_options(source_options, target_options, user=None, chat=None, mode=None):
    source_options = model_to_dict(source_options)
    # Remove the fields that are not part of the preset
    for field in ["id", "chat"]:
        source_options.pop(field)
    # Update the preset options with the dictionary
    fk_fields = ["qa_library"]
    m2m_fields = ["qa_data_sources", "qa_documents"]
    # Remove None values
    source_options = {k: v for k, v in source_options.items()}
    for key, value in source_options.items():
        if key in fk_fields:
            setattr(target_options, f"{key}_id", int(value) if value else None)
        elif key in m2m_fields:
            getattr(target_options, key).set(value)
        else:
            setattr(target_options, key, value)

    request = get_request()
    user = user or (request and request.user)
    if not target_options.qa_library or (
        user and not user.has_perm("librarian.view_library", target_options.qa_library)
    ):
        messages.warning(
            request,
            _(
                "QA library for settings preset not accessible. It has been reset to your personal library."
            ),
        )
        target_options.qa_library = user.personal_library
        target_options.qa_data_sources.clear()
        target_options.qa_documents.clear()
        target_options.qa_scope = "all"
        target_options.qa_mode = "rag"
    if chat:
        target_options.chat = chat
    if mode:
        target_options.mode = mode
    target_options.save()


def num_tokens_from_string(string: str, model: str = "gpt-4") -> int:
    """Returns the number of tokens in a text string."""
    string = string or ""
    try:
        encoding = tiktoken.encoding_for_model(model)
        num_tokens = len(encoding.encode(string))
    except:
        # Estimate the number of tokens using a simple heuristic (1 token = 4 chars)
        num_tokens = len(string) // 4
    return num_tokens


def wrap_llm_response(llm_response_str):
    return f'<div class="markdown-text" data-md="{html.escape(json.dumps(str(llm_response_str)))}"></div>'


def url_to_text(url):
    article = Article(url)
    article.config.MAX_TEXT = sys.maxsize
    try:
        article.download()
        article.parse()
        return article.text
    except:
        logger.info(f"Failed to download article from {url}")
        return ""


async def stream_to_replacer(response_stream, attribute=None):
    response = ""
    try:
        async for chunk in response_stream:
            response += getattr(chunk, attribute) if attribute else chunk
            yield response
    except:
        for chunk in response_stream:
            response += getattr(chunk, attribute) if attribute else chunk
            yield response
            await asyncio.sleep(0)  # This will allow other async tasks to run


def save_sources_and_update_security_label(source_nodes, message, chat):
    from librarian.models import Document

    sources = []
    for i, group in enumerate(source_nodes):
        for node in group:
            try:
                if node.node.text == "":
                    continue
                document = Document.objects.get(uuid_hex=node.node.ref_doc_id)
                score = node.score
                source = AnswerSource.objects.create(
                    message=message,
                    document_id=document.id,
                    node_text=node.node.text,
                    node_id=node.id_,
                    node_score=score,
                    group_number=i,
                )
                sources.append(source)
            except Exception as e:
                logger.error(
                    "Error saving source %s (%s)",
                    ref_doc_id=node.node.ref_doc_id,
                    node=node,
                )

    security_labels = [
        source.document.data_source.security_label.acronym for source in sources
    ] + [chat.security_label.acronym]

    message.chat.security_label = SecurityLabel.maximum_of(security_labels)
    message.chat.save()


def close_md_code_blocks(text):
    # Close any open code blocks
    if text.count("```") % 2 == 1:
        text += "\n```"
    elif text.count("`") % 2 == 1:
        text += "`"
    return text


async def htmx_stream(
    chat: Chat,
    message_id: int,
    llm: OttoLLM,
    response_generator: Generator = None,
    response_replacer: AsyncGenerator = None,
    response_str: str = "",
    wrap_markdown: bool = True,
    dots: bool = False,
    source_nodes: list = [],
    switch_mode: bool = False,
    remove_stop: bool = False,
    cost_warning_buttons: str = None,
) -> AsyncGenerator:
    """
    Formats responses into HTTP Server-Sent Events (SSE) for HTMX streaming.
    This function is a generator that yields SSE strings (lines starting with "data: ").

    There are 3 ways to use this function:
    1. response_generator: A custom generator that yields response chunks.
       Each chunk will be *appended* to the previous chunk.
    2. response_replacer: A custom generator that yields complete response strings.
       Unlike response_generator, each response will *replace* the previous response.
    3. response_str: A static response string.

    If dots is True, typing dots will be added to the end of the response.

    The function typically expects markdown responses from LLM, but can also handle
    HTML responses from other sources. Set wrap_markdown=False for plain HTML output.

    By default, the response will be saved as a Message object in the database after
    the response is finished. Set save_message=False to disable this behavior.
    """

    # Helper function to format a string as an SSE message
    def sse_string(
        message: str,
        wrap_markdown=True,
        dots=False,
        remove_stop=False,
        cost_warning_buttons=None,
    ) -> str:
        sse_joiner = "\ndata: "
        if wrap_markdown:
            message = wrap_llm_response(message)
        if dots:
            message += dots
        out_string = "data: "
        out_string += sse_joiner.join(message.split("\n"))

        if cost_warning_buttons:
            # Render the form template asynchronously
            out_string += cost_warning_buttons

        if remove_stop:
            out_string += "<div hx-swap-oob='true' id='stop-button'></div>"
        out_string += "\n\n"  # End of SSE message
        return out_string

    ##############################
    # Start of the main function #
    ##############################
    is_untitled_chat = chat.title.strip() == ""
    full_message = ""
    stop_warning_message = _(
        "Response stopped early. Costs may still be incurred after stopping."
    )
    generation_stopped = False
    dots_html = '<div class="typing"><span></span><span></span><span></span></div>'
    if dots:
        dots = dots_html
    if switch_mode:
        mode = chat.options.mode
        mode_str = {"qa": _("Q&A"), "chat": _("Chat")}[mode]
    try:
        if response_generator:
            response_replacer = stream_to_replacer(response_generator)
        if response_str:
            response_replacer = stream_to_replacer([response_str])

        # Stream the response text
        first_message = True
        async for response in response_replacer:
            if response is None:
                continue
            if first_message and switch_mode:
                full_message = render_to_string(
                    "chat/components/mode_switch_message.html",
                    {
                        "mode": mode,
                        "mode_str": mode_str,
                        "library_id": chat.options.qa_library_id,
                        "library_str": chat.options.qa_library.name,
                    },
                )
                yield sse_string(
                    full_message,
                    wrap_markdown=False,
                    dots=dots_html,
                    remove_stop=remove_stop,
                )
                await asyncio.sleep(1)
                first_message = False

            if response != "<|batchboundary|>":
                if remove_stop or not cache.get(f"stop_response_{message_id}", False):
                    full_message = response
                elif not generation_stopped:
                    generation_stopped = True
                    if wrap_markdown:
                        full_message = close_md_code_blocks(full_message)
                        stop_warning_message = f"\n\n_{stop_warning_message}_"
                    else:
                        stop_warning_message = f"<p><em>{stop_warning_message}</em></p>"
                    full_message = f"{full_message}{stop_warning_message}"
                    message = await sync_to_async(Message.objects.get)(id=message_id)
                    message.text = full_message
                    await sync_to_async(message.save)()
            elif generation_stopped:
                break
            # Avoid overwhelming client with markdown rendering:
            # slow down yields if the message is large
            length = len(full_message)
            yield_every = length // 2000 + 1
            if length < 1000 or length % yield_every == 0:
                yield sse_string(
                    full_message,
                    wrap_markdown,
                    dots=dots if not generation_stopped else False,
                    remove_stop=remove_stop or generation_stopped,
                )
            await asyncio.sleep(0.01)

        # yield sse_string(
        #     full_message, wrap_markdown=False, dots=False, remove_stop=True
        # )
        yield sse_string(
            full_message,
            wrap_markdown,
            dots=False,
            remove_stop=True,
        )
        await asyncio.sleep(0.01)

        await sync_to_async(llm.create_costs)()

        message = await sync_to_async(Message.objects.get)(id=message_id)
        message.text = full_message
        await sync_to_async(message.save)()

        if is_untitled_chat:
            title_llm = OttoLLM()
            await sync_to_async(title_chat)(chat.id, force_title=False, llm=title_llm)
            await sync_to_async(title_llm.create_costs)()
            await sync_to_async(message.chat.refresh_from_db)()

        # Update message text with markdown wrapper to pass to template
        if wrap_markdown:
            message.text = wrap_llm_response(full_message)  # full_message)
        context = {"message": message, "swap_oob": True, "update_cost_bar": True}

        # Save sources and security label
        if source_nodes:
            await sync_to_async(save_sources_and_update_security_label)(
                source_nodes, message, chat
            )
            context["security_labels"] = await sync_to_async(
                SecurityLabel.objects.all
            )()

    except Exception as e:
        message = await sync_to_async(Message.objects.get)(id=message_id)
        full_message = _("An error occurred.")
        error_id = str(uuid.uuid4())[:7]
        full_message += f" _({_('Error ID')}: {error_id})_"
        logger.exception(
            "Error processing chat response",
            error_id=error_id,
            message_id=message.id,
            chat_id=chat.id,
        )
        message.text = full_message
        await sync_to_async(message.save)()
        message.text = wrap_llm_response(full_message)
        context = {"message": message, "swap_oob": True}

    # Render the message template, wrapped in SSE format
    context["message"].json = json.dumps(str(full_message))

    yield sse_string(
        await sync_to_async(render_to_string)(
            "chat/components/chat_message.html", context
        ),
        wrap_markdown=False,
        remove_stop=True,
        cost_warning_buttons=cost_warning_buttons,
    )


def title_chat(chat_id, llm, force_title=True):
    # Assume costs will be calculated in the calling function where LLM instantiated
    chat = Chat.objects.get(id=chat_id)
    chat_messages = chat.messages.order_by("date_created")
    if not force_title and (
        chat.title != ""
        or (
            len(chat_messages) < 3
            and len(" ".join([m.text for m in chat_messages])) < 300
        )
    ):
        return chat.title

    chat_messages_text = []
    for message in chat_messages[:7]:
        if message.text:
            chat_messages_text.append(message.text)
        elif message.files.exists():
            chat_messages_text.append(message.mode + " " + _("with files:"))
            for file in message.files.all():
                chat_messages_text.append(file.filename)
    chat_text = "\n".join([message[:500] for message in chat_messages_text])
    if len(chat_text) < 3:
        return _("Untitled chat")
    chat_text = chat_text[:2000]
    prompt = (
        "Write a concise title (1-4 words) to the following chat. "
        "Some examples are: 'DG meeting notes', 'Pancake recipe', 'Feedback session'.\n"
        "You must respond with at least one word:\n---\n"
        f"{chat_text}\n---\n"
        "TITLE: "
    )
    try:
        generated_title = llm.complete(prompt)[:254]
        if generated_title.startswith('"') and generated_title.endswith('"'):
            generated_title = generated_title[1:-1]
    except Exception as e:
        generated_title = _("Untitled chat")
    chat.title = generated_title
    chat.save()
    return generated_title


def summarize_long_text(
    text,
    llm,
    length="short",
    target_language="en",
    custom_prompt=None,
    gender_neutral=True,
    instructions=None,
):

    gender_neutral_instructions = {
        "en": "Avoid personal pronouns unless the person's gender is clearly indicated.",
        "fr": "Évitez les pronoms personnels sauf si le genre de la personne est clairement indiqué.",
    }

    if len(text) == 0:
        return _("No text provided.")

    length_prompts = {
        "short": {
            "en": """<document>
{docs}
</document>
<instruction>
Write a TL;DR summary of document in English - 3 or 4 sentences max. If document is shorter than this, just output the document verbatim.
</instruction>
TL;DR:
""",
            "fr": """<document>
{docs}
</document>
<instruction>
Écrivez un résumé "TL;DR" en français - 3 ou 4 phrases maximum. Si le document est plus court, affichez-le tel quel.
</instruction>
Résumé :
""",
        },
        "medium": {
            "en": """<document>
{docs}
</document>
<instruction>
Rewrite the text (in English) in a medium sized summary format and make sure the length is around two or three paragraphs. If document is shorter than this, just output the document verbatim.
</instruction>
Summary:
""",
            "fr": """<document>
{docs}
</document>
<instruction>
Réécrivez le texte (en anglais) sous forme de résumé moyen et assurez-vous que la longueur est d'environ deux ou trois paragraphes. Si le document est plus court, affichez-le tel quel.
</instruction>
Résumé :
""",
        },
        "long": {
            "en": """<document>
{docs}
</document>
<instruction>
Rewrite the text (in English) as a detailed summary, using multiple paragraphs if necessary. (If the input is short, output 1 paragraph only)

Some rules to follow:
* Simply rewrite; do not say "This document is about..." etc. Include *all* important details.
* There is no length limit - be as detailed as possible.
* **Never extrapolate** on the text. The summary must be factual and not introduce any new ideas.
* If document is short, just output the document verbatim.
</instruction>
Detailed summary:
""",
            "fr": """<document>
{docs}
</document>
<instruction>
Réécrivez le texte (en anglais) sous forme de résumé détaillé, en utilisant plusieurs paragraphes si nécessaire. (Si la saisie est courte, affichez 1 seul paragraphe)

Quelques règles à suivre :
* Réécrivez simplement ; ne dites pas "Ce document concerne..." etc. Incluez *tous* les détails importants.
* Il n'y a pas de limite de longueur : soyez aussi détaillé que possible.
* **Ne faites jamais d'extrapolation** sur le texte. Le résumé doit être factuel et ne doit pas introduire de nouvelles idées.
* Si le document est court, affichez-le tel quel.
</instruction>
Résumé détaillé :
""",
        },
    }

    if custom_prompt and "{docs}" in custom_prompt:
        length_prompt_template = custom_prompt
    elif custom_prompt:
        length_prompt_template = (
            """
<document>
{docs}
</document>
<instruction>
"""
            + f"{custom_prompt}\n</instruction>"
        )
    else:
        length_prompt_template = length_prompts[length][target_language]
        if gender_neutral:
            length_prompt_template = length_prompt_template.replace(
                "</instruction>",
                gender_neutral_instructions[target_language] + "\n</instruction>",
            )
        if instructions:
            length_prompt_template = length_prompt_template.replace(
                "</instruction>", instructions + "\n</instruction>"
            )

    # Tree summarizer prompt requires certain variables
    # Note that we aren't passing in a query here, so the query will be empty
    length_prompt_template = length_prompt_template.replace(
        "{docs}", "{context_str}{query_str}"
    )
    template = PromptTemplate(length_prompt_template, prompt_type=PromptType.SUMMARY)

    response = llm.tree_summarize(
        context=text,
        query="",
        template=template,
    )
    return response


async def summarize_long_text_async(
    text,
    llm,
    length="short",
    target_language="en",
    custom_prompt=None,
):
    return await sync_to_async(summarize_long_text)(
        text, llm, length, target_language, custom_prompt
    )


def get_source_titles(sources):
    return [
        source.metadata.get("title", source.metadata["source"]) for source in sources
    ]


def create_batches(iterable, n=1):
    length = len(iterable)
    for ndx in range(0, length, n):
        yield iterable[ndx : min(ndx + n, length)]


async def combine_response_generators(generators, titles, query, llm, prune=False):
    streams = [{"stream": stream, "status": "running"} for stream in generators]
    final_streams = [f"\n###### *{title}*\n" for title in titles]
    while any([stream["status"] == "running" for stream in streams]):
        for i, stream in enumerate(streams):
            try:
                if stream["status"] == "running":
                    final_streams[i] += next(stream["stream"])
            except StopIteration:
                stream["status"] = "stopped"
                if prune:
                    tmpl = PromptTemplate(QA_PRUNING_INSTRUCTIONS).format(
                        query_str=query, answer_str=final_streams[i]
                    )
                    relevance_check = llm.complete(tmpl)
                    if relevance_check is None:
                        relevance_check = "yes"
                    if str(relevance_check).lower().startswith("no"):
                        final_streams[i] = ""

        final_result = "\n\n---\n\n".join(
            [stream for stream in final_streams if stream]
        )
        if final_result:
            yield (final_result)
        else:
            yield (_("**No relevant sources found.**"))
        await asyncio.sleep(0)


async def combine_response_replacers(generators, titles):
    streams = [{"stream": stream, "status": "running"} for stream in generators]
    formatted_titles = [f"\n###### *{title}*\n" for title in titles]
    partial_streams = ["" for _ in titles]
    final_streams = ["" for _ in titles]
    while any([stream["status"] == "running" for stream in streams]):
        for i, stream in enumerate(streams):
            try:
                if stream["status"] == "running":
                    partial_streams[i] = await stream["stream"].__anext__()
                    final_streams[i] = formatted_titles[i] + partial_streams[i]
            except StopAsyncIteration:
                stream["status"] = "stopped"
            except Exception as e:
                final_streams[i] = (
                    formatted_titles[i] + f'_{_("Error generating response.")}_'
                )
                stream["status"] = "stopped"
        yield ("\n\n---\n\n".join(final_streams))
        await asyncio.sleep(0)


async def combine_batch_generators(generators, pruning=False):
    # Given a list of generators from either combine_response_replacers or
    # combine_response_generators, make one generator across batches for htmx_stream
    final_streams = []
    for generator in generators:
        stream = "\n\n---\n\n".join(final_streams)
        async for response in generator:
            if stream:
                # Add line between already-streamed batches and streaming batch
                stream_value = stream + "\n\n---\n\n" + response
            else:
                # Don't need line if there's nothing streamed
                stream_value = response
            yield stream_value
            await asyncio.sleep(0)
        if pruning and response == _("**No relevant sources found.**"):
            # If we're pruning (combine_response_generators only) and nothing
            # relevant was found in the batch, just retain previous batches
            yield stream
            await asyncio.sleep(0)
        else:
            final_streams.append(response)
        yield "<|batchboundary|>"

    if not final_streams and pruning:
        # If we're pruning (combine_response_generators only) and have nothing after
        # iterating through all batches, stream the pruning message again
        yield _("**No relevant sources found.**")


def group_sources_into_docs(source_nodes):
    doc_key = lambda x: x.node.ref_doc_id

    doc_group_iters = groupby(
        sorted(source_nodes, key=lambda x: (doc_key(x), x.metadata["chunk_number"])),
        key=doc_key,
    )

    # Nested list makes downstream manipulations (e.g. sorting by scores) easier
    doc_groups = [list(doc) for _, doc in doc_group_iters]

    return doc_groups


def sort_by_max_score(groups):
    # Sort groups of nodes by the maximum relevance score within each group
    # TODO: consider using average score within each group instead

    return sorted(
        groups,
        key=lambda doc: max(node.score for node in doc),
        reverse=True,
    )


def change_mode_to_chat_qa(chat):
    chat.options.mode = "qa"
    chat.options.qa_library = chat.user.personal_library
    chat.options.qa_scope = "data_sources"
    chat.options.qa_data_sources.set([chat.data_source])
    chat.options.save()

    return render_to_string(
        "chat/components/chat_options_accordion.html",
        {
            "options_form": ChatOptionsForm(instance=chat.options, user=chat.user),
            "mode": "qa",
            "swap": "true",
        },
    )


def bad_url(render_markdown=False):
    out = _("Sorry, that URL isn't allowed. Otto can only access sites ending in:")
    out += "\n\n"
    out += "\n".join([f"* `{url}`" for url in settings.ALLOWED_FETCH_URLS]) + "\n\n"
    out += (
        _("(e.g., `justice.gc.ca` or `www.tbs-sct.canada.ca` are also allowed)")
        + "\n\n"
    )
    out += _("As a workaround, you can save the content to a file and upload it here.")

    if render_markdown:
        out = md.convert(out)
    return out


def generate_prompt(task_or_prompt: str):
    bind_contextvars(feature="prompt_generator")
    llm = OttoLLM()

    META_PROMPT = """
    Given a current prompt and a change description, produce a detailed system prompt to guide a language model in completing the task effectively.

    Your final output will be the full corrected prompt verbatim. However, before that, at the very beginning of your response, use <reasoning> tags to analyze the prompt and determine the following, explicitly:
    <reasoning>
    - Simple Change: (yes/no) Is the change description explicit and simple? (If so, skip the rest of these questions.)
    - Reasoning: (yes/no) Does the current prompt use reasoning, analysis, or chain of thought?
        - Identify: (max 10 words) if so, which section(s) utilize reasoning?
        - Conclusion: (yes/no) is the chain of thought used to determine a conclusion?
        - Ordering: (before/after) is the chain of though located before or after
    - Structure: (yes/no) does the input prompt have a well defined structure
    - Examples: (yes/no) does the input prompt have few-shot examples
        - Representative: (1-5) if present, how representative are the examples?
    - Complexity: (1-5) how complex is the input prompt?
        - Task: (1-5) how complex is the implied task?
        - Necessity: ()
    - Specificity: (1-5) how detailed and specific is the prompt? (not to be confused with length)
    - Prioritization: (list) what 1-3 categories are the MOST important to address.
    - Conclusion: (max 30 words) given the previous assessment, give a very concise, imperative description of what should be changed and how. this does not have to adhere strictly to only the categories listed
    </reasoning>

    # Guidelines

    - Understand the Task: Grasp the main objective, goals, requirements, constraints, and expected output.
    - Minimal Changes: If an existing prompt is provided, improve it only if it's simple. For complex prompts, enhance clarity and add missing elements without altering the original structure.
    - Reasoning Before Conclusions**: Encourage reasoning steps before any conclusions are reached. ATTENTION! If the user provides examples where the reasoning happens afterward, REVERSE the order! NEVER START EXAMPLES WITH CONCLUSIONS!
        - Reasoning Order: Call out reasoning portions of the prompt and conclusion parts (specific fields by name). For each, determine the ORDER in which this is done, and whether it needs to be reversed.
        - Conclusion, classifications, or results should ALWAYS appear last.
    - Examples: Include high-quality examples if helpful, using placeholders [in brackets] for complex elements.
    - What kinds of examples may need to be included, how many, and whether they are complex enough to benefit from placeholders.
    - Clarity and Conciseness: Use clear, specific language. Avoid unnecessary instructions or bland statements.
    - Formatting: Use markdown features for readability. DO NOT USE ``` CODE BLOCKS UNLESS SPECIFICALLY REQUESTED.
    - Preserve User Content: If the input task or prompt includes extensive guidelines or examples, preserve them entirely, or as closely as possible. If they are vague, consider breaking down into sub-steps. Keep any details, guidelines, examples, variables, or placeholders provided by the user.
    - Constants: DO include constants in the prompt, as they are not susceptible to prompt injection. Such as guides, rubrics, and examples.
    - Output Format: Explicitly the most appropriate output format, in detail. This should include length and syntax (e.g. short sentence, paragraph, JSON, etc.)
        - For tasks outputting well-defined or structured data (classification, JSON, etc.) bias toward outputting a JSON.
        - JSON should never be wrapped in code blocks (```) unless explicitly requested.

    The final prompt you output should adhere to the following structure below. Do not include any additional commentary, only output the completed system prompt. SPECIFICALLY, do not include any additional messages at the start or end of the prompt. (e.g. no "---")

    [Concise instruction describing the task - this should be the first line in the prompt, no section header]

    [Additional details as needed.]

    [Optional sections with headings or bullet points for detailed steps.]

    # Steps [optional]

    [optional: a detailed breakdown of the steps necessary to accomplish the task]

    # Output Format

    [Specifically call out how the output should be formatted, be it response length, structure e.g. JSON, markdown, etc]

    # Examples [optional]

    [Optional: 1-3 well-defined examples with placeholders if necessary. Clearly mark where examples start and end, and what the input and output are. User placeholders as necessary.]
    [If the examples are shorter than what a realistic example is expected to be, make a reference with () explaining how real examples should be longer / shorter / different. AND USE PLACEHOLDERS! ]

    # Notes [optional]

    [optional: edge cases, details, and an area to call or repeat out specific important considerations]
    [NOTE: you must start with a <reasoning> section. the immediate next token you produce should be <reasoning>]
    """.strip()

    completion = llm.chat_complete(
        [
            ChatMessage(role="system", content=META_PROMPT),
            ChatMessage(
                role="user", content="Task, Goal, or Current Prompt:\n" + task_or_prompt
            ),
        ]
    )

    usd_cost = llm.create_costs()
    cost = display_cad_cost(usd_cost)
    generated_prompt = re.sub(
        r"<reasoning>.*?</reasoning>", "", completion, flags=re.DOTALL
    ).strip()

    return generated_prompt, cost


def mark_sentences(text: str, good_matches: list) -> str:
    """
    Ignoring "\n" and "\r" characters in the text, wrap matching sentences in the text with <mark> tags.
    Return the original text with the sentences wrapped in <mark> tags, with original newlines preserved.
    """
    # Replace newline characters with temporary markers.
    newline_marker = "<<<NEWLINE>>>"
    text_temp = text.replace("\n", newline_marker).replace("\r", "")

    good_matches = set(good_matches)

    # For each sentence that should be marked, search and wrap it.
    for sentence in good_matches:
        # Remove leading/trailing whitespace and escape regex-special characters.
        sentence_clean = sentence.strip()
        # Escape regex special characters.
        escaped = re.escape(sentence_clean)
        # Replace literal spaces (escaped as "\ ") with a pattern that allows matching spaces or newline markers.
        flexible_pattern = escaped.replace(
            r"\ ",
            r"(?:\s|" + re.escape(newline_marker) + r"+|" + r")+",
        )
        pattern = re.compile(flexible_pattern, flags=re.IGNORECASE)
        # Wrap any match with <mark> tags.
        text_temp = pattern.sub(r"<mark>\g<0></mark>", text_temp)

    # Restore original newlines.
    marked_text = text_temp.replace(newline_marker, "\n")
    # If there are sections where a mark spans over multiple paragraphs, we must highlight them all.
    # e.g. <mark>paragraph 1\n\nparagraph 2</mark> -> <mark>paragraph 1</mark>\n\n<mark>paragraph 2</mark>
    marked_text = re.sub(
        r"<mark>(.*?)\n\n(.*?)</mark>",
        r"<mark>\1</mark>\n\n<mark>\2</mark>",
        marked_text,
    )
    # Remove nested <mark> tags
    marked_text = re.sub(r"<mark>(.*?)<mark>", r"<mark>\1", marked_text)
    marked_text = re.sub(r"</mark></mark>", r"</mark>", marked_text)
    return marked_text


def highlight_claims(claims_list, text, threshold=0.66):
    """
    Highlight sentences in text with <mark> that match a claim in the claims_list.
    """
    from langdetect import detect
    from llama_index.core.schema import TextNode
    from sentence_splitter import split_text_into_sentences

    lang = detect(text)
    sentences = split_text_into_sentences(
        text=text.replace("\n", " ").replace("\r", " "),
        language="fr" if lang == "fr" else "en",
    )
    llm = OttoLLM()
    index = llm.temp_index_from_nodes(
        [TextNode(text=sentence) for sentence in sentences]
    )

    # print("SENTENCES:")
    # for sentence in sentences:
    #     print(sentence)
    # print("CLAIMS:")
    # for claim in claims_list:
    #     print(claim)

    good_matches = []
    for claim in claims_list:
        retriever = index.as_retriever()
        nodes = retriever.retrieve(claim)
        # print("CLAIM:", claim)
        # print("matches:")
        # print([(node.score, node.node.text) for node in nodes])
        # print("\n")
        for node in nodes:
            if node.score > threshold:
                good_matches.append(node.text)

    text = mark_sentences(text, good_matches)
    return text


def extract_claims_from_llm(llm_response_text):
    llm = OttoLLM()
    prompt = f"""
    Based on the following LLM response, extract all factual claims including direct quotes.

    Respond in the format:
    <claim>whatever the claim is...</claim>
    <claim>another claim...</claim>

    etc.
    Include all factual claims as their own sentence. Do not include any analysis or reasoning.

    ---
    <llm_response>
    {llm_response_text}
    </llm_response>
    """
    claims_response = llm.complete(prompt)
    llm.create_costs()
    # find the claim tags and add whats wrapped in the claim tags to a list
    claims_list = re.findall(r"<claim>(.*?)</claim>", claims_response)
    return claims_list


def fix_source_links(text, source_document_url):
    """
    Fix internal links in the text by merging them with the source document URL
    """

    def is_external_link(link):
        """
        Check if the link starts with "http"
        """
        return link.startswith("http")

    def is_anchor(link):
        """
        Check if the link starts with a "#"
        """
        return link.startswith("#")

    def merge_link_with_source(link, source_document_url):
        """
        Merge the link with the source document URL based on conditions
        """
        if link.startswith("/"):
            first_subdirectory = link.split("/")[1]
            # If the first subdirectory of the internal link is in the source url, it is merged at that point
            if "/" + first_subdirectory in source_document_url:
                source_document_url = source_document_url.split(
                    "/" + first_subdirectory
                )[0]
            # makes sure that we don't have double slashes in the URL
            elif source_document_url.endswith("/"):
                source_document_url = source_document_url[:-1]
        # makes sure we don't have a slash missing in the URL
        elif not source_document_url.endswith("/") and not is_anchor(link):
            source_document_url += "/"

        return source_document_url + link

    def remove_link(text, link_tuple):
        """
        Replace the link with plain text of the link text: "[text](url)" -> "text"
        """
        return text.replace(f"[{link_tuple[0]}]({link_tuple[1]})", f"{link_tuple[0]}")

    # Capture both the url and the text in a tuple, i.e., ('[text]', 'url')
    links = re.findall(r"\[(.*?)\]\((.*?)\)", text)

    # Check if there are internal links and merge them with the source URL
    for link_tuple in links:
        try:
            # The URL itself is the second group
            link = link_tuple[1]
            if not is_external_link(link):
                if source_document_url:
                    # Sometimes the internal link is followed by a space and some text like the name of the page
                    # e.g. (/wiki/Grapheme "Grapheme")
                    link = link.split(" ")[0]
                    # Merge the link with the source document URL
                    modified_link = merge_link_with_source(link, source_document_url)
                    text = text.replace(link, modified_link)
                else:
                    # makes sure we don't have unusable links in the text
                    text = remove_link(text, link_tuple)
        except:
            continue

    return text


def label_section_index(last_modification_date):
    last_modification_date = last_modification_date.date()
    todays_date = timezone.now().date()
    if last_modification_date > todays_date - timezone.timedelta(days=1):
        return 0
    elif last_modification_date > todays_date - timezone.timedelta(days=2):
        return 1
    elif last_modification_date > todays_date - timezone.timedelta(days=7):
        return 2
    elif last_modification_date > todays_date - timezone.timedelta(days=30):
        return 3
    else:
        return 4


def get_chat_history_sections(user_chats):
    """
    Group the chat history into sections formatted as [{"label": "(string)", "chats": [list..]}]
    """
    chat_history_sections = [
        {"label": _("Today"), "chats": []},
        {"label": _("Yesterday"), "chats": []},
        {"label": _("Last 7 days"), "chats": []},
        {"label": _("Last 30 days"), "chats": []},
        {"label": _("Older"), "chats": []},
    ]

    for user_chat in user_chats:
        section_index = label_section_index(user_chat.last_modification_date)
        chat_history_sections[section_index]["chats"].append(user_chat)

    return chat_history_sections


def is_text_to_summarize(message):
    return message.mode == "summarize" and not message.is_bot


def estimate_cost_of_string(text, cost_type):
    if cost_type.startswith("translate-"):
        count = len(text)
    else:
        # we estimate every 4 characters as 1 token
        count = len(text) // 4

    cost_type = CostType.objects.get(short_name=cost_type)
    usd_cost = (count * cost_type.unit_cost) / cost_type.unit_quantity

    return usd_cost


def estimate_cost_of_request(chat, response_message, response_estimation_count=512):
    user_message_text = response_message.parent.text
    model = chat.options.chat_model
    mode = chat.options.mode
    cost_type = model + "-in"

    # estimate the cost of the user message
    cost = estimate_cost_of_string(
        user_message_text,
        "translate-text" if mode == "translate" else model + "-in",
    )

    # estimate the cost of the documents
    if mode == "qa":
        model = chat.options.qa_model

        # gather the documents
        if chat.options.qa_scope == "documents":
            docs = chat.options.qa_documents.all()
        else:
            if chat.options.qa_scope == "all":
                data_sources = chat.options.qa_library.sorted_data_sources
            else:
                data_sources = chat.options.qa_data_sources
            docs = [
                doc
                for data_source in data_sources.all()
                for doc in data_source.documents.all()
            ]

        # estimate number of chunks if in rag mode, else estimate the cost of the texts
        if chat.options.qa_mode == "rag":
            total_chunks_of_library = 0
            for doc in docs:
                if doc.num_chunks is not None:
                    total_chunks_of_library += doc.num_chunks
                else:
                    continue
            chunk_count = min(total_chunks_of_library, chat.options.qa_topk)
            count = 768 * chunk_count
            cost_type = CostType.objects.get(short_name=model + "-in")
            cost += (count * cost_type.unit_cost) / cost_type.unit_quantity
        else:
            for doc in docs:
                if doc.extracted_text is not None:
                    cost += estimate_cost_of_string(doc.extracted_text, model + "-in")

    elif mode == "summarize" or mode == "translate":
        model = chat.options.summarize_model
        for file in response_message.parent.sorted_files.all():
            if not file.text:
                try:
                    file.extract_text(pdf_method="default")
                    cost += estimate_cost_of_string(
                        file.text,
                        "translate-file" if mode == "translate" else model + "-in",
                    )
                except:
                    continue

    elif mode == "chat":

        system_prompt = current_time_prompt() + chat.options.chat_system_prompt
        history_text = system_prompt
        for message in chat.messages.all():
            if not is_text_to_summarize(message):
                history_text += message.text
            else:
                history_text += "<text to summarize...>"

        cost += estimate_cost_of_string(history_text, model + "-in")

    # estimate the cost of the response message
    if mode != "translate":
        cost_type = CostType.objects.get(short_name=model + "-out")
        cost += (
            response_estimation_count * cost_type.unit_cost
        ) / cost_type.unit_quantity

        # testing has shown that for modes that are not translations, the estimation is 20% below
        cost = cost + (cost * Decimal("0.2"))
<<<<<<< HEAD
    return cad_cost(cost)


def reassemble_chunks(file_obj):
    """
    Reassembles saved temporary chunk files into the final saved file.
    Uses a Redis-backed lock for process safety.
    """
    lock_key = f"assemble_{file_obj.id}"
    lock_acquired = cache.add(lock_key, "locked", timeout=60)
    if not lock_acquired:
        logger.info(
            "Assembly already in progress for file %s. Skipping duplicate assembly.",
            file_obj.id,
        )
        return

    try:
        temp_dir = os.path.join(settings.MEDIA_ROOT, "uploads", "tmp", str(file_obj.id))
        if not os.path.exists(temp_dir):
            logger.info("Temporary directory for file %s does not exist.", file_obj.id)
            return

        chunk_files = os.listdir(temp_dir)
        if not chunk_files:
            logger.info(
                "No chunk files found in temp directory for file %s.", file_obj.id
            )
            return

        # Sort numerically
        chunk_files.sort(
            key=lambda name: int(name.replace("chunk_", "").replace(".tmp", ""))
        )
        logger.debug("Sorted chunks for file %s: %s", file_obj.id, chunk_files)

        # Log details about each chunk
        for chunk_filename in chunk_files:
            chunk_path = os.path.join(temp_dir, chunk_filename)
            size = os.path.getsize(chunk_path)
            logger.debug("Chunk %s: size %d bytes", chunk_filename, size)

        # Assemble the file: start with the first chunk
        first_chunk_path = os.path.join(temp_dir, chunk_files[0])
        with open(first_chunk_path, "rb") as chunk_file:
            file_obj.saved_file.file.save(file_obj.filename, chunk_file)
        logger.debug("Saved first chunk for file_obj %s", file_obj.id)

        # Append subsequent chunks
        if len(chunk_files) > 1:
            for chunk_filename in chunk_files[1:]:
                chunk_path = os.path.join(temp_dir, chunk_filename)
                with open(chunk_path, "rb") as chunk_file:
                    with open(file_obj.saved_file.file.path, "ab+") as f:
                        data = chunk_file.read()
                        f.write(data)
                        f.flush()  # Ensure data is flushed to disk
                logger.debug(
                    "Appended chunk %s for file_obj %s", chunk_filename, file_obj.id
                )

        # Generate and check hash
        file_obj.saved_file.generate_hash()
        if file_obj.saved_file.sha256_hash != file_obj.sha256_hash_from_client:
            logger.error(
                "Hash mismatch for file %s: %s != %s",
                file_obj.id,
                file_obj.saved_file.sha256_hash,
                file_obj.sha256_hash_from_client,
            )
        else:
            logger.info("File %s reassembled successfully.", file_obj.id)

        # Cleanup temporary chunks
        for chunk_filename in chunk_files:
            os.remove(os.path.join(temp_dir, chunk_filename))
        os.rmdir(temp_dir)

    except Exception as e:
        logger.exception(
            "Error during chunk assembly for file %s: %s", file_obj.id, str(e)
        )
    finally:
        cache.delete(lock_key)
=======
    return cad_cost(cost)
>>>>>>> 2a48bb82
<|MERGE_RESOLUTION|>--- conflicted
+++ resolved
@@ -1092,91 +1092,4 @@
 
         # testing has shown that for modes that are not translations, the estimation is 20% below
         cost = cost + (cost * Decimal("0.2"))
-<<<<<<< HEAD
-    return cad_cost(cost)
-
-
-def reassemble_chunks(file_obj):
-    """
-    Reassembles saved temporary chunk files into the final saved file.
-    Uses a Redis-backed lock for process safety.
-    """
-    lock_key = f"assemble_{file_obj.id}"
-    lock_acquired = cache.add(lock_key, "locked", timeout=60)
-    if not lock_acquired:
-        logger.info(
-            "Assembly already in progress for file %s. Skipping duplicate assembly.",
-            file_obj.id,
-        )
-        return
-
-    try:
-        temp_dir = os.path.join(settings.MEDIA_ROOT, "uploads", "tmp", str(file_obj.id))
-        if not os.path.exists(temp_dir):
-            logger.info("Temporary directory for file %s does not exist.", file_obj.id)
-            return
-
-        chunk_files = os.listdir(temp_dir)
-        if not chunk_files:
-            logger.info(
-                "No chunk files found in temp directory for file %s.", file_obj.id
-            )
-            return
-
-        # Sort numerically
-        chunk_files.sort(
-            key=lambda name: int(name.replace("chunk_", "").replace(".tmp", ""))
-        )
-        logger.debug("Sorted chunks for file %s: %s", file_obj.id, chunk_files)
-
-        # Log details about each chunk
-        for chunk_filename in chunk_files:
-            chunk_path = os.path.join(temp_dir, chunk_filename)
-            size = os.path.getsize(chunk_path)
-            logger.debug("Chunk %s: size %d bytes", chunk_filename, size)
-
-        # Assemble the file: start with the first chunk
-        first_chunk_path = os.path.join(temp_dir, chunk_files[0])
-        with open(first_chunk_path, "rb") as chunk_file:
-            file_obj.saved_file.file.save(file_obj.filename, chunk_file)
-        logger.debug("Saved first chunk for file_obj %s", file_obj.id)
-
-        # Append subsequent chunks
-        if len(chunk_files) > 1:
-            for chunk_filename in chunk_files[1:]:
-                chunk_path = os.path.join(temp_dir, chunk_filename)
-                with open(chunk_path, "rb") as chunk_file:
-                    with open(file_obj.saved_file.file.path, "ab+") as f:
-                        data = chunk_file.read()
-                        f.write(data)
-                        f.flush()  # Ensure data is flushed to disk
-                logger.debug(
-                    "Appended chunk %s for file_obj %s", chunk_filename, file_obj.id
-                )
-
-        # Generate and check hash
-        file_obj.saved_file.generate_hash()
-        if file_obj.saved_file.sha256_hash != file_obj.sha256_hash_from_client:
-            logger.error(
-                "Hash mismatch for file %s: %s != %s",
-                file_obj.id,
-                file_obj.saved_file.sha256_hash,
-                file_obj.sha256_hash_from_client,
-            )
-        else:
-            logger.info("File %s reassembled successfully.", file_obj.id)
-
-        # Cleanup temporary chunks
-        for chunk_filename in chunk_files:
-            os.remove(os.path.join(temp_dir, chunk_filename))
-        os.rmdir(temp_dir)
-
-    except Exception as e:
-        logger.exception(
-            "Error during chunk assembly for file %s: %s", file_obj.id, str(e)
-        )
-    finally:
-        cache.delete(lock_key)
-=======
-    return cad_cost(cost)
->>>>>>> 2a48bb82
+    return cad_cost(cost)