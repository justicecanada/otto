import asyncio
import html
import json
import re
import sys
from itertools import groupby
from typing import AsyncGenerator, Generator

from django.conf import settings
from django.contrib import messages
from django.core.cache import cache
from django.forms.models import model_to_dict
from django.template.loader import render_to_string
from django.utils import timezone
from django.utils.translation import gettext_lazy as _

import markdown
import tiktoken
from asgiref.sync import sync_to_async
from data_fetcher.util import get_request
from llama_index.core import PromptTemplate
from llama_index.core.llms import ChatMessage
from llama_index.core.prompts import PromptType
from newspaper import Article
from structlog import get_logger
from structlog.contextvars import bind_contextvars

from chat.forms import ChatOptionsForm
from chat.llm import OttoLLM
from chat.models import AnswerSource, Chat, Message
from chat.prompts import QA_PRUNING_INSTRUCTIONS
from otto.models import SecurityLabel
from otto.utils.common import display_cad_cost

logger = get_logger(__name__)
# Markdown instance
md = markdown.Markdown(
    extensions=["fenced_code", "nl2br", "tables", "extra"], tab_length=2
)


def copy_options(source_options, target_options, user=None, chat=None, mode=None):
    source_options = model_to_dict(source_options)
    # Remove the fields that are not part of the preset
    for field in ["id", "chat"]:
        source_options.pop(field)
    # Update the preset options with the dictionary
    fk_fields = ["qa_library"]
    m2m_fields = ["qa_data_sources", "qa_documents"]
    # Remove None values
    source_options = {k: v for k, v in source_options.items()}
    for key, value in source_options.items():
        if key in fk_fields:
            setattr(target_options, f"{key}_id", int(value) if value else None)
        elif key in m2m_fields:
            getattr(target_options, key).set(value)
        else:
            setattr(target_options, key, value)

    request = get_request()
    user = user or (request and request.user)
    if not target_options.qa_library or (
        user and not user.has_perm("librarian.view_library", target_options.qa_library)
    ):
        messages.warning(
            request,
            _(
                "QA library for settings preset not accessible. It has been reset to your personal library."
            ),
        )
        target_options.qa_library = user.personal_library
        target_options.qa_data_sources.clear()
        target_options.qa_documents.clear()
        target_options.qa_scope = "all"
        target_options.qa_mode = "rag"
    if chat:
        target_options.chat = chat
    if mode:
        target_options.mode = mode
    target_options.save()


def num_tokens_from_string(string: str, model: str = "gpt-4") -> int:
    """Returns the number of tokens in a text string."""
    encoding = tiktoken.encoding_for_model(model)
    num_tokens = len(encoding.encode(string))
    return num_tokens


def wrap_llm_response(llm_response_str):
    return f'<div class="markdown-text" data-md="{html.escape(json.dumps(str(llm_response_str)))}"></div>'


def url_to_text(url):
    article = Article(url)
    article.config.MAX_TEXT = sys.maxsize
    try:
        article.download()
        article.parse()
        return article.text
    except:
        return ""


async def stream_to_replacer(response_stream, attribute=None):
    response = ""
    try:
        async for chunk in response_stream:
            response += getattr(chunk, attribute) if attribute else chunk
            yield response
    except:
        for chunk in response_stream:
            response += getattr(chunk, attribute) if attribute else chunk
            yield response
            await asyncio.sleep(0)  # This will allow other async tasks to run


def save_sources_and_update_security_label(source_nodes, message, chat):
    from librarian.models import Document

    sources = []
    for i, group in enumerate(source_nodes):
        for node in group:
            try:
                if node.node.text == "":
                    continue
                document = Document.objects.get(uuid_hex=node.node.ref_doc_id)
                score = node.score
                source = AnswerSource.objects.create(
                    message=message,
                    document_id=document.id,
                    node_text=node.node.text,
                    node_id=node.id_,
                    node_score=score,
                    group_number=i,
                )
                sources.append(source)
            except Exception as e:
                logger.debug("Error saving source:", node, e)

    security_labels = [
        source.document.data_source.security_label.acronym for source in sources
    ] + [chat.security_label.acronym]

    message.chat.security_label = SecurityLabel.maximum_of(security_labels)
    message.chat.save()


def close_md_code_blocks(text):
    # Close any open code blocks
    if text.count("```") % 2 == 1:
        text += "\n```"
    elif text.count("`") % 2 == 1:
        text += "`"
    return text


async def htmx_stream(
    chat: Chat,
    message_id: int,
    llm: OttoLLM,
    response_generator: Generator = None,
    response_replacer: AsyncGenerator = None,
    response_str: str = "",
    wrap_markdown: bool = True,
    dots: bool = False,
    source_nodes: list = [],
    switch_mode: bool = False,
    remove_stop: bool = False,
) -> AsyncGenerator:
    """
    Formats responses into HTTP Server-Sent Events (SSE) for HTMX streaming.
    This function is a generator that yields SSE strings (lines starting with "data: ").

    There are 3 ways to use this function:
    1. response_generator: A custom generator that yields response chunks.
       Each chunk will be *appended* to the previous chunk.
    2. response_replacer: A custom generator that yields complete response strings.
       Unlike response_generator, each response will *replace* the previous response.
    3. response_str: A static response string.

    If dots is True, typing dots will be added to the end of the response.

    The function typically expects markdown responses from LLM, but can also handle
    HTML responses from other sources. Set wrap_markdown=False for plain HTML output.

    By default, the response will be saved as a Message object in the database after
    the response is finished. Set save_message=False to disable this behavior.
    """

    # Helper function to format a string as an SSE message
    def sse_string(
        message: str, wrap_markdown=True, dots=False, remove_stop=False
    ) -> str:
        sse_joiner = "\ndata: "
        if wrap_markdown:
            message = wrap_llm_response(message)
        if dots:
            message += dots
        out_string = "data: "
        out_string += sse_joiner.join(message.split("\n"))
        if remove_stop:
            out_string += "<div hx-swap-oob='true' id='stop-button'></div>"
        out_string += "\n\n"  # End of SSE message
        return out_string

    ##############################
    # Start of the main function #
    ##############################
    is_untitled_chat = chat.title.strip() == ""
    full_message = ""
    stop_warning_message = _(
        "Response stopped early. Costs may still be incurred after stopping."
    )
    generation_stopped = False
    dots_html = '<div class="typing"><span></span><span></span><span></span></div>'
    if dots:
        dots = dots_html
    if switch_mode:
        mode = chat.options.mode
        mode_str = {"qa": _("Q&A"), "chat": _("Chat")}[mode]

    try:
        if response_generator:
            response_replacer = stream_to_replacer(response_generator)
        if response_str:
            response_replacer = stream_to_replacer([response_str])

        # Stream the response text
        first_message = True
        async for response in response_replacer:
            if first_message and switch_mode:
                full_message = render_to_string(
                    "chat/components/mode_switch_message.html",
                    {
                        "mode": mode,
                        "mode_str": mode_str,
                        "library_id": chat.options.qa_library_id,
                        "library_str": chat.options.qa_library.name,
                    },
                )
                yield sse_string(
                    full_message,
                    wrap_markdown=False,
                    dots=dots_html,
                    remove_stop=remove_stop,
                )
                await asyncio.sleep(1)
                first_message = False

            if response != "<|batchboundary|>":
                if remove_stop or not cache.get(f"stop_response_{message_id}", False):
                    full_message = response
                elif not generation_stopped:
                    generation_stopped = True
                    if wrap_markdown:
                        full_message = close_md_code_blocks(full_message)
                        stop_warning_message = f"\n\n_{stop_warning_message}_"
                    else:
                        stop_warning_message = f"<p><em>{stop_warning_message}</em></p>"
                    full_message = f"{full_message}{stop_warning_message}"
                    message = await sync_to_async(Message.objects.get)(id=message_id)
                    message.text = full_message
                    await sync_to_async(message.save)()
            elif generation_stopped:
                break
            # Avoid overwhelming client with markdown rendering:
            # slow down yields if the message is large
            length = len(full_message)
            yield_every = length // 2000 + 1
            if length < 1000 or length % yield_every == 0:
                yield sse_string(
                    full_message,
                    wrap_markdown,
                    dots=dots if not generation_stopped else False,
                    remove_stop=remove_stop or generation_stopped,
                )
            await asyncio.sleep(0.01)

        # yield sse_string(
        #     full_message, wrap_markdown=False, dots=False, remove_stop=True
        # )
        yield sse_string(full_message, wrap_markdown, dots=False, remove_stop=True)
        await asyncio.sleep(0.01)

        await sync_to_async(llm.create_costs)()

        message = await sync_to_async(Message.objects.get)(id=message_id)
        message.text = full_message
        await sync_to_async(message.save)()

        if is_untitled_chat:
            title_llm = OttoLLM()
            await sync_to_async(title_chat)(chat.id, force_title=False, llm=title_llm)
            await sync_to_async(title_llm.create_costs)()

        # Update message text with markdown wrapper to pass to template
        if wrap_markdown:
            message.text = wrap_llm_response(full_message)  # full_message)
        context = {"message": message, "swap_oob": True, "update_cost_bar": True}

        # Save sources and security label
        if source_nodes:
            await sync_to_async(save_sources_and_update_security_label)(
                source_nodes, message, chat
            )
            context["security_labels"] = await sync_to_async(
                SecurityLabel.objects.all
            )()

    except Exception as e:
        message = await sync_to_async(Message.objects.get)(id=message_id)
        full_message = _("An error occurred.")
        import traceback

        traceback.print_exc()
        message.text = full_message
        await sync_to_async(message.save)()
        message.text = wrap_llm_response(full_message)
        context = {"message": message, "swap_oob": True}

    # Render the message template, wrapped in SSE format
    context["message"].json = json.dumps(str(full_message))

    yield sse_string(
        await sync_to_async(render_to_string)(
            "chat/components/chat_message.html", context
        ),
        wrap_markdown=False,
        remove_stop=True,
    )


def title_chat(chat_id, llm, force_title=True):
    # Assume costs will be calculated in the calling function where LLM instantiated
    chat = Chat.objects.get(id=chat_id)
    chat_messages = chat.messages.order_by("date_created")
    if not force_title and (
        chat.title != ""
        or (
            len(chat_messages) < 3
            and len(" ".join([m.text for m in chat_messages])) < 300
        )
    ):
        return chat.title

    chat_messages_text = []
    for message in chat_messages[:7]:
        if message.text:
            chat_messages_text.append(message.text)
        elif message.files.exists():
            chat_messages_text.append(message.mode + " " + _("with files:"))
            for file in message.files.all():
                chat_messages_text.append(file.filename)
    chat_text = "\n".join([message[:500] for message in chat_messages_text])
    if len(chat_text) < 3:
        return _("Untitled chat")
    chat_text = chat_text[:2000]
    prompt = (
        "Write a concise title (1-4 words) to the following chat. "
        "Some examples are: 'DG meeting notes', 'Pancake recipe', 'Feedback session'.\n"
        "You must respond with at least one word:\n---\n"
        f"{chat_text}\n---\n"
        "TITLE: "
    )
    try:
        generated_title = llm.complete(prompt)[:254]
        if generated_title.startswith('"') and generated_title.endswith('"'):
            generated_title = generated_title[1:-1]
    except Exception as e:
        generated_title = _("Untitled chat")
    chat.title = generated_title
    chat.save()
    return generated_title


def summarize_long_text(
    text,
    llm,
    length="short",
    target_language="en",
    custom_prompt=None,
    gender_neutral=True,
    instructions=None,
):

    gender_neutral_instructions = {
        "en": "Avoid personal pronouns unless the person's gender is clearly indicated.",
        "fr": "Évitez les pronoms personnels sauf si le genre de la personne est clairement indiqué.",
    }

    if len(text) == 0:
        return _("No text provided.")

    length_prompts = {
        "short": {
            "en": """<document>
{docs}
</document>
<instruction>
Write a TL;DR summary of document in English - 3 or 4 sentences max. If document is shorter than this, just output the document verbatim.
</instruction>
TL;DR:
""",
            "fr": """<document>
{docs}
</document>
<instruction>
Écrivez un résumé "TL;DR" en français - 3 ou 4 phrases maximum. Si le document est plus court, affichez-le tel quel.
</instruction>
Résumé :
""",
        },
        "medium": {
            "en": """<document>
{docs}
</document>
<instruction>
Rewrite the text (in English) in a medium sized summary format and make sure the length is around two or three paragraphs. If document is shorter than this, just output the document verbatim.
</instruction>
Summary:
""",
            "fr": """<document>
{docs}
</document>
<instruction>
Réécrivez le texte (en anglais) sous forme de résumé moyen et assurez-vous que la longueur est d'environ deux ou trois paragraphes. Si le document est plus court, affichez-le tel quel.
</instruction>
Résumé :
""",
        },
        "long": {
            "en": """<document>
{docs}
</document>
<instruction>
Rewrite the text (in English) as a detailed summary, using multiple paragraphs if necessary. (If the input is short, output 1 paragraph only)

Some rules to follow:
* Simply rewrite; do not say "This document is about..." etc. Include *all* important details.
* There is no length limit - be as detailed as possible.
* **Never extrapolate** on the text. The summary must be factual and not introduce any new ideas.
* If document is short, just output the document verbatim.
</instruction>
Detailed summary:
""",
            "fr": """<document>
{docs}
</document>
<instruction>
Réécrivez le texte (en anglais) sous forme de résumé détaillé, en utilisant plusieurs paragraphes si nécessaire. (Si la saisie est courte, affichez 1 seul paragraphe)

Quelques règles à suivre :
* Réécrivez simplement ; ne dites pas "Ce document concerne..." etc. Incluez *tous* les détails importants.
* Il n'y a pas de limite de longueur : soyez aussi détaillé que possible.
* **Ne faites jamais d'extrapolation** sur le texte. Le résumé doit être factuel et ne doit pas introduire de nouvelles idées.
* Si le document est court, affichez-le tel quel.
</instruction>
Résumé détaillé :
""",
        },
    }

    if custom_prompt and "{docs}" in custom_prompt:
        length_prompt_template = custom_prompt
    elif custom_prompt:
        length_prompt_template = (
            """
<document>
{docs}
</document>
<instruction>
"""
            + f"{custom_prompt}\n</instruction>"
        )
    else:
        length_prompt_template = length_prompts[length][target_language]
        if gender_neutral:
            length_prompt_template = length_prompt_template.replace(
                "</instruction>",
                gender_neutral_instructions[target_language] + "\n</instruction>",
            )
        if instructions:
            length_prompt_template = length_prompt_template.replace(
                "</instruction>", instructions + "\n</instruction>"
            )

    # Tree summarizer prompt requires certain variables
    # Note that we aren't passing in a query here, so the query will be empty
    length_prompt_template = length_prompt_template.replace(
        "{docs}", "{context_str}{query_str}"
    )
    template = PromptTemplate(length_prompt_template, prompt_type=PromptType.SUMMARY)

    response = llm.tree_summarize(
        context=text,
        query="",
        template=template,
    )
    return response


async def summarize_long_text_async(
    text,
    llm,
    length="short",
    target_language="en",
    custom_prompt=None,
):
    return await sync_to_async(summarize_long_text)(
        text, llm, length, target_language, custom_prompt
    )


def get_source_titles(sources):
    return [
        source.metadata.get("title", source.metadata["source"]) for source in sources
    ]


def create_batches(iterable, n=1):
    length = len(iterable)
    for ndx in range(0, length, n):
        yield iterable[ndx : min(ndx + n, length)]


async def combine_response_generators(generators, titles, query, llm, prune=False):
    streams = [{"stream": stream, "status": "running"} for stream in generators]
    final_streams = [f"\n###### *{title}*\n" for title in titles]
    while any([stream["status"] == "running" for stream in streams]):
        for i, stream in enumerate(streams):
            try:
                if stream["status"] == "running":
                    final_streams[i] += next(stream["stream"])
            except StopIteration:
                stream["status"] = "stopped"
                if prune:
                    tmpl = PromptTemplate(QA_PRUNING_INSTRUCTIONS).format(
                        query_str=query, answer_str=final_streams[i]
                    )
                    relevance_check = llm.complete(tmpl)
                    if relevance_check is None:
                        relevance_check = "yes"
                    if str(relevance_check).lower().startswith("no"):
                        final_streams[i] = ""

        final_result = "\n\n---\n\n".join(
            [stream for stream in final_streams if stream]
        )
        if final_result:
            yield (final_result)
        else:
            yield (_("**No relevant sources found.**"))
        await asyncio.sleep(0)


async def combine_response_replacers(generators, titles):
    streams = [{"stream": stream, "status": "running"} for stream in generators]
    formatted_titles = [f"\n###### *{title}*\n" for title in titles]
    partial_streams = ["" for _ in titles]
    final_streams = ["" for _ in titles]
    while any([stream["status"] == "running" for stream in streams]):
        for i, stream in enumerate(streams):
            try:
                if stream["status"] == "running":
                    partial_streams[i] = await stream["stream"].__anext__()
                    final_streams[i] = formatted_titles[i] + partial_streams[i]
            except StopAsyncIteration:
                stream["status"] = "stopped"
            except Exception as e:
                final_streams[i] = (
                    formatted_titles[i] + f'_{_("Error generating response.")}_'
                )
                stream["status"] = "stopped"
        yield ("\n\n---\n\n".join(final_streams))
        await asyncio.sleep(0)


async def combine_batch_generators(generators, pruning=False):
    # Given a list of generators from either combine_response_replacers or
    # combine_response_generators, make one generator across batches for htmx_stream
    final_streams = []
    for generator in generators:
        stream = "\n\n---\n\n".join(final_streams)
        async for response in generator:
            if stream:
                # Add line between already-streamed batches and streaming batch
                stream_value = stream + "\n\n---\n\n" + response
            else:
                # Don't need line if there's nothing streamed
                stream_value = response
            yield stream_value
            await asyncio.sleep(0)
        if pruning and response == _("**No relevant sources found.**"):
            # If we're pruning (combine_response_generators only) and nothing
            # relevant was found in the batch, just retain previous batches
            yield stream
            await asyncio.sleep(0)
        else:
            final_streams.append(response)
        yield "<|batchboundary|>"

    if not final_streams and pruning:
        # If we're pruning (combine_response_generators only) and have nothing after
        # iterating through all batches, stream the pruning message again
        yield _("**No relevant sources found.**")


def group_sources_into_docs(source_nodes):
    doc_key = lambda x: x.node.ref_doc_id

    doc_group_iters = groupby(
        sorted(source_nodes, key=lambda x: (doc_key(x), x.metadata["chunk_number"])),
        key=doc_key,
    )

    # Nested list makes downstream manipulations (e.g. sorting by scores) easier
    doc_groups = [list(doc) for _, doc in doc_group_iters]

    return doc_groups


def sort_by_max_score(groups):
    # Sort groups of nodes by the maximum relevance score within each group
    # TODO: consider using average score within each group instead

    return sorted(
        groups,
        key=lambda doc: max(node.score for node in doc),
        reverse=True,
    )


def change_mode_to_chat_qa(chat):
    chat.options.mode = "qa"
    chat.options.qa_library = chat.user.personal_library
    chat.options.qa_scope = "data_sources"
    chat.options.qa_data_sources.set([chat.data_source])
    chat.options.save()

    return render_to_string(
        "chat/components/chat_options_accordion.html",
        {
            "options_form": ChatOptionsForm(instance=chat.options, user=chat.user),
            "mode": "qa",
            "swap": "true",
        },
    )


def bad_url(render_markdown=False):
    out = _("Sorry, that URL isn't allowed. Otto can only access sites ending in:")
    out += "\n\n"
    out += "\n".join([f"* `{url}`" for url in settings.ALLOWED_FETCH_URLS]) + "\n\n"
    out += (
        _("(e.g., `justice.gc.ca` or `www.tbs-sct.canada.ca` are also allowed)")
        + "\n\n"
    )
    out += _("As a workaround, you can save the content to a file and upload it here.")

    if render_markdown:
        out = md.convert(out)
    return out


def generate_prompt(task_or_prompt: str):
    bind_contextvars(feature="prompt_generator")
    llm = OttoLLM()

    META_PROMPT = """
    Given a current prompt and a change description, produce a detailed system prompt to guide a language model in completing the task effectively.

    Your final output will be the full corrected prompt verbatim. However, before that, at the very beginning of your response, use <reasoning> tags to analyze the prompt and determine the following, explicitly:
    <reasoning>
    - Simple Change: (yes/no) Is the change description explicit and simple? (If so, skip the rest of these questions.)
    - Reasoning: (yes/no) Does the current prompt use reasoning, analysis, or chain of thought?
        - Identify: (max 10 words) if so, which section(s) utilize reasoning?
        - Conclusion: (yes/no) is the chain of thought used to determine a conclusion?
        - Ordering: (before/after) is the chain of though located before or after
    - Structure: (yes/no) does the input prompt have a well defined structure
    - Examples: (yes/no) does the input prompt have few-shot examples
        - Representative: (1-5) if present, how representative are the examples?
    - Complexity: (1-5) how complex is the input prompt?
        - Task: (1-5) how complex is the implied task?
        - Necessity: ()
    - Specificity: (1-5) how detailed and specific is the prompt? (not to be confused with length)
    - Prioritization: (list) what 1-3 categories are the MOST important to address.
    - Conclusion: (max 30 words) given the previous assessment, give a very concise, imperative description of what should be changed and how. this does not have to adhere strictly to only the categories listed
    </reasoning>

    # Guidelines

    - Understand the Task: Grasp the main objective, goals, requirements, constraints, and expected output.
    - Minimal Changes: If an existing prompt is provided, improve it only if it's simple. For complex prompts, enhance clarity and add missing elements without altering the original structure.
    - Reasoning Before Conclusions**: Encourage reasoning steps before any conclusions are reached. ATTENTION! If the user provides examples where the reasoning happens afterward, REVERSE the order! NEVER START EXAMPLES WITH CONCLUSIONS!
        - Reasoning Order: Call out reasoning portions of the prompt and conclusion parts (specific fields by name). For each, determine the ORDER in which this is done, and whether it needs to be reversed.
        - Conclusion, classifications, or results should ALWAYS appear last.
    - Examples: Include high-quality examples if helpful, using placeholders [in brackets] for complex elements.
    - What kinds of examples may need to be included, how many, and whether they are complex enough to benefit from placeholders.
    - Clarity and Conciseness: Use clear, specific language. Avoid unnecessary instructions or bland statements.
    - Formatting: Use markdown features for readability. DO NOT USE ``` CODE BLOCKS UNLESS SPECIFICALLY REQUESTED.
    - Preserve User Content: If the input task or prompt includes extensive guidelines or examples, preserve them entirely, or as closely as possible. If they are vague, consider breaking down into sub-steps. Keep any details, guidelines, examples, variables, or placeholders provided by the user.
    - Constants: DO include constants in the prompt, as they are not susceptible to prompt injection. Such as guides, rubrics, and examples.
    - Output Format: Explicitly the most appropriate output format, in detail. This should include length and syntax (e.g. short sentence, paragraph, JSON, etc.)
        - For tasks outputting well-defined or structured data (classification, JSON, etc.) bias toward outputting a JSON.
        - JSON should never be wrapped in code blocks (```) unless explicitly requested.

    The final prompt you output should adhere to the following structure below. Do not include any additional commentary, only output the completed system prompt. SPECIFICALLY, do not include any additional messages at the start or end of the prompt. (e.g. no "---")

    [Concise instruction describing the task - this should be the first line in the prompt, no section header]

    [Additional details as needed.]

    [Optional sections with headings or bullet points for detailed steps.]

    # Steps [optional]

    [optional: a detailed breakdown of the steps necessary to accomplish the task]

    # Output Format

    [Specifically call out how the output should be formatted, be it response length, structure e.g. JSON, markdown, etc]

    # Examples [optional]

    [Optional: 1-3 well-defined examples with placeholders if necessary. Clearly mark where examples start and end, and what the input and output are. User placeholders as necessary.]
    [If the examples are shorter than what a realistic example is expected to be, make a reference with () explaining how real examples should be longer / shorter / different. AND USE PLACEHOLDERS! ]

    # Notes [optional]

    [optional: edge cases, details, and an area to call or repeat out specific important considerations]
    [NOTE: you must start with a <reasoning> section. the immediate next token you produce should be <reasoning>]
    """.strip()

    completion = llm.chat_complete(
        [
            ChatMessage(role="system", content=META_PROMPT),
            ChatMessage(
                role="user", content="Task, Goal, or Current Prompt:\n" + task_or_prompt
            ),
        ]
    )

    usd_cost = llm.create_costs()
    cost = display_cad_cost(usd_cost)
    generated_prompt = re.sub(
        r"<reasoning>.*?</reasoning>", "", completion, flags=re.DOTALL
    ).strip()

    return generated_prompt, cost


def mark_sentences(text: str, good_matches: list) -> str:
    """
    Ignoring "\n" and "\r" characters in the text, wrap matching sentences in the text with <mark> tags.
    Return the original text with the sentences wrapped in <mark> tags, with original newlines preserved.
    """
    # Replace newline characters with temporary markers.
    newline_marker = "<<<NEWLINE>>>"
    text_temp = text.replace("\n", newline_marker).replace("\r", "")

    good_matches = set(good_matches)

    # For each sentence that should be marked, search and wrap it.
    for sentence in good_matches:
        # Remove leading/trailing whitespace and escape regex-special characters.
        sentence_clean = sentence.strip()
        # Escape regex special characters.
        escaped = re.escape(sentence_clean)
        # Replace literal spaces (escaped as "\ ") with a pattern that allows matching spaces or newline markers.
        flexible_pattern = escaped.replace(
            r"\ ",
            r"(?:\s|" + re.escape(newline_marker) + r"+|" + r")+",
        )
        pattern = re.compile(flexible_pattern, flags=re.IGNORECASE)
        # Wrap any match with <mark> tags.
        text_temp = pattern.sub(r"<mark>\g<0></mark>", text_temp)

    # Restore original newlines.
    marked_text = text_temp.replace(newline_marker, "\n")
    # If there are sections where a mark spans over multiple paragraphs, we must highlight them all.
    # e.g. <mark>paragraph 1\n\nparagraph 2</mark> -> <mark>paragraph 1</mark>\n\n<mark>paragraph 2</mark>
    marked_text = re.sub(
        r"<mark>(.*?)\n\n(.*?)</mark>",
        r"<mark>\1</mark>\n\n<mark>\2</mark>",
        marked_text,
    )
    # Remove nested <mark> tags
    marked_text = re.sub(r"<mark>(.*?)<mark>", r"<mark>\1", marked_text)
    marked_text = re.sub(r"</mark></mark>", r"</mark>", marked_text)
    return marked_text


def highlight_claims(claims_list, text, threshold=0.66):
    """
    Highlight sentences in text with <mark> that match a claim in the claims_list.
    """
    from langdetect import detect
    from llama_index.core.schema import TextNode
    from sentence_splitter import split_text_into_sentences

    lang = detect(text)
    sentences = split_text_into_sentences(
        text=text.replace("\n", " ").replace("\r", " "),
        language="fr" if lang == "fr" else "en",
    )
    llm = OttoLLM()
    index = llm.temp_index_from_nodes(
        [TextNode(text=sentence) for sentence in sentences]
    )

    # print("SENTENCES:")
    # for sentence in sentences:
    #     print(sentence)
    # print("CLAIMS:")
    # for claim in claims_list:
    #     print(claim)

    good_matches = []
    for claim in claims_list:
        retriever = index.as_retriever()
        nodes = retriever.retrieve(claim)
        # print("CLAIM:", claim)
        # print("matches:")
        # print([(node.score, node.node.text) for node in nodes])
        # print("\n")
        for node in nodes:
            if node.score > threshold:
                good_matches.append(node.text)

    text = mark_sentences(text, good_matches)
    return text


def extract_claims_from_llm(llm_response_text):
    llm = OttoLLM()
    prompt = f"""
    Based on the following LLM response, extract all factual claims including direct quotes.

    Respond in the format:
    <claim>whatever the claim is...</claim>
    <claim>another claim...</claim>

    etc.
    Include all factual claims as their own sentence. Do not include any analysis or reasoning.

    ---
    <llm_response>
    {llm_response_text}
    </llm_response>
    """
    claims_response = llm.complete(prompt)
    llm.create_costs()
    # find the claim tags and add whats wrapped in the claim tags to a list
    claims_list = re.findall(r"<claim>(.*?)</claim>", claims_response)
    return claims_list


def fix_source_links(text, source_document_url):
    """
    Fix internal links in the text by merging them with the source document URL
    """

    def is_external_link(link):
        """
        Check if the link starts with "http"
        """
        return link.startswith("http")

    def is_anchor(link):
        """
        Check if the link starts with a "#"
        """
        return link.startswith("#")

    def merge_link_with_source(link, source_document_url):
        """
        Merge the link with the source document URL based on conditions
        """
        if link.startswith("/"):
            first_subdirectory = link.split("/")[1]
            # If the first subdirectory of the internal link is in the source url, it is merged at that point
            if "/" + first_subdirectory in source_document_url:
                source_document_url = source_document_url.split(
                    "/" + first_subdirectory
                )[0]
            # makes sure that we don't have double slashes in the URL
            elif source_document_url.endswith("/"):
                source_document_url = source_document_url[:-1]
        # makes sure we don't have a slash missing in the URL
        elif not source_document_url.endswith("/") and not is_anchor(link):
            source_document_url += "/"

        return source_document_url + link

    def remove_link(text, link_tuple):
        """
        Replace the link with plain text of the link text: "[text](url)" -> "text"
        """
        return text.replace(f"[{link_tuple[0]}]({link_tuple[1]})", f"{link_tuple[0]}")

    # Capture both the url and the text in a tuple, i.e., ('[text]', 'url')
    links = re.findall(r"\[(.*?)\]\((.*?)\)", text)

    # Check if there are internal links and merge them with the source URL
    for link_tuple in links:
        try:
            # The URL itself is the second group
            link = link_tuple[1]
            if not is_external_link(link):
                if source_document_url:
                    # Sometimes the internal link is followed by a space and some text like the name of the page
                    # e.g. (/wiki/Grapheme "Grapheme")
                    link = link.split(" ")[0]
                    # Merge the link with the source document URL
                    modified_link = merge_link_with_source(link, source_document_url)
                    text = text.replace(link, modified_link)
                else:
                    # makes sure we don't have unusable links in the text
                    text = remove_link(text, link_tuple)
        except:
            continue
<<<<<<< HEAD
    return wrap_llm_response(text)


def get_chat_history_sections(user_chats):
    chat_history_sections = [
        {"name": "Today", "chats": [], "index": 0},
        {"name": "Yesterday", "chats": [], "index": 1},
        {"name": "Last 7 days", "chats": [], "index": 2},
        {"name": "Last 30 days", "chats": [], "index": 3},
        {"name": "Older", "chats": [], "index": 4},
    ]

    for user_chat in user_chats:
        if (
            user_chat.last_message_date.date()
            > timezone.now().date() - timezone.timedelta(days=1)
        ):
            user_chat.section = 0
            chat_history_sections[0]["chats"].append(user_chat)
        elif (
            user_chat.last_message_date.date()
            > timezone.now().date() - timezone.timedelta(days=2)
        ):
            user_chat.section = 1
            chat_history_sections[1]["chats"].append(user_chat)
        elif (
            user_chat.last_message_date.date()
            > timezone.now().date() - timezone.timedelta(days=7)
        ):
            user_chat.section = 2
            chat_history_sections[2]["chats"].append(user_chat)
        elif (
            user_chat.last_message_date.date()
            > timezone.now().date() - timezone.timedelta(days=30)
        ):
            user_chat.section = 3
            chat_history_sections[3]["chats"].append(user_chat)
        else:
            user_chat.section = 4
            chat_history_sections[4]["chats"].append(user_chat)

    return chat_history_sections
=======

    return text
>>>>>>> 8b434357
<|MERGE_RESOLUTION|>--- conflicted
+++ resolved
@@ -920,8 +920,8 @@
                     text = remove_link(text, link_tuple)
         except:
             continue
-<<<<<<< HEAD
-    return wrap_llm_response(text)
+
+    return text
 
 
 def get_chat_history_sections(user_chats):
@@ -962,8 +962,4 @@
             user_chat.section = 4
             chat_history_sections[4]["chats"].append(user_chat)
 
-    return chat_history_sections
-=======
-
-    return text
->>>>>>> 8b434357
+    return chat_history_sections