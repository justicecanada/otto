--- conflicted
+++ resolved
@@ -982,7 +982,6 @@
     return chat_history_sections
 
 
-<<<<<<< HEAD
 def is_text_to_summarize(message):
     return message.mode == "summarize" and not message.is_bot
 
@@ -1080,7 +1079,8 @@
         ) / cost_type.unit_quantity
 
     return cad_cost(cost)
-=======
+
+
 def reassemble_chunks(file_obj):
     """
     Reassembles saved temporary chunk files into the final saved file.
@@ -1159,5 +1159,4 @@
     except Exception as e:
         logger.error("Error during chunk assembly for file %s: %s", file_obj.id, str(e))
     finally:
-        cache.delete(lock_key)
->>>>>>> 024b30f8
+        cache.delete(lock_key)