import asyncio
import html
import json
import os
import re
import sys
<<<<<<< HEAD
import traceback
import uuid
=======
from decimal import Decimal
>>>>>>> 9aff1347
from itertools import groupby
from typing import AsyncGenerator, Generator

from django.conf import settings
from django.contrib import messages
from django.core.cache import cache
from django.forms.models import model_to_dict
from django.template.loader import render_to_string
from django.utils import timezone
from django.utils.translation import gettext_lazy as _

import markdown
import tiktoken
from asgiref.sync import sync_to_async
from data_fetcher.util import get_request
from llama_index.core import PromptTemplate
from llama_index.core.llms import ChatMessage
from llama_index.core.prompts import PromptType
from newspaper import Article
from structlog import get_logger
from structlog.contextvars import bind_contextvars

from chat.forms import ChatOptionsForm
from chat.llm import OttoLLM
from chat.models import AnswerSource, Chat, Message
from chat.prompts import QA_PRUNING_INSTRUCTIONS, current_time_prompt
from otto.models import CostType, SecurityLabel
from otto.utils.common import cad_cost, display_cad_cost

logger = get_logger(__name__)
# Markdown instance
md = markdown.Markdown(
    extensions=["fenced_code", "nl2br", "tables", "extra"], tab_length=2
)


def copy_options(source_options, target_options, user=None, chat=None, mode=None):
    source_options = model_to_dict(source_options)
    # Remove the fields that are not part of the preset
    for field in ["id", "chat"]:
        source_options.pop(field)
    # Update the preset options with the dictionary
    fk_fields = ["qa_library"]
    m2m_fields = ["qa_data_sources", "qa_documents"]
    # Remove None values
    source_options = {k: v for k, v in source_options.items()}
    for key, value in source_options.items():
        if key in fk_fields:
            setattr(target_options, f"{key}_id", int(value) if value else None)
        elif key in m2m_fields:
            getattr(target_options, key).set(value)
        else:
            setattr(target_options, key, value)

    request = get_request()
    user = user or (request and request.user)
    if not target_options.qa_library or (
        user and not user.has_perm("librarian.view_library", target_options.qa_library)
    ):
        messages.warning(
            request,
            _(
                "QA library for settings preset not accessible. It has been reset to your personal library."
            ),
        )
        target_options.qa_library = user.personal_library
        target_options.qa_data_sources.clear()
        target_options.qa_documents.clear()
        target_options.qa_scope = "all"
        target_options.qa_mode = "rag"
    if chat:
        target_options.chat = chat
    if mode:
        target_options.mode = mode
    target_options.save()


def num_tokens_from_string(string: str, model: str = "gpt-4") -> int:
    """Returns the number of tokens in a text string."""
    string = string or ""
    try:
        encoding = tiktoken.encoding_for_model(model)
        num_tokens = len(encoding.encode(string))
    except:
        # Estimate the number of tokens using a simple heuristic (1 token = 4 chars)
        num_tokens = len(string) // 4
    return num_tokens


def wrap_llm_response(llm_response_str):
    return f'<div class="markdown-text" data-md="{html.escape(json.dumps(str(llm_response_str)))}"></div>'


def url_to_text(url):
    article = Article(url)
    article.config.MAX_TEXT = sys.maxsize
    try:
        article.download()
        article.parse()
        return article.text
    except:
        logger.info(f"Failed to download article from {url}")
        return ""


async def stream_to_replacer(response_stream, attribute=None):
    response = ""
    try:
        async for chunk in response_stream:
            response += getattr(chunk, attribute) if attribute else chunk
            yield response
    except:
        for chunk in response_stream:
            response += getattr(chunk, attribute) if attribute else chunk
            yield response
            await asyncio.sleep(0)  # This will allow other async tasks to run


def save_sources_and_update_security_label(source_nodes, message, chat):
    from librarian.models import Document

    sources = []
    for i, group in enumerate(source_nodes):
        for node in group:
            try:
                if node.node.text == "":
                    continue
                document = Document.objects.get(uuid_hex=node.node.ref_doc_id)
                score = node.score
                source = AnswerSource.objects.create(
                    message=message,
                    document_id=document.id,
                    node_text=node.node.text,
                    node_id=node.id_,
                    node_score=score,
                    group_number=i,
                )
                sources.append(source)
            except Exception as e:
                error_id = str(uuid.uuid4())[:7]
                logger.exception(
                    "Error saving source %s (%s)", node.node.ref_doc_id, error_id
                )

    security_labels = [
        source.document.data_source.security_label.acronym for source in sources
    ] + [chat.security_label.acronym]

    message.chat.security_label = SecurityLabel.maximum_of(security_labels)
    message.chat.save()


def close_md_code_blocks(text):
    # Close any open code blocks
    if text.count("```") % 2 == 1:
        text += "\n```"
    elif text.count("`") % 2 == 1:
        text += "`"
    return text


async def htmx_stream(
    chat: Chat,
    message_id: int,
    llm: OttoLLM,
    response_generator: Generator = None,
    response_replacer: AsyncGenerator = None,
    response_str: str = "",
    wrap_markdown: bool = True,
    dots: bool = False,
    source_nodes: list = [],
    switch_mode: bool = False,
    remove_stop: bool = False,
    cost_warning_buttons: str = None,
) -> AsyncGenerator:
    """
    Formats responses into HTTP Server-Sent Events (SSE) for HTMX streaming.
    This function is a generator that yields SSE strings (lines starting with "data: ").

    There are 3 ways to use this function:
    1. response_generator: A custom generator that yields response chunks.
       Each chunk will be *appended* to the previous chunk.
    2. response_replacer: A custom generator that yields complete response strings.
       Unlike response_generator, each response will *replace* the previous response.
    3. response_str: A static response string.

    If dots is True, typing dots will be added to the end of the response.

    The function typically expects markdown responses from LLM, but can also handle
    HTML responses from other sources. Set wrap_markdown=False for plain HTML output.

    By default, the response will be saved as a Message object in the database after
    the response is finished. Set save_message=False to disable this behavior.
    """

    # Helper function to format a string as an SSE message
    def sse_string(
        message: str,
        wrap_markdown=True,
        dots=False,
        remove_stop=False,
        cost_warning_buttons=None,
    ) -> str:
        sse_joiner = "\ndata: "
        if wrap_markdown:
            message = wrap_llm_response(message)
        if dots:
            message += dots
        out_string = "data: "
        out_string += sse_joiner.join(message.split("\n"))

        if cost_warning_buttons:
            # Render the form template asynchronously
            out_string += cost_warning_buttons

        if remove_stop:
            out_string += "<div hx-swap-oob='true' id='stop-button'></div>"
        out_string += "\n\n"  # End of SSE message
        return out_string

    ##############################
    # Start of the main function #
    ##############################
    is_untitled_chat = chat.title.strip() == ""
    full_message = ""
    stop_warning_message = _(
        "Response stopped early. Costs may still be incurred after stopping."
    )
    generation_stopped = False
    dots_html = '<div class="typing"><span></span><span></span><span></span></div>'
    if dots:
        dots = dots_html
    if switch_mode:
        mode = chat.options.mode
        mode_str = {"qa": _("Q&A"), "chat": _("Chat")}[mode]
    try:
        if response_generator:
            response_replacer = stream_to_replacer(response_generator)
        if response_str:
            response_replacer = stream_to_replacer([response_str])

        # Stream the response text
        first_message = True
        async for response in response_replacer:
            if response is None:
                continue
            if first_message and switch_mode:
                full_message = render_to_string(
                    "chat/components/mode_switch_message.html",
                    {
                        "mode": mode,
                        "mode_str": mode_str,
                        "library_id": chat.options.qa_library_id,
                        "library_str": chat.options.qa_library.name,
                    },
                )
                yield sse_string(
                    full_message,
                    wrap_markdown=False,
                    dots=dots_html,
                    remove_stop=remove_stop,
                )
                await asyncio.sleep(1)
                first_message = False

            if response != "<|batchboundary|>":
                if remove_stop or not cache.get(f"stop_response_{message_id}", False):
                    full_message = response
                elif not generation_stopped:
                    generation_stopped = True
                    if wrap_markdown:
                        full_message = close_md_code_blocks(full_message)
                        stop_warning_message = f"\n\n_{stop_warning_message}_"
                    else:
                        stop_warning_message = f"<p><em>{stop_warning_message}</em></p>"
                    full_message = f"{full_message}{stop_warning_message}"
                    message = await sync_to_async(Message.objects.get)(id=message_id)
                    message.text = full_message
                    await sync_to_async(message.save)()
            elif generation_stopped:
                break
            # Avoid overwhelming client with markdown rendering:
            # slow down yields if the message is large
            length = len(full_message)
            yield_every = length // 2000 + 1
            if length < 1000 or length % yield_every == 0:
                yield sse_string(
                    full_message,
                    wrap_markdown,
                    dots=dots if not generation_stopped else False,
                    remove_stop=remove_stop or generation_stopped,
                )
            await asyncio.sleep(0.01)

        # yield sse_string(
        #     full_message, wrap_markdown=False, dots=False, remove_stop=True
        # )
        yield sse_string(
            full_message,
            wrap_markdown,
            dots=False,
            remove_stop=True,
        )
        await asyncio.sleep(0.01)

        await sync_to_async(llm.create_costs)()

        message = await sync_to_async(Message.objects.get)(id=message_id)
        message.text = full_message
        await sync_to_async(message.save)()

        if is_untitled_chat:
            title_llm = OttoLLM()
            await sync_to_async(title_chat)(chat.id, force_title=False, llm=title_llm)
            await sync_to_async(title_llm.create_costs)()
            await sync_to_async(message.chat.refresh_from_db)()

        # Update message text with markdown wrapper to pass to template
        if wrap_markdown:
            message.text = wrap_llm_response(full_message)  # full_message)
        context = {"message": message, "swap_oob": True, "update_cost_bar": True}

        # Save sources and security label
        if source_nodes:
            await sync_to_async(save_sources_and_update_security_label)(
                source_nodes, message, chat
            )
            context["security_labels"] = await sync_to_async(
                SecurityLabel.objects.all
            )()

    except Exception as e:
        message = await sync_to_async(Message.objects.get)(id=message_id)
        full_message = _("An error occurred.")
        error_id = str(uuid.uuid4())[:7]
        full_message += f"\n\n```\n{full_message}\n```\n\n"
        full_message += f" _({_('Error ID')}: {error_id})_"
        logger.error(
            "Error processing chat response",
            error_id=error_id,
            message_id=message.id,
            chat_id=chat.id,
            error=traceback.format_exc(),
        )
        # traceback.print_exc()
        message.text = full_message
        await sync_to_async(message.save)()
        message.text = wrap_llm_response(full_message)
        context = {"message": message, "swap_oob": True}

    # Render the message template, wrapped in SSE format
    context["message"].json = json.dumps(str(full_message))

    yield sse_string(
        await sync_to_async(render_to_string)(
            "chat/components/chat_message.html", context
        ),
        wrap_markdown=False,
        remove_stop=True,
        cost_warning_buttons=cost_warning_buttons,
    )


def title_chat(chat_id, llm, force_title=True):
    # Assume costs will be calculated in the calling function where LLM instantiated
    chat = Chat.objects.get(id=chat_id)
    chat_messages = chat.messages.order_by("date_created")
    if not force_title and (
        chat.title != ""
        or (
            len(chat_messages) < 3
            and len(" ".join([m.text for m in chat_messages])) < 300
        )
    ):
        return chat.title

    chat_messages_text = []
    for message in chat_messages[:7]:
        if message.text:
            chat_messages_text.append(message.text)
        elif message.files.exists():
            chat_messages_text.append(message.mode + " " + _("with files:"))
            for file in message.files.all():
                chat_messages_text.append(file.filename)
    chat_text = "\n".join([message[:500] for message in chat_messages_text])
    if len(chat_text) < 3:
        return _("Untitled chat")
    chat_text = chat_text[:2000]
    prompt = (
        "Write a concise title (1-4 words) to the following chat. "
        "Some examples are: 'DG meeting notes', 'Pancake recipe', 'Feedback session'.\n"
        "You must respond with at least one word:\n---\n"
        f"{chat_text}\n---\n"
        "TITLE: "
    )
    try:
        generated_title = llm.complete(prompt)[:254]
        if generated_title.startswith('"') and generated_title.endswith('"'):
            generated_title = generated_title[1:-1]
    except Exception as e:
        generated_title = _("Untitled chat")
    chat.title = generated_title
    chat.save()
    return generated_title


def summarize_long_text(
    text,
    llm,
    length="short",
    target_language="en",
    custom_prompt=None,
    gender_neutral=True,
    instructions=None,
):

    gender_neutral_instructions = {
        "en": "Avoid personal pronouns unless the person's gender is clearly indicated.",
        "fr": "Évitez les pronoms personnels sauf si le genre de la personne est clairement indiqué.",
    }

    if len(text) == 0:
        return _("No text provided.")

    length_prompts = {
        "short": {
            "en": """<document>
{docs}
</document>
<instruction>
Write a TL;DR summary of document in English - 3 or 4 sentences max. If document is shorter than this, just output the document verbatim.
</instruction>
TL;DR:
""",
            "fr": """<document>
{docs}
</document>
<instruction>
Écrivez un résumé "TL;DR" en français - 3 ou 4 phrases maximum. Si le document est plus court, affichez-le tel quel.
</instruction>
Résumé :
""",
        },
        "medium": {
            "en": """<document>
{docs}
</document>
<instruction>
Rewrite the text (in English) in a medium sized summary format and make sure the length is around two or three paragraphs. If document is shorter than this, just output the document verbatim.
</instruction>
Summary:
""",
            "fr": """<document>
{docs}
</document>
<instruction>
Réécrivez le texte (en anglais) sous forme de résumé moyen et assurez-vous que la longueur est d'environ deux ou trois paragraphes. Si le document est plus court, affichez-le tel quel.
</instruction>
Résumé :
""",
        },
        "long": {
            "en": """<document>
{docs}
</document>
<instruction>
Rewrite the text (in English) as a detailed summary, using multiple paragraphs if necessary. (If the input is short, output 1 paragraph only)

Some rules to follow:
* Simply rewrite; do not say "This document is about..." etc. Include *all* important details.
* There is no length limit - be as detailed as possible.
* **Never extrapolate** on the text. The summary must be factual and not introduce any new ideas.
* If document is short, just output the document verbatim.
</instruction>
Detailed summary:
""",
            "fr": """<document>
{docs}
</document>
<instruction>
Réécrivez le texte (en anglais) sous forme de résumé détaillé, en utilisant plusieurs paragraphes si nécessaire. (Si la saisie est courte, affichez 1 seul paragraphe)

Quelques règles à suivre :
* Réécrivez simplement ; ne dites pas "Ce document concerne..." etc. Incluez *tous* les détails importants.
* Il n'y a pas de limite de longueur : soyez aussi détaillé que possible.
* **Ne faites jamais d'extrapolation** sur le texte. Le résumé doit être factuel et ne doit pas introduire de nouvelles idées.
* Si le document est court, affichez-le tel quel.
</instruction>
Résumé détaillé :
""",
        },
    }

    if custom_prompt and "{docs}" in custom_prompt:
        length_prompt_template = custom_prompt
    elif custom_prompt:
        length_prompt_template = (
            """
<document>
{docs}
</document>
<instruction>
"""
            + f"{custom_prompt}\n</instruction>"
        )
    else:
        length_prompt_template = length_prompts[length][target_language]
        if gender_neutral:
            length_prompt_template = length_prompt_template.replace(
                "</instruction>",
                gender_neutral_instructions[target_language] + "\n</instruction>",
            )
        if instructions:
            length_prompt_template = length_prompt_template.replace(
                "</instruction>", instructions + "\n</instruction>"
            )

    # Tree summarizer prompt requires certain variables
    # Note that we aren't passing in a query here, so the query will be empty
    length_prompt_template = length_prompt_template.replace(
        "{docs}", "{context_str}{query_str}"
    )
    template = PromptTemplate(length_prompt_template, prompt_type=PromptType.SUMMARY)

    response = llm.tree_summarize(
        context=text,
        query="",
        template=template,
    )
    return response


async def summarize_long_text_async(
    text,
    llm,
    length="short",
    target_language="en",
    custom_prompt=None,
):
    return await sync_to_async(summarize_long_text)(
        text, llm, length, target_language, custom_prompt
    )


def get_source_titles(sources):
    return [
        source.metadata.get("title", source.metadata["source"]) for source in sources
    ]


def create_batches(iterable, n=1):
    length = len(iterable)
    for ndx in range(0, length, n):
        yield iterable[ndx : min(ndx + n, length)]


async def combine_response_generators(generators, titles, query, llm, prune=False):
    streams = [{"stream": stream, "status": "running"} for stream in generators]
    final_streams = [f"\n###### *{title}*\n" for title in titles]
    while any([stream["status"] == "running" for stream in streams]):
        for i, stream in enumerate(streams):
            try:
                if stream["status"] == "running":
                    final_streams[i] += next(stream["stream"])
            except StopIteration:
                stream["status"] = "stopped"
                if prune:
                    tmpl = PromptTemplate(QA_PRUNING_INSTRUCTIONS).format(
                        query_str=query, answer_str=final_streams[i]
                    )
                    relevance_check = llm.complete(tmpl)
                    if relevance_check is None:
                        relevance_check = "yes"
                    if str(relevance_check).lower().startswith("no"):
                        final_streams[i] = ""

        final_result = "\n\n---\n\n".join(
            [stream for stream in final_streams if stream]
        )
        if final_result:
            yield (final_result)
        else:
            yield (_("**No relevant sources found.**"))
        await asyncio.sleep(0)


async def combine_response_replacers(generators, titles):
    streams = [{"stream": stream, "status": "running"} for stream in generators]
    formatted_titles = [f"\n###### *{title}*\n" for title in titles]
    partial_streams = ["" for _ in titles]
    final_streams = ["" for _ in titles]
    while any([stream["status"] == "running" for stream in streams]):
        for i, stream in enumerate(streams):
            try:
                if stream["status"] == "running":
                    partial_streams[i] = await stream["stream"].__anext__()
                    final_streams[i] = formatted_titles[i] + partial_streams[i]
            except StopAsyncIteration:
                stream["status"] = "stopped"
            except Exception as e:
                final_streams[i] = (
                    formatted_titles[i] + f'_{_("Error generating response.")}_'
                )
                stream["status"] = "stopped"
        yield ("\n\n---\n\n".join(final_streams))
        await asyncio.sleep(0)


async def combine_batch_generators(generators, pruning=False):
    # Given a list of generators from either combine_response_replacers or
    # combine_response_generators, make one generator across batches for htmx_stream
    final_streams = []
    for generator in generators:
        stream = "\n\n---\n\n".join(final_streams)
        async for response in generator:
            if stream:
                # Add line between already-streamed batches and streaming batch
                stream_value = stream + "\n\n---\n\n" + response
            else:
                # Don't need line if there's nothing streamed
                stream_value = response
            yield stream_value
            await asyncio.sleep(0)
        if pruning and response == _("**No relevant sources found.**"):
            # If we're pruning (combine_response_generators only) and nothing
            # relevant was found in the batch, just retain previous batches
            yield stream
            await asyncio.sleep(0)
        else:
            final_streams.append(response)
        yield "<|batchboundary|>"

    if not final_streams and pruning:
        # If we're pruning (combine_response_generators only) and have nothing after
        # iterating through all batches, stream the pruning message again
        yield _("**No relevant sources found.**")


def group_sources_into_docs(source_nodes):
    doc_key = lambda x: x.node.ref_doc_id

    doc_group_iters = groupby(
        sorted(source_nodes, key=lambda x: (doc_key(x), x.metadata["chunk_number"])),
        key=doc_key,
    )

    # Nested list makes downstream manipulations (e.g. sorting by scores) easier
    doc_groups = [list(doc) for _, doc in doc_group_iters]

    return doc_groups


def sort_by_max_score(groups):
    # Sort groups of nodes by the maximum relevance score within each group
    # TODO: consider using average score within each group instead

    return sorted(
        groups,
        key=lambda doc: max(node.score for node in doc),
        reverse=True,
    )


def change_mode_to_chat_qa(chat):
    chat.options.mode = "qa"
    chat.options.qa_library = chat.user.personal_library
    chat.options.qa_scope = "data_sources"
    chat.options.qa_data_sources.set([chat.data_source])
    chat.options.save()

    return render_to_string(
        "chat/components/chat_options_accordion.html",
        {
            "options_form": ChatOptionsForm(instance=chat.options, user=chat.user),
            "mode": "qa",
            "swap": "true",
        },
    )


def bad_url(render_markdown=False):
    out = _("Sorry, that URL isn't allowed. Otto can only access sites ending in:")
    out += "\n\n"
    out += "\n".join([f"* `{url}`" for url in settings.ALLOWED_FETCH_URLS]) + "\n\n"
    out += (
        _("(e.g., `justice.gc.ca` or `www.tbs-sct.canada.ca` are also allowed)")
        + "\n\n"
    )
    out += _("As a workaround, you can save the content to a file and upload it here.")

    if render_markdown:
        out = md.convert(out)
    return out


def generate_prompt(task_or_prompt: str):
    bind_contextvars(feature="prompt_generator")
    llm = OttoLLM()

    META_PROMPT = """
    Given a current prompt and a change description, produce a detailed system prompt to guide a language model in completing the task effectively.

    Your final output will be the full corrected prompt verbatim. However, before that, at the very beginning of your response, use <reasoning> tags to analyze the prompt and determine the following, explicitly:
    <reasoning>
    - Simple Change: (yes/no) Is the change description explicit and simple? (If so, skip the rest of these questions.)
    - Reasoning: (yes/no) Does the current prompt use reasoning, analysis, or chain of thought?
        - Identify: (max 10 words) if so, which section(s) utilize reasoning?
        - Conclusion: (yes/no) is the chain of thought used to determine a conclusion?
        - Ordering: (before/after) is the chain of though located before or after
    - Structure: (yes/no) does the input prompt have a well defined structure
    - Examples: (yes/no) does the input prompt have few-shot examples
        - Representative: (1-5) if present, how representative are the examples?
    - Complexity: (1-5) how complex is the input prompt?
        - Task: (1-5) how complex is the implied task?
        - Necessity: ()
    - Specificity: (1-5) how detailed and specific is the prompt? (not to be confused with length)
    - Prioritization: (list) what 1-3 categories are the MOST important to address.
    - Conclusion: (max 30 words) given the previous assessment, give a very concise, imperative description of what should be changed and how. this does not have to adhere strictly to only the categories listed
    </reasoning>

    # Guidelines

    - Understand the Task: Grasp the main objective, goals, requirements, constraints, and expected output.
    - Minimal Changes: If an existing prompt is provided, improve it only if it's simple. For complex prompts, enhance clarity and add missing elements without altering the original structure.
    - Reasoning Before Conclusions**: Encourage reasoning steps before any conclusions are reached. ATTENTION! If the user provides examples where the reasoning happens afterward, REVERSE the order! NEVER START EXAMPLES WITH CONCLUSIONS!
        - Reasoning Order: Call out reasoning portions of the prompt and conclusion parts (specific fields by name). For each, determine the ORDER in which this is done, and whether it needs to be reversed.
        - Conclusion, classifications, or results should ALWAYS appear last.
    - Examples: Include high-quality examples if helpful, using placeholders [in brackets] for complex elements.
    - What kinds of examples may need to be included, how many, and whether they are complex enough to benefit from placeholders.
    - Clarity and Conciseness: Use clear, specific language. Avoid unnecessary instructions or bland statements.
    - Formatting: Use markdown features for readability. DO NOT USE ``` CODE BLOCKS UNLESS SPECIFICALLY REQUESTED.
    - Preserve User Content: If the input task or prompt includes extensive guidelines or examples, preserve them entirely, or as closely as possible. If they are vague, consider breaking down into sub-steps. Keep any details, guidelines, examples, variables, or placeholders provided by the user.
    - Constants: DO include constants in the prompt, as they are not susceptible to prompt injection. Such as guides, rubrics, and examples.
    - Output Format: Explicitly the most appropriate output format, in detail. This should include length and syntax (e.g. short sentence, paragraph, JSON, etc.)
        - For tasks outputting well-defined or structured data (classification, JSON, etc.) bias toward outputting a JSON.
        - JSON should never be wrapped in code blocks (```) unless explicitly requested.

    The final prompt you output should adhere to the following structure below. Do not include any additional commentary, only output the completed system prompt. SPECIFICALLY, do not include any additional messages at the start or end of the prompt. (e.g. no "---")

    [Concise instruction describing the task - this should be the first line in the prompt, no section header]

    [Additional details as needed.]

    [Optional sections with headings or bullet points for detailed steps.]

    # Steps [optional]

    [optional: a detailed breakdown of the steps necessary to accomplish the task]

    # Output Format

    [Specifically call out how the output should be formatted, be it response length, structure e.g. JSON, markdown, etc]

    # Examples [optional]

    [Optional: 1-3 well-defined examples with placeholders if necessary. Clearly mark where examples start and end, and what the input and output are. User placeholders as necessary.]
    [If the examples are shorter than what a realistic example is expected to be, make a reference with () explaining how real examples should be longer / shorter / different. AND USE PLACEHOLDERS! ]

    # Notes [optional]

    [optional: edge cases, details, and an area to call or repeat out specific important considerations]
    [NOTE: you must start with a <reasoning> section. the immediate next token you produce should be <reasoning>]
    """.strip()

    completion = llm.chat_complete(
        [
            ChatMessage(role="system", content=META_PROMPT),
            ChatMessage(
                role="user", content="Task, Goal, or Current Prompt:\n" + task_or_prompt
            ),
        ]
    )

    usd_cost = llm.create_costs()
    cost = display_cad_cost(usd_cost)
    generated_prompt = re.sub(
        r"<reasoning>.*?</reasoning>", "", completion, flags=re.DOTALL
    ).strip()

    return generated_prompt, cost


def mark_sentences(text: str, good_matches: list) -> str:
    """
    Ignoring "\n" and "\r" characters in the text, wrap matching sentences in the text with <mark> tags.
    Return the original text with the sentences wrapped in <mark> tags, with original newlines preserved.
    """
    # Replace newline characters with temporary markers.
    newline_marker = "<<<NEWLINE>>>"
    text_temp = text.replace("\n", newline_marker).replace("\r", "")

    good_matches = set(good_matches)

    # For each sentence that should be marked, search and wrap it.
    for sentence in good_matches:
        # Remove leading/trailing whitespace and escape regex-special characters.
        sentence_clean = sentence.strip()
        # Escape regex special characters.
        escaped = re.escape(sentence_clean)
        # Replace literal spaces (escaped as "\ ") with a pattern that allows matching spaces or newline markers.
        flexible_pattern = escaped.replace(
            r"\ ",
            r"(?:\s|" + re.escape(newline_marker) + r"+|" + r")+",
        )
        pattern = re.compile(flexible_pattern, flags=re.IGNORECASE)
        # Wrap any match with <mark> tags.
        text_temp = pattern.sub(r"<mark>\g<0></mark>", text_temp)

    # Restore original newlines.
    marked_text = text_temp.replace(newline_marker, "\n")
    # If there are sections where a mark spans over multiple paragraphs, we must highlight them all.
    # e.g. <mark>paragraph 1\n\nparagraph 2</mark> -> <mark>paragraph 1</mark>\n\n<mark>paragraph 2</mark>
    marked_text = re.sub(
        r"<mark>(.*?)\n\n(.*?)</mark>",
        r"<mark>\1</mark>\n\n<mark>\2</mark>",
        marked_text,
    )
    # Remove nested <mark> tags
    marked_text = re.sub(r"<mark>(.*?)<mark>", r"<mark>\1", marked_text)
    marked_text = re.sub(r"</mark></mark>", r"</mark>", marked_text)
    return marked_text


def highlight_claims(claims_list, text, threshold=0.66):
    """
    Highlight sentences in text with <mark> that match a claim in the claims_list.
    """
    from langdetect import detect
    from llama_index.core.schema import TextNode
    from sentence_splitter import split_text_into_sentences

    lang = detect(text)
    sentences = split_text_into_sentences(
        text=text.replace("\n", " ").replace("\r", " "),
        language="fr" if lang == "fr" else "en",
    )
    llm = OttoLLM()
    index = llm.temp_index_from_nodes(
        [TextNode(text=sentence) for sentence in sentences]
    )

    # print("SENTENCES:")
    # for sentence in sentences:
    #     print(sentence)
    # print("CLAIMS:")
    # for claim in claims_list:
    #     print(claim)

    good_matches = []
    for claim in claims_list:
        retriever = index.as_retriever()
        nodes = retriever.retrieve(claim)
        # print("CLAIM:", claim)
        # print("matches:")
        # print([(node.score, node.node.text) for node in nodes])
        # print("\n")
        for node in nodes:
            if node.score > threshold:
                good_matches.append(node.text)

    text = mark_sentences(text, good_matches)
    return text


def extract_claims_from_llm(llm_response_text):
    llm = OttoLLM()
    prompt = f"""
    Based on the following LLM response, extract all factual claims including direct quotes.

    Respond in the format:
    <claim>whatever the claim is...</claim>
    <claim>another claim...</claim>

    etc.
    Include all factual claims as their own sentence. Do not include any analysis or reasoning.

    ---
    <llm_response>
    {llm_response_text}
    </llm_response>
    """
    claims_response = llm.complete(prompt)
    llm.create_costs()
    # find the claim tags and add whats wrapped in the claim tags to a list
    claims_list = re.findall(r"<claim>(.*?)</claim>", claims_response)
    return claims_list


def fix_source_links(text, source_document_url):
    """
    Fix internal links in the text by merging them with the source document URL
    """

    def is_external_link(link):
        """
        Check if the link starts with "http"
        """
        return link.startswith("http")

    def is_anchor(link):
        """
        Check if the link starts with a "#"
        """
        return link.startswith("#")

    def merge_link_with_source(link, source_document_url):
        """
        Merge the link with the source document URL based on conditions
        """
        if link.startswith("/"):
            first_subdirectory = link.split("/")[1]
            # If the first subdirectory of the internal link is in the source url, it is merged at that point
            if "/" + first_subdirectory in source_document_url:
                source_document_url = source_document_url.split(
                    "/" + first_subdirectory
                )[0]
            # makes sure that we don't have double slashes in the URL
            elif source_document_url.endswith("/"):
                source_document_url = source_document_url[:-1]
        # makes sure we don't have a slash missing in the URL
        elif not source_document_url.endswith("/") and not is_anchor(link):
            source_document_url += "/"

        return source_document_url + link

    def remove_link(text, link_tuple):
        """
        Replace the link with plain text of the link text: "[text](url)" -> "text"
        """
        return text.replace(f"[{link_tuple[0]}]({link_tuple[1]})", f"{link_tuple[0]}")

    # Capture both the url and the text in a tuple, i.e., ('[text]', 'url')
    links = re.findall(r"\[(.*?)\]\((.*?)\)", text)

    # Check if there are internal links and merge them with the source URL
    for link_tuple in links:
        try:
            # The URL itself is the second group
            link = link_tuple[1]
            if not is_external_link(link):
                if source_document_url:
                    # Sometimes the internal link is followed by a space and some text like the name of the page
                    # e.g. (/wiki/Grapheme "Grapheme")
                    link = link.split(" ")[0]
                    # Merge the link with the source document URL
                    modified_link = merge_link_with_source(link, source_document_url)
                    text = text.replace(link, modified_link)
                else:
                    # makes sure we don't have unusable links in the text
                    text = remove_link(text, link_tuple)
        except:
            continue

    return text


def label_section_index(last_modification_date):
    last_modification_date = last_modification_date.date()
    todays_date = timezone.now().date()
    if last_modification_date > todays_date - timezone.timedelta(days=1):
        return 0
    elif last_modification_date > todays_date - timezone.timedelta(days=2):
        return 1
    elif last_modification_date > todays_date - timezone.timedelta(days=7):
        return 2
    elif last_modification_date > todays_date - timezone.timedelta(days=30):
        return 3
    else:
        return 4


def get_chat_history_sections(user_chats):
    """
    Group the chat history into sections formatted as [{"label": "(string)", "chats": [list..]}]
    """
    chat_history_sections = [
        {"label": _("Today"), "chats": []},
        {"label": _("Yesterday"), "chats": []},
        {"label": _("Last 7 days"), "chats": []},
        {"label": _("Last 30 days"), "chats": []},
        {"label": _("Older"), "chats": []},
    ]

    for user_chat in user_chats:
        section_index = label_section_index(user_chat.last_modification_date)
        chat_history_sections[section_index]["chats"].append(user_chat)

    return chat_history_sections


def is_text_to_summarize(message):
    return message.mode == "summarize" and not message.is_bot


def estimate_cost_of_string(text, cost_type):
    if cost_type.startswith("translate-"):
        count = len(text)
    else:
        # we estimate every 4 characters as 1 token
        count = len(text) // 4

    cost_type = CostType.objects.get(short_name=cost_type)
    usd_cost = (count * cost_type.unit_cost) / cost_type.unit_quantity

    return usd_cost


def estimate_cost_of_request(chat, response_message, response_estimation_count=512):
    user_message_text = response_message.parent.text
    model = chat.options.chat_model
    mode = chat.options.mode
    cost_type = model + "-in"

    # estimate the cost of the user message
    cost = estimate_cost_of_string(
        user_message_text,
        "translate-text" if mode == "translate" else model + "-in",
    )

    # estimate the cost of the documents
    if mode == "qa":
        model = chat.options.qa_model

        # gather the documents
        if chat.options.qa_scope == "documents":
            docs = chat.options.qa_documents.all()
        else:
            if chat.options.qa_scope == "all":
                data_sources = chat.options.qa_library.sorted_data_sources
            else:
                data_sources = chat.options.qa_data_sources
            docs = [
                doc
                for data_source in data_sources.all()
                for doc in data_source.documents.all()
            ]

        # estimate number of chunks if in rag mode, else estimate the cost of the texts
        if chat.options.qa_mode == "rag":
            total_chunks_of_library = 0
            for doc in docs:
                if doc.num_chunks is not None:
                    total_chunks_of_library += doc.num_chunks
                else:
                    continue
            chunk_count = min(total_chunks_of_library, chat.options.qa_topk)
            count = 768 * chunk_count
            cost_type = CostType.objects.get(short_name=model + "-in")
            cost += (count * cost_type.unit_cost) / cost_type.unit_quantity
        else:
            for doc in docs:
                if doc.extracted_text is not None:
                    cost += estimate_cost_of_string(doc.extracted_text, model + "-in")

    elif mode == "summarize" or mode == "translate":
        model = chat.options.summarize_model
        for file in response_message.parent.sorted_files.all():
            if not file.text:
                try:
                    file.extract_text(pdf_method="default")
                    cost += estimate_cost_of_string(
                        file.text,
                        "translate-file" if mode == "translate" else model + "-in",
                    )
                except:
                    continue

    elif mode == "chat":

        system_prompt = current_time_prompt() + chat.options.chat_system_prompt
        history_text = system_prompt
        for message in chat.messages.all():
            if not is_text_to_summarize(message):
                history_text += message.text
            else:
                history_text += "<text to summarize...>"

        cost += estimate_cost_of_string(history_text, model + "-in")

    # estimate the cost of the response message
    if mode != "translate":
        cost_type = CostType.objects.get(short_name=model + "-out")
        cost += (
            response_estimation_count * cost_type.unit_cost
        ) / cost_type.unit_quantity

        # testing has shown that for modes that are not translations, the estimation is 20% below
        cost = cost + (cost * Decimal("0.2"))
    return cad_cost(cost)


def reassemble_chunks(file_obj):
    """
    Reassembles saved temporary chunk files into the final saved file.
    Uses a Redis-backed lock for process safety.
    """
    lock_key = f"assemble_{file_obj.id}"
    lock_acquired = cache.add(lock_key, "locked", timeout=60)
    if not lock_acquired:
        logger.info(
            "Assembly already in progress for file %s. Skipping duplicate assembly.",
            file_obj.id,
        )
        return

    try:
        temp_dir = os.path.join(settings.MEDIA_ROOT, "uploads", "tmp", str(file_obj.id))
        if not os.path.exists(temp_dir):
            logger.info("Temporary directory for file %s does not exist.", file_obj.id)
            return

        chunk_files = os.listdir(temp_dir)
        if not chunk_files:
            logger.info(
                "No chunk files found in temp directory for file %s.", file_obj.id
            )
            return

        # Sort numerically
        chunk_files.sort(
            key=lambda name: int(name.replace("chunk_", "").replace(".tmp", ""))
        )
        logger.debug("Sorted chunks for file %s: %s", file_obj.id, chunk_files)

        # Log details about each chunk
        for chunk_filename in chunk_files:
            chunk_path = os.path.join(temp_dir, chunk_filename)
            size = os.path.getsize(chunk_path)
            logger.debug("Chunk %s: size %d bytes", chunk_filename, size)

        # Assemble the file: start with the first chunk
        first_chunk_path = os.path.join(temp_dir, chunk_files[0])
        with open(first_chunk_path, "rb") as chunk_file:
            file_obj.saved_file.file.save(file_obj.filename, chunk_file)
        logger.debug("Saved first chunk for file_obj %s", file_obj.id)

        # Append subsequent chunks
        if len(chunk_files) > 1:
            for chunk_filename in chunk_files[1:]:
                chunk_path = os.path.join(temp_dir, chunk_filename)
                with open(chunk_path, "rb") as chunk_file:
                    with open(file_obj.saved_file.file.path, "ab+") as f:
                        data = chunk_file.read()
                        f.write(data)
                        f.flush()  # Ensure data is flushed to disk
                logger.debug(
                    "Appended chunk %s for file_obj %s", chunk_filename, file_obj.id
                )

        # Generate and check hash
        file_obj.saved_file.generate_hash()
        if file_obj.saved_file.sha256_hash != file_obj.sha256_hash_from_client:
            logger.error(
                "Hash mismatch for file %s: %s != %s",
                file_obj.id,
                file_obj.saved_file.sha256_hash,
                file_obj.sha256_hash_from_client,
            )
        else:
            logger.info("File %s reassembled successfully.", file_obj.id)

        # Cleanup temporary chunks
        for chunk_filename in chunk_files:
            os.remove(os.path.join(temp_dir, chunk_filename))
        os.rmdir(temp_dir)

    except Exception as e:
        logger.error("Error during chunk assembly for file %s: %s", file_obj.id, str(e))
    finally:
        cache.delete(lock_key)<|MERGE_RESOLUTION|>--- conflicted
+++ resolved
@@ -4,12 +4,9 @@
 import os
 import re
 import sys
-<<<<<<< HEAD
 import traceback
 import uuid
-=======
 from decimal import Decimal
->>>>>>> 9aff1347
 from itertools import groupby
 from typing import AsyncGenerator, Generator
 
