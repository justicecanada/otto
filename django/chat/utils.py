import asyncio
import html
import json
import re
import sys
import uuid
from collections.abc import Iterable
from decimal import Decimal
from itertools import groupby
from typing import AsyncGenerator, Generator

from django.conf import settings
from django.contrib import messages
from django.core.cache import cache
from django.forms.models import model_to_dict
from django.template.loader import render_to_string
from django.utils import timezone
from django.utils.translation import gettext_lazy as _

import markdown
import tiktoken
from asgiref.sync import sync_to_async
from data_fetcher.util import get_request
from llama_index.core import PromptTemplate
from llama_index.core.llms import ChatMessage, MessageRole
from llama_index.core.prompts import PromptType
from newspaper import Article
from structlog import get_logger
from structlog.contextvars import bind_contextvars

from otto.models import CostType, SecurityLabel
from otto.utils.common import cad_cost, display_cad_cost

from .forms import ChatOptionsForm
from .htmx_stream import htmx_stream
from .llm import OttoLLM
from .models import AnswerSource, Chat, ChatOptions, Message
from .prompts import QA_PRUNING_INSTRUCTIONS, current_time_prompt

logger = get_logger(__name__)
# Markdown instance
md = markdown.Markdown(
    extensions=["fenced_code", "nl2br", "tables", "extra"], tab_length=2
)


def copy_options(source_options, target_options, user=None, chat=None, mode=None):
    # Check the source_options for deprecated models
    ChatOptions.objects.check_and_update_models(source_options)
    source_options = model_to_dict(source_options)
    # Remove the fields that are not part of the preset
    for field in ["id", "chat"]:
        source_options.pop(field)
    # Update the preset options with the dictionary
    fk_fields = ["qa_library"]
    m2m_fields = ["qa_data_sources", "qa_documents"]
    # Remove None values
    source_options = {k: v for k, v in source_options.items()}
    for key, value in source_options.items():
        if key in fk_fields:
            setattr(target_options, f"{key}_id", int(value) if value else None)
        elif key in m2m_fields:
            getattr(target_options, key).set(value)
        else:
            setattr(target_options, key, value)

    request = get_request()
    user = user or (request and request.user)
    if user and (
        not target_options.qa_library
        or (
            user
            and not user.has_perm("librarian.view_library", target_options.qa_library)
        )
    ):
        if request:
            messages.warning(
                request,
                _(
                    "QA library for settings preset not accessible. It has been reset to your personal library."
                ),
            )
        if user.personal_library:
            target_options.qa_library = user.personal_library
            target_options.qa_data_sources.clear()
            target_options.qa_documents.clear()
            target_options.qa_scope = "all"
            target_options.qa_mode = "rag"
    if chat:
        target_options.chat = chat
    if mode:
        target_options.mode = mode
    target_options.save()


def num_tokens_from_string(
    string: str, model: str = "gpt-4", enc_type: str = "o200k_base"
) -> int:
    """Returns the number of tokens in a text string."""
    string = string or ""
    try:
        encoding = tiktoken.get_encoding(enc_type)
        num_tokens = len(encoding.encode(string))
    except:
        # Estimate the number of tokens using a simple heuristic (1 token = 4 chars)
        num_tokens = len(string) // 4
    return num_tokens


def url_to_text(url):
    article = Article(url)
    article.config.MAX_TEXT = sys.maxsize
    try:
        article.download()
        article.parse()
        return article.text
    except:
        logger.info(f"Failed to download article from {url}")
        return ""


async def stream_to_replacer(response_stream, attribute=None):
    response = ""
    try:
        async for chunk in response_stream:
            response += getattr(chunk, attribute) if attribute else chunk
            yield response
    except:
        for chunk in response_stream:
            response += getattr(chunk, attribute) if attribute else chunk
            yield response
            await asyncio.sleep(0)  # This will allow other async tasks to run


def save_sources_and_update_security_label(source_nodes, message, chat):
    from librarian.models import Document

    sources = []
    for i, group in enumerate(source_nodes):
        for node in group:
            try:
                if node.node.text == "":
                    continue
                document = Document.objects.get(uuid_hex=node.node.ref_doc_id)
                score = node.score
                source = AnswerSource.objects.create(
                    message=message,
                    document_id=document.id,
                    node_text=node.node.text,
                    node_id=node.id_,
                    node_score=score,
                    group_number=i,
                )
                sources.append(source)
            except Exception as e:
                logger.error(
                    "Error saving source %s (%s)",
                    ref_doc_id=node.node.ref_doc_id,
                    node=node,
                )

    security_labels = [
        source.document.data_source.security_label.acronym for source in sources
    ] + [chat.security_label.acronym]

    message.chat.security_label = SecurityLabel.maximum_of(security_labels)
    message.chat.save()


def close_md_code_blocks(text):
    # Close any open code blocks
    if text.count("```") % 2 == 1:
        text += "\n```"
    elif text.count("`") % 2 == 1:
        text += "`"
    return text


def get_model_name(chat_options):
    """
    Get the model used for the chat message.
    """
    from chat.llm_models import get_chat_model_choices

    model_key = ""
    if chat_options.mode == "qa":
        model_key = chat_options.qa_model
    elif chat_options.mode == "chat":
        model_key = chat_options.chat_model
    elif chat_options.mode == "summarize":
        model_key = chat_options.summarize_model
    # chat_model_choices is a list of tuples
    # (model_key, model_description (including some stuff in parens))
    model_name = [
        model[1] for model in get_chat_model_choices() if model[0] == model_key
    ]
    if model_name:
        return model_name[0].split("(")[0].strip()
    else:
        return ""


<<<<<<< HEAD
=======
async def htmx_stream(
    chat: Chat,
    message_id: int,
    llm: OttoLLM,
    response_generator: Generator = None,
    response_replacer: AsyncGenerator = None,
    response_str: str = "",
    wrap_markdown: bool = True,
    dots: bool = False,
    source_nodes: list = [],
    switch_mode: bool = False,
    remove_stop: bool = False,
    cost_warning_buttons: str = None,
) -> AsyncGenerator:
    """
    Formats responses into HTTP Server-Sent Events (SSE) for HTMX streaming.
    This function is a generator that yields SSE strings (lines starting with "data: ").

    There are 3 ways to use this function:
    1. response_generator: A custom generator that yields response chunks.
       Each chunk will be *appended* to the previous chunk.
    2. response_replacer: A custom generator that yields complete response strings.
       Unlike response_generator, each response will *replace* the previous response.
    3. response_str: A static response string.

    If dots is True, typing dots will be added to the end of the response.

    The function typically expects markdown responses from LLM, but can also handle
    HTML responses from other sources. Set wrap_markdown=False for plain HTML output.

    By default, the response will be saved as a Message object in the database after
    the response is finished. Set save_message=False to disable this behavior.
    """

    # Helper function to format a string as an SSE message
    def sse_string(
        message: str,
        wrap_markdown=True,
        dots=False,
        remove_stop=False,
        cost_warning_buttons=None,
    ) -> str:
        sse_joiner = "\ndata: "
        if wrap_markdown:
            message = wrap_llm_response(message)
        if dots:
            message += dots
        out_string = "data: "
        out_string += sse_joiner.join(message.split("\n"))

        if cost_warning_buttons:
            # Render the form template asynchronously
            out_string += cost_warning_buttons

        if remove_stop:
            out_string += "<div hx-swap-oob='true' id='stop-button'></div>"
        out_string += "\n\n"  # End of SSE message
        return out_string

    ##############################
    # Start of the main function #
    ##############################
    is_untitled_chat = chat.title.strip() == ""
    full_message = ""
    stop_warning_message = _(
        "Response stopped early. Costs may still be incurred after stopping."
    )
    generation_stopped = False
    dots_html = '<div class="typing"><span></span><span></span><span></span></div>'
    if dots:
        dots = dots_html
    if switch_mode:
        mode = chat.options.mode
        mode_str = {"qa": _("Q&A"), "chat": _("Chat")}[mode]
    try:
        if response_generator:
            response_replacer = stream_to_replacer(response_generator)
        if response_str:
            response_replacer = stream_to_replacer([response_str])

        # Stream the response text
        first_message = True
        async for response in response_replacer:
            if response is None:
                continue
            if first_message and switch_mode:
                full_message = render_to_string(
                    "chat/components/mode_switch_message.html",
                    {
                        "mode": mode,
                        "mode_str": mode_str,
                        "library_id": chat.options.qa_library_id,
                        "library_str": chat.options.qa_library.name,
                    },
                )
                yield sse_string(
                    full_message,
                    wrap_markdown=False,
                    dots=dots_html,
                    remove_stop=remove_stop,
                )
                await asyncio.sleep(1)
                first_message = False

            if response != "<|batchboundary|>":
                if remove_stop or not cache.get(f"stop_response_{message_id}", False):
                    full_message = response
                elif not generation_stopped:
                    generation_stopped = True
                    if wrap_markdown:
                        full_message = close_md_code_blocks(full_message)
                        stop_warning_message = f"\n\n_{stop_warning_message}_"
                    else:
                        stop_warning_message = f"<p><em>{stop_warning_message}</em></p>"
                    full_message = f"{full_message}{stop_warning_message}"
                    message = await sync_to_async(Message.objects.get)(id=message_id)
                    message.text = full_message
                    await sync_to_async(message.save)()
            elif generation_stopped:
                break
            # Avoid overwhelming client with markdown rendering:
            # slow down yields if the message is large
            length = len(full_message)
            yield_every = length // 2000 + 1
            if length < 1000 or length % yield_every == 0:
                yield sse_string(
                    full_message,
                    wrap_markdown,
                    dots=dots if not generation_stopped else False,
                    remove_stop=remove_stop or generation_stopped,
                )
            await asyncio.sleep(0.01)

        # yield sse_string(
        #     full_message, wrap_markdown=False, dots=False, remove_stop=True
        # )
        yield sse_string(
            full_message,
            wrap_markdown,
            dots=False,
            remove_stop=True,
        )
        await asyncio.sleep(0.01)

        await sync_to_async(llm.create_costs)()

        message = await sync_to_async(Message.objects.get)(id=message_id)
        message.text = full_message
        finished_at = timezone.now()
        message.seconds_elapsed = (finished_at - message.date_created).total_seconds()
        message.details = {
            "is_granular": chat.options.qa_granular_toggle,
            "is_per_doc": chat.options.qa_process_mode == "per_doc",
        }
        await sync_to_async(message.save)()

        if is_untitled_chat:
            title_llm = OttoLLM()
            await sync_to_async(title_chat)(chat.id, force_title=False, llm=title_llm)
            await sync_to_async(title_llm.create_costs)()
            await sync_to_async(message.chat.refresh_from_db)()

        # Update message text with markdown wrapper to pass to template
        if wrap_markdown:
            message.text = wrap_llm_response(full_message)  # full_message)
        context = {"message": message, "swap_oob": True, "update_cost_bar": True}

        # Save sources and security label
        if source_nodes:
            await sync_to_async(save_sources_and_update_security_label)(
                source_nodes, message, chat
            )
            context["security_labels"] = await sync_to_async(
                SecurityLabel.objects.all
            )()

    except Exception as e:
        message = await sync_to_async(Message.objects.get)(id=message_id)
        full_message = _("An error occurred.")
        error_id = str(uuid.uuid4())[:7]
        full_message += f" _({_('Error ID:')} {error_id})_"
        logger.exception(
            "Error processing chat response",
            error_id=error_id,
            message_id=message.id,
            chat_id=chat.id,
        )
        message.text = full_message
        await sync_to_async(message.save)()
        message.text = wrap_llm_response(full_message)
        context = {"message": message, "swap_oob": True}

    # Render the message template, wrapped in SSE format
    context["message"].json = json.dumps(str(full_message))

    yield sse_string(
        await sync_to_async(render_to_string)(
            "chat/components/chat_message.html", context
        ),
        wrap_markdown=False,
        remove_stop=True,
        cost_warning_buttons=cost_warning_buttons,
    )


>>>>>>> e70fc128
def title_chat(chat_id, llm, force_title=True):
    # Assume costs will be calculated in the calling function where LLM instantiated
    chat = Chat.objects.get(id=chat_id)
    chat_messages = chat.messages.order_by("date_created")
    if not force_title and (
        chat.title != ""
        or (
            len(chat_messages) < 3
            and len(" ".join([m.text for m in chat_messages])) < 300
        )
    ):
        return chat.title

    chat_messages_text = []
    for message in chat_messages[:7]:
        if message.text:
            chat_messages_text.append(message.text)
        elif message.files.exists():
            chat_messages_text.append(message.mode + " " + _("with files:"))
            for file in message.files.all():
                chat_messages_text.append(file.filename)
    chat_text = "\n".join([message[:500] for message in chat_messages_text])
    if len(chat_text) < 3:
        return _("Untitled chat")
    chat_text = chat_text[:2000]
    prompt = (
        "Write a concise title (1-4 words) to the following chat. "
        "Some examples are: 'DG meeting notes', 'Pancake recipe', 'Feedback session'.\n"
        "You must respond with at least one word:\n---\n"
        f"{chat_text}\n---\n"
        "TITLE: "
    )
    try:
        generated_title = llm.complete(prompt)[:254]
        if generated_title.startswith('"') and generated_title.endswith('"'):
            generated_title = generated_title[1:-1]
    except Exception as e:
        generated_title = _("Untitled chat")
    chat.title = generated_title
    chat.save()
    return generated_title


def summarize_long_text(
    text,
    llm,
    summarize_prompt="TL;DR:",
):
    if "{docs}" not in summarize_prompt:
        summarize_prompt = (
            "<document>\n"
            "{docs}\n"
            "</document>\n"
            "<instruction>\n"
            f"{summarize_prompt}\n"
            "</instruction>"
        )
    summarize_prompt = summarize_prompt.replace("{docs}", "{context_str}{query_str}")
    template = PromptTemplate(summarize_prompt, prompt_type=PromptType.SUMMARY)

    response = llm.tree_summarize(
        context=text,
        query="",
        template=template,
    )
    return response


async def summarize_long_text_async(
    text,
    llm,
    summarize_prompt="TL;DR:",
):
    return await sync_to_async(summarize_long_text)(text, llm, summarize_prompt)


def get_source_titles(sources):
    return [
        source.metadata.get("title", source.metadata["source"]) for source in sources
    ]


def create_batches(iterable, n=1):
    length = len(iterable)
    for ndx in range(0, length, n):
        yield iterable[ndx : min(ndx + n, length)]


async def combine_response_generators(generators, titles, query, llm, prune=False):
    streams = [{"stream": stream, "status": "running"} for stream in generators]
    # formatted_titles = [f"\n###### *{title}*\n" for title in titles]
    partial_streams = ["" for _ in titles]
    final_streams = [f"\n###### *{title}*\n" for title in titles]
    while any([stream["status"] == "running" for stream in streams]):
        for i, stream in enumerate(streams):
            try:
                if stream["status"] == "running":
                    if isinstance(stream["stream"], Iterable):
                        final_streams[i] += next(stream["stream"])
                    else:
                        partial_streams[i] = await stream["stream"].__anext__()
                        final_streams[i] = partial_streams[i]
            except (StopIteration, StopAsyncIteration):
                stream["status"] = "stopped"
                if prune:
                    tmpl = PromptTemplate(QA_PRUNING_INSTRUCTIONS).format(
                        query_str=query, answer_str=final_streams[i]
                    )
                    relevance_check = llm.complete(tmpl)
                    if relevance_check is None:
                        relevance_check = "yes"
                    if str(relevance_check).lower().startswith("no"):
                        final_streams[i] = ""

        final_result = "\n\n---\n\n".join(
            [stream for stream in final_streams if stream]
        )
        if final_result:
            yield (final_result)
        else:
            yield (_("**No relevant sources found.**"))
        await asyncio.sleep(0)


async def combine_response_replacers(generators, titles):
    streams = [{"stream": stream, "status": "running"} for stream in generators]
    formatted_titles = [f"\n###### *{title}*\n" for title in titles]
    partial_streams = ["" for _ in titles]
    final_streams = ["" for _ in titles]
    while any([stream["status"] == "running" for stream in streams]):
        for i, stream in enumerate(streams):
            try:
                if stream["status"] == "running":
                    partial_streams[i] = await stream["stream"].__anext__()
                    final_streams[i] = formatted_titles[i] + partial_streams[i]
            except StopAsyncIteration:
                stream["status"] = "stopped"
            except Exception as e:
                final_streams[i] = (
                    formatted_titles[i] + f'_{_("Error generating response.")}_'
                )
                stream["status"] = "stopped"
        yield ("\n\n---\n\n".join(final_streams))
        await asyncio.sleep(0)


async def combine_batch_generators(generators, pruning=False):
    # Given a list of generators from either combine_response_replacers or
    # combine_response_generators, make one generator across batches for htmx_stream
    final_streams = []
    for generator in generators:
        stream = "\n\n---\n\n".join(final_streams)
        async for response in generator:
            if stream:
                # Add line between already-streamed batches and streaming batch
                stream_value = stream + "\n\n---\n\n" + response
            else:
                # Don't need line if there's nothing streamed
                stream_value = response
            yield stream_value
            await asyncio.sleep(0)
        if pruning and response == _("**No relevant sources found.**"):
            # If we're pruning (combine_response_generators only) and nothing
            # relevant was found in the batch, just retain previous batches
            yield stream
            await asyncio.sleep(0)
        else:
            final_streams.append(response)
        yield "<|batchboundary|>"

    if not final_streams and pruning:
        # If we're pruning (combine_response_generators only) and have nothing after
        # iterating through all batches, stream the pruning message again
        yield _("**No relevant sources found.**")


def group_sources_into_docs(source_nodes):
    doc_key = lambda x: x.node.ref_doc_id

    doc_group_iters = groupby(
        sorted(source_nodes, key=lambda x: (doc_key(x), x.metadata["chunk_number"])),
        key=doc_key,
    )

    # Nested list makes downstream manipulations (e.g. sorting by scores) easier
    doc_groups = [list(doc) for _, doc in doc_group_iters]

    return doc_groups


def sort_by_max_score(groups):
    # Sort groups of nodes by the maximum relevance score within each group
    # TODO: consider using average score within each group instead

    return sorted(
        groups,
        key=lambda doc: max(node.score for node in doc),
        reverse=True,
    )


def change_mode_to_chat_qa(chat):
    chat.options.mode = "qa"
    chat.options.qa_library = chat.user.personal_library
    chat.options.qa_scope = "data_sources"
    chat.options.qa_data_sources.set([chat.data_source])
    chat.options.save()

    return render_to_string(
        "chat/components/chat_options_accordion.html",
        {
            "options_form": ChatOptionsForm(instance=chat.options, user=chat.user),
            "mode": "qa",
            "swap": "true",
        },
    )


def bad_url(render_markdown=False):
    out = _("Sorry, that URL isn't allowed. Otto can only access sites ending in:")
    out += "\n\n"
    out += "\n".join([f"* `{url}`" for url in settings.ALLOWED_FETCH_URLS]) + "\n\n"
    out += (
        _("(e.g., `justice.gc.ca` or `www.tbs-sct.canada.ca` are also allowed)")
        + "\n\n"
    )
    out += _("As a workaround, you can save the content to a file and upload it here.")

    if render_markdown:
        out = md.convert(out)
    return out


def generate_prompt(task_or_prompt: str):
    bind_contextvars(feature="prompt_generator")
    llm = OttoLLM()

    META_PROMPT = f"""
    Given a current prompt and a change description, produce a detailed system prompt to guide a language model in completing the task effectively.
    
    Answer in whatever language you are asked. If the input is in French, generate the output in French. If the input is in English, generate the output in English. Do not translate the input text, but respond in the same language as the input.
    
    Your final output will be the full corrected prompt verbatim. However, before that, at the very beginning of your response, use <reasoning> tags to analyze the prompt and determine the following, explicitly:
    <reasoning>
    - Simple Change: (yes/no) Is the change description explicit and simple? (If so, skip the rest of these questions.)
    - Reasoning: (yes/no) Does the current prompt use reasoning, analysis, or chain of thought?
        - Identify: (max 10 words) if so, which section(s) utilize reasoning?
        - Conclusion: (yes/no) is the chain of thought used to determine a conclusion?
        - Ordering: (before/after) is the chain of though located before or after
    - Structure: (yes/no) does the input prompt have a well defined structure
    - Examples: (yes/no) does the input prompt have few-shot examples
        - Representative: (1-5) if present, how representative are the examples?
    - Complexity: (1-5) how complex is the input prompt?
        - Task: (1-5) how complex is the implied task?
        - Necessity: ()
    - Specificity: (1-5) how detailed and specific is the prompt? (not to be confused with length)
    - Prioritization: (list) what 1-3 categories are the MOST important to address.
    - Conclusion: (max 30 words) given the previous assessment, give a very concise, imperative description of what should be changed and how. this does not have to adhere strictly to only the categories listed
    </reasoning>

    # Guidelines

    - Understand the Task: Grasp the main objective, goals, requirements, constraints, and expected output.
    - Minimal Changes: If an existing prompt is provided, improve it only if it's simple. For complex prompts, enhance clarity and add missing elements without altering the original structure.
    - Reasoning Before Conclusions**: Encourage reasoning steps before any conclusions are reached. ATTENTION! If the user provides examples where the reasoning happens afterward, REVERSE the order! NEVER START EXAMPLES WITH CONCLUSIONS!
        - Reasoning Order: Call out reasoning portions of the prompt and conclusion parts (specific fields by name). For each, determine the ORDER in which this is done, and whether it needs to be reversed.
        - Conclusion, classifications, or results should ALWAYS appear last.
    - Examples: Include high-quality examples if helpful, using placeholders [in brackets] for complex elements.
    - What kinds of examples may need to be included, how many, and whether they are complex enough to benefit from placeholders.
    - Clarity and Conciseness: Use clear, specific language. Avoid unnecessary instructions or bland statements.
    - Formatting: Use markdown features for readability. DO NOT USE ``` CODE BLOCKS UNLESS SPECIFICALLY REQUESTED.
    - Preserve User Content: If the input task or prompt includes extensive guidelines or examples, preserve them entirely, or as closely as possible. If they are vague, consider breaking down into sub-steps. Keep any details, guidelines, examples, variables, or placeholders provided by the user.
    - Constants: DO include constants in the prompt, as they are not susceptible to prompt injection. Such as guides, rubrics, and examples.
    - Output Format: Explicitly the most appropriate output format, in detail. This should include length and syntax (e.g. short sentence, paragraph, JSON, etc.)
        - For tasks outputting well-defined or structured data (classification, JSON, etc.) bias toward outputting a JSON.
        - JSON should never be wrapped in code blocks (```) unless explicitly requested.

    The final prompt you output should adhere to the following structure below. Do not include any additional commentary, only output the completed system prompt. SPECIFICALLY, do not include any additional messages at the start or end of the prompt. (e.g. no "---")

    [Concise instruction describing the task - this should be the first line in the prompt, no section header]

    [Additional details as needed, translate the subtitles below starting with "#" too, such as "# Output Format".]

    # Steps [optional]

    [optional: a detailed breakdown of the steps necessary to accomplish the task]

    # Output Format

    [Specifically call out how the output should be formatted, be it response length, structure e.g. JSON, markdown, etc]

    # Examples [optional]

    [Optional: 1-3 well-defined examples with placeholders if necessary. Clearly mark where examples start and end, and what the input and output are. User placeholders as necessary.]
    [If the examples are shorter than what a realistic example is expected to be, make a reference with () explaining how real examples should be longer / shorter / different. AND USE PLACEHOLDERS! ]

    # Notes [optional]

    [optional: edge cases, details, and an area to call or repeat out specific important considerations]
    [NOTE: you must start with a <reasoning> section. the immediate next token you produce should be <reasoning>]
    """.strip()

    completion = llm.chat_complete(
        [
            ChatMessage(role="system", content=META_PROMPT),
            ChatMessage(
                role="user", content="Task, Goal, or Current Prompt:\n" + task_or_prompt
            ),
        ]
    )

    usd_cost = llm.create_costs()
    cost = display_cad_cost(usd_cost)
    generated_prompt = re.sub(
        r"<reasoning>.*?</reasoning>", "", completion, flags=re.DOTALL
    ).strip()

    return generated_prompt, cost


def mark_sentences(text: str, good_matches: list) -> str:
    """
    Ignoring "\n" and "\r" characters in the text, wrap matching sentences in the text with <mark> tags.
    Return the original text with the sentences wrapped in <mark> tags, with original newlines preserved.
    """
    # Replace newline characters with temporary markers.
    newline_marker = "<<<NEWLINE>>>"
    text_temp = text.replace("\n", newline_marker).replace("\r", "")

    good_matches = set(good_matches)

    # For each sentence that should be marked, search and wrap it.
    for sentence in good_matches:
        # Remove leading/trailing whitespace and escape regex-special characters.
        sentence_clean = sentence.strip()
        # Escape regex special characters.
        escaped = re.escape(sentence_clean)
        # Replace literal spaces (escaped as "\ ") with a pattern that allows matching spaces or newline markers.
        flexible_pattern = escaped.replace(
            r"\ ",
            r"(?:\s|" + re.escape(newline_marker) + r"+|" + r")+",
        )
        pattern = re.compile(flexible_pattern, flags=re.IGNORECASE)
        # Wrap any match with <mark> tags.
        text_temp = pattern.sub(r"<mark>\g<0></mark>", text_temp)

    # Restore original newlines.
    marked_text = text_temp.replace(newline_marker, "\n")
    # If there are sections where a mark spans over multiple paragraphs, we must highlight them all.
    # e.g. <mark>paragraph 1\n\nparagraph 2</mark> -> <mark>paragraph 1</mark>\n\n<mark>paragraph 2</mark>
    marked_text = re.sub(
        r"<mark>(.*?)\n\n(.*?)</mark>",
        r"<mark>\1</mark>\n\n<mark>\2</mark>",
        marked_text,
    )
    # Remove nested <mark> tags
    marked_text = re.sub(r"<mark>(.*?)<mark>", r"<mark>\1", marked_text)
    marked_text = re.sub(r"</mark></mark>", r"</mark>", marked_text)
    return marked_text


def highlight_claims(claims_list, text, threshold=0.66):
    """
    Highlight sentences in text with <mark> that match a claim in the claims_list.
    """
    from langdetect import detect
    from llama_index.core.schema import TextNode
    from sentence_splitter import split_text_into_sentences

    lang = detect(text)
    sentences = split_text_into_sentences(
        text=text.replace("\n", " ").replace("\r", " "),
        language="fr" if lang == "fr" else "en",
    )
    llm = OttoLLM()
    index = llm.temp_index_from_nodes(
        [TextNode(text=sentence) for sentence in sentences]
    )

    # print("SENTENCES:")
    # for sentence in sentences:
    #     print(sentence)
    # print("CLAIMS:")
    # for claim in claims_list:
    #     print(claim)

    good_matches = []
    for claim in claims_list:
        retriever = index.as_retriever()
        nodes = retriever.retrieve(claim)
        # print("CLAIM:", claim)
        # print("matches:")
        # print([(node.score, node.node.text) for node in nodes])
        # print("\n")
        for node in nodes:
            if node.score > threshold:
                good_matches.append(node.text)

    text = mark_sentences(text, good_matches)
    return text


def extract_claims_from_llm(llm_response_text):
    llm = OttoLLM()
    prompt = f"""
    Based on the following LLM response, extract all factual claims including direct quotes.

    Respond in the format:
    <claim>whatever the claim is...</claim>
    <claim>another claim...</claim>

    etc.
    Include all factual claims as their own sentence. Do not include any analysis or reasoning.

    ---
    <llm_response>
    {llm_response_text}
    </llm_response>
    """
    claims_response = llm.complete(prompt)
    llm.create_costs()
    # find the claim tags and add whats wrapped in the claim tags to a list
    claims_list = re.findall(r"<claim>(.*?)</claim>", claims_response)
    return claims_list


def fix_source_links(text, source_document_url):
    """
    Fix internal links in the text by merging them with the source document URL
    """

    def is_external_link(link):
        """
        Check if the link starts with "http"
        """
        return link.startswith("http")

    def is_anchor(link):
        """
        Check if the link starts with a "#"
        """
        return link.startswith("#")

    def merge_link_with_source(link, source_document_url):
        """
        Merge the link with the source document URL based on conditions
        """
        if link.startswith("/"):
            first_subdirectory = link.split("/")[1]
            # If the first subdirectory of the internal link is in the source url, it is merged at that point
            if "/" + first_subdirectory in source_document_url:
                source_document_url = source_document_url.split(
                    "/" + first_subdirectory
                )[0]
            # makes sure that we don't have double slashes in the URL
            elif source_document_url.endswith("/"):
                source_document_url = source_document_url[:-1]
        # makes sure we don't have a slash missing in the URL
        elif not source_document_url.endswith("/") and not is_anchor(link):
            source_document_url += "/"

        return source_document_url + link

    def remove_link(text, link_tuple):
        """
        Replace the link with plain text of the link text: "[text](url)" -> "text"
        """
        return text.replace(f"[{link_tuple[0]}]({link_tuple[1]})", f"{link_tuple[0]}")

    # Capture both the url and the text in a tuple, i.e., ('[text]', 'url')
    links = re.findall(r"\[(.*?)\]\((.*?)\)", text)

    # Check if there are internal links and merge them with the source URL
    for link_tuple in links:
        try:
            # The URL itself is the second group
            link = link_tuple[1]
            if not is_external_link(link):
                if source_document_url:
                    # Sometimes the internal link is followed by a space and some text like the name of the page
                    # e.g. (/wiki/Grapheme "Grapheme")
                    link = link.split(" ")[0]
                    # Merge the link with the source document URL
                    modified_link = merge_link_with_source(link, source_document_url)
                    text = text.replace(link, modified_link)
                else:
                    # makes sure we don't have unusable links in the text
                    text = remove_link(text, link_tuple)
        except:
            continue

    return text


def label_section_index(last_modification_date):
    last_modification_date = last_modification_date.date()
    todays_date = timezone.now().date()
    if last_modification_date > todays_date - timezone.timedelta(days=1):
        return 0
    elif last_modification_date > todays_date - timezone.timedelta(days=2):
        return 1
    elif last_modification_date > todays_date - timezone.timedelta(days=7):
        return 2
    elif last_modification_date > todays_date - timezone.timedelta(days=30):
        return 3
    else:
        return 4


def get_chat_history_sections(user_chats):
    """
    Group the chat history into sections formatted as [{"label": "(string)", "chats": [list..]}]
    """
    chat_history_sections = [
        {"label": _("Today"), "chats": []},
        {"label": _("Yesterday"), "chats": []},
        {"label": _("Last 7 days"), "chats": []},
        {"label": _("Last 30 days"), "chats": []},
        {"label": _("Older"), "chats": []},
    ]

    for user_chat in user_chats:
        section_index = label_section_index(user_chat.last_modification_date)
        chat_history_sections[section_index]["chats"].append(user_chat)

    return chat_history_sections


def is_text_to_summarize(message):
    return message.mode == "summarize" and not message.is_bot


def estimate_cost_of_string(text, cost_type):
    if cost_type.startswith("translate-"):
        count = len(text)
    else:
        # we estimate every 4 characters as 1 token
        count = len(text) // 4

    cost_type = CostType.objects.get(short_name=cost_type)
    usd_cost = (count * cost_type.unit_cost) / cost_type.unit_quantity

    return usd_cost


def estimate_cost_of_request(chat, response_message, response_estimation_count=512):
    user_message_text = response_message.parent.text
    model = chat.options.chat_model
    mode = chat.options.mode
    cost_type = model + "-in"

    # estimate the cost of the user message
    cost = estimate_cost_of_string(
        user_message_text,
        "translate-text" if mode == "translate" else model + "-in",
    )

    # estimate the cost of the documents
    if mode == "qa":
        model = chat.options.qa_model

        # gather the documents
        if chat.options.qa_scope == "documents":
            docs = chat.options.qa_documents.all()
        else:
            if chat.options.qa_scope == "all":
                data_sources = chat.options.qa_library.sorted_data_sources
            else:
                data_sources = chat.options.qa_data_sources
            docs = [
                doc
                for data_source in data_sources.all()
                for doc in data_source.documents.all()
            ]

        # estimate number of chunks if in rag mode, else estimate the cost of the texts
        if chat.options.qa_mode == "rag":
            total_chunks_of_library = 0
            for doc in docs:
                if doc.num_chunks is not None:
                    total_chunks_of_library += doc.num_chunks
                else:
                    continue
            chunk_count = min(total_chunks_of_library, chat.options.qa_topk)
            count = 768 * chunk_count
            cost_type = CostType.objects.get(short_name=model + "-in")
            cost += (count * cost_type.unit_cost) / cost_type.unit_quantity
        else:
            for doc in docs:
                if doc.extracted_text is not None:
                    cost += estimate_cost_of_string(doc.extracted_text, model + "-in")

    elif mode == "summarize" or mode == "translate":
        model = chat.options.summarize_model
        for file in response_message.parent.sorted_files.all():
            if not file.text:
                try:
                    file.extract_text(pdf_method="default")
                    cost += estimate_cost_of_string(
                        file.text,
                        "translate-file" if mode == "translate" else model + "-in",
                    )
                except:
                    continue

    elif mode == "chat":

        system_prompt = current_time_prompt() + chat.options.chat_system_prompt
        history_text = system_prompt
        for message in chat.messages.all():
            if not is_text_to_summarize(message):
                history_text += message.text
            else:
                history_text += "<text to summarize...>"

        cost += estimate_cost_of_string(history_text, model + "-in")

    # estimate the cost of the response message
    if mode != "translate":
        cost_type = CostType.objects.get(short_name=model + "-out")
        cost += (
            response_estimation_count * cost_type.unit_cost
        ) / cost_type.unit_quantity

        # testing has shown that for modes that are not translations, the estimation is 20% below
        cost = cost + (cost * Decimal("0.2"))
    return cad_cost(cost)


def chat_to_history(chat, include_system_prompt=True):
    """
    Convert a Chat object to a history list of LlamaIndex ChatMessage objects.
    Fills blank messages with file info if available otherwise with "(empty message)".
    """
    history = []
    if include_system_prompt:
        system_prompt = current_time_prompt() + chat.options.chat_system_prompt
        history.append(ChatMessage(role=MessageRole.SYSTEM, content=system_prompt))

    for message in chat.messages.all().order_by("date_created"):
        # Determine message content
        content = message.content_string

        role = MessageRole.ASSISTANT if message.is_bot else MessageRole.USER
        history.append(ChatMessage(role=role, content=content))

    # Remove trailing empty assistant message if present
    if (
        history
        and history[-1].role == MessageRole.ASSISTANT
        and not history[-1].content
    ):
        history.pop()

    return history


async def async_generator_from_sync(sync_gen):
    # Run sync generator in a background thread and stream via a thread-safe queue
    import queue as _queue
    import threading

    sentinel = object()
    q = _queue.Queue()

    def producer():
        try:
            for item in sync_gen:
                q.put(item)
        finally:
            q.put(sentinel)

    threading.Thread(target=producer, daemon=True).start()

    # Consume items from the queue in the event loop
    loop = asyncio.get_running_loop()
    while True:
        item = await loop.run_in_executor(None, q.get)
        if item is sentinel:
            break
        yield item<|MERGE_RESOLUTION|>--- conflicted
+++ resolved
@@ -200,214 +200,6 @@
         return ""
 
 
-<<<<<<< HEAD
-=======
-async def htmx_stream(
-    chat: Chat,
-    message_id: int,
-    llm: OttoLLM,
-    response_generator: Generator = None,
-    response_replacer: AsyncGenerator = None,
-    response_str: str = "",
-    wrap_markdown: bool = True,
-    dots: bool = False,
-    source_nodes: list = [],
-    switch_mode: bool = False,
-    remove_stop: bool = False,
-    cost_warning_buttons: str = None,
-) -> AsyncGenerator:
-    """
-    Formats responses into HTTP Server-Sent Events (SSE) for HTMX streaming.
-    This function is a generator that yields SSE strings (lines starting with "data: ").
-
-    There are 3 ways to use this function:
-    1. response_generator: A custom generator that yields response chunks.
-       Each chunk will be *appended* to the previous chunk.
-    2. response_replacer: A custom generator that yields complete response strings.
-       Unlike response_generator, each response will *replace* the previous response.
-    3. response_str: A static response string.
-
-    If dots is True, typing dots will be added to the end of the response.
-
-    The function typically expects markdown responses from LLM, but can also handle
-    HTML responses from other sources. Set wrap_markdown=False for plain HTML output.
-
-    By default, the response will be saved as a Message object in the database after
-    the response is finished. Set save_message=False to disable this behavior.
-    """
-
-    # Helper function to format a string as an SSE message
-    def sse_string(
-        message: str,
-        wrap_markdown=True,
-        dots=False,
-        remove_stop=False,
-        cost_warning_buttons=None,
-    ) -> str:
-        sse_joiner = "\ndata: "
-        if wrap_markdown:
-            message = wrap_llm_response(message)
-        if dots:
-            message += dots
-        out_string = "data: "
-        out_string += sse_joiner.join(message.split("\n"))
-
-        if cost_warning_buttons:
-            # Render the form template asynchronously
-            out_string += cost_warning_buttons
-
-        if remove_stop:
-            out_string += "<div hx-swap-oob='true' id='stop-button'></div>"
-        out_string += "\n\n"  # End of SSE message
-        return out_string
-
-    ##############################
-    # Start of the main function #
-    ##############################
-    is_untitled_chat = chat.title.strip() == ""
-    full_message = ""
-    stop_warning_message = _(
-        "Response stopped early. Costs may still be incurred after stopping."
-    )
-    generation_stopped = False
-    dots_html = '<div class="typing"><span></span><span></span><span></span></div>'
-    if dots:
-        dots = dots_html
-    if switch_mode:
-        mode = chat.options.mode
-        mode_str = {"qa": _("Q&A"), "chat": _("Chat")}[mode]
-    try:
-        if response_generator:
-            response_replacer = stream_to_replacer(response_generator)
-        if response_str:
-            response_replacer = stream_to_replacer([response_str])
-
-        # Stream the response text
-        first_message = True
-        async for response in response_replacer:
-            if response is None:
-                continue
-            if first_message and switch_mode:
-                full_message = render_to_string(
-                    "chat/components/mode_switch_message.html",
-                    {
-                        "mode": mode,
-                        "mode_str": mode_str,
-                        "library_id": chat.options.qa_library_id,
-                        "library_str": chat.options.qa_library.name,
-                    },
-                )
-                yield sse_string(
-                    full_message,
-                    wrap_markdown=False,
-                    dots=dots_html,
-                    remove_stop=remove_stop,
-                )
-                await asyncio.sleep(1)
-                first_message = False
-
-            if response != "<|batchboundary|>":
-                if remove_stop or not cache.get(f"stop_response_{message_id}", False):
-                    full_message = response
-                elif not generation_stopped:
-                    generation_stopped = True
-                    if wrap_markdown:
-                        full_message = close_md_code_blocks(full_message)
-                        stop_warning_message = f"\n\n_{stop_warning_message}_"
-                    else:
-                        stop_warning_message = f"<p><em>{stop_warning_message}</em></p>"
-                    full_message = f"{full_message}{stop_warning_message}"
-                    message = await sync_to_async(Message.objects.get)(id=message_id)
-                    message.text = full_message
-                    await sync_to_async(message.save)()
-            elif generation_stopped:
-                break
-            # Avoid overwhelming client with markdown rendering:
-            # slow down yields if the message is large
-            length = len(full_message)
-            yield_every = length // 2000 + 1
-            if length < 1000 or length % yield_every == 0:
-                yield sse_string(
-                    full_message,
-                    wrap_markdown,
-                    dots=dots if not generation_stopped else False,
-                    remove_stop=remove_stop or generation_stopped,
-                )
-            await asyncio.sleep(0.01)
-
-        # yield sse_string(
-        #     full_message, wrap_markdown=False, dots=False, remove_stop=True
-        # )
-        yield sse_string(
-            full_message,
-            wrap_markdown,
-            dots=False,
-            remove_stop=True,
-        )
-        await asyncio.sleep(0.01)
-
-        await sync_to_async(llm.create_costs)()
-
-        message = await sync_to_async(Message.objects.get)(id=message_id)
-        message.text = full_message
-        finished_at = timezone.now()
-        message.seconds_elapsed = (finished_at - message.date_created).total_seconds()
-        message.details = {
-            "is_granular": chat.options.qa_granular_toggle,
-            "is_per_doc": chat.options.qa_process_mode == "per_doc",
-        }
-        await sync_to_async(message.save)()
-
-        if is_untitled_chat:
-            title_llm = OttoLLM()
-            await sync_to_async(title_chat)(chat.id, force_title=False, llm=title_llm)
-            await sync_to_async(title_llm.create_costs)()
-            await sync_to_async(message.chat.refresh_from_db)()
-
-        # Update message text with markdown wrapper to pass to template
-        if wrap_markdown:
-            message.text = wrap_llm_response(full_message)  # full_message)
-        context = {"message": message, "swap_oob": True, "update_cost_bar": True}
-
-        # Save sources and security label
-        if source_nodes:
-            await sync_to_async(save_sources_and_update_security_label)(
-                source_nodes, message, chat
-            )
-            context["security_labels"] = await sync_to_async(
-                SecurityLabel.objects.all
-            )()
-
-    except Exception as e:
-        message = await sync_to_async(Message.objects.get)(id=message_id)
-        full_message = _("An error occurred.")
-        error_id = str(uuid.uuid4())[:7]
-        full_message += f" _({_('Error ID:')} {error_id})_"
-        logger.exception(
-            "Error processing chat response",
-            error_id=error_id,
-            message_id=message.id,
-            chat_id=chat.id,
-        )
-        message.text = full_message
-        await sync_to_async(message.save)()
-        message.text = wrap_llm_response(full_message)
-        context = {"message": message, "swap_oob": True}
-
-    # Render the message template, wrapped in SSE format
-    context["message"].json = json.dumps(str(full_message))
-
-    yield sse_string(
-        await sync_to_async(render_to_string)(
-            "chat/components/chat_message.html", context
-        ),
-        wrap_markdown=False,
-        remove_stop=True,
-        cost_warning_buttons=cost_warning_buttons,
-    )
-
-
->>>>>>> e70fc128
 def title_chat(chat_id, llm, force_title=True):
     # Assume costs will be calculated in the calling function where LLM instantiated
     chat = Chat.objects.get(id=chat_id)
