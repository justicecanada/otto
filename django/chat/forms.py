--- conflicted
+++ resolved
@@ -159,89 +159,6 @@
         return []
 
 
-<<<<<<< HEAD
-class DataSourcesAutocomplete(HTMXAutoComplete):
-    """Autocomplete component to select Data Sources from a library"""
-
-    name = "qa_data_sources"
-    multiselect = True
-    minimum_search_length = 0
-    model = DataSource
-
-    def get_items(self, search=None, values=None):
-        request = get_request()
-        library_id = request.GET.get("library_id", None)
-        chat_id = request.GET.get("chat_id", None)
-        if library_id:
-            library = (
-                Library.objects.filter(pk=library_id)
-                .prefetch_related("data_sources")
-                .first()
-            )
-            data = library.data_sources.all()
-            if chat_id and library.is_personal_library:
-                chat = Chat.objects.get(pk=chat_id)
-                if DataSource.objects.filter(chat=chat).exists():
-                    data = list(data)
-                    data.insert(0, chat.data_source)
-                    data[0].name_en = "This chat"
-                    data[0].name_fr = "Ce chat"
-        else:
-            data = DataSource.objects.all()
-        if search is not None:
-            items = [
-                {"label": str(x), "value": str(x.id)}
-                for x in data
-                if search == "" or str(search).upper() in f"{x}".upper()
-            ]
-            return items
-        if values is not None:
-            items = [
-                {"label": str(x), "value": str(x.id)}
-                for x in data
-                if str(x.id) in values
-            ]
-            return items
-
-        return []
-
-
-class DocumentsAutocomplete(HTMXAutoComplete):
-    """Autocomplete component to select Documents from a library"""
-
-    name = "qa_documents"
-    multiselect = True
-    minimum_search_length = 0
-    model = Document
-
-    def get_items(self, search=None, values=None):
-        request = get_request()
-        library_id = request.GET.get("library_id", None)
-        if library_id:
-            data = Document.objects.filter(data_source__library_id=library_id)
-        else:
-            data = Document.objects.all()
-        if search is not None:
-            items = [
-                {"label": str(x), "value": str(x.id)}
-                for x in data
-                if search == "" or str(search).upper() in f"{x}".upper()
-            ]
-            return items
-        if values is not None:
-            items = [
-                {"label": str(x), "value": str(x.id)}
-                for x in data
-                if str(x.id) in values
-            ]
-            return items
-
-        return []
-
-
-# AC-20: Allows users to control which sources are queried
-=======
->>>>>>> 3b70f063
 class ChatOptionsForm(ModelForm):
     class Meta:
         model = ChatOptions
