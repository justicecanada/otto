--- conflicted
+++ resolved
@@ -530,20 +530,11 @@
         for f in self.cleaned_data["input_file"]:
             try:
                 # Check if the file is already stored on the server
-<<<<<<< HEAD
-                file_hash = generate_hash(f.read())
-                file_obj = SavedFile.objects.filter(sha256_hash=file_hash).first()
-                file_exists = file_obj is not None
-                if not file_exists:
-                    file_obj = SavedFile.objects.create(file=f)
-                    file_obj.generate_hash()
-=======
                 file_hash = generate_hash(f)
                 file_obj = SavedFile.objects.filter(sha256_hash=file_hash).first()
                 file_exists = file_obj is not None
                 if not file_exists:
                     file_obj = SavedFile.objects.create(file=f, sha256_hash=file_hash)
->>>>>>> dbf197c9
                 elif not os.path.exists(file_obj.file.path):
                     # If matching SavedFile exists but is not on disk, save it again
                     file_obj.file.save(str(f), f, save=True)
