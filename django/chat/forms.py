import json
import os
from urllib.parse import urlparse

from django import forms
from django.contrib.auth import get_user_model
from django.db.models import Q
from django.forms import ModelForm
from django.utils.safestring import mark_safe
from django.utils.translation import gettext_lazy as _

from autocomplete import HTMXAutoComplete, widgets
from autocomplete.widgets import Autocomplete
from data_fetcher.util import get_request
from django_file_form.forms import FileFormMixin, MultipleUploadedFileField
from rules import is_group_member
from structlog import get_logger

from chat.llm import CHAT_MODELS
from chat.models import QA_MODE_CHOICES, QA_SCOPE_CHOICES, Chat, ChatOptions, Preset
from librarian.models import DataSource, Document, Library, SavedFile
from librarian.utils.process_engine import generate_hash

logger = get_logger(__name__)

<<<<<<< HEAD

=======
>>>>>>> 3e62aaf9
TEMPERATURES = [
    (0.1, _("Precise")),
    (0.5, _("Balanced")),
    (1.0, _("Creative")),
]
LANGUAGES = [("en", _("English")), ("fr", _("French"))]


class GroupedLibraryChoiceField(forms.ModelChoiceField):
    def __init__(self, *args, **kwargs):
        self.user = kwargs.pop("user", None)
        if not self.user:
            raise ValueError("User must be provided to GroupedLibraryChoiceField")
        super().__init__(queryset=Library.objects.all(), *args, **kwargs)
        logger.debug(f"GroupedLibraryChoiceField initialized with user: {self.user}")

    def get_grouped_choices(self):
        logger.debug(f"get_grouped_choices called for user: {self.user}")
        if not self.user:
            raise ValueError("User must be provided to GroupedLibraryChoiceField")

        public_libraries = list(self.queryset.filter(is_public=True))
        user_libraries = Library.objects.filter(
            user_roles__user=self.user, is_public=False
        ).prefetch_related("user_roles")
        managed_libraries = list(
            user_libraries.filter(user_roles__role="admin", user_roles__user=self.user)
        )
        shared_libraries = list(
            user_libraries.exclude(pk__in=[library.pk for library in managed_libraries])
        )

        groups = [
            (_("JUS-managed"), public_libraries),
            (_("Managed by me"), managed_libraries),
            (_("Shared with me"), shared_libraries),
        ]

        choices = [
            (group, [(lib.pk, self.label_from_instance(lib)) for lib in libs])
            for group, libs in groups
            if libs
        ]

        logger.debug(
            f"Returning {len(choices)} groups with a total of {sum(len(options) for _, options in choices)} options"
        )
        logger.debug(f"Choices: {choices}")
        return choices

    def label_from_instance(self, obj):
        return {
            "label": str(obj),
            "is_personal_library": obj.is_personal_library,
        }

    @property
    def choices(self):
        return self.get_grouped_choices()


class SelectWithOptionClasses(forms.Select):
    # This widget allows you to pass additional option-specific data to each item
    # by adding a "class" attribute to each one. We can manipulate these classes
    # in the frontend for selection-specific display options.
    def __init__(self, attrs=None, choices=(), data={}):
        super(SelectWithOptionClasses, self).__init__(attrs, choices)
        self.data = data

    def create_option(
        self, name, value, label, selected, index, subindex=None, attrs=None
    ):  # noqa
        if isinstance(label, dict):
            opt_attrs = label.copy()
            label = opt_attrs.pop("label")
        else:
            opt_attrs = {}
        option = super(SelectWithOptionClasses, self).create_option(
            name, value, label, selected, index, subindex=None, attrs=None
        )
        for _, flag in opt_attrs.items():
            option["attrs"]["class"] = str(flag)

        return option


class DataSourcesAutocomplete(HTMXAutoComplete):
    """Autocomplete component to select Data Sources from a library"""

    name = "qa_data_sources"
    multiselect = True
    minimum_search_length = 0
    model = DataSource

    def get_items(self, search=None, values=None):
        this_chat_string = _("This chat")
        request = get_request()
        library_id = request.GET.get("library_id", None)
        chat_id = request.GET.get(
            "chat_id",
            urlparse(
                request.META.get(
                    "HTTP_HX_CURRENT_URL", request.META.get("PATH_INFO", "")
                )
            )
            .path.strip("/")
            .split("/")[-1],
        )
        if library_id:
            library = (
                Library.objects.filter(pk=library_id)
                .prefetch_related("data_sources")
                .first()
            )
            data = library.data_sources.all()
            if chat_id and library.is_personal_library:
                chat = Chat.objects.get(pk=chat_id)
                if DataSource.objects.filter(chat=chat).exists():
                    data = list(
                        data.filter(
                            Q(chat=chat) | Q(chat__messages__isnull=False)
                        ).distinct()
                    )
                # Only show chats that have Documents (or are the current chat)
                data = [
                    x
                    for x in data
                    if x.documents.count() > 0 or (x.chat and str(x.chat.id) == chat_id)
                ]
        else:
            data = DataSource.objects.all()
        if search is not None:
            items = [
                {
                    "label": (
                        mark_safe(
                            f"<span class='fw-semibold'>{this_chat_string}</span>"
                        )
                        if x.chat and str(x.chat.id) == chat_id
                        else x.label
                    ),
                    "value": str(x.id),
                }
                for x in data
                if search == "" or str(search).upper() in f"{x}".upper()
            ]
            return items
        if values is not None:
            items = [
                {
                    "label": (
                        mark_safe(
                            f"<span class='fw-semibold'>{this_chat_string}</span>"
                        )
                        if x.chat and str(x.chat.id) == chat_id
                        # and parse_qs(request.body.decode()).get("remove")
                        else x.label
                    ),
                    "value": str(x.id),
                }
                for x in data
                if str(x.id) in values
            ]
            return items

        return []


class DocumentsAutocomplete(HTMXAutoComplete):
    """Autocomplete component to select Documents from a library"""

    name = "qa_documents"
    multiselect = True
    minimum_search_length = 0
    model = Document

    def get_items(self, search=None, values=None):
        vals = [
            "id",
            "manual_title",
            "extracted_title",
            "generated_title",
            "filename",
            "url",
        ]
        request = get_request()
        library_id = request.GET.get("library_id", None)
        data = (
            Document.objects.filter(data_source__library_id=library_id).values(*vals)
            if library_id
            else Document.objects.all().values(*vals)
        )

        def label(x):
            return (
                x["manual_title"]
                or x["extracted_title"]
                or x["generated_title"]
                or x["filename"]
                or x["url"]
                or _("Untitled document")
            )

        def format_item(x):
            return {
                "label": label(x),
                "value": str(x["id"]),
            }

        if search is not None:
            return [
                format_item(x)
                for x in data
                if search == "" or str(search).upper() in label(x).upper()
            ]
        if values is not None:
            return [format_item(x) for x in data if str(x["id"]) in values]

        return []


class ChatOptionsForm(ModelForm):
    class Meta:
        model = ChatOptions
        fields = "__all__"
        exclude = ["chat", "english_default", "french_default", "prompt"]
        widgets = {
            "mode": forms.HiddenInput(attrs={"onchange": "triggerOptionSave();"}),
            "chat_temperature": forms.Select(
                choices=TEMPERATURES,
                attrs={
                    "class": "form-select form-select-sm",
                    "onchange": "triggerOptionSave();",
                },
            ),
            "qa_mode": forms.Select(
                choices=QA_MODE_CHOICES,
                attrs={
                    "class": "form-select form-select-sm",
                    "onchange": "switchToDocumentScope(); updateQaSourceForms(); toggleRagOptions(this.value); triggerOptionSave();",
                },
            ),
            "qa_scope": forms.Select(
                choices=QA_SCOPE_CHOICES,
                attrs={
                    "class": "form-select form-select-sm",
                    "onchange": "updateQaSourceForms(); triggerOptionSave();",
                },
            ),
            # QA advanced options are shown in a different form so they can be hidden
            "qa_system_prompt": forms.HiddenInput(
                attrs={"onchange": "triggerOptionSave();"}
            ),
            "qa_prompt_template": forms.HiddenInput(
                attrs={"onchange": "triggerOptionSave();"}
            ),
            "qa_pre_instructions": forms.HiddenInput(
                attrs={"onchange": "triggerOptionSave();"}
            ),
            "qa_post_instructions": forms.HiddenInput(
                attrs={"onchange": "triggerOptionSave();"}
            ),
            "qa_topk": forms.HiddenInput(attrs={"onchange": "triggerOptionSave();"}),
            "qa_vector_ratio": forms.HiddenInput(
                attrs={"onchange": "triggerOptionSave();"}
            ),
            "qa_source_order": forms.HiddenInput(
                attrs={"onchange": "triggerOptionSave();"}
            ),
            "qa_answer_mode": forms.HiddenInput(
                attrs={"onchange": "triggerOptionSave();"}
            ),
            "qa_prune": forms.HiddenInput(attrs={"onchange": "triggerOptionSave();"}),
            "qa_granularity": forms.HiddenInput(
                attrs={"onchange": "triggerOptionSave();"}
            ),
            "qa_rewrite": forms.HiddenInput(attrs={"onchange": "triggerOptionSave();"}),
        }

    def __init__(self, *args, **kwargs):
        user = kwargs.pop("user", None)
        super(ChatOptionsForm, self).__init__(*args, **kwargs)
        # Each of chat_model, summarize_model, qa_model
        # should be a choice field with the available models
        for field in [
            "chat_model",
            "summarize_model",
            "qa_model",
        ]:
            self.fields[field].widget = forms.Select(
                choices=CHAT_MODELS,
                attrs={
                    "class": "form-select form-select-sm",
                    "onchange": "triggerOptionSave();",
                },
            )

        # translate_language has choices "en", "fr"
        for field in ["translate_language"]:
            self.fields[field].widget = forms.Select(
                choices=LANGUAGES,
                attrs={
                    "class": "form-select form-select-sm",
                    "onchange": "triggerOptionSave();",
                },
            )

        # Text areas
        self.fields["chat_system_prompt"].widget = forms.Textarea(
            attrs={
                "class": "form-control form-control-sm",
                "rows": 5,
                "onkeyup": "triggerOptionSave();",
            }
        )

        self.fields["summarize_prompt"].widget = forms.Textarea(
            attrs={
                "class": "form-control form-control-sm",
                "rows": 10,
                "onkeyup": "triggerOptionSave();",
            }
        )

        # Toggles
        for field in [
            "chat_agent",
        ]:
            self.fields[field].widget = forms.CheckboxInput(
                attrs={
                    "class": "form-check-input small",
                    "onchange": "triggerOptionSave();",
                    "style": "filter: saturate(0); margin-top: 6px;",
                }
            )

        self.fields["qa_library"] = GroupedLibraryChoiceField(
            user=user,
            empty_label=None,
            widget=SelectWithOptionClasses(
                attrs={
                    "class": "form-select form-select-sm",
                    "onchange": "resetQaAutocompletes(); triggerOptionSave(); updateLibraryModalButton();",
                }
            ),
        )

        self.fields["qa_data_sources"] = forms.ModelMultipleChoiceField(
            queryset=DataSource.objects.all(),
            label=_("Select folder(s)"),
            required=False,
            widget=Autocomplete(
                use_ac=DataSourcesAutocomplete,
                attrs={
                    "component_id": f"id_qa_data_sources",
                    "id": f"id_qa_data_sources__textinput",
                },
            ),
        )

        self.fields["qa_documents"] = forms.ModelMultipleChoiceField(
            queryset=Document.objects.all(),
            label=_("Select document(s)"),
            required=False,
            widget=Autocomplete(
                use_ac=DocumentsAutocomplete,
                attrs={
                    "component_id": f"id_qa_documents",
                    "id": f"id_qa_documents__textinput",
                },
            ),
        )

        self.fields["qa_data_sources"].required = False
        self.fields["qa_documents"].required = False

    def save(self, commit=True):
        # Get the PK, if any
        pk = self.instance.pk
        if pk:
            original_library_id = ChatOptions.objects.get(pk=pk).qa_library_id
        instance = super(ChatOptionsForm, self).save(commit=False)
        library_id = instance.qa_library_id
        if not library_id:
            library_id = Library.objects.get_default_library().id
        if pk and original_library_id != library_id:
            instance.qa_scope = "all"
            instance.qa_data_sources.clear()
            instance.qa_documents.clear()
        if commit:
            instance.save()
        if not (pk and original_library_id != library_id):
            instance.qa_data_sources.set(self.cleaned_data["qa_data_sources"])
            instance.qa_documents.set(self.cleaned_data["qa_documents"])
        return instance


class ChatRenameForm(ModelForm):
    class Meta:
        model = Chat
        fields = ["title"]
        widgets = {
            "title": forms.TextInput(
                attrs={
                    "class": "form-control form-control-sm",
                    "onkeyup": "if (event.key === 'Escape') { cancelChatRename(); }",
                    "onblur": "cancelChatRename();",
                    "onfocus": "this.select();",
                    "placeholder": _("Untitled chat"),
                }
            )
        }


class PresetForm(forms.ModelForm):
    User = get_user_model()

    class Meta:
        model = Preset
        fields = [
            "name_en",
            "name_fr",
            "description_en",
            "description_fr",
            "accessible_to",
            "sharing_option",
        ]

        widgets = {
            "name_en": forms.TextInput(attrs={"class": "form-control"}),
            "name_fr": forms.TextInput(attrs={"class": "form-control"}),
            "description_en": forms.Textarea(
                attrs={"class": "form-control", "rows": 3}
            ),
            "description_fr": forms.Textarea(
                attrs={"class": "form-control", "rows": 3}
            ),
            "is_public": forms.CheckboxInput(
                attrs={
                    "class": "form-check-input",
                    "type": "checkbox",
                }
            ),
            "sharing_option": forms.RadioSelect(attrs={"class": "form-check-input"}),
        }

    accessible_to = forms.ModelMultipleChoiceField(
        queryset=User.objects.all(),
        label="Email",
        required=False,
        widget=widgets.Autocomplete(
            name="accessible_to",
            options={
                "item_value": User.id,
                "item_label": User.email,
                "multiselect": True,
                "minimum_search_length": 2,
                "model": User,
            },
        ),
    )

    def __init__(self, *args, **kwargs):
        user = kwargs.pop("user", None)
        super().__init__(*args, **kwargs)
        if self.instance.pk and not user.has_perm(
            "chat.edit_preset_sharing", self.instance
        ):
            self.fields.pop("sharing_option")
            # Add a hidden field to store the existing sharing_option
            self.fields["existing_sharing_option"] = forms.CharField(
                widget=forms.HiddenInput(), initial=self.instance.sharing_option
            )
        elif user and is_group_member("Otto admin")(user):
            self.fields["sharing_option"].choices = [
                ("private", _("Make private")),
                ("everyone", _("Share with everyone")),
                ("others", _("Share with others")),
            ]
        else:
            self.fields["sharing_option"].choices = [
                ("private", _("Make private")),
                ("others", _("Share with others")),
            ]


class UploadForm(FileFormMixin, forms.Form):
    input_file = MultipleUploadedFileField()

    def save(self):
        saved_files = []
        metadata = json.loads(self.cleaned_data["input_file-metadata"])
        for f in self.cleaned_data["input_file"]:
            print(f.__dict__)
            try:
                try:
                    content_type = metadata[str(f)].get("type", "")
                except:
                    content_type = ""
                # Check if the file is already stored on the server
                file_hash = generate_hash(f)
                file_obj = SavedFile.objects.filter(sha256_hash=file_hash).first()
                file_exists = file_obj is not None
                if not file_exists:
                    file_obj = SavedFile.objects.create(
                        file=f, sha256_hash=file_hash, content_type=content_type
                    )
                elif not os.path.exists(file_obj.file.path):
                    # If matching SavedFile exists but is not on disk, save it again
                    file_obj.file.save(str(f), f, save=True)
                saved_files.append({"filename": str(f), "saved_file": file_obj})
            finally:
                f.close()

        self.delete_temporary_files()
        return saved_files<|MERGE_RESOLUTION|>--- conflicted
+++ resolved
@@ -23,10 +23,6 @@
 
 logger = get_logger(__name__)
 
-<<<<<<< HEAD
-
-=======
->>>>>>> 3e62aaf9
 TEMPERATURES = [
     (0.1, _("Precise")),
     (0.5, _("Balanced")),
