from django import forms
from django.contrib.auth import get_user_model
from django.forms import ModelForm
from django.utils.translation import gettext_lazy as _

from autocomplete import HTMXAutoComplete, widgets
from autocomplete.widgets import Autocomplete
from data_fetcher.util import get_request

<<<<<<< HEAD
from chat.models import QA_SCOPE_CHOICES, Chat, ChatOptions, Preset
=======
from chat.models import QA_MODE_CHOICES, QA_SCOPE_CHOICES, Chat, ChatOptions
>>>>>>> c3872b6a
from librarian.models import DataSource, Document, Library

CHAT_MODELS = [
    ("gpt-4o-mini", _("GPT-4o-mini (Global)")),
    ("gpt-4o", _("GPT-4o (Global)")),
    ("gpt-4", _("GPT-4 (Canada)")),
    ("gpt-35", _("GPT-3.5 (Canada)")),
]
SUMMARIZE_STYLES = [
    ("short", _("Short")),
    ("medium", _("Medium")),
    ("long", _("Long")),
]
TEMPERATURES = [
    (0.1, _("Precise")),
    (0.7, _("Balanced")),
    (1.2, _("Creative")),
]
LANGUAGES = [("en", _("English")), ("fr", _("French"))]

User = get_user_model()


class GroupedLibraryChoiceField(forms.ModelChoiceField):
    def __init__(self, *args, **kwargs):
        self.user = kwargs.pop("user", None)
        if not self.user:
            raise ValueError("User must be provided to GroupedLibraryChoiceField")
        super().__init__(queryset=Library.objects.all(), *args, **kwargs)
        print(f"GroupedLibraryChoiceField initialized with user: {self.user}")
        print(f"Initial queryset count: {self.queryset.count()}")

    def get_grouped_choices(self):
        print(f"get_grouped_choices called for user: {self.user}")
        if not self.user:
            raise ValueError("User must be provided to GroupedLibraryChoiceField")

        public_libraries = list(self.queryset.filter(is_public=True))
        managed_libraries = [
            library
            for library in list(self.queryset.filter(is_public=False))
            if self.user.has_perm("librarian.edit_library", library)
        ]
        shared_libraries = [
            library
            for library in list(self.queryset.filter(is_public=False))
            if self.user.has_perm("librarian.view_library", library)
            and not self.user.has_perm("librarian.edit_library", library)
        ]

        groups = [
            (_("JUS-managed"), public_libraries),
            (_("Managed by me"), managed_libraries),
            (_("Shared with me"), shared_libraries),
        ]

        choices = [
            (group, [(lib.pk, str(lib)) for lib in libs])
            for group, libs in groups
            if libs
        ]

        print(
            f"Returning {len(choices)} groups with a total of {sum(len(options) for _, options in choices)} options"
        )
        print(f"Choices: {choices}")
        return choices

    def label_from_instance(self, obj):
        return str(obj)

    @property
    def choices(self):
        return self.get_grouped_choices()


class DataSourcesAutocomplete(HTMXAutoComplete):
    """Autocomplete component to select Data Sources from a library"""

    name = "qa_data_sources"
    multiselect = True
    minimum_search_length = 0
    model = DataSource

    def get_items(self, search=None, values=None):
        request = get_request()
        library_id = request.GET.get("library_id", None)
        chat_id = request.GET.get("chat_id", None)
        if library_id:
            library = (
                Library.objects.filter(pk=library_id)
                .prefetch_related("data_sources")
                .first()
            )
            data = library.data_sources.all()
            if chat_id and library.is_personal_library:
                chat = Chat.objects.get(pk=chat_id)
                if DataSource.objects.filter(chat=chat).exists():
                    data = list(data)
                    data.insert(0, chat.data_source)
                    data[0].name_en = "This chat"
                    data[0].name_fr = "Ce chat"
        else:
            data = DataSource.objects.all()
        if search is not None:
            items = [
                {"label": str(x), "value": str(x.id)}
                for x in data
                if search == "" or str(search).upper() in f"{x}".upper()
            ]
            return items
        if values is not None:
            items = [
                {"label": str(x), "value": str(x.id)}
                for x in data
                if str(x.id) in values
            ]
            return items

        return []


class DocumentsAutocomplete(HTMXAutoComplete):
    """Autocomplete component to select Documents from a library"""

    name = "qa_documents"
    multiselect = True
    minimum_search_length = 0
    model = Document

    def get_items(self, search=None, values=None):
        request = get_request()
        library_id = request.GET.get("library_id", None)
        if library_id:
            data = Document.objects.filter(data_source__library_id=library_id)
        else:
            data = Document.objects.all()
        if search is not None:
            items = [
                {"label": str(x), "value": str(x.id)}
                for x in data
                if search == "" or str(search).upper() in f"{x}".upper()
            ]
            return items
        if values is not None:
            items = [
                {"label": str(x), "value": str(x.id)}
                for x in data
                if str(x.id) in values
            ]
            return items

        return []


class ChatOptionsForm(ModelForm):
    class Meta:
        model = ChatOptions
        fields = "__all__"
        exclude = ["chat", "global_default"]
        widgets = {
            "mode": forms.HiddenInput(attrs={"onchange": "triggerOptionSave();"}),
            "chat_temperature": forms.Select(
                choices=TEMPERATURES,
                attrs={
                    "class": "form-select form-select-sm",
                    "onchange": "triggerOptionSave();",
                },
            ),
            "summarize_style": forms.Select(
                choices=SUMMARIZE_STYLES,
                attrs={
                    "class": "form-select form-select-sm",
                    "onchange": "triggerOptionSave();",
                },
            ),
            "qa_mode": forms.Select(
                choices=QA_MODE_CHOICES,
                attrs={
                    "class": "form-select form-select-sm",
                    "onchange": "limitScopeSelect(); updateQaSourceForms(); triggerOptionSave();",
                },
            ),
            "qa_scope": forms.Select(
                choices=QA_SCOPE_CHOICES,
                attrs={
                    "class": "form-select form-select-sm",
                    "onchange": "updateQaSourceForms(); triggerOptionSave();",
                },
            ),
            "chat_agent": forms.CheckboxInput(
                attrs={
                    "class": "form-check-input small",
                    "onchange": "triggerOptionSave();",
                    "style": "filter: saturate(0); margin-top: 6px;",
                }
            ),
            # QA advanced options are shown in a different form so they can be hidden
            "qa_system_prompt": forms.HiddenInput(
                attrs={"onchange": "triggerOptionSave();"}
            ),
            "qa_prompt_template": forms.HiddenInput(
                attrs={"onchange": "triggerOptionSave();"}
            ),
            "qa_pre_instructions": forms.HiddenInput(
                attrs={"onchange": "triggerOptionSave();"}
            ),
            "qa_post_instructions": forms.HiddenInput(
                attrs={"onchange": "triggerOptionSave();"}
            ),
            "qa_topk": forms.HiddenInput(attrs={"onchange": "triggerOptionSave();"}),
            "qa_vector_ratio": forms.HiddenInput(
                attrs={"onchange": "triggerOptionSave();"}
            ),
            "qa_source_order": forms.HiddenInput(
                attrs={"onchange": "triggerOptionSave();"}
            ),
            "qa_answer_mode": forms.HiddenInput(
                attrs={"onchange": "triggerOptionSave();"}
            ),
            "qa_prune": forms.HiddenInput(attrs={"onchange": "triggerOptionSave();"}),
            "qa_rewrite": forms.HiddenInput(attrs={"onchange": "triggerOptionSave();"}),
        }

    def __init__(self, *args, **kwargs):
        user = kwargs.pop("user", None)
        super(ChatOptionsForm, self).__init__(*args, **kwargs)
        # Each of chat_model, summarize_model, qa_model
        # should be a choice field with the available models
        for field in [
            "chat_model",
            "summarize_model",
            "qa_model",
        ]:
            self.fields[field].widget = forms.Select(
                choices=CHAT_MODELS,
                attrs={
                    "class": "form-select form-select-sm",
                    "onchange": "triggerOptionSave();",
                },
            )

        # summarize_language and translate_language have choices "en", "fr"
        for field in ["summarize_language", "translate_language"]:
            self.fields[field].widget = forms.Select(
                choices=LANGUAGES,
                attrs={
                    "class": "form-select form-select-sm",
                    "onchange": "triggerOptionSave();",
                },
            )

        # Text areas
        for field in [
            "chat_system_prompt",
            "summarize_prompt",
        ]:
            self.fields[field].widget = forms.Textarea(
                attrs={
                    "class": "form-control form-control-sm",
                    "rows": 5,
                    "onkeyup": "triggerOptionSave();",
                }
            )

        self.fields["qa_library"] = GroupedLibraryChoiceField(
            user=user,
            empty_label=None,
            widget=forms.Select(
                attrs={
                    "class": "form-select form-select-sm",
                    "onchange": "resetQaAutocompletes(); triggerOptionSave(); updateLibraryModalButton();",
                }
            ),
        )

        self.fields["qa_data_sources"] = forms.ModelMultipleChoiceField(
            queryset=DataSource.objects.all(),
            label=_("Select data source(s)"),
            required=False,
            widget=Autocomplete(
                use_ac=DataSourcesAutocomplete,
                attrs={
                    "component_id": f"id_qa_data_sources",
                    "id": f"id_qa_data_sources__textinput",
                },
            ),
        )

        self.fields["qa_documents"] = forms.ModelMultipleChoiceField(
            queryset=Document.objects.all(),
            label=_("Select document(s)"),
            required=False,
            widget=Autocomplete(
                use_ac=DocumentsAutocomplete,
                attrs={
                    "component_id": f"id_qa_documents",
                    "id": f"id_qa_documents__textinput",
                },
            ),
        )

        self.fields["qa_data_sources"].required = False
        self.fields["qa_documents"].required = False

    def save(self, commit=True):
        # Get the PK, if any
        pk = self.instance.pk
        if pk:
            original_library_id = ChatOptions.objects.get(pk=pk).qa_library_id
        instance = super(ChatOptionsForm, self).save(commit=False)
        library_id = instance.qa_library_id
        if not library_id:
            library_id = Library.objects.get_default_library().id
        if pk and original_library_id != library_id:
            instance.qa_scope = "all"
            instance.qa_data_sources.clear()
            instance.qa_documents.clear()
        if commit:
            instance.save()
        if not (pk and original_library_id != library_id):
            instance.qa_data_sources.set(self.cleaned_data["qa_data_sources"])
            instance.qa_documents.set(self.cleaned_data["qa_documents"])
        return instance


class ChatRenameForm(ModelForm):
    class Meta:
        model = Chat
        fields = ["title"]
        widgets = {
            "title": forms.TextInput(
                attrs={
                    "class": "form-control form-control-sm",
                    "onkeyup": "if (event.key === 'Escape') { cancelChatRename(); }",
                    "onblur": "cancelChatRename();",
                    "placeholder": _("Untitled chat"),
                }
            )
        }


class PresetForm(forms.ModelForm):
    class Meta:
        model = Preset
        fields = [
            "name_en",
            "name_fr",
            "description_en",
            "description_fr",
            "is_public",
            "editable_by",
            "accessible_to",
        ]

        widgets = {
            "name_en": forms.TextInput(attrs={"class": "form-control"}),
            "name_fr": forms.TextInput(attrs={"class": "form-control"}),
            "description_en": forms.Textarea(attrs={"class": "form-control"}),
            "description_fr": forms.Textarea(attrs={"class": "form-control"}),
            "is_public": forms.CheckboxInput(
                attrs={
                    "class": "form-check-input",
                    "type": "checkbox",
                }
            ),
        }

    editable_by = forms.ModelMultipleChoiceField(
        queryset=User.objects.all(),
        label="Editable Email",
        required=False,
        widget=widgets.Autocomplete(
            name="editable_by",
            options={
                "item_value": User.id,
                "item_label": User.email,
                "multiselect": True,
                "minimum_search_length": 2,
                "model": User,
            },
        ),
    )

    accessible_to = forms.ModelMultipleChoiceField(
        queryset=User.objects.all(),
        label="Email",
        required=False,
        widget=widgets.Autocomplete(
            name="accessible_to",
            options={
                "item_value": User.id,
                "item_label": User.email,
                "multiselect": True,
                "minimum_search_length": 2,
                "model": User,
            },
        ),
    )<|MERGE_RESOLUTION|>--- conflicted
+++ resolved
@@ -7,11 +7,7 @@
 from autocomplete.widgets import Autocomplete
 from data_fetcher.util import get_request
 
-<<<<<<< HEAD
-from chat.models import QA_SCOPE_CHOICES, Chat, ChatOptions, Preset
-=======
-from chat.models import QA_MODE_CHOICES, QA_SCOPE_CHOICES, Chat, ChatOptions
->>>>>>> c3872b6a
+from chat.models import QA_MODE_CHOICES, QA_SCOPE_CHOICES, Chat, ChatOptions, Preset
 from librarian.models import DataSource, Document, Library
 
 CHAT_MODELS = [
