import uuid

from django.conf import settings
from django.utils.translation import gettext as _

import litellm
import sqlalchemy
import tiktoken
from llama_index.core import PromptTemplate, VectorStoreIndex
from llama_index.core.callbacks import CallbackManager, TokenCountingHandler
from llama_index.core.embeddings import MockEmbedding
from llama_index.core.indices.prompt_helper import PromptHelper
from llama_index.core.instrumentation import get_dispatcher
from llama_index.core.instrumentation.event_handlers import BaseEventHandler
from llama_index.core.instrumentation.events.embedding import EmbeddingEndEvent
from llama_index.core.instrumentation.events.llm import (
    LLMChatEndEvent,
    LLMChatStartEvent,
    LLMCompletionEndEvent,
    LLMPredictStartEvent,
)
from llama_index.core.response_synthesizers import CompactAndRefine, TreeSummarize
from llama_index.core.retrievers import QueryFusionRetriever
from llama_index.core.vector_stores.types import MetadataFilters
from llama_index.embeddings.litellm import LiteLLMEmbedding
from llama_index.llms.litellm import LiteLLM
from llama_index.vector_stores.postgres import PGVectorStore
from retrying import retry
from structlog import get_logger

logger = get_logger(__name__)

<<<<<<< HEAD
litellm.drop_params = True

llms = {
    "gpt-4o-mini": {
        "description": _("GPT-4o-mini (fastest, best value)"),
        "model": "litellm_proxy/gpt-4o-mini",
        "max_tokens_in": 128000,
        "max_tokens_out": 16384,
    },
    "o3-mini": {
        "description": _("o3-mini (adds reasoning, 7x cost)"),
        "model": "litellm_proxy/o3-mini",
        "max_tokens_in": 200000,
        "max_tokens_out": 100000,
    },
    "gpt-4.1": {
        "description": _("GPT-4.1 (better quality, 12x cost)"),
        "model": "litellm_proxy/gpt-4.1",
        "max_tokens_in": 1047576,
        "max_tokens_out": 32768,
    },
    "gpt-4o": {
        "description": _("GPT-4o (legacy model, 15x cost)"),
        "model": "litellm_proxy/gpt-4o",
        "max_tokens_in": 128000,
        "max_tokens_out": 16384,
    },
    "Phi-4": {
        "description": _("Phi-4 (small model, economical)"),
        "model": "litellm_proxy/Phi-4",
        "max_tokens_in": 16384,
        "max_tokens_out": 4096,
    },
    "MAI-DS-R1": {
        "description": _("MAI-DS-R1 (open source, quality reasoning)"),
        "model": "litellm_proxy/MAI-DS-R1",
        "max_tokens_in": 163840,
        "max_tokens_out": 163840,
    },
    "groq-llama-4-scout": {
        "description": _("Llama 4 Scout (Groq, blazing fast)"),
        "model": "litellm_proxy/groq-llama-4-scout",
        "max_tokens_in": 128000,
        "max_tokens_out": 16384,  # No actual limit; recommended setting
    },
    "groq-llama-4-maverick": {
        "description": _("Llama 4 Maverick (Groq, blazing fast)"),
        "model": "litellm_proxy/groq-llama-4-maverick",
        "max_tokens_in": 128000,
        "max_tokens_out": 16384,
    },
    "groq-QwQ-32B": {
        "description": _("QwQ-32B (Groq, quality reasoning)"),
        "model": "litellm_proxy/groq-QwQ-32B",
        "max_tokens_in": 128000,
        "max_tokens_out": 16384,
    },
    "fireworks-Qwen3-235B": {
        "description": _("Qwen3 235B (Fireworks, 2nd best overall)"),
        "model": "litellm_proxy/fireworks-Qwen3-235B",
        "max_tokens_in": 125000,
        "max_tokens_out": 16000,
    },
    "fireworks-Qwen3-30B": {
        "description": _("Qwen3 30B-A3B (Fireworks, best small model)"),
        "model": "litellm_proxy/fireworks-Qwen3-30B",
        "max_tokens_in": 39000,
        "max_tokens_out": 5000,
    },
    "gemini-2.5-flash": {
        "description": _("Gemini 2.5 Flash (Google, value, long context)"),
        "model": "litellm_proxy/gemini-2.5-flash",
        "max_tokens_in": 1048576,
        "max_tokens_out": 65536,
    },
    "gemini-2.5-pro": {
        "description": _("Gemini 2.5 Pro (Google, best overall)"),
        "model": "litellm_proxy/gemini-2.5-pro",
        "max_tokens_in": 1048576,
        "max_tokens_out": 65536,
    },
    "cerebras-llama-4-scout": {
        "description": _("Llama 4 Scout (Cerebras, instant, long context)"),
        "model": "litellm_proxy/cerebras-llama-4-scout",
        "max_tokens_in": 128000,
        "max_tokens_out": 16384,
    },
    "cerebras-qwen-3-32b": {
        "description": _("Qwen3 32B (Cerebras, instant, strong reasoning)"),
        "model": "litellm_proxy/cerebras-qwen-3-32b",
        "max_tokens_in": 32768,
        "max_tokens_out": 16384,
    },
}

CHAT_MODELS = [(k, v["description"]) for k, v in llms.items()]
=======

class ModelEventHandler(BaseEventHandler):
    @classmethod
    def class_name(cls) -> str:
        """Class name."""
        return "ModelEventHandler"

    def handle(self, event) -> None:
        """Logic for handling event."""
        if isinstance(event, LLMCompletionEndEvent):
            print(f"LLM Prompt length: {len(event.prompt)}")
            print(f"LLM Completion: {str(event.response.text)}")
        elif isinstance(event, LLMChatEndEvent):
            messages_str = "\n".join([str(x) for x in event.messages])
            print(f"LLM Input Messages length: {len(messages_str)}")
            print(f"LLM Response: {str(event.response.message)}")
        elif isinstance(event, LLMChatStartEvent):
            print(event.dict())
        elif isinstance(event, EmbeddingEndEvent):
            print(f"Embedding {len(event.chunks)} text chunks")


if settings.DEBUG:
    root_dispatcher = get_dispatcher()
    root_dispatcher.add_event_handler(ModelEventHandler())


class OttoVectorStore(PGVectorStore):
    # Override from LlamaIndex to add retrying and connection test
    @retry(
        wait_exponential_multiplier=1000,
        wait_exponential_max=20000,
    )
    def _connect(self):
        from sqlalchemy import create_engine
        from sqlalchemy.ext.asyncio import AsyncSession, create_async_engine
        from sqlalchemy.orm import sessionmaker

        self._engine = create_engine(
            self.connection_string, echo=self.debug, **self.create_engine_kwargs
        )
        self._session = sessionmaker(self._engine)

        self._async_engine = create_async_engine(
            self.async_connection_string, **self.create_engine_kwargs
        )
        self._async_session = sessionmaker(self._async_engine, class_=AsyncSession)  # type: ignore

        # Test the connection to ensure it's established
        with self._engine.connect() as connection:
            connection.execute(sqlalchemy.text("SELECT 1"))
>>>>>>> 18c62f88


class OttoLLM:
    """
    Wrapper around LlamaIndex to assist with cost tracking and reduce boilerplate.
    "model" must match the name of the LLM deployment in Azure.
    """

    def __init__(
        self,
        deployment: str = settings.DEFAULT_CHAT_MODEL,
        temperature: float = 0.1,
        mock_embedding: bool = False,
    ):
        if deployment not in llms:
            raise ValueError(f"Invalid deployment: {deployment}")
        self.deployment = deployment
        self.model = llms[deployment]["model"]
        self.temperature = temperature
        self._token_counter = TokenCountingHandler(
            tokenizer=tiktoken.get_encoding("o200k_base").encode
        )
        self._callback_manager = CallbackManager([self._token_counter])
        self.llm = self._get_llm()
        self.mock_embedding = mock_embedding
        self.embed_model = self._get_embed_model()
        self.max_input_tokens = llms[deployment]["max_tokens_in"]
        self.max_output_tokens = llms[deployment]["max_tokens_out"]

    # Convenience methods to interact with LLM
    # Each will return a complete response (not single tokens)
    async def chat_stream(self, chat_history: list):
        """
        Stream complete response (not single tokens) from list of chat history objects
        """
        response_stream = await self.llm.astream_chat(chat_history)
        async for chunk in response_stream:
            yield chunk.message.content

    async def stream(self, prompt: str):
        """
        Stream complete response (not single tokens) from single prompt string
        """
        response_stream = await self.llm.astream_complete(prompt)
        async for chunk in response_stream:
            yield chunk.text

    def complete(self, prompt: str):
        """
        Return complete response string from single prompt string (no streaming)
        """
        return self.llm.complete(prompt).text

    def chat_complete(self, chat_history: list):
        """
        Return complete response string from list of chat history objects (no streaming)
        """
        return self.llm.chat(chat_history).message.content

    async def tree_summarize(
        self,
        context: str,
        query: str = "summarize the text",
        template: PromptTemplate = None,
        chunk_size_limit: int | None = None,
        chunk_overlap_ratio: float = 0.1,
    ):
        """
        Stream complete response (not single tokens) from context string and query.
        Optional: summary template (must include "{context_str}" and "{query_str}".)
        """
        try:
            custom_prompt_helper = PromptHelper(
                context_window=self.max_input_tokens,
                num_output=min(self.max_output_tokens, 16384),
                chunk_size_limit=chunk_size_limit,
                chunk_overlap_ratio=chunk_overlap_ratio,
            )
            response = await self._get_tree_summarizer(
                prompt_helper=custom_prompt_helper, summary_template=template
            ).aget_response(query, [context])
            response_text = ""
            async for chunk in response:
                response_text += chunk
                yield response_text
        except Exception as e:
            error_id = str(uuid.uuid4())[:7]
            logger.exception(f"Error in tree_summarize: {e}", error_id=error_id)
            yield _(
                "An error occurred while summarizing the text."
            ) + f" _({_('Error ID:')} {error_id})_"

    # Token counting / cost tracking
    @property
    def input_token_count(self):
        return self._token_counter.prompt_llm_token_count

    @property
    def output_token_count(self):
        return self._token_counter.completion_llm_token_count

    @property
    def embed_token_count(self):
        return self._token_counter.total_embedding_token_count

    def create_costs(self) -> None:
        """
        Create Otto Cost objects for the given user and feature.
        """
        from otto.models import Cost

        usd_cost = 0
        if self.input_token_count > 0:
            c1 = Cost.objects.new(
                cost_type=f"{self.deployment}-in", count=self.input_token_count
            )
            usd_cost += c1.usd_cost
        if self.output_token_count > 0:
            c2 = Cost.objects.new(
                cost_type=f"{self.deployment}-out", count=self.output_token_count
            )
            usd_cost += c2.usd_cost
        if self.embed_token_count > 0 and not self.mock_embedding:
            c3 = Cost.objects.new(cost_type="embedding", count=self.embed_token_count)
            usd_cost += c3.usd_cost

        self._token_counter.reset_counts()
        return usd_cost

    # RAG-related getters for retriever (get sources only) and response synthesizer
    def get_retriever(
        self,
        vector_store_table: str,
        filters: MetadataFilters = None,
        top_k: int = 5,
        vector_weight: float = 0.6,
        hnsw: bool = False,
    ) -> QueryFusionRetriever:

        pg_idx = self.get_index(vector_store_table, hnsw=hnsw)

        vector_retriever = pg_idx.as_retriever(
            vector_store_query_mode="default",
            similarity_top_k=max(top_k, 100),
            filters=filters,
            llm=self.llm,
            embed_model=self.embed_model,
        )
        text_retriever = pg_idx.as_retriever(
            vector_store_query_mode="sparse",
            similarity_top_k=max(top_k, 100),
            filters=filters,
            llm=self.llm,
            embed_model=self.embed_model,
        )
        hybrid_retriever = QueryFusionRetriever(
            [vector_retriever, text_retriever],
            similarity_top_k=top_k,
            num_queries=1,  # set this to 1 to disable query generation
            mode="relative_score",
            use_async=False,
            retriever_weights=[vector_weight, 1 - vector_weight],
            llm=self.llm,
        )
        return hybrid_retriever

    def get_index(
        self, vector_store_table: str, hnsw: bool = False
    ) -> VectorStoreIndex:
        vector_store = OttoVectorStore.from_params(
            database=settings.DATABASES["vector_db"]["NAME"],
            host=settings.DATABASES["vector_db"]["HOST"],
            password=settings.DATABASES["vector_db"]["PASSWORD"],
            user=settings.DATABASES["vector_db"]["USER"],
            port=settings.DATABASES["vector_db"]["PORT"],
            table_name=vector_store_table,
            embed_dim=1536,  # openai embedding dimension
            hybrid_search=True,
            text_search_config="english",
            perform_setup=True,
            use_jsonb=True,
            hnsw_kwargs=(
                {"hnsw_ef_construction": 256, "hnsw_m": 32, "hnsw_ef_search": 256}
                if hnsw
                else None
            ),
        )
        idx = VectorStoreIndex.from_vector_store(
            vector_store=vector_store,
            llm=self.llm,
            embed_model=self.embed_model,
            callback_manager=self._callback_manager,
            show_progress=False,
        )
        return idx

    def temp_index_from_nodes(self, nodes: list) -> VectorStoreIndex:
        return VectorStoreIndex(embed_model=self.embed_model, nodes=nodes)

    def get_response_synthesizer(
        self,
        qa_prompt_template="{context}\n{query}",
    ):
        # Due to bug in LlamaIndex, passing service_context alone doesn't count tokens!
        # This is why we pass llm and callback_manager separately.

        return CompactAndRefine(
            streaming=True,
            llm=self.llm,
            callback_manager=self._callback_manager,
            text_qa_template=qa_prompt_template,
        )

    # Private helpers
    def _get_tree_summarizer(
        self,
        prompt_helper: PromptHelper = None,
        summary_template: PromptTemplate = None,
    ) -> TreeSummarize:
        return TreeSummarize(
            llm=self.llm,
            callback_manager=self._callback_manager,
            prompt_helper=prompt_helper,
            summary_template=summary_template,
            output_cls=None,
            streaming=True,
            use_async=True,
            verbose=True,
        )

    def _get_llm(self) -> LiteLLM:
        return LiteLLM(
            api_base=settings.LITELLM_ENDPOINT,
            api_key=settings.LITELLM_KEY,
            model=self.model,
            temperature=self.temperature,
            callback_manager=self._callback_manager,
        )

    def _get_embed_model(self) -> LiteLLMEmbedding | MockEmbedding:
        if self.mock_embedding:
            return MockEmbedding(1536)
        return LiteLLMEmbedding(
            model_name="text-embedding-3-large",
            dimensions=1536,
            embed_batch_size=16,
            api_key=settings.LITELLM_KEY,
            api_base=settings.LITELLM_ENDPOINT,
            callback_manager=self._callback_manager,
        )


class OttoVectorStore(PGVectorStore):
    # Override from LlamaIndex to add retrying and connection test
    @retry(
        wait_exponential_multiplier=1000,
        wait_exponential_max=20000,
    )
    def _connect(self):
        from sqlalchemy import create_engine
        from sqlalchemy.ext.asyncio import AsyncSession, create_async_engine
        from sqlalchemy.orm import sessionmaker

        self._engine = create_engine(
            self.connection_string, echo=self.debug, **self.create_engine_kwargs
        )
        self._session = sessionmaker(self._engine)

        self._async_engine = create_async_engine(
            self.async_connection_string, **self.create_engine_kwargs
        )
        self._async_session = sessionmaker(self._async_engine, class_=AsyncSession)  # type: ignore

        # Test the connection to ensure it's established
        with self._engine.connect() as connection:
            connection.execute(sqlalchemy.text("SELECT 1"))<|MERGE_RESOLUTION|>--- conflicted
+++ resolved
@@ -30,7 +30,6 @@
 
 logger = get_logger(__name__)
 
-<<<<<<< HEAD
 litellm.drop_params = True
 
 llms = {
@@ -126,8 +125,6 @@
     },
 }
 
-CHAT_MODELS = [(k, v["description"]) for k, v in llms.items()]
-=======
 
 class ModelEventHandler(BaseEventHandler):
     @classmethod
@@ -155,31 +152,7 @@
     root_dispatcher.add_event_handler(ModelEventHandler())
 
 
-class OttoVectorStore(PGVectorStore):
-    # Override from LlamaIndex to add retrying and connection test
-    @retry(
-        wait_exponential_multiplier=1000,
-        wait_exponential_max=20000,
-    )
-    def _connect(self):
-        from sqlalchemy import create_engine
-        from sqlalchemy.ext.asyncio import AsyncSession, create_async_engine
-        from sqlalchemy.orm import sessionmaker
-
-        self._engine = create_engine(
-            self.connection_string, echo=self.debug, **self.create_engine_kwargs
-        )
-        self._session = sessionmaker(self._engine)
-
-        self._async_engine = create_async_engine(
-            self.async_connection_string, **self.create_engine_kwargs
-        )
-        self._async_session = sessionmaker(self._async_engine, class_=AsyncSession)  # type: ignore
-
-        # Test the connection to ensure it's established
-        with self._engine.connect() as connection:
-            connection.execute(sqlalchemy.text("SELECT 1"))
->>>>>>> 18c62f88
+CHAT_MODELS = [(k, v["description"]) for k, v in llms.items()]
 
 
 class OttoLLM:
