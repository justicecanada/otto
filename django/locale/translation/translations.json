--- conflicted
+++ resolved
@@ -4747,7 +4747,6 @@
         "fr": "",
         "fr_auto": "Afficher la liste des applications"
     },
-<<<<<<< HEAD
     "chunk(s)": {
         "fr": "",
         "fr_auto": "Bloc(s)"
@@ -4759,7 +4758,7 @@
     "stopped": {
         "fr": "",
         "fr_auto": "arrêté"
-=======
+    },
     "Invalid download request.": {
         "fr": "",
         "fr_auto": "Demande de téléchargement non valide."
@@ -4775,7 +4774,6 @@
     "Copy link": {
         "fr": "",
         "fr_auto": "Copier le lien"
->>>>>>> 117eec1f
     },
     "Click the question mark icon to view this tour again, open the user guide, access the Terms of Use, or get help from the Otto team.": {
         "fr": "Cliquez sur l’icône en forme de point d’interrogation pour revoir cette visite, ouvrir le guide de l’utilisateur, accéder aux conditions d’utilisation ou obtenir de l’aide de l’équipe d’Otto.",
