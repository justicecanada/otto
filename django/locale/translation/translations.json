{
    "Title:": {
        "fr": "Titre :",
        "fr_auto": "Titre:"
    },
    "Language:": {
        "fr": "Langue :",
        "fr_auto": "Langue:"
    },
    "English": {
        "fr": "Anglais",
        "fr_auto": "Anglais"
    },
    "French": {
        "fr": "Français",
        "fr_auto": "Français"
    },
    "Team Name:": {
        "fr": "Nom de l'équipe :",
        "fr_auto": "Nom de l'équipe:"
    },
    "Contact Email:": {
        "fr": "Courriel du contact",
        "fr_auto": "Courriel du contact"
    },
    "Element ID:": {
        "fr": "Id de l'élément :",
        "fr_auto": "Id de l'élément:"
    },
    "Submit": {
        "fr": "Soumettre",
        "fr_auto": "Soumettre"
    },
    "Avoid using colloquial language or jargon that may not be understood by the chatbot": {
        "fr": "Évitez d'utiliser un langage familier ou un jargon qui pourrait ne pas être compris par l'agent conversationel.",
        "fr_auto": "Évitez d'utiliser un langage familier ou un jargon qui pourrait ne pas être compris par le chatbot."
    },
    "Include clear and concise headings or titles to help the chatbot understand the structure of the document": {
        "fr": "Incluez des titres clairs et concis pour aider l'agent conversationel à comprendre la structure du document.",
        "fr_auto": "Incluez des titres clairs et concis pour aider le chatbot à comprendre la structure du document."
    },
    "Avoid using abbreviations that may be ambiguous or unclear to the chatbot": {
        "fr": "Évitez d'utiliser des abréviations qui peuvent être ambiguës pour l'agent conversationel.",
        "fr_auto": "Évitez d'utiliser des abréviations qui peuvent être ambiguës pour le chatbot."
    },
    "Home": {
        "fr": "Acceuil",
        "fr_auto": "Acceuil"
    },
    "Protected B": {
        "fr": "Protégé B",
        "fr_auto": "Protégé B"
    },
    "Otto Feedback Form": {
        "fr": "Formulaire de rétrocation Otto",
        "fr_auto": "Formulaire de rétrocation Otto"
    },
    "Provide feeback or report an issue using the form below.": {
        "fr": "Donnez votre avis ou signalez un problème en utilisant le formulaire ci-dessous.",
        "fr_auto": "Donnez votre avis ou signalez un problème en utilisant le formulaire ci-dessous."
    },
    "* All fields are mandatory": {
        "fr": "* Tous les champ sont obligatoires.",
        "fr_auto": "* Tous les champ sont obligatoires."
    },
    "No notifications": {
        "fr": "Aucune notification",
        "fr_auto": "Aucune notification"
    },
    "Provide Feedback": {
        "fr": "Rétroaction",
        "fr_auto": "Rétroaction"
    },
    "Has access to %(summary)s apps": {
        "fr": "A accès à %(summary)s application(s)",
        "fr_auto": "A accès à %(summary)s application(s)"
    },
    "Sent %(messages_count)s messages to AI tools": {
        "fr": "A envoyé %(messages_count)s message(s) aux outils d'IA",
        "fr_auto": "A envoyé %(messages_count)s message(s) aux outils d'IA"
    },
    "Thank you for your feedback. We will process your form shortly.": {
        "fr": "Merci, nous traiterons votre formulaire sous peu.",
        "fr_auto": "Merci, nous traiterons votre formulaire sous peu."
    },
    "Submit Feedback": {
        "fr": "Rétroaction",
        "fr_auto": "Rétroaction"
    },
    "Chat with trusted sources": {
        "fr": "Dialoguez avec des sources fiables",
        "fr_auto": "Dialoguez avec des sources fiables"
    },
    "Summarize text": {
        "fr": "Synthèse de texte",
        "fr_auto": "Résumer un texte"
    },
    "Summarize files": {
        "fr": "Synthèse des fichiers",
        "fr_auto": "Synthèse des fichiers"
    },
    "Summarize CanLii URL": {
        "fr": "Synthèse des URL CanLii",
        "fr_auto": "Synthèse des URL CanLii"
    },
    "Translate text to French": {
        "fr": "Traduire un texte en français",
        "fr_auto": "Traduire un texte en français"
    },
    "Translate text to English": {
        "fr": "Traduire un texte en anglais",
        "fr_auto": "Traduire un texte en anglais"
    },
    "Translate files to French": {
        "fr": "Traduire des fichiers en français",
        "fr_auto": "Traduire des fichiers en français"
    },
    "Translate files to English": {
        "fr": "Traduire des fichiers en anglais",
        "fr_auto": "Traduire des fichiers en anglais"
    },
    "Translation": {
        "fr": "Traduction",
        "fr_auto": "Traduction"
    },
    "Summarization": {
        "fr": "Synthèse",
        "fr_auto": "Synthèse"
    },
    "Automated templates": {
        "fr": "Modèles automatisés",
        "fr_auto": "Modèles automatisés"
    },
    "Opens in new tab": {
        "fr": "Ouvrira un nouvel onglet",
        "fr_auto": "Ouvrira un nouvel onglet"
    },
    "Upload one or more files to the chat to start Document Q&A.": {
        "fr": "Téléchargez un ou plusieurs fichiers pour commencer à poser des question sur vos documents.",
        "fr_auto": "Téléchargez un ou plusieurs fichiers sur le chat pour commencer à demander les documents."
    },
    "Librarian": {
        "fr": "Bibliothèque",
        "fr_auto": "Bibliothécaire"
    },
    "GPT-3.5 (faster)": {
        "fr": "GPT-3.5 (plus rapide)",
        "fr_auto": "GPT-3.5 (plus rapide)"
    },
    "GPT-4 (accurate)": {
        "fr": "GPT-4 (précis)",
        "fr_auto": "GPT-4 (précis)"
    },
    "Short": {
        "fr": "Court",
        "fr_auto": "Court métrage"
    },
    "Medium": {
        "fr": "Moyen",
        "fr_auto": "Moyenne"
    },
    "Long": {
        "fr": "Long",
        "fr_auto": "Long"
    },
    "Precise": {
        "fr": "Précis",
        "fr_auto": "Précis"
    },
    "Balanced": {
        "fr": "Équilibré",
        "fr_auto": "Équilibré"
    },
    "Toggle chat options sidebar": {
        "fr": "Basculer la barre latérale des options de clavardage",
        "fr_auto": "Basculer la barre latérale des options de chat"
    },
    "Chat history": {
        "fr": "Historique du clavardage",
        "fr_auto": "Historique des discussions"
    },
    "New chat": {
        "fr": "Nouveau clavardage",
        "fr_auto": "Nouveau chat"
    },
    "Document Q&A": {
        "fr": "Question-réponses sur les documents",
        "fr_auto": "Questions et réponses sur le document"
    },
    "Chat": {
        "fr": "Clavardez",
        "fr_auto": "Discutez avec l’IA"
    },
    "Load": {
        "fr": "Utiliser",
        "fr_auto": "Charge"
    },
    "\n            <strong>Chat</strong> is a general-purpose AI-powered tool for writing assistance and text formatting. Please note that this tool is provided solely for enhancing your writing process and refining your ideas using natural language.          \n          ": {
        "fr": "\n<strong>Clavardez</strong> est un outil polyvalent alimenté par l’IA pour l’aide à la rédaction et la mise en forme du texte. Veuillez noter que cet outil est fourni uniquement pour améliorer votre processus d’écriture et affiner vos idées en utilisant un langage naturel.          \n          ",
        "fr_auto": "\n<strong>Chat</strong> est un outil polyvalent alimenté par l’IA pour l’aide à la rédaction et la mise en forme du texte. Veuillez noter que cet outil est fourni uniquement pour améliorer votre processus d’écriture et affiner vos idées en utilisant un langage naturel.          \n          "
    },
    "We kindly advise you to refrain from using Chat as a means to seek factual information, conduct research, or request data. Its primary purpose is to offer writing suggestions, grammar corrections, and structure recommendations, ensuring your content is well-crafted and coherent.": {
        "fr": "Nous vous conseillons de vous abstenir d’utiliser 'Clavardez' avec l’IA comme un moyen de rechercher des informations factuelles, de mener des recherches ou de demander des données. Son objectif principal est d’offrir des suggestions d’écriture, des corrections grammaticales et des recommandations de structure, en veillant à ce que votre contenu soit bien conçu et cohérent.",
        "fr_auto": "Nous vous conseillons de vous abstenir d’utiliser chat avec l’IA comme un moyen de rechercher des informations factuelles, de mener des recherches ou de demander des données. Son objectif principal est d’offrir des suggestions d’écriture, des corrections grammaticales et des recommandations de structure, en veillant à ce que votre contenu soit bien conçu et cohérent."
    },
    "Although the Document Q&A tool aims to deliver precise answers, users should validate the outputs by checking the sources. For critical decisions, consulting with experts is recommended rather than relying solely on the AI's responses.": {
        "fr": "Bien que l’outil de demander des documents vise à fournir des réponses précises, les utilisateurs doivent valider les résultats en vérifiant les sources. Pour les décisions critiques, il est recommandé de consulter des experts plutôt que de se fier uniquement aux réponses de l’IA.",
        "fr_auto": "Bien que l’outil de demander des documents vise à fournir des réponses précises, les utilisateurs doivent valider les résultats en vérifiant les sources. Pour les décisions critiques, il est recommandé de consulter des experts plutôt que de se fier uniquement aux réponses de l’IA."
    },
    "Chat settings": {
        "fr": "Paramètres de clavardage",
        "fr_auto": "Paramètres de chat"
    },
    ":": {
        "fr": " :",
        "fr_auto": " :"
    },
    "**Error:** The chat is too long for this AI model.\n\nYou can try: \n1. Starting a new chat\n2. Using summarize mode, which can handle longer texts\n3. Using a different model\n": {
        "fr": "**Erreur :** La discussion est trop longue pour ce modèle d’IA.\n\nVous pouvez essayer : \n1. Démarrage d’une nouvelle session\n2. Utilisation du mode résumé, qui peut gérer des textes plus longs\n3. Utilisation d’un modèle différent\n",
        "fr_auto": "**Erreur :** Le chat est trop long pour ce modèle d’IA.\n\nVous pouvez essayer : \n1. Démarrage d’un nouveau chat\n2. Utilisation du mode résumé, qui peut gérer des textes plus longs\n3. Utilisation d’un modèle différent\n"
    },
    "Untitled chat": {
        "fr": "Clavardage sans titre",
        "fr_auto": "Chat sans titre"
    },
    "Each row (or \"entry\", \"item\", or \"record\") in the database contains information about words or phrases that may be problematic for harmonization.": {
        "fr": "Chaque rangée (ou « entrée », « élément » ou « enregistrement ») de la base de données contient des renseignements sur des mots ou des expressions qui peuvent être problématiques pour l’harmonisation.",
        "fr_auto": "Chaque ligne (ou « entrée », « élément » ou « enregistrement ») de la base de données contient des renseignements sur des mots ou des expressions qui peuvent être problématiques pour l’harmonisation."
    },
    "<strong>Change type</strong>: what kind of change should be made to the potentially-problematic term,": {
        "fr": "<strong>Modifier le type</strong> : quel genre de changement devrait être apporté au terme potentiellement problématique,",
        "fr_auto": "<strong>Type de changement</strong> : quel genre de changement devrait être apporté au terme potentiellement problématique,"
    },
    "<a href=\"https://www.justice.gc.ca/eng/csj-sjc/harmonization/bijurilex/terminolog/table.html\">Bijural Terminology Record</a>": {
        "fr": "<a href=\"https://www.justice.gc.ca/fra/sjc-csj/harmonization/bijurilex/terminolog/table.html\">Fiches terminologiques bijuridiques</a>",
        "fr_auto": "<a href=\"https://www.justice.gc.ca/eng/csj-sjc/harmonization/bijurilex/terminolog/table.html\">Bijural Terminology Record</a>"
    },
    "This entry from the English database concerns the potentially-problematic word \"owner\".": {
        "fr": "Cette entrée de la base de données française concerne le mot potentiellement problématique proprietaire.",
        "fr_auto": "Cette entrée de la base de données anglaise concerne le mot potentiellement problématique « owner »."
    },
    "in lines that contain the words \"charge\" , \"interest\", or \"right\".": {
        "fr": "dans les lignes qui contiennent les mots « charge » ou « droit ».",
        "fr_auto": "dans les lignes qui contiennent les mots « charge », « intérêt » ou « droit »."
    },
    "Here, we see that relevant lines of legislative text may also need to include the word \"holder\" for validity in both law systems.": {
        "fr": "Ici, nous voyons que les lignes pertinentes du texte législatif peuvent également devoir inclure le mot « detenteur » pour la validité dans les deux systèmes de droit.",
        "fr_auto": "Ici, nous voyons que les lignes pertinentes du texte législatif peuvent également devoir inclure le mot « titulaire » pour la validité dans les deux systèmes de droit."
    },
    "Here, we should <strong>add</strong> the term \"holder\" to resolve the potential terminology problem.": {
        "fr": "Ici, nous devrions <strong>ajouter</strong> le terme « detenteur » pour résoudre le problème de terminologie potentiel.",
        "fr_auto": "Ici, nous devrions <strong>ajouter</strong> le terme « titulaire » pour résoudre le problème de terminologie potentiel."
    },
    "Only displaying users with roles assigned.": {
        "fr": "N'affiche que les utilisateurs avec des rôles attribués dans le système.",
        "fr_auto": "Afficher uniquement les utilisateurs avec des rôles attribués."
    },
    "Chat files are deleted after 7 days": {
        "fr": "Les fichiers de clavardage sont supprimés après 7 jours",
        "fr_auto": "Les fichiers de chat sont supprimés après 7 jours"
    },
    "The document summarization feature allows you to generate a summary for any document in your case files. The summary will be created in a new chat session, where you can ask follow-up questions about the content of the document.": {
        "fr": "La fonction de résumé de document vous permet de générer un résumé pour n’importe quel document dans vos fichiers de cas. Le résumé sera créé dans une nouvelle session de clavardage, où vous pourrez poser des questions de suivi sur le contenu du document.",
        "fr_auto": "La fonction de résumé de document vous permet de générer un résumé pour n’importe quel document dans vos fichiers de cas. Le résumé sera créé dans une nouvelle session de chat, où vous pourrez poser des questions de suivi sur le contenu du document."
    },
    "Upload CSV": {
        "fr": "Téléverser CSV",
        "fr_auto": "Télécharger CSV"
    },
    "Chat upload": {
        "fr": "Téléversement de clavardage",
        "fr_auto": "Téléchargement de chat"
    },
    "\n            <strong>Q&A</strong> provides answers based on Justice documents. Create or select your own document libraries from the settings sidebar.\n          ": {
        "fr": "\n<strong>Question-réponses</strong> fournit des réponses basées sur des documents de justice. Créez ou sélectionnez vos propres bibliothèques de documents dans la barre latérale des paramètres.\n          ",
        "fr_auto": "\n<strong>Questions et réponses</strong> fournit des réponses basées sur des documents de justice. Créez ou sélectionnez vos propres bibliothèques de documents dans la barre latérale des paramètres.\n          "
    },
    "Delete chat": {
        "fr": "Supprimer le clavardage",
        "fr_auto": "Supprimer le chat"
    },
    "Edit chat title": {
        "fr": "Modifier le titre du clavardage",
        "fr_auto": "Modifier le titre du chat"
    },
    "You are a general-purpose AI chatbot. You follow these rules:\n\n1. Your name is 'Otto', an AI who works for the Department of Justice Canada.\n\n2. If the user asks any question regarding Canada's laws and regulations, you must inform them of the [Legislation Search app](/laws/), a tool in Otto built to be better suited for finding relevant and accurate laws and regulations in Canada. Make sure to mention the tool at the beginning of your response and in the form of a markdown link.3. You do not have access to the internet or other knowledge bases. If you are asked about very specific facts, especially one about the Government of Canada or laws, you always caveat your response, e.g., 'I am a pre-trained AI and do not have access to the internet, so my answers might not be correct. Based on my training data, I expect that...'\n\n4. If you are asked a question about Department of Justice or other Government of Canada / HR policies, you inform users of Otto's 'Q&A' mode which can provide more accurate information.\n\n5. You answer in markdown format to provide clear and readable responses.\n\n": {
        "fr": "Vous êtes un agent conversationel IA à usage général. Vous suivez ces règles :\n\n1. Vous vous appelez « Otto », une IA qui travaille pour le ministère de la Justice du Canada.\n\n2. Si l’utilisateur pose une question concernant les lois et règlements du Canada, vous devez l’informer de [l’application de recherche de Législation](/laws/), un outil d’Otto conçu pour être mieux adapté pour trouver des lois et des règlements pertinents et exacts au Canada. Assurez-vous de mentionner l’outil au début de votre réponse et sous la forme d’un lien de démarque.3. Vous n’avez pas accès à Internet ou à d’autres bases de connaissances. Si on vous pose des questions sur des faits très précis, en particulier un fait sur le gouvernement du Canada ou les lois, vous mettez toujours en garde votre réponse, par exemple : « Je suis une IA pré-formée et je n’ai pas accès à Internet, donc mes réponses pourraient ne pas être correctes. Sur la base de mes données d’entraînement, je m’attends à ce que...\n\n4. Si on vous pose une question sur le ministère de la Justice ou d’autres politiques du gouvernement du Canada / RH, vous informez les utilisateurs du mode « Q&A » d’Otto qui peut fournir des informations plus précises.\n\n5. Vous répondez dans un format de démarque pour fournir des réponses claires et lisibles.\n\n",
        "fr_auto": "Vous êtes un chatbot IA à usage général. Vous suivez ces règles :\n\n1. Vous vous appelez « Otto », une IA qui travaille pour le ministère de la Justice du Canada.\n\n2. Si l’utilisateur pose une question concernant les lois et règlements du Canada, vous devez l’informer de [l’application de recherche de Législation](/laws/), un outil d’Otto conçu pour être mieux adapté pour trouver des lois et des règlements pertinents et exacts au Canada. Assurez-vous de mentionner l’outil au début de votre réponse et sous la forme d’un lien de démarque.3. Vous n’avez pas accès à Internet ou à d’autres bases de connaissances. Si on vous pose des questions sur des faits très précis, en particulier un fait sur le gouvernement du Canada ou les lois, vous mettez toujours en garde votre réponse, par exemple : « Je suis une IA pré-formée et je n’ai pas accès à Internet, donc mes réponses pourraient ne pas être correctes. Sur la base de mes données d’entraînement, je m’attends à ce que...\n\n4. Si on vous pose une question sur le ministère de la Justice ou d’autres politiques du gouvernement du Canada / RH, vous informez les utilisateurs du mode « Q&A » d’Otto qui peut fournir des informations plus précises.\n\n5. Vous répondez dans un format de démarque pour fournir des réponses claires et lisibles.\n\n"
    },
    "Given the information from multiple sources and not prior knowledge, answer the query in markdown format with liberal use of **bold**.\n\nOutput format:\n\nI found the following information:\n\n* <supporting direct quote> - <source link or filename>\n...\n<succinct answer to question>\nIf you can't find the answer in the sources, just say so. Don't try to provide irrelevant references or made up answers.": {
        "fr": "Compte tenu de l’information provenant de sources multiples et non de connaissances préalables, répondez à la requête en format de démarque avec l’utilisation libérale de **bold**.\n\nFormat de sortie :\n\nJ’ai trouvé les informations suivantes :\n\n* <citation directe à l'appui> - <lien à source ou nom de fichier>\n...\n<succinct réponse à la question>\nSi vous ne trouvez pas la réponse dans les sources, dites-le simplement. N’essayez pas de fournir des références non pertinentes ou des réponses inventées.",
        "fr_auto": "Compte tenu de l’information provenant de sources multiples et non de connaissances préalables, répondez à la requête en format de démarque avec l’utilisation libérale de **bold**.\n\nFormat de sortie :\n\nJ’ai trouvé les informations suivantes :\n\n* <citation directe à l'appui> - <lien à source ou nom de fichier>\n...\n<succinct réponse à la question>\nSi vous ne trouvez pas la réponse dans les sources, dites-le simplement. N’essayez pas de fournir des références non pertinentes ou des réponses inventées."
    },
    "Otto": {
        "fr": "Otto",
        "fr_auto": "Otton"
    },
    "Are you sure you want to delete all chats? This action is irreversible.": {
        "fr": "Êtes-vous sûr de vouloir supprimer toutes les sessions de clavardages ? Cette action est irréversible.",
        "fr_auto": "Êtes-vous sûr de vouloir supprimer tous les chats ? Cette action est irréversible."
    },
    "Delete all chats": {
        "fr": "Supprimer tous les clavardages",
        "fr_auto": "Supprimer tous les chats"
    },
    "You are a general-purpose AI chatbot. You follow these rules:\n\n1. Your name is 'Otto', an AI who works for the Department of Justice Canada.\n\n2. If the user asks any question regarding Canada's laws and regulations, you must inform them of the [Legislation Search app](/laws/), a tool in Otto built to be better suited for finding relevant and accurate laws and regulations in Canada. If relevant, add a markdown link to the Legislation Search app.\n\n3. You do not have access to the internet or other knowledge bases. If you are asked about very specific facts, especially one about the Government of Canada or laws, you always caveat your response, e.g., 'I am a pre-trained AI and do not have access to the internet, so my answers might not be correct. Based on my training data, I expect that...'\n\n4. You answer in markdown format to provide clear and readable responses.": {
        "fr": "Vous êtes un agent d'IA conversationel à usage général. Vous suivez ces règles :\n\n1. Vous vous appelez « Otto », une IA qui travaille pour le ministère de la Justice du Canada.\n\n2. Si l’utilisateur pose une question concernant les lois et règlements du Canada, vous devez l’informer de l’application de recherche de [Législation] (/lois/), un outil d’Otto conçu pour être mieux adapté pour trouver des lois et des règlements pertinents et exacts au Canada. S’il y a lieu, ajoutez un lien de démarque à l’application de recherche de Législation.\n\n3. Vous n’avez pas accès à Internet ou à d’autres bases de connaissances. Si on vous pose des questions sur des faits très précis, en particulier un fait sur le gouvernement du Canada ou les lois, vous mettez toujours en garde votre réponse, par exemple : « Je suis une IA pré-formée et je n’ai pas accès à Internet, donc mes réponses pourraient ne pas être correctes. Sur la base de mes données d’entraînement, je m’attends à ce que...\n\n4. Vous répondez dans un format de démarque pour fournir des réponses claires et lisibles.",
        "fr_auto": "Vous êtes un chatbot IA à usage général. Vous suivez ces règles :\n\n1. Vous vous appelez « Otto », une IA qui travaille pour le ministère de la Justice du Canada.\n\n2. Si l’utilisateur pose une question concernant les lois et règlements du Canada, vous devez l’informer de l’application de recherche de [Législation] (/lois/), un outil d’Otto conçu pour être mieux adapté pour trouver des lois et des règlements pertinents et exacts au Canada. S’il y a lieu, ajoutez un lien de démarque à l’application de recherche de Législation.\n\n3. Vous n’avez pas accès à Internet ou à d’autres bases de connaissances. Si on vous pose des questions sur des faits très précis, en particulier un fait sur le gouvernement du Canada ou les lois, vous mettez toujours en garde votre réponse, par exemple : « Je suis une IA pré-formée et je n’ai pas accès à Internet, donc mes réponses pourraient ne pas être correctes. Sur la base de mes données d’entraînement, je m’attends à ce que...\n\n4. Vous répondez dans un format de démarque pour fournir des réponses claires et lisibles."
    },
    "Switched mode to": {
        "fr": "Mode changé en",
        "fr_auto": "Mode commuté vers"
    },
    "Detect best mode (Chat or Q&A)": {
        "fr": "Détecter le meilleur mode (Clavardage ou Q&R)",
        "fr_auto": "Détecter le meilleur mode (Chat ou Q&A)"
    },
    "Chat agent": {
        "fr": "Agent de clavardage",
        "fr_auto": "Agent de chat"
    },
    "Shared with everyone": {
        "fr": "Partager avec tous les utilisateurs",
        "fr_auto": "Partagé avec tout le monde"
    },
    "Private": {
        "fr": "Privé",
        "fr_auto": "Secteur privé"
    },
    "Create a new preset to use your chat settings in other sessions or shared them with others.": {
        "fr": "Créez un nouveau préréglage pour utiliser vos paramètres de clavardage dans d’autres sessions ou les partager avec d’autres utilisateurs.",
        "fr_auto": "Créez un nouveau préréglage pour utiliser vos paramètres de chat dans d’autres sessions ou les partager avec d’autres."
    },
    "Settings Presets": {
        "fr": "Paramètres de Préréglages",
        "fr_auto": "Paramètres de Préréglages"
    },
    "Settings presets": {
        "fr": "Paramètres de préréglages",
        "fr_auto": "Paramètres prédéfinis"
    },
    "Share with others": {
        "fr": "Partagé avec d’autres utilisateurs",
        "fr_auto": "Partager avec d’autres"
    },
    "Shared with others": {
        "fr": "Partagé avec d’autres utilisateurs",
        "fr_auto": "Partagé avec d’autres"
    },
    "Stop all": {
        "fr": "Tout arrêter",
        "fr_auto": "Arrêtez tout"
    },
    "Process all": {
        "fr": "Tout traiter",
        "fr_auto": "Traiter tout"
    },
    "Force OCR": {
        "fr": "Forcer la ROC",
        "fr_auto": "Force OCR"
    },
    "Process": {
        "fr": "Traiter",
        "fr_auto": "Processus"
    },
    "QA": {
        "fr": "Q&R",
        "fr_auto": "AQ"
    },
    "Share with everyone": {
        "fr": "Partager avec tous les utilisateurs",
        "fr_auto": "Partager avec tout le monde"
    },
    "OCR": {
        "fr": "ROC",
        "fr_auto": "OCR"
    },
    "layout & OCR": {
        "fr": "mise en page & ROC",
        "fr_auto": "mise en page & OCR"
    },
    "Process all, including completed": {
        "fr": "Tout traiter, y compris terminé",
        "fr_auto": "Traiter tout, y compris terminé"
    },
    "PDF OCR": {
        "fr": "ROC PDF",
        "fr_auto": "PDF OCR"
    },
    "PDF layout & OCR": {
        "fr": "Mise en page PDF & ROC",
        "fr_auto": "Mise en page PDF & OCR"
    },
    "Process incomplete only": {
        "fr": "Seulement les traitements incomplets",
        "fr_auto": "Processus incomplet seulement"
    },
    "Process document": {
        "fr": "Traiter le document",
        "fr_auto": "Document de processus"
    },
    "today": {
        "fr": "aujourd’hui",
        "fr_auto": "Aujourd’hui"
    },
    "Status": {
        "fr": "État",
        "fr_auto": "État d’avancement"
    },
    "Question": {
        "fr": "Question",
        "fr_auto": "Question :"
    },
    "Feature request": {
        "fr": "Demande de fonctionnalité",
        "fr_auto": "Demande de fonctionnalité"
    },
    "New": {
        "fr": "Nouveau",
        "fr_auto": "Nouveau"
    },
    "In progress": {
        "fr": "En cours",
        "fr_auto": "En cours"
    },
    "Resolved": {
        "fr": "Résolu",
        "fr_auto": "Résolu"
    },
    "Closed": {
        "fr": "Fermé",
        "fr_auto": "Fermé"
    },
    "Low": {
        "fr": "Faible",
        "fr_auto": "Faible"
    },
    "High": {
        "fr": "Élevée",
        "fr_auto": "Élevée"
    },
    "Latest feedback": {
        "fr": "Derniers commentaires",
        "fr_auto": "Derniers commentaires"
    },
    "No results available.": {
        "fr": "Aucun résultat disponible.",
        "fr_auto": "Aucun résultat disponible."
    },
    "First": {
        "fr": "Première",
        "fr_auto": "Premièrement"
    },
    "Last": {
        "fr": "Dernière",
        "fr_auto": "Dernier"
    },
    "View feedback in context": {
        "fr": "Voir les commentaires dans leur contexte",
        "fr_auto": "Voir les commentaires dans leur contexte"
    },
    "Administrative details": {
        "fr": "Détails administratifs",
        "fr_auto": "Détails administratifs"
    },
    "App": {
        "fr": "Application",
        "fr_auto": "L’application"
    },
    "Apply Filters": {
        "fr": "Appliquer les filtres",
        "fr_auto": "Appliquer des filtres"
    },
    "Feedback updated successfully.": {
        "fr": "Les commentaires ont été mis à jour avec succès.",
        "fr_auto": "Les commentaires ont été mis à jour avec succès."
    },
    "GPT-4o-mini (Global)": {
        "fr": "GPT-4o-mini (Global)",
        "fr_auto": "GPT-4o-mini (Global)"
    },
    "GPT-4o (Global)": {
        "fr": "GPT-4o (Global)",
        "fr_auto": "GPT-4o (Global)"
    },
    "GPT-4 (Canada)": {
        "fr": "GPT-4 (Canada)",
        "fr_auto": "GPT-4 (Canada)"
    },
    "GPT-3.5 (Canada)": {
        "fr": "GPT-3.5 (Canada)",
        "fr_auto": "GPT-3.5 (Canada)"
    },
    "JUS-managed": {
        "fr": "Géré par JUS",
        "fr_auto": "Gestion du JUS"
    },
    "Shared with me": {
        "fr": "Partagé avec moi",
        "fr_auto": "Partagé avec moi"
    },
    "Make private": {
        "fr": "Rendre privé",
        "fr_auto": "Rendre privé"
    },
    "Toggle chat history sidebar": {
        "fr": "Basculez la barre latérale d'historique",
        "fr_auto": "Basculez la barre latérale historique des discussions"
    },
    "Q&A": {
        "fr": "Question-réponses",
        "fr_auto": "Questions et réponses"
    },
    "Advanced Q&A settings": {
        "fr": "Paramètres avancés de question-réponses",
        "fr_auto": "Paramètres avancés de questions et réponses"
    },
    "Ask a question about federal legislation...": {
        "fr": "Posez une question sur la législation fédérale...",
        "fr_auto": "Posez une question sur la législation fédérale..."
    },
    "Legislation Search - Otto": {
        "fr": "Recherche de législation - Otto",
        "fr_auto": "Recherche de législation - Otto"
    },
    "Legislation Search": {
        "fr": "Recherche de législation",
        "fr_auto": "Recherche de législation"
    },
    "Edit library users - enter Justice email": {
        "fr": "Modifier les utilisateurs de la bibliothèque - saisissez l'addresse courriel de l'employé",
        "fr_auto": "Modifier les utilisateurs de la bibliothèque - entrez l’e-mail justice"
    },
    "Unsaved data source": {
        "fr": "Source de données non enregistrée",
        "fr_auto": "Source de données non enregistrée"
    },
    "Unsaved library": {
        "fr": "Bibliothèque non enregistrée",
        "fr_auto": "Bibliothèque non enregistrée"
    },
    "Let us know what went wrong, or suggest an improvement.": {
        "fr": "Faites-nous savoir ce qui n’a pas fonctionné ou suggérez une amélioration.",
        "fr_auto": "Faites-nous savoir ce qui n’a pas fonctionné ou suggérez une amélioration."
    },
    "AI Assistant": {
        "fr": "Assistant IA",
        "fr_auto": "Assistant IA"
    },
    "Monitoring": {
        "fr": "Suivi",
        "fr_auto": "Suivi"
    },
    "Other": {
        "fr": "Autres",
        "fr_auto": "Autres"
    },
    "Legislation loading": {
        "fr": "Chargement de la législation",
        "fr_auto": "Chargement de la législation"
    },
    "Text extractor": {
        "fr": "Extracteur de texte",
        "fr_auto": "Extracteur de texte"
    },
    "Load test": {
        "fr": "Essai de charge",
        "fr_auto": "Essai de charge"
    },
    "Create": {
        "fr": "Créer",
        "fr_auto": "Créer"
    },
    "Update": {
        "fr": "Mettre à jour",
        "fr_auto": "Mettre à jour"
    },
    "Bad request": {
        "fr": "Mauvaise demande",
        "fr_auto": "Mauvaise demande"
    },
    "We're sorry, but something went wrong.": {
        "fr": "Nous sommes désolés, mais une erreur s’est produite.",
        "fr_auto": "Nous sommes désolés, mais quelque chose s’est mal passé."
    },
    "Permission denied": {
        "fr": "Autorisation refusée",
        "fr_auto": "Autorisation refusée"
    },
    "You do not have permission to access this page.": {
        "fr": "Vous n’êtes pas autorisé à accéder à cette page.",
        "fr_auto": "Vous n’êtes pas autorisé à accéder à cette page."
    },
    "Page not found": {
        "fr": "Page introuvable",
        "fr_auto": "Page introuvable"
    },
    "We're sorry, but the requested page could not be found.": {
        "fr": "Nous sommes désolés, mais la page demandée n’a pas pu être trouvée.",
        "fr_auto": "Nous sommes désolés, mais la page demandée n’a pas pu être trouvée."
    },
    "Server error": {
        "fr": "Erreur du serveur",
        "fr_auto": "Erreur de serveur"
    },
    "Contact us": {
        "fr": "Contactez-nous",
        "fr_auto": "Contactez-nous"
    },
    "The upn column must match the Azure Active Directory (Entra) userPrincipalName property. This is usually the user's Justice email, and is case-sensitive.": {
        "fr": "La colonne upn doit correspondre à la propriété Azure Active Directory (Entra) userPrincipalName. Il s’agit généralement de l’addresse courriel justice de l’utilisateur et est sensible à la casse.",
        "fr_auto": "La colonne upn doit correspondre à la propriété Azure Active Directory (Entra) userPrincipalName. Il s’agit généralement de l’e-mail justice de l’utilisateur et est sensible à la casse."
    },
    "If the user does not exist, their first name, last name and email will be extrapolated from the UPN. These properties will be updated when the user next logs in with Entra.": {
        "fr": "Si l’utilisateur n’existe pas, son prénom, son nom et son adresse courriel seront extrapolés à partir de l’UPN. Ces propriétés seront mises à jour lors de la prochaine connexion de l’utilisateur avec Entra",
        "fr_auto": "Si l’utilisateur n’existe pas, son prénom, son nom et son adresse e-mail seront extrapolés à partir de l’UPN. Ces propriétés seront mises à jour lors de la prochaine connexion de l’utilisateur avec Entra."
    },
    "User-requested URLs for Q&A, summarization etc. which were not on the allow-list": {
        "fr": "URL demandées par l’utilisateur pour les questions-réponses, les résumés, etc. qui ne figuraient pas sur la liste d’adresses autorisées",
        "fr_auto": "URL demandées par l’utilisateur pour les questions et réponses, les résumés, etc. qui ne figuraient pas sur la liste d’adresses autorisées"
    },
    "Update Preset": {
        "fr": "Mettre à jour le préréglage",
        "fr_auto": "Mise à jour prédéfinie"
    },
    "Browse": {
        "fr": "Naviguer",
        "fr_auto": "Parcourir"
    },
    "\n            <strong>Chat</strong> with a secure AI for brainstorming, writing assistance and text formatting.\n          ": {
        "fr": "\n<strong>Clavardez</strong> avec une IA sécurisée pour le brainstorming, l’aide à la rédaction et le formatage du texte.\n          ",
        "fr_auto": "\n<strong>Discutez</strong> avec une IA sécurisée pour le brainstorming, l’aide à la rédaction et le formatage du texte.\n          "
    },
    "Chat mode is not suitable for factual research.": {
        "fr": "Le mode de clavardage ne convient pas à la recherche factuelle.",
        "fr_auto": "Le mode chat ne convient pas à la recherche factuelle."
    },
    "\n            <strong>Q&A</strong> provides answers based on specific documents. Select or create document libraries from the settings sidebar, or simply upload documents to the chat.\n          ": {
        "fr": "\n<strong>Q&R</strong> fournit des réponses basées sur des documents spécifiques. Sélectionnez ou créez des bibliothèques de documents à partir de la barre latérale des paramètres, ou simplement téléversez des documents sur la session de clavardage.\n          ",
        "fr_auto": "\n<strong>Q&R</strong> fournit des réponses basées sur des documents spécifiques. Sélectionnez ou créez des bibliothèques de documents à partir de la barre latérale des paramètres, ou téléchargez simplement des documents sur le chat.\n          "
    },
    "In the AI assistant, document libraries and chats will be deleted after 30 days of inactivity. This means that if you do not open a chat for 30 days, it will be automatically deleted along with all files uploaded to the chat. For libraries, if no changes have been made and no Q&A queries have been performed for 30 days, the library will be automatically deleted.": {
        "fr": "Les bibliothèques de documents et les sessions de clavardage seront supprimés après 30 jours d’inactivité dans l'assistant d'IA. Cela signifie que si vous n’ouvrez pas une session de clavardage pendant 30 jours, elle sera automatiquement supprimée avec tous ses fichiers téléversés. Pour les bibliothèques, si aucune modification n’a été apportée et qu’aucune requête Q&R n’a été effectuée pendant 30 jours, la bibliothèque sera automatiquement supprimée.",
        "fr_auto": "Dans l’assistant IA, les bibliothèques de documents et les chats seront supprimés après 30 jours d’inactivité. Cela signifie que si vous n’ouvrez pas un chat pendant 30 jours, il sera automatiquement supprimé avec tous les fichiers téléchargés sur le chat. Pour les bibliothèques, si aucune modification n’a été apportée et qu’aucune requête Q&A n’a été effectuée pendant 30 jours, la bibliothèque sera automatiquement supprimée."
    },
    "Read and follow the notices within Otto tools like the AI assistant. Certain tools such as the Chat mode should not be trusted for facts. Instead, use the Q&A and Summarize modes to ground the AI's responses in trusted sources such as documents that you upload or a shared document library.": {
        "fr": "Lisez et suivez les avis de confidentialité dans les outils Otto comme l’assistant d’IA. Certains outils tels que le mode Clavardez ne doivent pas être considérés comme faits. Utilisez plutôt les modes Q&R et Résumer pour ancrer les réponses de l’IA dans des sources fiables telles que les documents que vous téléversez ou dans une bibliothèque de documents partagée.",
        "fr_auto": "Lisez et suivez les avis dans les outils Otto comme l’assistant d’IA. Certains outils tels que le mode Chat ne doivent pas être fiables pour les faits. Utilisez plutôt les modes Q&R et Summarize pour ancrer les réponses de l’IA dans des sources fiables telles que les documents que vous téléchargez ou une bibliothèque de documents partagée."
    },
    "In the AI assistant, apply security classification labels to chats and document libraries when they contain classified and/or personal information.": {
        "fr": "Dans l’Assistant IA, appliquez des étiquettes de classification de sécurité aux sessions de clavardage et aux bibliothèques de documents lorsqu’elles contiennent des informations classifiées et/ou personnelles.",
        "fr_auto": "Dans l’Assistant IA, appliquez des étiquettes de classification de sécurité aux chats et aux bibliothèques de documents lorsqu’elles contiennent des informations classifiées et/ou personnelles."
    },
    "Email administrators": {
        "fr": "Contactez les administrateurs",
        "fr_auto": "Administrateurs de messagerie"
    },
    "If information is shared with you through Otto which you should not have access to, use the provided links to email the authors or library administrators. If this is not possible, contact the Otto team at the following email address to report a privacy issue:": {
        "fr": "Si des informations sont partagées avec vous via Otto auxquelles vous ne devriez pas avoir accès, utilisez les liens fournis pour envoyer un courriel aux auteurs ou aux administrateurs de la bibliothèque. Si cela n’est pas possible, contactez l’équipe Otto à l’adresse courriel suivante pour signaler un problème de confidentialité :",
        "fr_auto": "Si des informations sont partagées avec vous via Otto auxquelles vous ne devriez pas avoir accès, utilisez les liens fournis pour envoyer un e-mail aux auteurs ou aux administrateurs de la bibliothèque. Si cela n’est pas possible, contactez l’équipe Otto à l’adresse e-mail suivante pour signaler un problème de confidentialité :"
    },
    "This chat was shared with you and is read-only.": {
        "fr": "Cette session de clavardage a été partagé avec vous et est en lecture seule.",
        "fr_auto": "Ce chat a été partagé avec vous et est en lecture seule."
    },
    "email the chat author": {
        "fr": "envoyer un courriel à l’auteur de la sesison de clavardage",
        "fr_auto": "envoyer un e-mail à l’auteur du chat"
    },
    "Limit information shared in chats and Q&A libraries (deleted after 30 days inactivity).": {
        "fr": "Limitez les informations partagées dans les sessions de clavardage et les bibliothèques de questions-réponses (supprimées après 30 jours d’inactivité).",
        "fr_auto": "Limitez les informations partagées dans les chats et les bibliothèques de questions et réponses (supprimées après 30 jours d’inactivité)."
    },
    "\n            <strong>Q&A</strong> provides answers based on specific documents. Select or create document libraries from the settings sidebar, or upload files and enter URLs directly in the chat.\n          ": {
        "fr": "\n<strong>Q&R</strong> fournit des réponses basées sur des documents spécifiques. Sélectionnez ou créez des bibliothèques de documents dans la barre latérale des paramètres, ou téléchargez des fichiers et entrez des URL directement dans la session de clavardage.\n          ",
        "fr_auto": "\n<strong>Q&R</strong> fournit des réponses basées sur des documents spécifiques. Sélectionnez ou créez des bibliothèques de documents dans la barre latérale des paramètres, ou téléchargez des fichiers et entrez des URL directement dans le chat.\n          "
    },
    "Read and follow the notices within Otto tools like the AI assistant. Certain tools such as the Chat mode should not be trusted to provide factual information. Instead, use the Q&A and Summarize modes to ground the AI's responses in trusted sources such as documents that you upload or a shared document library.": {
        "fr": "Lisez et suivez les avis dans les outils Otto comme l’assistant d’IA. Certains outils tels que le mode Clavardez ne doivent pas être considérés comme étant fiables pour fournir des faits. Utilisez plutôt les modes Q&R et Résumer pour ancrer les réponses de l’IA dans des sources fiables telles que les documents que vous téléversez ou dans une bibliothèque de documents partagée.",
        "fr_auto": "Lisez et suivez les avis dans les outils Otto comme l’assistant d’IA. Certains outils tels que le mode Chat ne doivent pas être fiables pour fournir des informations factuelles. Utilisez plutôt les modes Q&R et Summarize pour ancrer les réponses de l’IA dans des sources fiables telles que les documents que vous téléchargez ou une bibliothèque de documents partagée."
    },
    "Chats": {
        "fr": "Clavardages",
        "fr_auto": "Les chats"
    },
    "Select chat(s)": {
        "fr": "Sélectionnez clavardages(s)",
        "fr_auto": "Sélectionnez chat(s)"
    },
    "Selected chats": {
        "fr": "Clavardages sélectionnés",
        "fr_auto": "Chats sélectionnés"
    },
    "User chat uploads": {
        "fr": "Téléchargements de clavardage utilisateur",
        "fr_auto": "Téléchargements de chat utilisateur"
    },
    "All chats": {
        "fr": "Tous les clavardage",
        "fr_auto": "Tous les chats"
    },
    "Chat uploads": {
        "fr": "Téléchargements de clavardage",
        "fr_auto": "Téléchargements de chat"
    },
    "No chats to show.": {
        "fr": "Pas de clavardages à montrer.",
        "fr_auto": "Pas de chats à montrer."
    },
    "This chat": {
        "fr": "Ce clavardage",
        "fr_auto": "Ce chat"
    },
    "Managed by me": {
        "fr": "Je gère",
        "fr_auto": "Géré par moi"
    },
    "Select document(s)": {
        "fr": "Sélectionner le(s) document(s)",
        "fr_auto": "Sélectionner le(s) document(s)"
    },
    "Entire library": {
        "fr": "Bibliothèque entière",
        "fr_auto": "Bibliothèque entière"
    },
    "Selected documents": {
        "fr": "Documents sélectionnés",
        "fr_auto": "Documents sélectionnés"
    },
    "Use top sources only (fast, cheap)": {
        "fr": "Utilisez les meilleures sources uniquement (rapide, pas cher)",
        "fr_auto": "Utilisez les meilleures sources uniquement (rapide, pas cher)"
    },
    "Full documents, separate answers ($)": {
        "fr": "Documents complets, réponses séparées ($)",
        "fr_auto": "Documents complets, réponses séparées ($)"
    },
    "Full documents, combined answer ($)": {
        "fr": "Documents complets, réponse combinée ($)",
        "fr_auto": "Documents complets, réponse combinée ($)"
    },
    "Relevance score": {
        "fr": "Cote de pertinence",
        "fr_auto": "Cote de pertinence"
    },
    "Reading order": {
        "fr": "Ordre de lecture",
        "fr_auto": "Ordre de lecture"
    },
    "Source not available (document deleted or modified since message)": {
        "fr": "Source non disponible (document supprimé ou modifié depuis ce message)",
        "fr_auto": "Source non disponible (document supprimé ou modifié depuis le message)"
    },
    "Current date: {time}": {
        "fr": "Date actuelle : {time}",
        "fr_auto": "Date actuelle : {time}"
    },
    "Invalid mode.": {
        "fr": "Mode non valide.",
        "fr_auto": "Mode non valide."
    },
    "No text to summarize.": {
        "fr": "Aucun texte à résumer.",
        "fr_auto": "Aucun texte à résumer."
    },
    "Couldn't retrieve the webpage. The site might block bots. Try copy & pasting the webpage here.": {
        "fr": "Impossible de récupérer la page web. Le site peut bloquer les robots. Essayez de copier et coller la page Web ici.",
        "fr_auto": "Impossible de récupérer la page Web. Le site peut bloquer les robots. Essayez de copier et coller la page Web ici."
    },
    "Initiating translation...": {
        "fr": "Initialisation de la traduction...",
        "fr_auto": "Initier la traduction..."
    },
    "Translating file": {
        "fr": "Traduction du fichier",
        "fr_auto": "Traduction d’un fichier"
    },
    "Error translating files.": {
        "fr": "Erreur de traduction des fichiers.",
        "fr_auto": "Erreur de traduction des fichiers."
    },
    "URL ready for Q&A.": {
        "fr": "URL prête pour les questions et réponses.",
        "fr_auto": "URL prête pour les questions et réponses."
    },
    "new document(s) ready for Q&A.": {
        "fr": "nouveau(s) document(s) prêt(s) pour les questions et réponses.",
        "fr_auto": "nouveau(s) document(s) prêt(s) pour les questions et réponses."
    },
    "There was an error processing your request.": {
        "fr": "Une erreur s'est produite lors du traitement de votre demande.",
        "fr_auto": "Il y a eu une erreur de traitement de votre demande."
    },
    "No user message found.": {
        "fr": "Aucun message de l’utilisateur trouvé.",
        "fr_auto": "Aucun message de l’utilisateur trouvé."
    },
    "Close": {
        "fr": "Fermer",
        "fr_auto": "Fermer"
    },
    "Stop": {
        "fr": "Arrêter",
        "fr_auto": "Arrêtez"
    },
    "Summarize": {
        "fr": "Résumer",
        "fr_auto": "Résumer"
    },
    "Translate": {
        "fr": "Traduire",
        "fr_auto": "Traduire"
    },
    "Upload": {
        "fr": "Téléverser",
        "fr_auto": "Télécharger"
    },
    "Settings": {
        "fr": "Paramètres",
        "fr_auto": "Paramètres"
    },
    "Message": {
        "fr": "Message",
        "fr_auto": "Le message"
    },
    "Type your message here...": {
        "fr": "Écrivez votre message ici...",
        "fr_auto": "Tapez votre message ici..."
    },
    "Send": {
        "fr": "Envoyer",
        "fr_auto": "Envoyer"
    },
    "Options": {
        "fr": "Options",
        "fr_auto": "Options"
    },
    "Rename": {
        "fr": "Renommer",
        "fr_auto": "Renommer"
    },
    "Delete": {
        "fr": "Supprimer",
        "fr_auto": "Supprimer"
    },
    "Cancel": {
        "fr": "Annuler",
        "fr_auto": "Annuler"
    },
    "AI Assistant - Otto": {
        "fr": "Assistant IA - Otto",
        "fr_auto": "Assistant IA - Otto"
    },
    "Show all...": {
        "fr": "Tout montrez...",
        "fr_auto": "Montrez tout..."
    },
    "Open presets menu": {
        "fr": "Ouvrir le menu des préréglages",
        "fr_auto": "Ouvrir le menu des préréglages"
    },
    "Save": {
        "fr": "Enregistrer",
        "fr_auto": "Enregistrer"
    },
    "Reset settings to default": {
        "fr": "Réinitialiser les paramètres",
        "fr_auto": "Réinitialiser les paramètres par défaut"
    },
    "Set security label": {
        "fr": "Définir l’étiquette de sécurité",
        "fr_auto": "Définir l’étiquette de sécurité"
    },
    "Warning": {
        "fr": "Avertissement",
        "fr_auto": "Avertissement"
    },
    "Safe use of the AI Assistant": {
        "fr": "Utilisation sécuritaire de l’assistant IA",
        "fr_auto": "Utilisation sécuritaire de l’assistant IA"
    },
    "File": {
        "fr": "Fichier",
        "fr_auto": "Fichier"
    },
    "Copy": {
        "fr": "Copier",
        "fr_auto": "Copie"
    },
    "Like": {
        "fr": "J'aime",
        "fr_auto": "Comme"
    },
    "Dislike": {
        "fr": "Je n'aime pas",
        "fr_auto": "N’aime pas"
    },
    "Edit in new prompt": {
        "fr": "Modifier dans une nouvelle invite",
        "fr_auto": "Modifier dans une nouvelle invite"
    },
    "Delete message": {
        "fr": "Supprimer le message",
        "fr_auto": "Supprimer le message"
    },
    "\n      Translated %(num_files)s/%(total_files)s files:\n    ": {
        "fr": "\n      Traduit %(num_files)s fichier(s) sur %(total_files)s:\n    ",
        "fr_auto": "\n      Translated %(num_files)s/%(total_files)s files:\n    "
    },
    "\n      Uploaded %(num_files)s file%(s)s\n    ": {
        "fr": "\n      Téléversé %(num_files)s fichier%(s)s\n    ",
        "fr_auto": "\n      Uploaded %(num_files)s file%(s)s\n    "
    },
    "deleted": {
        "fr": "supprimé",
        "fr_auto": "supprimé"
    },
    "Sources": {
        "fr": "Sources",
        "fr_auto": "Les sources"
    },
    "Selected library:": {
        "fr": "Bibliothèque sélectionnée :",
        "fr_auto": "Bibliothèque sélectionnée :"
    },
    "Model": {
        "fr": "Modèle",
        "fr_auto": "Modèle"
    },
    "Style": {
        "fr": "Style",
        "fr_auto": "Le style"
    },
    "Summary length": {
        "fr": "Longueur du résumé",
        "fr_auto": "Longueur du résumé"
    },
    "Desired language": {
        "fr": "Langue souhaitée",
        "fr_auto": "Langue souhaitée"
    },
    "Avoid personal pronouns": {
        "fr": "Évitez les pronoms personnels",
        "fr_auto": "Évitez les pronoms personnels"
    },
    "Additional instructions": {
        "fr": "Instructions supplémentaires",
        "fr_auto": "Instructions supplémentaires"
    },
    "Custom summarize prompt": {
        "fr": "Invite de résumé personnalisée",
        "fr_auto": "Invite de résumé personnalisée"
    },
    "(overrides all previous settings)": {
        "fr": "(remplace tous les paramètres précédents)",
        "fr_auto": "(remplace tous les paramètres précédents)"
    },
    "Library": {
        "fr": "Bibliothèque",
        "fr_auto": "Bibliothèque"
    },
    "Edit libraries": {
        "fr": "Modifier les bibliothèques",
        "fr_auto": "Modifier les bibliothèques"
    },
    "Search mode": {
        "fr": "Mode de recherche",
        "fr_auto": "Mode de recherche"
    },
    "Edit advanced settings and prompts": {
        "fr": "Modifier les paramètres avancés et les invites",
        "fr_auto": "Modifier les paramètres avancés et les invites"
    },
    "Filter results": {
        "fr": "Résultats du filtre",
        "fr_auto": "Résultats du filtre"
    },
    "Keyword ↔ Vector": {
        "fr": "Vecteur ↔ mots clés",
        "fr_auto": "Vecteur ↔ mots clés"
    },
    "Drag or use the left and right arrows to resize.": {
        "fr": "Faites glisser ou utilisez les flèches gauche et droite de votre clavier pour redimensionner.",
        "fr_auto": "Faites glisser ou utilisez les flèches gauche et droite pour redimensionner."
    },
    "Reset": {
        "fr": "Réinitialiser",
        "fr_auto": "Réinitialiser"
    },
    "Protected B approved:": {
        "fr": "Approuvé pour le matériel protégé b",
        "fr_auto": "Protégé B approuvé :"
    },
    "The processing of your file(s) was interrupted.": {
        "fr": "Le traitement de vos dossiers a été interrompu.",
        "fr_auto": "Le traitement de vos dossiers a été interrompu."
    },
    "An interruption occurred while generating the response.": {
        "fr": "Une interruption s’est produite pendant la production de la réponse.",
        "fr_auto": "Une interruption s’est produite pendant la génération de la réponse."
    },
    "Drop files anywhere": {
        "fr": "Placez des fichiers n’importe où sur la page",
        "fr_auto": "Déposez des fichiers n’importe où"
    },
    "\n        Uploading <span class=\"filename fst-italic\">'filename'</span>\n      ": {
        "fr": "\nTéléversement <span class=\"filename fst-italic\">'filename'</span>\n      ",
        "fr_auto": "\nTéléchargement <span class=\"filename fst-italic\">'filename'</span>\n      "
    },
    "File upload progress": {
        "fr": "Progression du téléversement de fichiers",
        "fr_auto": "Progression du téléversement de fichiers"
    },
    "for translation:": {
        "fr": "pour la traduction :",
        "fr_auto": "pour la traduction :"
    },
    "for summarization:": {
        "fr": "à des fins de résumé :",
        "fr_auto": "à des fins de résumé :"
    },
    "System prompt": {
        "fr": "Invite du système",
        "fr_auto": "Invite système"
    },
    "Maximum sources": {
        "fr": "Sources maximales",
        "fr_auto": "Sources maximales"
    },
    "Order sources by": {
        "fr": "Classer les source par",
        "fr_auto": "Commander les sources par"
    },
    "Relevance (score)": {
        "fr": "Pertinence (cote)",
        "fr_auto": "Pertinence (cote)"
    },
    "Answer granularity": {
        "fr": "Granularité de la réponse",
        "fr_auto": "Granularité de réponse"
    },
    "Single answer": {
        "fr": "Réponse unique",
        "fr_auto": "Réponse unique"
    },
    "Granular answers": {
        "fr": "Réponses granulaires",
        "fr_auto": "Réponses granulaires"
    },
    "Granularity": {
        "fr": "Granularité",
        "fr_auto": "Granularité"
    },
    "Fine": {
        "fr": "Précis",
        "fr_auto": "Fin"
    },
    "Coarse": {
        "fr": "Approximatif",
        "fr_auto": "Grossier"
    },
    "GPT-4o-mini (fastest, best value)": {
        "fr": "GPT-4o-mini (le plus rapide, meilleur rapport qualité-prix)",
        "fr_auto": "GPT-4o-mini (le plus rapide, meilleur rapport qualité-prix)"
    },
    "GPT-4o (best quality, but 25x cost)": {
        "fr": "GPT-4o (meilleure qualité, mais coûte 25x)",
        "fr_auto": "GPT-4o (meilleure qualité, mais coût 25x)"
    },
    "Creative": {
        "fr": "Créatif",
        "fr_auto": "Créatif"
    },
    "Select folder(s)": {
        "fr": "Sélectionner le(s) dossier(s)",
        "fr_auto": "Sélectionner le(s) dossier(s)"
    },
    "Selected folders": {
        "fr": "Dossiers sélectionnés",
        "fr_auto": "Dossiers sélectionnés"
    },
    "Adding to the Q&A library": {
        "fr": "En cours d'ajout à la bibliothèque de questions-réponses",
        "fr_auto": "Ajout à la bibliothèque de questions et réponses"
    },
    "Error processing the following document(s):": {
        "fr": "Erreur de traitement du ou des documents suivants :",
        "fr_auto": "Erreur de traitement du ou des documents suivants :"
    },
    "Sorry, I couldn't find any information about that. Try selecting more folders or documents, or try a different library.": {
        "fr": "",
        "fr_auto": "Désolé, je n’ai trouvé aucune information à ce sujet. Essayez de sélectionner plus de dossiers ou de documents, ou essayez une autre bibliothèque."
    },
    "Sorry, I couldn't find any information about that. Try selecting a different library or folder.": {
        "fr": "",
        "fr_auto": "Désolé, je n’ai trouvé aucune information à ce sujet. Essayez de sélectionner une autre bibliothèque ou un autre dossier."
    },
    "If you should not have access,": {
        "fr": "Si vous ne devriez pas y avoir accès,",
        "fr_auto": "Si vous ne devriez pas y avoir accès,"
    },
    "to report the issue.": {
        "fr": "pour signaler le problème.",
        "fr_auto": "pour signaler le problème."
    },
    "Drag or use the up and down arrows to resize.": {
        "fr": "Faites glisser la barre ou utilisez les flèches haut et bas de votre clavier pour redimensionner l'espace.",
        "fr_auto": "Faites glisser ou utilisez les flèches haut et bas pour redimensionner."
    },
    "ChatGPT for writing assistance (not for facts)": {
        "fr": "",
        "fr_auto": "ChatGPT pour l’aide à la rédaction (pas pour les faits)"
    },
    "Ask questions about documents": {
        "fr": "Posez des questions sur le contenu de vos documents",
        "fr_auto": "Posez des questions sur les documents"
    },
    "Summarize text, files and URLs": {
        "fr": "Résumer du texte, des fichiers et le contenu de site web.",
        "fr_auto": "Résumer le texte, les fichiers et les URL"
    },
    "Translate text and files to English or French": {
        "fr": "Traduisez du texte et des fichiers en anglais ou en français.",
        "fr_auto": "Traduire du texte et des fichiers en anglais ou en français"
    },
    "Help me write a good prompt": {
        "fr": "",
        "fr_auto": "Aidez-moi à écrire une bonne invite"
    },
    "Save preset from current settings": {
        "fr": "Enregistrer le préréglage à partir des paramètres actuels",
        "fr_auto": "Enregistrer le préréglage à partir des paramètres actuels"
    },
    "Use with unclassified, Protected A or Protected B information only.": {
        "fr": "Utilisez uniquement avec des informations non classifiées, protégées A ou Protégées B.",
        "fr_auto": "Utilisez uniquement avec des informations non classifiées, protégées A ou Protégées B."
    },
    "Unclassified only:": {
        "fr": "Non classifié seulement :",
        "fr_auto": "Non classifié seulement :"
    },
    "This is a development / testing environment. Use unclassified information only.": {
        "fr": "Il s’agit d’un environnement de développement / test. Utilisez uniquement des informations non classifiées.",
        "fr_auto": "Il s’agit d’un environnement de développement / test. Utilisez uniquement des informations non classifiées."
    },
    "Human review required:": {
        "fr": "Examen humain requis :",
        "fr_auto": "Examen humain requis :"
    },
    "AI can make mistakes. Review the text before using it in an official capacity.": {
        "fr": "",
        "fr_auto": "L’IA peut faire des erreurs. Passez en revue le texte avant de l’utiliser à titre officiel."
    },
    "Not for legal advice or research:": {
        "fr": "",
        "fr_auto": "Pas pour des conseils juridiques ou de la recherche :"
    },
    "Does not connect to legal databases like Westlaw, Lexis or CanLII.": {
        "fr": "",
        "fr_auto": "Ne se connecte pas aux bases de données juridiques comme Westlaw, Lexis ou CanLII."
    },
    "Not for decision-making:": {
        "fr": "",
        "fr_auto": "Pas pour la prise de décision :"
    },
    "Do not use for legal decisions, administrative decisions affecting individuals, etc.": {
        "fr": "",
        "fr_auto": "Ne pas utiliser pour les décisions juridiques, les décisions administratives affectant les individus, etc."
    },
    "Information management:": {
        "fr": "",
        "fr_auto": "Gestion de l’information :"
    },
    "\n            <strong>Summarize</strong> uploaded documents. You may also input free text or enter a URL for a web page.\n          ": {
        "fr": "",
        "fr_auto": "\n<strong>Résumez les</strong> documents téléchargés. Vous pouvez également entrer du texte libre ou entrer une URL pour une page Web.\n          "
    },
    "AI-generated summaries may contain inaccuracies. Review the text before using it for official purposes.": {
        "fr": "",
        "fr_auto": "Les résumés générés par l’IA peuvent contenir des inexactitudes. Passez en revue le texte avant de l’utiliser à des fins officielles."
    },
    "\n            <strong>Translate</strong> input text or uploaded documents from any language into French or English.\n          ": {
        "fr": "",
        "fr_auto": "\n<strong>Traduire le</strong> texte d’entrée ou les documents téléchargés de n’importe quelle langue en français ou en anglais.\n          "
    },
    "Translations should undergo human review prior to use in a legal or official capacity.": {
        "fr": "",
        "fr_auto": "Les traductions doivent faire l’objet d’un examen humain avant d’être utilisées à titre juridique ou officiel."
    },
    "For official use, always verify generated material with the provided sources due to the potential for inaccuracies.": {
        "fr": "",
        "fr_auto": "Pour un usage officiel, vérifiez toujours le matériel généré avec les sources fournies en raison du risque d’inexactitudes."
    },
    "Remove irrelevant sources": {
        "fr": "",
        "fr_auto": "Supprimer les sources non pertinentes"
    },
    "(Optional) Define AI model's role, background information, rules to follow, examples.": {
        "fr": "",
        "fr_auto": "(Facultatif) Définissez le rôle du modèle d’IA, les informations de fond, les règles à suivre, les exemples."
    },
    "Pre-query instructions": {
        "fr": "",
        "fr_auto": "Instructions préalables à la requête"
    },
    "(Recommended) What model should with context and query, formatting instructions.": {
        "fr": "",
        "fr_auto": "(Recommandé) Quel modèle devrait avec le contexte et la requête, les instructions de formatage."
    },
    "Post-query instructions": {
        "fr": "",
        "fr_auto": "Instructions post-requête"
    },
    "(Optional) Final reminders of desired behaviour. Keep this short.": {
        "fr": "",
        "fr_auto": "(Facultatif) Derniers rappels du comportement souhaité. Restez bref."
    },
    "Save changes": {
        "fr": "",
        "fr_auto": "Enregistrer les modifications"
    },
    "Edit": {
        "fr": "Modifier",
        "fr_auto": "Modifier"
    },
    "Create preset from current settings": {
        "fr": "Créer un préréglage à partir des paramètres actuels",
        "fr_auto": "Créer un préréglage à partir des paramètres actuels"
    },
    "Remove default": {
        "fr": "Supprimer la valeur par défaut",
        "fr_auto": "Supprimer la valeur par défaut"
    },
    "Set as default": {
        "fr": "Défini par défaut",
        "fr_auto": "Défini par défaut"
    },
    "No presets available": {
        "fr": "Aucun préréglage disponible",
        "fr_auto": "Aucun préréglage disponible"
    },
    "Remove from favourites": {
        "fr": "Retirer des favoris",
        "fr_auto": "Retirer des favoris"
    },
    "Add to favourites": {
        "fr": "Ajouter aux favoris",
        "fr_auto": "Ajouter aux favoris"
    },
    "Please provide a title in either English or French.": {
        "fr": "Veuillez fournir un titre en anglais ou en français.",
        "fr_auto": "Veuillez fournir un titre en anglais ou en français."
    },
    "Please provide at least one user for the accessible field.": {
        "fr": "Veuillez fournir au moins un utilisateur au champ « accessible ».",
        "fr_auto": "Veuillez fournir au moins un utilisateur pour le champ accessible."
    },
    "Title (English)": {
        "fr": "Titre (anglais)",
        "fr_auto": "Titre (anglais)"
    },
    "Description (English)": {
        "fr": "Description (anglais)",
        "fr_auto": "Description (anglais)"
    },
    "Title (French)": {
        "fr": "Titre (français)",
        "fr_auto": "Titre (français)"
    },
    "Description (French)": {
        "fr": "Description (français)",
        "fr_auto": "Description (français)"
    },
    "Privacy controls": {
        "fr": "Contrôles de confidentialité",
        "fr_auto": "Contrôles de confidentialité"
    },
    "Share with:": {
        "fr": "Partager avec :",
        "fr_auto": "Partager avec :"
    },
    "Replace with current settings": {
        "fr": "Remplacer par les paramètres actuels",
        "fr_auto": "Remplacer par les paramètres actuels"
    },
    "This is the default Otto preset. Use caution!": {
        "fr": "Il s’agit du préréglage Otto par défaut. Soyez prudent !",
        "fr_auto": "Il s’agit du préréglage Otto par défaut. Soyez prudent !"
    },
    "Changes will be visible to all Otto users.": {
        "fr": "Les modifications seront visibles pour tous les utilisateurs d’Otto.",
        "fr_auto": "Les modifications seront visibles pour tous les utilisateurs d’Otto."
    },
    "Are you sure you want to delete this preset?": {
        "fr": "Êtes-vous sûr de vouloir supprimer ce préréglage ?",
        "fr_auto": "Êtes-vous sûr de vouloir supprimer ce préréglage ?"
    },
    "Create New Preset": {
        "fr": "Créer un nouveau préréglage",
        "fr_auto": "Créer un nouveau préréglage"
    },
    "Create a new preset from your current settings.": {
        "fr": "Créez un nouveau préréglage à partir de vos paramètres actuels.",
        "fr_auto": "Créez un nouveau préréglage à partir de vos paramètres actuels."
    },
    "Improve prompt using AI": {
        "fr": "Améliorer l’invite à l’aide de l’IA",
        "fr_auto": "Améliorer l’invite à l’aide de l’IA"
    },
    "Loading": {
        "fr": "Chargement",
        "fr_auto": "Chargement"
    },
    "Generate a more detailed version of your prompt. Use this as a starting point for further edits.": {
        "fr": "Générez une version plus détaillée de votre invite. Utilisez ceci comme point de départ pour d’autres modifications.",
        "fr_auto": "Générez une version plus détaillée de votre invite. Utilisez ceci comme point de départ pour d’autres modifications."
    },
    "Type your prompt here...": {
        "fr": "Écrivez votre invite ici...",
        "fr_auto": "Tapez votre invite ici..."
    },
    "Generate": {
        "fr": "Générer",
        "fr_auto": "Générer"
    },
    "Your prompt": {
        "fr": "Votre invite",
        "fr_auto": "Votre invite"
    },
    "AI-generated prompt": {
        "fr": "Invite générée par l’IA",
        "fr_auto": "Invite générée par l’IA"
    },
    "Regenerate": {
        "fr": "Régénérer",
        "fr_auto": "Régénérer"
    },
    "Use this prompt": {
        "fr": "Utilisez cette invite",
        "fr_auto": "Utilisez cette invite"
    },
    "QA library for settings preset not accessible. It has been reset to your personal library.": {
        "fr": "Bibliothèque question-répnse pour les paramètres prédéfinis non accessibles. Il a été réinitialisé à votre bibliothèque personnelle.",
        "fr_auto": "Bibliothèque d’assurance qualité pour les paramètres prédéfinis non accessibles. Il a été réinitialisé à votre bibliothèque personnelle."
    },
    "Response stopped early. Costs may still be incurred after stopping.": {
        "fr": "La réponse à votre requête s’est arrêtée avant la fin de son exécution. Des coûts peuvent encore être engendrés.",
        "fr_auto": "La réponse s’est arrêtée tôt. Des coûts peuvent encore être engagés après l’arrêt."
    },
    "An error occurred.": {
        "fr": "Une erreur s’est produite.",
        "fr_auto": "Une erreur s’est produite."
    },
    "with files:": {
        "fr": "avec les fichiers :",
        "fr_auto": "avec des fichiers :"
    },
    "No text provided.": {
        "fr": "Aucun texte n’a été fourni.",
        "fr_auto": "Aucun texte n’a été fourni."
    },
    "**No relevant sources found.**": {
        "fr": "**Aucune source pertinente n’a été trouvée.**",
        "fr_auto": "**Aucune source pertinente n’a été trouvée.**"
    },
    "Sorry, that URL isn't allowed. Otto can only access sites ending in:": {
        "fr": "Désolé, cette URL n’est pas autorisée. Otto ne peut accéder qu’aux sites se terminant par :",
        "fr_auto": "Désolé, cette URL n’est pas autorisée. Otto ne peut accéder qu’aux sites se terminant par :"
    },
    "(e.g., `justice.gc.ca` or `www.tbs-sct.canada.ca` are also allowed)": {
        "fr": "(p. ex., « justice.gc.ca » ou « www.tbs-sct.canada.ca » sont également autorisés)",
        "fr_auto": "(p. ex., « justice.gc.ca » ou « www.tbs-sct.canada.ca » sont également autorisés)"
    },
    "As a workaround, you can save the content to a file and upload it here.": {
        "fr": "Alternativement, vous pouvez enregistrer le contenu du site dans un fichier et le téléverser ici.",
        "fr_auto": "Comme solution de contournement, vous pouvez enregistrer le contenu dans un fichier et le télécharger ici."
    },
    "Preset loaded successfully.": {
        "fr": "Préréglage chargé avec succès.",
        "fr_auto": "Préréglage chargé avec succès."
    },
    "Preset saved successfully.": {
        "fr": "Préréglage enregistré avec succès.",
        "fr_auto": "Préréglage enregistré avec succès."
    },
    "Preset updated successfully.": {
        "fr": "Préréglage mis à jour avec succès.",
        "fr_auto": "Préréglage mis à jour avec succès."
    },
    "Preset deleted successfully.": {
        "fr": "Préréglage supprimé avec succès.",
        "fr_auto": "Préréglage supprimé avec succès."
    },
    "Preset added to favourites.": {
        "fr": "Préréglage ajouté aux favoris.",
        "fr_auto": "Préréglage ajouté aux favoris."
    },
    "Preset removed from favourites.": {
        "fr": "Préréglage retiré des favoris.",
        "fr_auto": "Préréglage retiré des favoris."
    },
    "An error occurred while setting the preset as favourite.": {
        "fr": "Une erreur s’est produite lors de la définition du préréglage comme favori.",
        "fr_auto": "Une erreur s’est produite lors de la définition du préréglage comme favori."
    },
    "Default preset was set successfully.": {
        "fr": "Le paramètre prédéfini par défaut a été défini avec succès.",
        "fr_auto": "Le paramètre prédéfini par défaut a été défini avec succès."
    },
    "An error occurred while setting the default preset.": {
        "fr": "Une erreur s’est produite lors de la définition du préréglage par défaut.",
        "fr_auto": "Une erreur s’est produite lors de la définition du préréglage par défaut."
    },
    "All acts and regulations": {
        "fr": "",
        "fr_auto": "Toutes les lois et tous les règlements"
    },
    "All acts": {
        "fr": "",
        "fr_auto": "Tous les actes"
    },
    "All regulations": {
        "fr": "",
        "fr_auto": "Tous les règlements"
    },
    "Specific act(s)/regulation(s)...": {
        "fr": "",
        "fr_auto": "Loi(s)/règlement(s) spécifique(s)..."
    },
    "Enabled by specific act(s)...": {
        "fr": "",
        "fr_auto": "Activé par des actes spécifiques..."
    },
    "Select laws to search": {
        "fr": "",
        "fr_auto": "Sélectionner des lois à rechercher"
    },
    "Select act(s)/regulation(s)": {
        "fr": "",
        "fr_auto": "Certains actes/règlements"
    },
    "Select enabling act(s)": {
        "fr": "",
        "fr_auto": "Sélectionnez loi(s) habilitante(s)"
    },
    "All dates": {
        "fr": "",
        "fr_auto": "Toutes les dates"
    },
    "Filter by section date metadata...": {
        "fr": "",
        "fr_auto": "Filtrer par section les métadonnées de date..."
    },
    "Select date filters": {
        "fr": "",
        "fr_auto": "Sélectionner des filtres de date"
    },
    "In force as of (start)": {
        "fr": "",
        "fr_auto": "En vigueur à partir du (début)"
    },
    "In force as of (end)": {
        "fr": "",
        "fr_auto": "En vigueur à compter du (fin)"
    },
    "Last amended (start)": {
        "fr": "",
        "fr_auto": "Dernière modification (début)"
    },
    "Last amended (end)": {
        "fr": "",
        "fr_auto": "Dernière modification (fin)"
    },
    "Number of sources": {
        "fr": "",
        "fr_auto": "Nombre de sources"
    },
    "Trim redundant sources": {
        "fr": "",
        "fr_auto": "Couper les sources redondantes"
    },
    "AI model": {
        "fr": "",
        "fr_auto": "Modèle d’IA"
    },
    "Max input tokens": {
        "fr": "",
        "fr_auto": "Nombre maximal de jetons d’entrée"
    },
    "Additional instructions for AI answer": {
        "fr": "",
        "fr_auto": "Instructions supplémentaires pour la réponse à l’IA"
    },
    "Query": {
        "fr": "Requête",
        "fr_auto": "Requête"
    },
    "AI answer": {
        "fr": "Réponse de l’IA",
        "fr_auto": "Réponse de l’IA"
    },
    "Any language results": {
        "fr": "",
        "fr_auto": "Tous les résultats linguistiques"
    },
    "Basic search": {
        "fr": "Recherche de base",
        "fr_auto": "Recherche de base"
    },
    "Advanced search": {
        "fr": "Recherche avancée",
        "fr_auto": "Recherche avancée"
    },
    "Last refreshed from the": {
        "fr": "",
        "fr_auto": "Dernière actualisation à partir de l'"
    },
    "repository on": {
        "fr": "",
        "fr_auto": "référentiel sur"
    },
    "Clear": {
        "fr": "Effacer",
        "fr_auto": "Effacer"
    },
    "Advanced search options": {
        "fr": "Options de recherche avancées",
        "fr_auto": "Options de recherche avancées"
    },
    "AI-generated answer &mdash; may contain inaccuracies": {
        "fr": "Réponse générée par l’IA — peut contenir des inexactitudes",
        "fr_auto": "Réponse générée par l’IA — peut contenir des inexactitudes"
    },
    "Error getting search results:": {
        "fr": "",
        "fr_auto": "Erreur d’obtention des résultats de recherche :"
    },
    "No sources found. Please modify the search options or use basic search.": {
        "fr": "Aucune source trouvée. Veuillez modifier les options de recherche ou utiliser la recherche de base.",
        "fr_auto": "Aucune source trouvée. Veuillez modifier les options de recherche ou utiliser la recherche de base."
    },
    "Results for &quot;": {
        "fr": "",
        "fr_auto": "Résultats pour «"
    },
    "&quot;": {
        "fr": "»",
        "fr_auto": "&quot;"
    },
    "Part": {
        "fr": "",
        "fr_auto": "Partie"
    },
    "Details": {
        "fr": "Détails",
        "fr_auto": "Détails"
    },
    "Close source details": {
        "fr": "",
        "fr_auto": "Fermer les détails de la source"
    },
    "Find similar sections": {
        "fr": "",
        "fr_auto": "Trouver des sections similaires"
    },
    "Go to source document": {
        "fr": "",
        "fr_auto": "Aller au document source"
    },
    "Metadata": {
        "fr": "Métadonnées",
        "fr_auto": "Métadonnées"
    },
    "In-force start date:": {
        "fr": "",
        "fr_auto": "Date de début en vigueur :"
    },
    "Last amended date:": {
        "fr": "",
        "fr_auto": "Dernière date de modification :"
    },
    "Alternate language": {
        "fr": "Autre langue",
        "fr_auto": "Autre langue"
    },
    "Source document": {
        "fr": "Document source",
        "fr_auto": "Document source"
    },
    "Short title:": {
        "fr": "Titre abrégé :",
        "fr_auto": "Titre abrégé :"
    },
    "Long title:": {
        "fr": "Titre long :",
        "fr_auto": "Titre long :"
    },
    "Referenced as:": {
        "fr": "",
        "fr_auto": "Référencé comme :"
    },
    "Type:": {
        "fr": "Type :",
        "fr_auto": "Type :"
    },
    "Act": {
        "fr": "",
        "fr_auto": "Loi"
    },
    "Regulation": {
        "fr": "",
        "fr_auto": "Réglementation"
    },
    "Enabling authority:": {
        "fr": "",
        "fr_auto": "Autorité habilitante :"
    },
    "An error occurred:": {
        "fr": "Une erreur s’est produite :",
        "fr_auto": "Une erreur s’est produite :"
    },
    "An error occurred while processing the request.": {
        "fr": "Une erreur s’est produite lors du traitement de la demande.",
        "fr_auto": "Une erreur s’est produite lors du traitement de la demande."
    },
    "Source not found.": {
        "fr": "",
        "fr_auto": "Source introuvable."
    },
    "Error generating AI response.": {
        "fr": "",
        "fr_auto": "Erreur générant une réponse d’IA."
    },
    "Invalid URL": {
        "fr": "",
        "fr_auto": "URL non valide"
    },
    "Administrators (edit library and manage users)": {
        "fr": "Administrateurs (modifier la bibliothèque et gérer les utilisateurs)",
        "fr_auto": "Administrateurs (modifier la bibliothèque et gérer les utilisateurs)"
    },
    "Contributors (edit library)": {
        "fr": "Contributeurs (modifier la bibliothèque)",
        "fr_auto": "Contributeurs (modifier la bibliothèque)"
    },
    "Viewers (read-only access)": {
        "fr": "Utilisateurs avec accès en lecture seule",
        "fr_auto": "Visionneuses (accès en lecture seule)"
    },
    "The same user cannot be in multiple roles.": {
        "fr": "Le même utilisateur ne peut pas avoir accès à plusieurs rôles.",
        "fr_auto": "Le même utilisateur ne peut pas être dans plusieurs rôles."
    },
    "text only": {
        "fr": "texte seulement",
        "fr_auto": "texte seulement"
    },
    "Fetching URL...": {
        "fr": "Extraction de l’URL...",
        "fr_auto": "Extraction de l’URL..."
    },
    "Reading file...": {
        "fr": "Lecture du fichier...",
        "fr_auto": "Lecture du fichier..."
    },
    "Extracting text...": {
        "fr": "Extraction de texte...",
        "fr_auto": "Extraction de texte..."
    },
    "Adding to library...": {
        "fr": "Ajout à la bibliothèque...",
        "fr_auto": "Ajouter à la bibliothèque..."
    },
    "Folders": {
        "fr": "Dossiers",
        "fr_auto": "Dossiers"
    },
    "Select a library to edit folders.": {
        "fr": "Sélectionnez une bibliothèque pour modifier les dossiers.",
        "fr_auto": "Sélectionnez une bibliothèque pour modifier les dossiers."
    },
    "New folder": {
        "fr": "Nouveau dossier",
        "fr_auto": "Nouveau dossier"
    },
    "No folders in this library.": {
        "fr": "Aucun dossier dans cette bibliothèque.",
        "fr_auto": "Aucun dossier dans cette bibliothèque."
    },
    "Documents": {
        "fr": "",
        "fr_auto": "Documents d’information"
    },
    "Select a folder to edit documents.": {
        "fr": "",
        "fr_auto": "Sélectionnez un dossier pour modifier les documents."
    },
    "Add URL": {
        "fr": "Ajouter une addresse URL",
        "fr_auto": "Ajouter une URL"
    },
    "Bulk actions": {
        "fr": "",
        "fr_auto": "Actions en bloc"
    },
    "Text only": {
        "fr": "Texte seulement",
        "fr_auto": "Texte seulement"
    },
    "(default, $)": {
        "fr": "(par défaut, $)",
        "fr_auto": "(par défaut, $)"
    },
    "(more robust, $$)": {
        "fr": "(plus robuste, $$)",
        "fr_auto": "(plus robuste, $$)"
    },
    "(best, $$$)": {
        "fr": "(meilleur, $$$)",
        "fr_auto": "(meilleur, $$$)"
    },
    "Stop all processing": {
        "fr": "",
        "fr_auto": "Arrêter tout traitement"
    },
    "No documents in this folder.": {
        "fr": "Aucun document dans ce dossier.",
        "fr_auto": "Aucun document dans ce dossier."
    },
    "You can only upload a maximum of": {
        "fr": "Vous ne pouvez téléverser qu’un maximum de",
        "fr_auto": "Vous ne pouvez télécharger qu’un maximum de"
    },
    "files per folder.": {
        "fr": "fiechiers par dossier.",
        "fr_auto": "par dossier."
    },
    "files remaining.": {
        "fr": "fichiers restants.",
        "fr_auto": "dossiers restants."
    },
    "You can only upload a total file size of": {
        "fr": "Vous ne pouvez téléverser q'une taille maximale de fichier de",
        "fr_auto": "Vous pouvez uniquement télécharger une taille de fichier totale de"
    },
    "at one time.": {
        "fr": "en même temps.",
        "fr_auto": "en même temps."
    },
    "Document status": {
        "fr": "État du document",
        "fr_auto": "État du document"
    },
    "Not started": {
        "fr": "",
        "fr_auto": "Non commencé"
    },
    "Cancelled": {
        "fr": "Annulé",
        "fr_auto": "Annulé"
    },
    "Queued": {
        "fr": "",
        "fr_auto": "En file d’attente"
    },
    "Processing": {
        "fr": "En cours de traitement",
        "fr_auto": "Traitement"
    },
    "Processed": {
        "fr": "Traité",
        "fr_auto": "Traitées"
    },
    "Error": {
        "fr": "Erreur",
        "fr_auto": "Erreur"
    },
    "Last fetched date": {
        "fr": "Date de la dernière extraction",
        "fr_auto": "Date de la dernière extraction"
    },
    "Filename": {
        "fr": "Nom du fichier",
        "fr_auto": "Nom de fichier"
    },
    "Detected content type": {
        "fr": "Type de contenu détecté",
        "fr_auto": "Type de contenu détecté"
    },
    "Extracted title": {
        "fr": "Titre extrait",
        "fr_auto": "Titre extrait"
    },
    "Extracted modification date": {
        "fr": "Date de modification extraite",
        "fr_auto": "Date de modification extraite"
    },
    "Number of chunks": {
        "fr": "Nombre de blocs",
        "fr_auto": "Nombre de blocs"
    },
    "Processing cost (cumulative)": {
        "fr": "Coût de traitement (cumulatif)",
        "fr_auto": "Coût de traitement (cumulatif)"
    },
    "Extracted text": {
        "fr": "Texte extrait",
        "fr_auto": "Texte extrait"
    },
    "File path": {
        "fr": "Chemin d’accès au fichier",
        "fr_auto": "Chemin d’accès au fichier"
    },
    "View all": {
        "fr": "",
        "fr_auto": "Voir tout"
    },
    "Edit properties": {
        "fr": "Modifier les propriétés",
        "fr_auto": "Modifier les propriétés"
    },
    "Select a library, folder or document to edit.": {
        "fr": "Sélectionnez une bibliothèque, un dossier ou un document à modifier.",
        "fr_auto": "Sélectionnez une bibliothèque, un dossier ou un document à modifier."
    },
    "Processing status": {
        "fr": "État de traitement",
        "fr_auto": "État de traitement"
    },
    "Stopped": {
        "fr": "Arrêté",
        "fr_auto": "Arrêté"
    },
    "Initializing": {
        "fr": "Initialisation",
        "fr_auto": "Initialisation"
    },
    "Success": {
        "fr": "Succès",
        "fr_auto": "Succès"
    },
    "Libraries": {
        "fr": "Bibliothèques",
        "fr_auto": "Bibliothèques"
    },
    "New library": {
        "fr": "Nouvelle bibliothèque",
        "fr_auto": "Nouvelle bibliothèque"
    },
    "Libraries you can edit will appear here.": {
        "fr": "Les bibliothèques que vous pourrez modifier apparaîtront ici.",
        "fr_auto": "Les bibliothèques que vous pouvez modifier apparaîtront ici."
    },
    "JUS library": {
        "fr": "Bibliothèque JUS",
        "fr_auto": "Bibliothèque JUS"
    },
    "Personal library": {
        "fr": "Bibliothèque personnelle",
        "fr_auto": "Bibliothèque personnelle"
    },
    "Edit folder": {
        "fr": "Modifier le dossier",
        "fr_auto": "Modifier le dossier"
    },
    "Create folder": {
        "fr": "Créer un dossier",
        "fr_auto": "Créer un dossier"
    },
    "Name (English)": {
        "fr": "Nom (anglais)",
        "fr_auto": "Nom (anglais)"
    },
    "Name (French)": {
        "fr": "Nom (français)",
        "fr_auto": "Nom (français)"
    },
    "Security label ": {
        "fr": "",
        "fr_auto": "Étiquette de sécurité "
    },
    "Order": {
        "fr": "Ordre",
        "fr_auto": "Ordre"
    },
    "DANGER: Are you sure you want to delete this folder? This action is permanent.": {
        "fr": "DANGER : Êtes-vous sûr de vouloir supprimer ce dossier ? Cette action est permanente.",
        "fr_auto": "DANGER : Êtes-vous sûr de vouloir supprimer ce dossier ? Cette action est permanente."
    },
    "Edit document": {
        "fr": "Modifier le document",
        "fr_auto": "Modifier le document"
    },
    "Create document": {
        "fr": "Créer un document",
        "fr_auto": "Créer un document"
    },
    "URL": {
        "fr": "",
        "fr_auto": "L’URL"
    },
    "Open link in new tab": {
        "fr": "Ouvrir le lien dans un nouvel onglet",
        "fr_auto": "Ouvrir le lien dans le nouvel onglet"
    },
    "CSS selector (optional) ": {
        "fr": "Sélecteur CSS (facultatif) ",
        "fr_auto": "Sélecteur CSS (facultatif) "
    },
    "Title (optional)": {
        "fr": "Titre (facultatif)",
        "fr_auto": "Titre (facultatif)"
    },
    "DANGER: Are you sure you want to delete this document? This action is permanent.": {
        "fr": "DANGER : Êtes-vous sûr de vouloir supprimer ce document ? Cette action est permanente.",
        "fr_auto": "DANGER : Êtes-vous sûr de vouloir supprimer ce document ? Cette action est permanente."
    },
    "Edit library": {
        "fr": "Modifier la bibliothèque",
        "fr_auto": "Modifier la bibliothèque"
    },
    "Create library": {
        "fr": "Créer une bibliothèque",
        "fr_auto": "Créer une bibliothèque"
    },
    "Visible to all JUS users": {
        "fr": "Visible par tous les utilisateurs du ministère",
        "fr_auto": "Visible par tous les utilisateurs de JUS"
    },
    "DANGER: Are you sure you want to delete this library? This action is permanent.": {
        "fr": "DANGER : Êtes-vous sûr de vouloir supprimer cette bibliothèque ? Cette action est permanente.",
        "fr_auto": "DANGER : Êtes-vous sûr de vouloir supprimer cette bibliothèque ? Cette action est permanente."
    },
    "Save users": {
        "fr": "Enregistrer les utilisateurs",
        "fr_auto": "Enregistrer les utilisateurs"
    },
    "Document updated successfully.": {
        "fr": "Document mis à jour avec succès.",
        "fr_auto": "Document mis à jour avec succès."
    },
    "Document created successfully.": {
        "fr": "Document créé avec succès.",
        "fr_auto": "Document créé avec succès."
    },
    "Document deleted successfully.": {
        "fr": "Document supprimé avec succès.",
        "fr_auto": "Document supprimé avec succès."
    },
    "Folder updated successfully.": {
        "fr": "Dossier mis à jour avec succès.",
        "fr_auto": "Dossier mis à jour avec succès."
    },
    "Folder created successfully.": {
        "fr": "Dossier créé avec succès.",
        "fr_auto": "Dossier créé avec succès."
    },
    "Folder deleted successfully.": {
        "fr": "Dossier supprimé avec succès.",
        "fr_auto": "Dossier supprimé avec succès."
    },
    "Library updated successfully.": {
        "fr": "Bibliothèque mise à jour avec succès.",
        "fr_auto": "Bibliothèque mise à jour avec succès."
    },
    "Library created successfully.": {
        "fr": "Bibliothèque créée avec succès.",
        "fr_auto": "Bibliothèque créée avec succès."
    },
    "Library deleted successfully.": {
        "fr": "Bibliothèque supprimée avec succès.",
        "fr_auto": "Bibliothèque supprimée avec succès."
    },
    "Library users updated successfully.": {
        "fr": "Les utilisateurs de la bibliothèque ont été mis à jour avec succès.",
        "fr_auto": "Les utilisateurs de la bibliothèque ont été mis à jour avec succès."
    },
    "Unsaved document": {
        "fr": "Document non sauvegardé",
        "fr_auto": "Document non sauvetillé"
    },
    "Unsaved folder": {
        "fr": "Dossier non sauvegardé",
        "fr_auto": "Dossier non sauveté"
    },
    "Type": {
        "fr": "Type",
        "fr_auto": "Type"
    },
    "Add notes or addition details.": {
        "fr": "",
        "fr_auto": "Ajoutez des notes ou des détails d’ajout."
    },
    "N/A": {
        "fr": "",
        "fr_auto": "S.O."
    },
    "Reporting": {
        "fr": "",
        "fr_auto": "Établissement de rapports"
    },
    "Feedback": {
        "fr": "Rétroaction",
        "fr_auto": "Commentaires"
    },
    "Bug": {
        "fr": "",
        "fr_auto": "Bogue"
    },
    "Template Wizard": {
        "fr": "",
        "fr_auto": "Assistant de modèle"
    },
    "Text Extractor": {
        "fr": "Extracteur de texte",
        "fr_auto": "Extracteur de texte"
    },
    "Empowering Justice efficiency with data and AI": {
        "fr": "",
        "fr_auto": "Renforcer l’efficacité de la justice avec les données et l’IA"
    },
    "Skip to main content": {
        "fr": "Passer au contenu principal",
        "fr_auto": "Passer au contenu principal"
    },
    "Smiling robot head": {
        "fr": "Tête de robot souriante",
        "fr_auto": "Tête de robot souriante"
    },
    "Toggle user menu": {
        "fr": "Basculer le menu",
        "fr_auto": "Basculer le menu utilisateur"
    },
    "Breadcrumb": {
        "fr": "",
        "fr_auto": "Fil d’Ariane"
    },
    "Manage users": {
        "fr": "Gérer les utilisateurs",
        "fr_auto": "Gérer les utilisateurs"
    },
    "Frequently Asked Questions": {
        "fr": "Questions fréquemment posées",
        "fr_auto": "Questions fréquemment posées"
    },
    "User guide": {
        "fr": "Guide d'utilisateur",
        "fr_auto": "Guide de l'utilisateur"
    },
    "Blocked URLs": {
        "fr": "URL bloquées",
        "fr_auto": "URL bloquées"
    },
    "Blocked URLs - Otto": {
        "fr": "URL bloquées - Otto",
        "fr_auto": "URL bloquées - Otto"
    },
    "Domain": {
        "fr": "Domaine",
        "fr_auto": "Domaine"
    },
    "Requests": {
        "fr": "",
        "fr_auto": "Demandes"
    },
    "Disable load test URL": {
        "fr": "",
        "fr_auto": "Désactiver l’URL du test de chargement"
    },
    "Enable load test URL for 1 hour": {
        "fr": "",
        "fr_auto": "Activer l’URL du test de charge pendant 1 heure"
    },
    "Go to homepage": {
        "fr": "",
        "fr_auto": "Aller à la page d’accueil"
    },
    "Use this section to provide additional details to the feedback provided by the user.": {
        "fr": "",
        "fr_auto": "Utilisez cette section pour fournir des détails supplémentaires aux commentaires fournis par l’utilisateur."
    },
    "Notes": {
        "fr": "",
        "fr_auto": "Remarques :"
    },
    "Save note": {
        "fr": "",
        "fr_auto": "Enregistrer la note"
    },
    "Last modified:": {
        "fr": "Dernière modification :",
        "fr_auto": "Dernière modification :"
    },
    "Click on a row to view more information about the feedback received, to flag the feedback as resolved or to contact the user directly.": {
        "fr": "",
        "fr_auto": "Cliquez sur une ligne pour afficher plus d’informations sur les commentaires reçus, pour marquer les commentaires comme résolus ou pour contacter directement l’utilisateur."
    },
    "ago": {
        "fr": "",
        "fr_auto": "il y a longtemps"
    },
    "Feedback results page navigation.": {
        "fr": "",
        "fr_auto": "Navigation dans la page des résultats des commentaires."
    },
    "Previous": {
        "fr": "Précédent",
        "fr_auto": "Précédent"
    },
    "Next": {
        "fr": "Suivant",
        "fr_auto": "Suivant"
    },
    "Total received": {
        "fr": "Total reçu",
        "fr_auto": "Total reçu"
    },
    "Total resolved": {
        "fr": "Total résolu",
        "fr_auto": "Total résolu"
    },
    "Total negative chat comment(s)": {
        "fr": "",
        "fr_auto": "Total des commentaires négatifs de chat (s)"
    },
    "Most active app": {
        "fr": "",
        "fr_auto": "Application la plus active"
    },
    "Leave feedback": {
        "fr": "",
        "fr_auto": "Laisser un commentaire"
    },
    "Submit feedback about Otto": {
        "fr": "",
        "fr_auto": "Soumettre des commentaires sur Otto"
    },
    "Otto feedback form": {
        "fr": "",
        "fr_auto": "Formulaire de rétroaction Otto"
    },
    "Danger:": {
        "fr": "",
        "fr_auto": "Danger :"
    },
    "Notifications": {
        "fr": "Notifications",
        "fr_auto": "Notifications"
    },
    "For use in the CSV. Use only lowercase characters and underscores, e.g. 'lsb_drafting'": {
        "fr": "",
        "fr_auto": "Pour une utilisation dans le CSV. Utilisez uniquement des caractères minuscules et des traits de soulignement, par exemple « lsb_drafting »"
    },
    "Are you sure you want to delete this pilot?": {
        "fr": "",
        "fr_auto": "Êtes-vous sûr de vouloir supprimer ce pilote ?"
    },
    "Search": {
        "fr": "Recherche",
        "fr_auto": "Recherche"
    },
    "Load testing URL is enabled": {
        "fr": "",
        "fr_auto": "L’URL de test de chargement est activée"
    },
    "Cost dashboard": {
        "fr": "",
        "fr_auto": "Tableau de bord des coûts"
    },
    "Feedback dashboard": {
        "fr": "",
        "fr_auto": "Tableau de bord des commentaires"
    },
    "Terms of use": {
        "fr": "",
        "fr_auto": "Conditions d’utilisation"
    },
    "Logout": {
        "fr": "",
        "fr_auto": "Déconnexion"
    },
    "Cost dashboard - Otto": {
        "fr": "",
        "fr_auto": "Tableau de bord des coûts - Otto"
    },
    "Chart options": {
        "fr": "",
        "fr_auto": "Options de graphique"
    },
    "Chart:": {
        "fr": "",
        "fr_auto": "Graphique :"
    },
    "X-axis:": {
        "fr": "",
        "fr_auto": "Axe des X :"
    },
    "Group by:": {
        "fr": "",
        "fr_auto": "Regrouper par :"
    },
    "Bar chart type:": {
        "fr": "",
        "fr_auto": "Type de graphique à barres :"
    },
    "Filter:": {
        "fr": "",
        "fr_auto": "Filtre :"
    },
    "Pilot:": {
        "fr": "",
        "fr_auto": "Projet pilote :"
    },
    "Feature:": {
        "fr": "",
        "fr_auto": "Caractéristique :"
    },
    "Cost type:": {
        "fr": "",
        "fr_auto": "Type de coût :"
    },
    "Dates:": {
        "fr": "",
        "fr_auto": "Dates :"
    },
    "Range:": {
        "fr": "",
        "fr_auto": "Portée :"
    },
    "Start:": {
        "fr": "",
        "fr_auto": "Début :"
    },
    "End:": {
        "fr": "",
        "fr_auto": "Fin :"
    },
    "Download CSV for selected dates (filters disabled)": {
        "fr": "",
        "fr_auto": "Télécharger CSV pour les dates sélectionnées (filtres désactivés)"
    },
    "Feedback dashboard - Otto": {
        "fr": "",
        "fr_auto": "Tableau de bord des commentaires - Huit"
    },
    "Export data": {
        "fr": "",
        "fr_auto": "Exporter des données"
    },
    "View filter options": {
        "fr": "",
        "fr_auto": "Afficher les options de filtre"
    },
    "Filters": {
        "fr": "",
        "fr_auto": "Filtres"
    },
    "Feedback Type": {
        "fr": "",
        "fr_auto": "Type de rétroaction"
    },
    "All": {
        "fr": "",
        "fr_auto": "Tous"
    },
    "Warning:": {
        "fr": "",
        "fr_auto": "Avertissement :"
    },
    "Welcome to the Otto Protected B pilot.": {
        "fr": "Bienvenue au projet pilote Otto Protégé B.",
        "fr_auto": "Bienvenue au pilote Otto Protected B."
    },
    "Welcome to the Otto pilot development / test environment.": {
        "fr": "Bienvenue dans l’environnement de développement / test pilote Otto.",
        "fr_auto": "Bienvenue dans l’environnement de développement / test pilote Otto."
    },
    "Please abide by the": {
        "fr": "Veuillez respecter les",
        "fr_auto": "S’il vous plaît respecter le"
    },
    "terms of use": {
        "fr": "conditions d’utilisation",
        "fr_auto": "conditions d’utilisation"
    },
    "report issues or suggest improvements by": {
        "fr": "signaler des problèmes ou suggérer des améliorations en :",
        "fr_auto": "signaler les problèmes ou suggérer des améliorations en :"
    },
    "leaving feedback": {
        "fr": "laissant des commentaires",
        "fr_auto": "laisser de la rétroaction"
    },
    "and be patient as we resolve issues.": {
        "fr": "et veuillez faire preuve de patience pendant que nous résolvons les problèmes signalés.",
        "fr_auto": "et soyez patient lorsque nous résolvons les problèmes."
    },
    "Manage pilots": {
        "fr": "Gérer les projets pilotes",
        "fr_auto": "Gérer les pilotes"
    },
    "Manage pilots - Otto": {
        "fr": "Gérer les projets pilotes - Otto",
        "fr_auto": "Gérer les pilotes - Otto"
    },
    "Add pilot": {
        "fr": "Ajouter un projet pilote",
        "fr_auto": "Ajouter un pilote"
    },
    "Name": {
        "fr": "Nom",
        "fr_auto": "Nom"
    },
    "Pilot ID": {
        "fr": "",
        "fr_auto": "ID du pilote"
    },
    "Service unit": {
        "fr": "",
        "fr_auto": "Unité de service"
    },
    "Start date": {
        "fr": "",
        "fr_auto": "Date de début"
    },
    "End date": {
        "fr": "",
        "fr_auto": "Date de fin"
    },
    "Users": {
        "fr": "",
        "fr_auto": "Utilisateurs"
    },
    "Cost": {
        "fr": "",
        "fr_auto": "Coût"
    },
    "Add/edit pilot": {
        "fr": "",
        "fr_auto": "Pilote d’ajout/modification"
    },
    "Manage users - Otto": {
        "fr": "",
        "fr_auto": "Gérer les utilisateurs - Otto"
    },
    "Pilots": {
        "fr": "",
        "fr_auto": "Pilotes"
    },
    "Download CSV": {
        "fr": "",
        "fr_auto": "Télécharger CSV"
    },
    "Modify/add users": {
        "fr": "",
        "fr_auto": "Modifier/ajouter des utilisateurs"
    },
    "Selected users...": {
        "fr": "",
        "fr_auto": "Utilisateurs sélectionnés..."
    },
    "Copy all email addresses": {
        "fr": "",
        "fr_auto": "Copier toutes les adresses électroniques"
    },
    "Bulk edit roles": {
        "fr": "",
        "fr_auto": "Modifier les rôles en bloc"
    },
    "UPN": {
        "fr": "",
        "fr_auto": "L’UPN"
    },
    "Last login": {
        "fr": "",
        "fr_auto": "Dernière connexion"
    },
    "Costs": {
        "fr": "",
        "fr_auto": "Coûts"
    },
    "Roles": {
        "fr": "",
        "fr_auto": "Rôles"
    },
    "Pilot": {
        "fr": "",
        "fr_auto": "Pilote"
    },
    "Manage": {
        "fr": "",
        "fr_auto": "Gérer"
    },
    "Edit user": {
        "fr": "",
        "fr_auto": "Modifier l’utilisateur"
    },
    "Bulk upload user roles": {
        "fr": "",
        "fr_auto": "Téléchargement en bloc des rôles d’utilisateur"
    },
    "Select CSV file": {
        "fr": "",
        "fr_auto": "Sélectionner un fichier CSV"
    },
    "Expected format and behaviour": {
        "fr": "",
        "fr_auto": "Format et comportement attendus"
    },
    "The file must be in English as shown above.": {
        "fr": "",
        "fr_auto": "Le fichier doit être en anglais comme indiqué ci-dessus."
    },
    "Roles are case-insensitive. Invalid roles will be ignored. These are the valid roles:": {
        "fr": "",
        "fr_auto": "Les rôles ne tiennent pas compte de la casse. Les rôles non valides seront ignorés. Ce sont les rôles valides :"
    },
    "Users which do not currently exist in Otto will be created. Users which do exist will have their roles updated to match the CSV file. i.e. the user's roles which are not in the CSV will be removed.": {
        "fr": "",
        "fr_auto": "Les utilisateurs qui n’existent pas actuellement dans Otto seront créés. Les rôles des utilisateurs qui existent auront leurs rôles mis à jour pour correspondre au fichier CSV. c’est-à-dire que les rôles de l’utilisateur qui ne sont pas dans le CSV seront supprimés."
    },
    "Any pilot_id that does not exist will be created, then the user will be associated with it. The pilot_id is optional.": {
        "fr": "",
        "fr_auto": "Toute pilot_id qui n’existe pas sera créée, puis l’utilisateur y sera associé. Le pilot_id est facultatif."
    },
    "Modify user(s)": {
        "fr": "",
        "fr_auto": "Modifier le(s) utilisateur(s)"
    },
    "Terms of use for Otto Protected B Pilot": {
        "fr": "",
        "fr_auto": "Conditions d’utilisation d’Otto Protected B Pilot"
    },
    "You agreed to these terms on": {
        "fr": "",
        "fr_auto": "Vous avez accepté ces conditions le"
    },
    "Participation in pilot activities": {
        "fr": "",
        "fr_auto": "Participation aux activités pilotes"
    },
    "You are part of a select group of 'Pilot users' who have been granted early access to Otto during the pilot phase. You are expected to actively experiment with Otto for work tasks, to provide feedback through Otto, and to complete surveys when requested.": {
        "fr": "Vous faites partie d’un groupe sélectionné « d'utilisateurs pilotes » qui ont obtenu un accès anticipé à Otto pendant la phase pilote. Vous devez expérimenter activement avec Otto pour les tâches de travail, fournir des commentaires par l’intermédiaire d’Otto et répondre à des enquêtes sur demande.",
        "fr_auto": "Vous faites partie d’un groupe sélectionné d'«utilisateurs pilotes » qui ont obtenu un accès anticipé à Otto pendant la phase pilote. Vous devez expérimenter activement avec Otto pour les tâches de travail, fournir des commentaires par l’intermédiaire d’Otto et répondre à des enquêtes sur demande."
    },
    "Security, privacy and information management": {
        "fr": "",
        "fr_auto": "Sécurité, protection de la vie privée et gestion de l’information"
    },
    "Otto is approved for up to and including Protected B information. This normally includes information subject to solicitor-client privilege, however this should be determined on a case-by-case basis. Additionally, when using Otto with clients’ legal information, employees must ensure the client is aware their information is being entered into an AI tool, understands the potential risks and advantages of the technology, and consents to the use of AI tools.": {
        "fr": "",
        "fr_auto": "Otto est approuvé pour les informations protégées B jusqu’à et y compris. Cela comprend normalement les renseignements assujettis au secret professionnel de l’avocat, mais cela devrait être déterminé au cas par cas. De plus, lorsqu’ils utilisent Otto avec les informations juridiques des clients, les employés doivent s’assurer que le client sait que leurs informations sont saisies dans un outil d’IA, comprend les risques et les avantages potentiels de la technologie et consent à l’utilisation d’outils d’IA."
    },
    "Specific statutes and regulations may impose additional requirements pertaining to certain classes of sensitive information.": {
        "fr": "",
        "fr_auto": "Des lois et des règlements particuliers peuvent imposer des exigences supplémentaires relatives à certaines catégories de renseignements de nature délicate."
    },
    "You must not input any information classified above Protected B, either through uploads or direct text input.": {
        "fr": "",
        "fr_auto": "Vous ne devez pas entrer d’informations classifiées au-dessus de La Protection B, que ce soit par le biais de téléchargements ou de saisie directe de texte."
    },
    "Limit documents that you upload to Otto only to those you need to perform your tasks. Share document libraries and chats only with those who require access. Avoid uploading personal information except as needed for specific tasks, and actively delete classified or personal information when it is no longer needed.": {
        "fr": "",
        "fr_auto": "Limitez les documents que vous téléchargez sur Otto uniquement à ceux dont vous avez besoin pour effectuer vos tâches. Partagez des bibliothèques de documents et des discussions uniquement avec ceux qui en ont besoin. Évitez de télécharger des informations personnelles, sauf si nécessaire pour des tâches spécifiques, et supprimez activement les informations classifiées ou personnelles lorsqu’elles ne sont plus nécessaires."
    },
    "Appropriate and inappropriate uses": {
        "fr": "",
        "fr_auto": "Utilisations appropriées et inappropriées"
    },
    "Otto may not be used for automated decision-making. Do not use it for administrative decisions affecting individuals.": {
        "fr": "",
        "fr_auto": "Otto ne peut pas être utilisé pour la prise de décision automatisée. Ne l’utilisez pas pour des décisions administratives touchant des personnes."
    },
    "Otto is not a substitute for professional legal advice. Avoid using it for decisions with legal implications.": {
        "fr": "",
        "fr_auto": "Otto n’est pas un substitut aux conseils juridiques professionnels. Évitez de l’utiliser pour des décisions ayant des implications juridiques."
    },
    "Otto does not connect to legal databases like Westlaw, Lexis or CanLII. It should not be used for legal research of case law.": {
        "fr": "",
        "fr_auto": "Otto ne se connecte pas aux bases de données juridiques comme Westlaw, Lexis ou CanLII. Il ne devrait pas être utilisé pour la recherche juridique de la jurisprudence."
    },
    "Only the Legislation Search tool can be trusted for questions about Canadian federal laws.": {
        "fr": "",
        "fr_auto": "Seul l’outil de recherche de législation peut être fiable pour les questions sur les lois fédérales canadiennes."
    },
    "Responsible and ethical use of AI": {
        "fr": "",
        "fr_auto": "Utilisation responsable et éthique de l’IA"
    },
    "Follow policies and best practices for the responsible use of AI. Refer to and follow the guidance in the following policy documents:": {
        "fr": "",
        "fr_auto": "Suivez les politiques et les meilleures pratiques pour une utilisation responsable de l’IA. Se reporter aux lignes directrices des documents de politique suivants et les suivre :"
    },
    "Justice Generative AI Guidelines - Current Draft": {
        "fr": "",
        "fr_auto": "Lignes directrices sur l’IA générative de la justice - Ébauche actuelle"
    },
    "You are encouraged to consult developing directions and notices from courts and tribunals pertaining to the use of artificial intelligence, such as those catalogued by the University of Windsor and the Law Society of Alberta in the documents": {
        "fr": "",
        "fr_auto": "Nous vous encourageons à consulter les directives et les avis des cours et des tribunaux concernant l’utilisation de l’intelligence artificielle, comme ceux catalogués par l’Université de Windsor et le Barreau de l’Alberta dans les documents"
    },
    "Artificial Intelligence Regulation": {
        "fr": "",
        "fr_auto": "Règlement sur l’intelligence artificielle"
    },
    "and": {
        "fr": "",
        "fr_auto": "et"
    },
    "Gen AI Rules of Engagement for Canadian Lawyers": {
        "fr": "",
        "fr_auto": "Gen AI Règles d’engagement pour les avocats canadiens"
    },
    "respectively.": {
        "fr": "",
        "fr_auto": "respectivement."
    },
    "Always be aware that AI can make mistakes, even when you have provided it with documents.": {
        "fr": "",
        "fr_auto": "Sachez toujours que l’IA peut faire des erreurs, même lorsque vous lui avez fourni des documents."
    },
    "For any official use (e.g., distribution outside your immediate team and especially outside the organization) it is crucial that you carefully review AI-generated content.": {
        "fr": "",
        "fr_auto": "Pour toute utilisation officielle (par exemple, la distribution en dehors de votre équipe immédiate et en particulier en dehors de l’organisation), il est essentiel que vous examiniez attentivement le contenu généré par l’IA."
    },
    "I agree to the terms of use.": {
        "fr": "",
        "fr_auto": "J’accepte les conditions d’utilisation."
    },
    "Access controls": {
        "fr": "",
        "fr_auto": "Contrôles d’accès"
    },
    "You are not authorized to access": {
        "fr": "",
        "fr_auto": "Vous n’êtes pas autorisé à accéder"
    },
    "Unauthorized access of URL:": {
        "fr": "",
        "fr_auto": "Accès non autorisé de l’URL :"
    },
    "Budget limit": {
        "fr": "",
        "fr_auto": "Limite budgétaire"
    },
    "You have reached your monthly budget limit. Please contact an Otto administrator or wait until the 1st for the limit to reset.": {
        "fr": "",
        "fr_auto": "Vous avez atteint votre limite budgétaire mensuelle. Veuillez contacter un administrateur d’Otto ou attendre jusqu’à la 1re pour que la limite soit réinitialisée."
    },
    "Feedback submitted successfully.": {
        "fr": "",
        "fr_auto": "Commentaires soumis avec succès."
    },
    "Day": {
        "fr": "",
        "fr_auto": "Jour"
    },
    "Week": {
        "fr": "",
        "fr_auto": "Semaine"
    },
    "Month": {
        "fr": "",
        "fr_auto": "Mois"
    },
    "Feature": {
        "fr": "",
        "fr_auto": "Caractéristique"
    },
    "User": {
        "fr": "",
        "fr_auto": "Utilisateur"
    },
    "Cost type": {
        "fr": "",
        "fr_auto": "Type de coût"
    },
    "None": {
        "fr": "",
        "fr_auto": "Aucune"
    },
    "Grouped": {
        "fr": "",
        "fr_auto": "Groupé"
    },
    "Stacked": {
        "fr": "",
        "fr_auto": "Empilé"
    },
    "All pilots": {
        "fr": "",
        "fr_auto": "Tous les pilotes"
    },
    "All features": {
        "fr": "",
        "fr_auto": "Toutes les caractéristiques"
    },
    "All cost types": {
        "fr": "",
        "fr_auto": "Tous les types de coûts"
    },
    "All time": {
        "fr": "",
        "fr_auto": "Tout le temps"
    },
    "Last 90 days": {
        "fr": "",
        "fr_auto": "90 derniers jours"
    },
    "Last 30 days": {
        "fr": "",
        "fr_auto": "30 derniers jours"
    },
    "Last 7 days": {
        "fr": "",
        "fr_auto": "7 derniers jours"
    },
    "Today": {
        "fr": "",
        "fr_auto": "Aujourd’hui"
    },
    "Custom date range": {
        "fr": "",
        "fr_auto": "Plage de dates personnalisée"
    },
    "No costs found for the selected date range": {
        "fr": "",
        "fr_auto": "Aucun coût trouvé pour la plage de dates sélectionnée"
    },
    "Selected dates": {
        "fr": "",
        "fr_auto": "Dates sélectionnées"
    },
    "Per user per day": {
        "fr": "",
        "fr_auto": "Par utilisateur et par jour"
    },
    "Total cost (CAD)": {
        "fr": "",
        "fr_auto": "Coût total (CAD)"
    },
    "this month": {
        "fr": "durant ce mois",
        "fr_auto": "cette mois"
    },
    "User costs": {
        "fr": "",
        "fr_auto": "Coûts d’utilisation"
    },
    "Generated reports": {
        "fr": "",
        "fr_auto": "Rapports générés"
    },
    "Select Template": {
        "fr": "",
        "fr_auto": "Sélectionner un modèle"
    },
    "Language": {
        "fr": "",
        "fr_auto": "Langue"
    },
    "Both Languages": {
        "fr": "",
        "fr_auto": "Les deux langues"
    },
    "Loading...": {
        "fr": "",
        "fr_auto": "Chargement..."
    },
    "An error occurred while generating the report.": {
        "fr": "",
        "fr_auto": "Une erreur s’est produite lors de la génération du rapport."
    },
    "Choose a data source": {
        "fr": "",
        "fr_auto": "Choisir une source de données"
    },
    "Please select": {
        "fr": "",
        "fr_auto": "Veuillez sélectionner"
    },
    "Canlii URL": {
        "fr": "",
        "fr_auto": "Canlii URL"
    },
    "Upload File": {
        "fr": "",
        "fr_auto": "Télécharger le fichier"
    },
    "Please provide a Canlii URL": {
        "fr": "",
        "fr_auto": "Veuillez fournir une URL Canlii"
    },
    "Enter Canlii URL here": {
        "fr": "",
        "fr_auto": "Entrez l’URL Canlii ici"
    },
    "Please upload a file": {
        "fr": "",
        "fr_auto": "Veuillez télécharger un fichier"
    },
    "Submitted Data": {
        "fr": "",
        "fr_auto": "Données soumises"
    },
    "Data": {
        "fr": "",
        "fr_auto": "Données"
    },
    "Action": {
        "fr": "",
        "fr_auto": "Mesures à prendre"
    },
    "No data has been submitted yet.": {
        "fr": "",
        "fr_auto": "Aucune donnée n’a encore été communiquée."
    },
    "Select a session from the options below:": {
        "fr": "",
        "fr_auto": "Sélectionnez une session dans les options ci-dessous :"
    },
    "Created": {
        "fr": "",
        "fr_auto": "Créé"
    },
    "Select a wizard from the options below:": {
        "fr": "",
        "fr_auto": "Sélectionnez un Assistant dans les options ci-dessous :"
    },
    "Wizard": {
        "fr": "",
        "fr_auto": "Assistant"
    },
    "Description": {
        "fr": "",
        "fr_auto": "Désignation des marchandises"
    },
    "Next: Select data": {
        "fr": "",
        "fr_auto": "Suivant : Sélectionnez les données"
    },
    "Choose from the following templates to generate a report with the selected data:": {
        "fr": "",
        "fr_auto": "Choisissez parmi les modèles suivants pour générer un rapport avec les données sélectionnées :"
    },
    "Finish: Start again": {
        "fr": "",
        "fr_auto": "Terminer : Recommencer"
    },
    "Next: Generate report": {
        "fr": "",
        "fr_auto": "Suivant : Générer un rapport"
    },
    "Template Wizard - Otto": {
        "fr": "",
        "fr_auto": "Assistant de modèle - Otto"
    },
    "Step 1: Get started": {
        "fr": "",
        "fr_auto": "Étape 1 : Commencez"
    },
    "Step 2: Select data": {
        "fr": "",
        "fr_auto": "Étape 2 : Sélectionner des données"
    },
    "Step 3: Generate report": {
        "fr": "",
        "fr_auto": "Étape 3 : Générer un rapport"
    },
    "Plain text": {
        "fr": "",
        "fr_auto": "Texte brut"
    },
    "Sorry, we ran into an error.": {
        "fr": "",
        "fr_auto": "Désolé, nous avons rencontré une erreur."
    },
    "Text Extractor - Otto": {
        "fr": "",
        "fr_auto": "Extracteur de texte - Otto"
    },
    "Upload scanned PDFs or images": {
        "fr": "",
        "fr_auto": "Télécharger des fichiers PDF ou des images numérisés"
    },
    "Maximum 2000 files / 300mb total": {
        "fr": "",
        "fr_auto": "Maximum de 2000 fichiers / 300 Mo au total"
    },
    "Merge multiple files into one document": {
        "fr": "",
        "fr_auto": "Fusionner plusieurs fichiers en un seul document"
    },
    "Output documents": {
        "fr": "",
        "fr_auto": "Documents de sortie"
    },
    "Document name": {
        "fr": "",
        "fr_auto": "Nom du document"
    },
    "Downloads": {
        "fr": "",
        "fr_auto": "Téléchargements"
    },
    "Download all files...": {
        "fr": "",
        "fr_auto": "Téléchargez tous les fichiers..."
    },
    "Untitled document": {
        "fr": "",
        "fr_auto": "Document sans titre"
    },
    "Used": {
        "fr": "Vous avez dépensé",
        "fr_auto": "Utilisé"
    },
    "You will be logged out soon due to inactivity.": {
        "fr": "Vous serez bientôt déconnecté en raison de votre inactivité.",
        "fr_auto": "Vous serez bientôt déconnecté en raison de votre inactivité."
    },
    "Click here to extend your session.": {
        "fr": "Cliquez ici pour prolonger votre session de travail.",
        "fr_auto": "Cliquez ici pour prolonger votre séance."
    },
    "Session extended": {
        "fr": "Votre session a été prolongé",
        "fr_auto": "Prolongation de la session de travail"
    },
    "The user must match the 'created_by' and 'modified_by' fields.": {
        "fr": "",
        "fr_auto": "L’utilisateur doit faire correspondre les champs « created_by » et « modified_by »."
    },
    "Untitled library": {
        "fr": "",
        "fr_auto": "Bibliothèque sans titre"
    },
    "Expand all": {
        "fr": "",
        "fr_auto": "Tout agrandir"
    },
    "Collapse all": {
        "fr": "",
        "fr_auto": "Tout réduire"
    },
    "Highlight sources": {
        "fr": "",
        "fr_auto": "Sources saillantes"
    },
    "Next highlight": {
        "fr": "",
        "fr_auto": "Prochain fait saillant"
    },
    "No highlights found": {
        "fr": "",
        "fr_auto": "Aucun fait saillant trouvé"
    },
    "GPT-4o (best quality, 15x cost)": {
        "fr": "",
        "fr_auto": "GPT-4o (meilleure qualité, coût 15x)"
    },
    "Find relevant sections of acts and regulations using natural language similarity search.": {
        "fr": "",
        "fr_auto": "Trouvez les articles pertinents des lois et des règlements à l’aide de la recherche de similarité en langage naturel."
    },
    "Not for legal advice:": {
        "fr": "Ne pas utiliser pour fournir des conseils juridiques :",
        "fr_auto": "Pas pour des conseils juridiques :"
    },
    "AI answers may contain mistakes, and are not a replacement for legal advice. Always review the relevant sections below the answer.": {
        "fr": "Les réponses de l’IA peuvent contenir des erreurs et ne remplacent pas les conseils juridiques. Veuillez toujours consulter les sections pertinentes sous la réponse.",
        "fr_auto": "Les réponses de l’IA peuvent contenir des erreurs et ne remplacent pas les conseils juridiques. Consultez toujours les sections pertinentes sous la réponse."
    },
    "Improve prompt": {
        "fr": "",
        "fr_auto": "Améliorer l'invite"
    },
    "Yesterday": {
        "fr": "",
        "fr_auto": "Hier"
    },
    "Older": {
        "fr": "",
        "fr_auto": "Plus ancien"
    },
    "Done": {
        "fr": "",
        "fr_auto": "Fait"
    },
    "Start a new chat at any time.": {
        "fr": "",
        "fr_auto": "Commencez un nouveau clavardage à tout moment."
    },
    "Start a new chat at any time by clicking this button.": {
        "fr": "",
        "fr_auto": "Commencez un nouveau clavardage à tout moment en cliquant sur ce bouton."
    },
    "Current chat": {
        "fr": "",
        "fr_auto": "Clavardage actuel"
    },
    "Your current chat will appear in bolded characters.": {
        "fr": "",
        "fr_auto": "Votre chat actuel apparaîtra en caractères gras."
    },
    "Chat options": {
        "fr": "",
        "fr_auto": "Options de clavardage"
    },
    "Click on the ellipsis icon to view more options.": {
        "fr": "",
        "fr_auto": "Cliquez sur l’icône de points de suspension pour voir plus d’options."
    },
    "Rename your chats or to delete them entirely.": {
        "fr": "",
        "fr_auto": "Renommez vos clavardages ou supprimez-les complètement."
    },
    "Using the AI Assistant": {
        "fr": "",
        "fr_auto": "Utilisation de l’assistant IA"
    },
    "Use the textbox to start.": {
        "fr": "",
        "fr_auto": "Utilisez la zone de texte pour commencer."
    },
    "Modes": {
        "fr": "",
        "fr_auto": "Modes"
    },
    ".": {
        "fr": "",
        "fr_auto": "."
    },
    "You can show or hide the AI Assistant\\": {
        "fr": "",
        "fr_auto": "Vous pouvez afficher ou masquer l’assistant IA\\"
    },
    "Settings are tied to the current chat in use. Saving is done automatically when a change is detected.": {
        "fr": "",
        "fr_auto": "Les paramètres sont liés au clavardage actuel utilisé. L’enregistrement se fait automatiquement lorsqu’un changement est détecté."
    },
    "Mode": {
        "fr": "",
        "fr_auto": "Mode"
    },
    "Selecting a mode in the settings list will automatically set your chat session to that mode.": {
        "fr": "",
        "fr_auto": "En sélectionnant un mode dans la liste des paramètres, votre session de clavardage sera automatiquement réglée sur ce mode."
    },
    "Preset": {
        "fr": "",
        "fr_auto": "Préréglage"
    },
    "Save your current settings in a preset to re-use them in other chats, share them with others, or set them as your default.": {
        "fr": "",
        "fr_auto": "Enregistrez vos paramètres actuels dans un préréglage pour les réutiliser dans d’autres chats, les partager avec d’autres personnes ou les définir par défaut."
    },
    "Made a mistake? Reset all your settings to their default state.": {
        "fr": "",
        "fr_auto": "Vous avez fait une erreur? Réinitialisez tous vos paramètres à leur état par défaut."
    },
    "You can also view or edit the full list of existing presets you created or that were shared with you.": {
        "fr": "",
        "fr_auto": "Vous pouvez également consulter ou modifier la liste complète des préréglages existants que vous avez créés ou qui ont été partagés avec vous."
    },
    "Help": {
        "fr": "",
        "fr_auto": "Aide"
    },
    "AI Assistant Walkthrough (1 min)": {
        "fr": "",
        "fr_auto": "Procédure pas à pas de l’assistant IA (1 min)"
    },
    "Start a tour of Otto": {
        "fr": "",
        "fr_auto": "Commencez une visite d’Otto"
    },
    "Start using Otto": {
        "fr": "",
        "fr_auto": "Commencez à utiliser Otto"
    },
    "Start using Otto by selecting an application.": {
        "fr": "",
        "fr_auto": "Commencez à utiliser Otto en sélectionnant une application."
    },
    "Cost allocation": {
        "fr": "",
        "fr_auto": "Répartition des coûts"
    },
    "This meter gradually fills up as you use Otto. It represents the amount of money left out of your weekly allocation. If you reach your limit, you will no longer be able to use Otto and will have to contact the Business Analytics Center to grant an exemption.": {
        "fr": "",
        "fr_auto": "Ce compteur se remplit graduellement au fur et à mesure que vous utilisez Otto. Il représente le montant d’argent laissé de côté de votre allocation hebdomadaire. Si vous atteignez votre limite, vous ne pourrez plus utiliser Otto et devrez contacter le Centre d’analyse d’affaires pour accorder une exemption."
    },
    "Click on this icon to submit feedback about Otto. Let us know what went wrong, or suggest an improvement.": {
        "fr": "",
        "fr_auto": "Cliquez sur cette icône pour soumettre des commentaires sur Otto. Faites-nous savoir ce qui n’a pas fonctionné ou suggérez une amélioration."
    },
    "Toggle theme": {
        "fr": "",
        "fr_auto": "Basculer le thème"
    },
    "Browse presets": {
        "fr": "Menu des préréglages",
        "fr_auto": "Parcourir les préréglages"
    },
    "Save settings": {
        "fr": "Enregistrer",
        "fr_auto": "Sauvegarder les paramètres"
    },
    "(Optional) Define AI model's role, background information, and rules to follow.": {
        "fr": "",
        "fr_auto": "(Facultatif) Définissez le rôle du modèle d’IA, les informations générales et les règles à suivre."
    },
    "(Recommended) What AI model should do with context, query, and formatting instructions.": {
        "fr": "",
        "fr_auto": "(Recommandé) Ce que le modèle d’IA devrait faire avec le contexte, la requête et les instructions de formatage."
    },
    "(Optional) Final reminders of desired behaviour. Keep this fairly short.": {
        "fr": "",
        "fr_auto": "(Facultatif) Derniers rappels du comportement souhaité. Soyez assez bref."
    },
    "Start interactive tour": {
        "fr": "",
        "fr_auto": "Commencer la visite interactive"
    },
    "Email the Otto team": {
        "fr": "",
        "fr_auto": "Envoyez un courriel à l’équipe d’Otto"
    },
    "of": {
        "fr": "",
        "fr_auto": "de"
    },
    "Click the Otto logo in the top left to return to this page at any time.": {
        "fr": "",
        "fr_auto": "Cliquez sur le logo Otto en haut à gauche pour revenir à cette page en tout temps."
    },
    "Switch language": {
        "fr": "",
        "fr_auto": "Changer de langue"
    },
    "Switch the user interface language between English and French.": {
        "fr": "",
        "fr_auto": "Changez la langue de l’interface utilisateur entre l’anglais et le français."
    },
    "Cost meter": {
        "fr": "",
        "fr_auto": "Compteur de coûts"
    },
    "This meter gradually fills up as you use Otto. It represents the amount of money left out of your monthly personal budget. If you reach your limit, you will no longer be able to use Otto and will have to contact the Business Analytics Center for a temporary exemption.": {
        "fr": "",
        "fr_auto": "Ce compteur se remplit graduellement au fur et à mesure que vous utilisez Otto. Il représente le montant d’argent laissé de côté dans votre budget personnel mensuel. Si vous atteignez votre limite, vous ne pourrez plus utiliser Otto et devrez communiquer avec le Centre d’analyse d’affaires pour obtenir une exemption temporaire."
    },
    "Get help": {
        "fr": "",
        "fr_auto": "Obtenir de l’aide"
    },
    "Click the question mark icon to view this tour again, open the user guide, or get help from the Otto team.": {
        "fr": "",
        "fr_auto": "Cliquez sur l’icône en forme de point d’interrogation pour revoir cette visite, ouvrir le guide de l’utilisateur ou obtenir de l’aide de l’équipe d’Otto."
    },
    "Welcome tour:": {
        "fr": "",
        "fr_auto": "Visite de bienvenue :"
    },
    "It looks like this is your first time here.": {
        "fr": "",
        "fr_auto": "On dirait que c’est la première fois que vous êtes ici."
    },
    "Please take a quick tour to get familiar with the platform.": {
        "fr": "",
        "fr_auto": "Veuillez faire une visite rapide pour vous familiariser avec la plateforme."
    },
    "Begin tour": {
        "fr": "",
        "fr_auto": "Commencer la visite"
    },
    "Otto homepage": {
        "fr": "",
        "fr_auto": "Page d’accueil d’Otto"
    },
    "Welcome to the AI Assistant!": {
        "fr": "",
        "fr_auto": "Bienvenue à l’assistant IA!"
    },
    "It looks like this is your first time using the AI Assistant.": {
        "fr": "",
        "fr_auto": "Il semble que ce soit la première fois que vous utilisez l’assistant IA."
    },
    "Please take a quick tour to get familiar with the main features.": {
        "fr": "",
        "fr_auto": "Veuillez faire une visite rapide pour vous familiariser avec les principales caractéristiques."
    },
    "(required on first use)": {
        "fr": "",
        "fr_auto": "(requis lors de la première utilisation)"
    },
    "Start tour": {
        "fr": "",
        "fr_auto": "Commencer la visite"
    },
    "Welcome to Otto!": {
        "fr": "",
        "fr_auto": "Bienvenue chez Otto!"
    },
    "Reset flags for demo": {
        "fr": "",
        "fr_auto": "Réinitialiser les indicateurs pour la démo"
    },
    "Please take a 1-minute tour to get familiar with the main features.": {
        "fr": "",
        "fr_auto": "Veuillez faire une visite d’une minute pour vous familiariser avec les principales caractéristiques."
    },
    "Please take a 1-minute tour to get familiar with the platform.": {
        "fr": "",
        "fr_auto": "Veuillez faire une visite guidée de 1 minute pour vous familiariser avec la plateforme."
    },
    "User menu": {
        "fr": "",
        "fr_auto": "Menu utilisateur"
    },
    "Click your name to see your monthly Otto usage, access the Terms of Use, or Logout.": {
        "fr": "",
        "fr_auto": "Cliquez sur votre nom pour voir votre utilisation mensuelle d’Otto, accéder aux conditions d’utilisation ou se déconnecter."
    },
    "This meter gradually fills up as you use Otto. It represents your monthly personal budget. If you reach your limit, you will no longer be able to use Otto and will have to contact the Business Analytics Center for a temporary exemption.": {
        "fr": "",
        "fr_auto": "Ce compteur se remplit graduellement au fur et à mesure que vous utilisez Otto. Il représente votre budget personnel mensuel. Si vous atteignez votre limite, vous ne pourrez plus utiliser Otto et devrez communiquer avec le Centre d’analyse d’affaires pour obtenir une exemption temporaire."
    },
    "Tour complete!": {
        "fr": "",
        "fr_auto": "Visite terminée!"
    },
    "Start using Otto by clicking one of the app tiles.": {
        "fr": "",
        "fr_auto": "Commencez à utiliser Otto en cliquant sur l’une des vignettes de l’application."
    },
    "Select different modes by clicking the tabs.": {
        "fr": "",
        "fr_auto": "Sélectionnez différents modes en cliquant sur les onglets."
    },
    "Q&A mode": {
        "fr": "",
        "fr_auto": "Mode Q&R"
    },
    "Presets": {
        "fr": "",
        "fr_auto": "Préréglages"
    },
    "Browse settings presets and create your own to share with others.": {
        "fr": "",
        "fr_auto": "Parcourez les paramètres prédéfinis et créez les vôtres pour les partager avec d’autres."
    },
    "Please take a 5-minute tour to get familiar with the main features.": {
        "fr": "",
        "fr_auto": "Veuillez faire une visite de 5 minutes pour vous familiariser avec les principales caractéristiques."
    },
    "Corrupt docx file.": {
        "fr": "",
        "fr_auto": "Fichier docx corrompu."
    },
    "Corrupt PDF file.": {
        "fr": "",
        "fr_auto": "Fichier PDF corrompu."
    },
    "Corrupt pptx file.": {
        "fr": "",
        "fr_auto": "Fichier pptx corrompu."
    },
    "Corrupt csv file.": {
        "fr": "",
        "fr_auto": "Fichier csv corrompu."
    },
    "Corrupt excel file.": {
        "fr": "",
        "fr_auto": "Fichier ecxel corrompu."
    },
    "Corrupt CSV file.": {
        "fr": "",
        "fr_auto": "Fichier CSV corrompu."
    },
    "Corrupt Excel file.": {
        "fr": "",
        "fr_auto": "Fichier Excel corrompu."
    },
    "Error submitting feedback.": {
        "fr": "",
        "fr_auto": "Erreur en soumettant des commentaires."
    },
    "Chat updated successfully.": {
        "fr": "",
        "fr_auto": "Le clavardage a été mis à jour avec succès."
    },
    "Chat created successfully.": {
        "fr": "",
        "fr_auto": "Chat créé avec succès."
    },
    "Default": {
        "fr": "",
        "fr_auto": "Défaut"
    },
    "(best, $)": {
        "fr": "",
        "fr_auto": "(meilleur, $)"
    },
    "Welcome to the AI Assistant": {
        "fr": "",
        "fr_auto": "Bienvenue à l’Assistant IA"
    },
    "When you start a new chat, the welcome message reminds you of appropriate usage for the selected mode.": {
        "fr": "",
        "fr_auto": "Lorsque vous commencez un nouveau clavardage, le message de bienvenue vous rappelle l’utilisation appropriée du mode sélectionné."
    },
    "Select a mode": {
        "fr": "",
        "fr_auto": "Sélectionnez un mode"
    },
    "Use the tabs to select different modes. The welcome message will update with guidance for the selected mode.": {
        "fr": "",
        "fr_auto": "Utilisez les onglets pour sélectionner différents modes. Le message de bienvenue sera mis à jour avec des directives pour le mode sélectionné."
    },
    "Send a message": {
        "fr": "",
        "fr_auto": "Envoyer un message"
    },
    "You can interact with the AI by sending a chat message.": {
        "fr": "",
        "fr_auto": "Vous pouvez interagir avec l’IA en envoyant un message de clavardage."
    },
    "Hello, Otto!": {
        "fr": "",
        "fr_auto": "Bonjour, Otto!"
    },
    "Messages area": {
        "fr": "",
        "fr_auto": "Zone des messages"
    },
    "Your sent messages and the AI\\": {
        "fr": "",
        "fr_auto": "Vos messages envoyés et l’IA"
    },
    "Switch to Q&A mode": {
        "fr": "",
        "fr_auto": "Passez en mode Questions et réponses"
    },
    "Q&A mode lets you ask questions and extract information from uploaded documents. Click the Q&A tab to try it.": {
        "fr": "Le mode Q&R vous permet de poser des questions et d’extraire de l’information à partir de documents téléversés. Cliquez sur l’onglet Questions et réponses pour l’essayer.",
        "fr_auto": "Le mode Q&R vous permet de poser des questions et d’extraire de l’information à partir de documents téléchargés. Cliquez sur l’onglet Questions et réponses pour l’essayer."
    },
    "Settings sidebar": {
        "fr": "",
        "fr_auto": "Barre latérale des paramètres"
    },
    "All AI assistant modes have editable settings in the right sidebar. The Q&A settings are especially important.": {
        "fr": "",
        "fr_auto": "Tous les modes d’assistant IA ont des paramètres modifiables dans la barre latérale droite. Les paramètres de questions et réponses sont particulièrement importants."
    },
    "Select Q&A library": {
        "fr": "",
        "fr_auto": "Sélectionnez la bibliothèque de questions et réponses"
    },
    "By default, the \\\"Corporate\\\" library is selected. This contains some HR-related information such as collective agreements.": {
        "fr": "Par défaut, la bibliothèque « Ministériel » est sélectionnée. Elle contient des renseignements liés aux RH, comme les conventions collectives.",
        "fr_auto": "Par défaut, la bibliothèque \\\"Corporate\\ » est sélectionnée. Il contient des renseignements liés aux RH, comme les conventions collectives."
    },
    "What is LP-02 step 3 pay in 2024?": {
        "fr": "Quelle-est la rémunération de l’échelon 3 du LP-02 en 2024?",
        "fr_auto": "Qu’est-ce que la rémunération de l’échelon 3 du LP-02 en 2024?"
    },
    "Q&A response": {
        "fr": "",
        "fr_auto": "Réponse aux questions et réponses"
    },
    "In Q&A mode, the AI searches through the library to find the answer. This allows it to provide references for verification.": {
        "fr": "",
        "fr_auto": "En mode Q&R, l’IA cherche dans la bibliothèque pour trouver la réponse. Cela lui permet de fournir des références à des fins de vérification."
    },
    "Upload your own files": {
        "fr": "",
        "fr_auto": "Téléchargez vos propres fichiers"
    },
    "You can upload many types of files for Q&A, summarization or translation. These files are stored in the chat and will be deleted after 30 days inactivity. You can also drag and drop files into the chat. Uploading a file will switch the Q&A library to \\\"Chat uploads\\\".": {
        "fr": "Vous pouvez télécharger de nombreux types de fichiers pour les questions et réponses, les résumés ou les traductions. Ces fichiers sont stockés dans le clavardage et seront supprimés après 30 jours d’inactivité. Vous pouvez également faire glisser et déposer des fichiers dans le clavardage. Le téléchargement d’un fichier fera passer la bibliothèque de questions et réponses à \\\"Téléchargements de clavardage\\ ».",
        "fr_auto": "Vous pouvez télécharger de nombreux types de fichiers pour les questions et réponses, les résumés ou les traductions. Ces fichiers sont stockés dans le clavardage et seront supprimés après 30 jours d’inactivité. Vous pouvez également faire glisser et déposer des fichiers dans le clavardage. Le téléchargement d’un fichier fera passer la bibliothèque de questions et réponses à \\\"Téléchargements de clavardage\\ »."
    },
    "Editing libraries": {
        "fr": "",
        "fr_auto": "Modifier les bibliothèques"
    },
    "Instead of uploading files to a chat, you might want to create a document library. This allows you to query the same documents across multiple chats, or share your Q&A library with others. Use the \\\"Edit libraries\\\" function to upload, organize and share document libraries.": {
        "fr": "Au lieu de télécharger des fichiers dans un clavardage, vous pouvez créer une bibliothèque de documents. Celle-ci vous permettra d’interroger les mêmes documents sur plusieurs sessions de clavardages ou de partager votre bibliothèque de questions et réponses avec d’autres personnes. Utilisez la fonction « Modifier les bibliothèques » pour télécharger, organiser et partager des bibliothèques de documents.",
        "fr_auto": "Au lieu de télécharger des fichiers dans un clavardage, vous voudrez peut-être créer une bibliothèque de documents. Cela vous permet d’interroger les mêmes documents sur plusieurs clavardages ou de partager votre bibliothèque de questions et réponses avec d’autres personnes. Utilisez la fonction « Modifier les bibliothèques » pour télécharger, organiser et partager des bibliothèques de documents."
    },
    "Q&A search mode": {
        "fr": "",
        "fr_auto": "Mode de recherche Q&R"
    },
    "By default, Q&A mode will quickly search for the most relevant \\\"chunks\\\" from the library. The AI will then read those chunks and provide an answer. For some questions though, you may need to have the AI read the full document. WARNING: This mode can be expensive when there are lots of documents!": {
        "fr": "Par défaut, le mode Q&A recherchera rapidement les « morceaux » les plus pertinents dans la bibliothèque. L’IA lira ensuite ces morceaux et fournira une réponse. Pour certaines questions, vous devrez peut-être demander à l’IA de lire le document complet. ATTENTION : Ce mode peut être coûteux lorsqu’il y a beaucoup de documents!",
        "fr_auto": "Par défaut, le mode Q&A recherchera rapidement les \\\"morceaux\\ » les plus pertinents dans la bibliothèque. L’IA lira ensuite ces morceaux et fournira une réponse. Pour certaines questions, vous devrez peut-être demander à l’IA de lire le document complet. ATTENTION : Ce mode peut être coûteux lorsqu’il y a beaucoup de documents!"
    },
    "Q&A filters": {
        "fr": "",
        "fr_auto": "Filtres de questions et réponses"
    },
    "In the full document modes, select the documents or folders you want the AI to read.": {
        "fr": "",
        "fr_auto": "Dans les modes de document complet, sélectionnez les documents ou les dossiers que vous voulez que l’IA lise."
    },
    "Select AI model": {
        "fr": "",
        "fr_auto": "Sélectionnez le modèle d’IA"
    },
    "When accuracy is paramount, select the more expensive GPT-4o model. (This setting is available in all modes.)": {
        "fr": "",
        "fr_auto": "Lorsque la précision est primordiale, sélectionnez le modèle GPT-4o plus coûteux. (Ce paramètre est disponible dans tous les modes.)"
    },
    "To customize the behaviour further, you can edit advanced settings by clicking here. For example, you can change the number of top sources that the AI will read, or customize the response format": {
        "fr": "Pour personnaliser davantage le comportement du système, vous pouvez modifier les paramètres avancés en cliquant ici. Par exemple, vous pouvez modifier le nombre de sources principales que l’IA lira ou personnaliser le format de réponse",
        "fr_auto": "Pour personnaliser davantage le comportement, vous pouvez modifier les paramètres avancés en cliquant ici. Par exemple, vous pouvez modifier le nombre de sources principales que l’IA lira ou personnaliser le format de réponse"
    },
    "Summarize mode": {
        "fr": "",
        "fr_auto": "Mode de résumé"
    },
    "In summarize mode, you can upload documents, paste long text or enter a URL (canada.ca, *.gc.ca, CanLii and Wikipedia only). Like in Q&A \\\"full documents\\\" mode, the AI will read the entire document before responding. Let\\": {
        "fr": "",
        "fr_auto": "En mode résumé, vous pouvez télécharger des documents, coller du texte long ou entrer une URL (canada.ca, *.gc.ca, CanLii et Wikipédia seulement). Comme dans le mode Q&R \\« documents complets \\ », l’IA lira l’intégralité du document avant de répondre. Let\\"
    },
    "Summarize response": {
        "fr": "",
        "fr_auto": "Résumer la réponse"
    },
    "By default, the summary will be quite short, but this is adjustable in the settings sidebar.": {
        "fr": "",
        "fr_auto": "Par défaut, le résumé sera assez court, mais il est réglable dans la barre latérale des paramètres."
    },
    "Summarize settings": {
        "fr": "",
        "fr_auto": "Résumer les paramètres"
    },
    "There are 3 preset length settings, but you can add additional instructions or override the prompt entirely. A custom summarize prompt is the easiest way to extract exactly the information you want from a document.": {
        "fr": "",
        "fr_auto": "Il y a 3 réglages de longueur prédéfinis, mais vous pouvez ajouter des instructions supplémentaires ou remplacer complètement l’invite. Une invite de résumé personnalisée est le moyen le plus simple d’extraire exactement l’information que vous voulez d’un document."
    },
    "My team at Department of Justice Canada has developed a generative AI tool. What are the top 7 pieces of guidance I should provide users? Write a 1000-word Buzzfeed-style listicle with nice formatting. The audience is end-users.": {
        "fr": "",
        "fr_auto": "Mon équipe au ministère de la Justice du Canada a mis au point un outil d’IA générative. Quels sont les 7 principaux conseils que je devrais fournir aux utilisateurs? Rédigez une liste de 1000 mots de style Buzzfeed avec un bon formatage. Le public est constitué d’utilisateurs finaux."
    },
    "Summary with custom prompt": {
        "fr": "",
        "fr_auto": "Résumé avec invite personnalisée"
    },
    "The AI now generates a summary according to the custom prompt!": {
        "fr": "",
        "fr_auto": "L’IA génère maintenant un résumé selon l’invite personnalisée!"
    },
    "Switching back to chat mode": {
        "fr": "",
        "fr_auto": "Retour en mode clavardage"
    },
    "We\\": {
        "fr": "",
        "fr_auto": "Nous \\"
    },
    "Our tool is called Otto, so please use that name. Otto is actually approved for Protected B data unlike many generative AI tools. Also would prefer a bit more bold and italics, and lots of emojis. More memorable titles for the tips, maybe alliterative or rhyming. 300 words max.": {
        "fr": "",
        "fr_auto": "Notre outil s’appelle Otto, alors veuillez utiliser ce nom. Otto est en fait approuvé pour les données Protected B contrairement à de nombreux outils d’IA générative. Je préférerais aussi un peu plus de gras et d’italique, et beaucoup d’emojis. Des titres plus mémorables pour les pointes, peut-être allitératifs ou rimés. 300 mots max."
    },
    "Human in the loop": {
        "fr": "Avec intervention humaine",
        "fr_auto": "Humain dans la boucle"
    },
    "Remember, the AI assistant is just a tool to help you accomplish your goals. Be specific and you\\": {
        "fr": "",
        "fr_auto": "N’oubliez pas que l’assistant d’IA n’est qu’un outil pour vous aider à atteindre vos objectifs. Soyez précis et vous\\"
    },
    "Translation options": {
        "fr": "",
        "fr_auto": "Options de traduction"
    },
    "In translate mode, you can upload files or directly input text (in any language). Select the target language in the sidebar.": {
        "fr": "En mode traduction, vous pouvez téléverser des fichiers ou écrire directement dans le champs de texte (dans la langue de votre choix). Sélectionnez la langue cible dans la barre latérale.",
        "fr_auto": "En mode traduction, vous pouvez télécharger des fichiers ou entrer directement du texte (dans n’importe quelle langue). Sélectionnez la langue cible dans la barre latérale."
    },
    "Browse presets created by the Otto team or other users. You can also save your current settings as a preset, and choose your default settings for new chats.": {
        "fr": "Parcourez les préréglages créés par l’équipe d'Otto ou créés par d’autres utilisateurs. Vous pouvez également enregistrer vos paramètres actuels en tant que préréglage et choisir vos paramètres par défaut pour les nouvelles conversations.",
        "fr_auto": "Parcourez les préréglages créés par l’équipe Otto ou d’autres utilisateurs. Vous pouvez également enregistrer vos paramètres actuels en tant que préréglage et choisir vos paramètres par défaut pour les nouvelles conversations."
    },
    "Your chats remain accessible in the left sidebar, but are deleted after 30 days of inactivity. The current chat is bolded.": {
        "fr": "Vos discussions restent accessibles dans la barre latérale gauche, mais sont supprimées après 30 jours d’inactivité. Le clavardage actuel apparait en charactère gras.",
        "fr_auto": "Vos discussions restent accessibles dans la barre latérale gauche, mais sont supprimées après 30 jours d’inactivité. Le clavardage actuel est en gras."
    },
    "Rename and delete chats": {
        "fr": "",
        "fr_auto": "Renommer et supprimer des clavardages"
    },
    "When you hover over a chat title, three dots appear. Click the dots to rename or delete a chat manually.": {
        "fr": "",
        "fr_auto": "Lorsque vous passez la souris sur le titre d’un clavardage, trois points apparaissent. Cliquez sur les points pour renommer ou supprimer un clavardage manuellement."
    },
    "Start a new chat": {
        "fr": "",
        "fr_auto": "Démarrer un nouveau clavardage"
    },
    "When you are changing topics, always start a new chat. This reduces cost and improves quality. The tour is now complete!": {
        "fr": "Lorsque vous changez de sujet, commencez toujours une nouvelle discussion. Cela réduit les coûts et améliore la qualité des réponses. La visite est maintenant terminée!",
        "fr_auto": "Lorsque vous changez de sujet, commencez toujours une nouvelle discussion. Cela réduit les coûts et améliore la qualité. La visite est maintenant terminée!"
    },
    "Light and dark themes": {
        "fr": "",
        "fr_auto": "Thèmes clairs et sombres"
    },
    "Click the sun or moon icon to switch between dark and light themes.": {
        "fr": "",
        "fr_auto": "Cliquez sur l’icône du soleil ou de la lune pour basculer entre les thèmes sombres et clairs."
    },
    "No documents in this chat.": {
        "fr": "",
        "fr_auto": "Aucun document dans ce clavardage."
    },
    "Enter a message to chat with the AI": {
        "fr": "",
        "fr_auto": "Entrez un message pour discuter avec l’IA"
    },
    "Ask a question about the selected documents, or enter a URL to add": {
        "fr": "",
        "fr_auto": "Posez une question sur les documents sélectionnés ou entrez une URL à ajouter"
    },
    "Enter a URL or paste long text to summarize": {
        "fr": "",
        "fr_auto": "Entrez une URL ou collez un texte long pour résumer"
    },
    "Enter text to translate (select language in sidebar)": {
        "fr": "",
        "fr_auto": "Entrez le texte à traduire (sélectionnez la langue dans la barre latérale)"
    },
    "Ask a question about the selected documents, upload files or enter a URL to add": {
        "fr": "",
        "fr_auto": "Posez une question sur les documents sélectionnés, téléchargez des fichiers ou entrez une URL à ajouter"
    },
    "Enter a URL, paste long text or upload files to summarize": {
        "fr": "",
        "fr_auto": "Entrez une URL, collez du texte long ou téléchargez des fichiers pour résumer"
    },
    "Enter text or upload files to translate (select language in sidebar)": {
        "fr": "",
        "fr_auto": "Entrez du texte ou téléchargez des fichiers à traduire (sélectionnez la langue dans la barre latérale)"
    },
    "o3-mini (adds reasoning, 7x cost)": {
        "fr": "",
        "fr_auto": "o3-mini (ajoute un raisonnement, coût 7x)"
    },
    "GPT-4o (best accuracy, 15x cost)": {
        "fr": "",
        "fr_auto": "GPT-4o (meilleure précision, coût 15x)"
    },
    "Request cancelled.": {
        "fr": "",
        "fr_auto": "Demande annulée."
    },
    "Continue with ": {
        "fr": "",
        "fr_auto": "Continuer avec "
    },
    "No description available": {
        "fr": "",
        "fr_auto": "Aucune description disponible"
    },
    "English metadata": {
        "fr": "",
        "fr_auto": "Métadonnées en anglais"
    },
    "French metadata": {
        "fr": "",
        "fr_auto": "Métadonnées en français"
    },
    "Sharing": {
        "fr": "",
        "fr_auto": "Partage"
    },
    "Save preset": {
        "fr": "",
        "fr_auto": "Enregistrer le préréglage"
    },
    "Update preset": {
        "fr": "",
        "fr_auto": "Mettre à jour le préréglage"
    },
    "Update preset:": {
        "fr": "",
        "fr_auto": "Préréglage de mise à jour :"
    },
    "Create new preset": {
        "fr": "",
        "fr_auto": "Créer un nouveau préréglage"
    },
    "Error extracting text from file. Try copying and pasting the text.": {
        "fr": "",
        "fr_auto": "Erreur lors de l’extraction du texte du fichier. Essayez de copier et coller le texte."
    },
    "Mark complete": {
        "fr": "",
        "fr_auto": "Marquer comme terminé"
    },
    "Load settings": {
        "fr": "",
        "fr_auto": "Réglages de charge"
    },
    "Edit / share": {
        "fr": "",
        "fr_auto": "Modifier / partager"
    },
    "Default for new chats": {
        "fr": "",
        "fr_auto": "Par défaut pour les nouvelles conversations"
    },
    "Default preset updated.": {
        "fr": "",
        "fr_auto": "Préréglage par défaut mis à jour."
    },
    "Only me": {
        "fr": "",
        "fr_auto": "Seulement moi"
    },
    "This preset is set as your default for new chats. Are you sure you want to overwrite it?": {
        "fr": "",
        "fr_auto": "Ce préréglage est défini par défaut pour les nouvelles discussions. Êtes-vous sûr de vouloir l’écraser?"
    },
    "This preset is shared with other users. Are you sure you want to overwrite it?": {
        "fr": "",
        "fr_auto": "Ce préréglage est partagé avec d’autres utilisateurs. Êtes-vous sûr de vouloir l’écraser?"
    },
    "WARNING: This preset is shared with all Otto users. Are you sure you want to overwrite it?": {
        "fr": "",
        "fr_auto": "AVERTISSEMENT : Ce préréglage est partagé avec tous les utilisateurs d’Otto. Êtes-vous sûr de vouloir l’écraser?"
    },
    "DANGER: This preset is set as the default for all Otto users. Are you sure you want to overwrite it?": {
        "fr": "",
        "fr_auto": "DANGER : Ce préréglage est défini par défaut pour tous les utilisateurs d’Otto. Êtes-vous sûr de vouloir l’écraser?"
    },
    "Loaded": {
        "fr": "",
        "fr_auto": "Chargé"
    },
    "modified": {
        "fr": "",
        "fr_auto": "modifié"
    },
    "Everyone": {
        "fr": "",
        "fr_auto": "Tout le monde"
    },
    "Shared": {
        "fr": "",
        "fr_auto": "Partagé"
    },
    "Continue at estimated cost ": {
        "fr": "",
        "fr_auto": "Continuer au coût estimatif "
    },
    "AI can make mistakes. Verify the output if you intend to rely upon it.": {
        "fr": "",
        "fr_auto": "L’IA peut faire des erreurs. Vérifiez le résultat si vous avez l’intention de vous fier à lui."
    },
    "We estimated that this request might be expensive.": {
        "fr": "",
        "fr_auto": "Nous avons estimé que cette demande pourrait être coûteuse."
    },
    "Changes will overwrite properties of all selected users": {
        "fr": "",
        "fr_auto": "Les modifications remplaceront les propriétés de tous les utilisateurs sélectionnés"
    },
    "Error processing file {file_name} in task {current_task.request.id}: {full_error}": {
        "fr": "",
        "fr_auto": "Erreur de traitement du fichier {file_name} dans la tâche {current_task.request.id} : {full_error}"
    },
    "Error: Check your file for corruption of type mismatch": {
        "fr": "",
        "fr_auto": "Erreur : Vérifiez que votre fichier n’est pas corrompu par incompatibilité de type"
    },
    "AttributeError: input_file does not have a file extension.": {
        "fr": "",
        "fr_auto": "AttributeError : input_file n’a pas d’extension de fichier."
    },
    "PDFPageCountError while processing {input_file.name} in {error_id}: {full_error}": {
        "fr": "",
        "fr_auto": "PDFPageCountError lors du traitement de {input_file.name} dans {error_id} : {full_error}"
    },
    "Error converting pdfs into images in {error_id}: {full_error}": {
        "fr": "",
        "fr_auto": "Erreur lors de la conversion de pdf en images dans {error_id} : {full_error}"
    },
    "Error processing image {input_file.name} in {error_id}: {full_error}": {
        "fr": "",
        "fr_auto": "Erreur de traitement de l’image {input_file.name} dans {error_id} : {full_error}"
    },
    "Error running Azure's document intelligence API on in {error_id}: {full_error}": {
        "fr": "",
        "fr_auto": "Erreur lors de l’exécution de l’API d’intelligence de documents d’Azure dans {error_id} : {full_error}"
    },
    "Azure Form Recognizer finished OCR text for {len(ocr_results.pages)} pages.": {
        "fr": "",
        "fr_auto": "Azure Form Recognizer a terminé le texte OCR pour les pages {len(ocr_results.pages)}."
    },
    "Error creating PDF overlay after OCR {error_id}: {full_error}": {
        "fr": "",
        "fr_auto": "Erreur lors de la superposition PDF après OCR {error_id} : {full_error}"
    },
    "Task {task_id} failed with error: {result['message']} (Error ID: {result['error_id']})": {
        "fr": "",
        "fr_auto": "La tâche {task_id} a échoué avec l’erreur : {result['message']} (ID d’erreur : {result['error_id']})"
    },
    "Failed to parse PDF from task {task_id}: {e}": {
        "fr": "",
        "fr_auto": "Échec de l’analyse du PDF à partir de la tâche {task_id} : {e}"
    },
    "Failed to write merged PDF: {e}": {
        "fr": "",
        "fr_auto": "Échec de la rédaction du PDF fusionné : {e}"
    },
    "Received {len(files)} files": {
        "fr": "",
        "fr_auto": "Fichiers {len(files)} reçus"
    },
    "PDFStreamError while processing files - invalid or corrupted pdf uploaded": {
        "fr": "",
        "fr_auto": "PDFStreamErreur lors du traitement des fichiers - PDF valide ou corrompu téléchargé"
    },
    "Error: One or more of your files is not a valid PDF/image or is corrupted.": {
        "fr": "",
        "fr_auto": "Erreur : Un ou plusieurs de vos fichiers ne sont pas un PDF/image valide ou sont corrompus."
    },
    "Sorry, we ran into an error while running OCR": {
        "fr": "",
        "fr_auto": "Désolé, nous avons rencontré une erreur lors de l’exécution de l’OCR"
    },
    "Error running OCR on documents": {
        "fr": "",
        "fr_auto": "Erreur lors de l’exécution de la ROC sur les documents"
    },
    "An error occurred while summarizing the text. ": {
        "fr": "",
        "fr_auto": "Une erreur s’est produite lors du résumé du texte. "
    },
    "Error ID: %(error_id)s: Corruption/Type mismatch": {
        "fr": "",
        "fr_auto": "ID d’erreur :%(error_id)s : Corruption/Incohérence de type"
    },
    "Error ID: %(error_id)s - Failed to create PDF overlay after OCR.": {
        "fr": "",
        "fr_auto": "ID d’erreur :%(error_id)s - Impossible de créer une superposition PDF après l’OCR."
    },
    "What is Otto?": {
        "fr": "",
        "fr_auto": "Qu’est-ce qu’Otto?"
    },
    "Otto is a platform for data & AI tools developed by and for the Department of Justice Canada, designed to enhance the workflow and efficiency of corporate and legal professionals through automation and generative AI.": {
        "fr": "",
        "fr_auto": "Otto est une plateforme d’outils de données et d’IA développée par et pour le ministère de la Justice du Canada, conçue pour améliorer le flux de travail et l’efficacité des professionnels des entreprises et du droit grâce à l’automatisation et à l’IA générative."
    },
    "What is the Otto Pro-B Pilot?": {
        "fr": "",
        "fr_auto": "Qu’est-ce que le pilote Otto Pro-B?"
    },
    "Justice's Business Analytics Centre (BAC) is launching a limited user pilot in a Protected B environment. The pilot includes ~625 users split into 65 distinct pilot groups with specific use cases covering all types of Justice work. The pilot will run for approximately 8 months. Following its conclusion, results and feedback will be used to refine the tools, which will then be deployed to all JUS employees.": {
        "fr": "",
        "fr_auto": "Le Centre d’analyse des affaires (BAC) du ministère de la Justice lance un projet pilote limité d’utilisateurs dans un environnement Protégé B. Le projet pilote comprend ~625 utilisateurs répartis en 65 groupes pilotes distincts avec des cas d’utilisation spécifiques couvrant tous les types de travail dans le domaine de la justice. Le projet pilote durera environ 8 mois. À la suite de sa conclusion, les résultats et la rétroaction seront utilisés pour peaufiner les outils, qui seront ensuite déployés auprès de tous les employés de JUS."
    },
    "What can Otto do for me?": {
        "fr": "",
        "fr_auto": "Qu’est-ce qu’Otto peut faire pour moi?"
    },
    "Otto is designed to enhance the workflow and efficiency of corporate and legal professionals by providing various capabilities, including:": {
        "fr": "",
        "fr_auto": "Otto est conçu pour améliorer le flux de travail et l’efficacité des professionnels des entreprises et du droit en offrant diverses capacités, notamment :"
    },
    "Engage in general-purpose conversations for assistance with writing and other straightforward tasks.": {
        "fr": "",
        "fr_auto": "Engagez-vous dans des conversations générales pour obtenir de l’aide à la rédaction et à d’autres tâches simples."
    },
    "Retrieve answers from uploaded documents. Users can share or personalize libraries of documents to query.": {
        "fr": "",
        "fr_auto": "Récupérez les réponses des documents téléchargés. Les utilisateurs peuvent partager ou personnaliser des bibliothèques de documents à interroger."
    },
    "Summarize content from text, webpages, or uploaded documents at user-specified lengths.": {
        "fr": "",
        "fr_auto": "Résumer le contenu du texte, des pages Web ou des documents téléchargés à la longueur spécifiée par l’utilisateur."
    },
    "Translate content into French or English.": {
        "fr": "",
        "fr_auto": "Traduire le contenu en français ou en anglais."
    },
    "Text Extraction": {
        "fr": "",
        "fr_auto": "Extraction de texte"
    },
    "Extract text from images or scanned PDFs – including handwritten text – using advanced Optical Character Recognition (OCR).": {
        "fr": "",
        "fr_auto": "Extraire du texte d’images ou de PDF numérisés – y compris du texte manuscrit – à l’aide de la reconnaissance optique de caractères (OCR) avancée."
    },
    "Query Canadian acts and regulations using natural language to find relevant sections and get AI answers to questions.": {
        "fr": "",
        "fr_auto": "Interrogez les lois et règlements canadiens en utilisant le langage naturel pour trouver les sections pertinentes et obtenir des réponses aux questions de l’IA."
    },
    "When should I use Otto?": {
        "fr": "",
        "fr_auto": "Quand devrais-je utiliser Otto?"
    },
    "You should use Otto when you need AI assistance with tasks such as AI text generation, question answering, document summarization, translation to English and French, extracting text from images or scanned PDFs, or searching Canadian laws and regulations.  Otto is intended for streamlining workflows, improving efficiency, and accessing accurate information pertaining to the Canadian Department of Justice.": {
        "fr": "",
        "fr_auto": "Vous devriez utiliser Otto lorsque vous avez besoin de l’aide de l’IA pour des tâches telles que la génération de texte en IA, la réponse aux questions, le résumé de documents, la traduction en anglais et en français, l’extraction de texte à partir d’images ou de PDF numérisés ou la recherche dans les lois et règlements canadiens.  Otto est destiné à rationaliser les flux de travail, à améliorer l’efficacité et à accéder à de l’information exacte concernant le ministère de la Justice du Canada."
    },
    "Otto is meant to save you time and effort by providing quick, reliable answers to your questions. Whether you're looking for general information or need help navigating internal policies, this tool can help streamline your work and point you in the right direction.": {
        "fr": "",
        "fr_auto": "Otto est destiné à vous faire gagner du temps et des efforts en fournissant des réponses rapides et fiables à vos questions. Que vous recherchiez des informations générales ou que vous ayez besoin d’aide pour naviguer dans les politiques internes, cet outil peut vous aider à rationaliser votre travail et à vous orienter dans la bonne direction."
    },
    "What are Otto's limitations?": {
        "fr": "",
        "fr_auto": "Quelles sont les limites d’Otto?"
    },
    "Otto has no internet access so its general knowledge is not necessarily up to date.": {
        "fr": "",
        "fr_auto": "Otto n’a pas d’accès à Internet, donc ses connaissances générales ne sont pas nécessairement à jour."
    },
    "Otto may not be used to automate decision-making that affects the rights, privileges or interests of individuals, or to automate steps needed to make decisions.": {
        "fr": "",
        "fr_auto": "Otto ne peut pas être utilisé pour automatiser la prise de décisions qui touchent les droits, les privilèges ou les intérêts des personnes, ni pour automatiser les étapes nécessaires à la prise de décisions."
    },
    "Otto cannot process documents or data classified above the Protected B level.": {
        "fr": "",
        "fr_auto": "Otto ne peut pas traiter des documents ou des données classés au-dessus du niveau Protégé B."
    },
    "The AI may produce inaccurate or incomplete responses if user prompts are unclear or lack sufficient detail.": {
        "fr": "",
        "fr_auto": "L’IA peut produire des réponses inexactes ou incomplètes si les invites de l’utilisateur ne sont pas claires ou manquent de détails."
    },
    "Users are limited to a monthly budget of $32 for AI use and exceeding this requires a request to administrators.": {
        "fr": "",
        "fr_auto": "Les utilisateurs sont limités à un budget mensuel de 32 $ pour l’utilisation de l’IA et le dépassement de ce budget nécessite une demande aux administrateurs."
    },
    "Due to the nature of the AI and the data used for training, Otto may occasionally generate hallucinations or irrelevant information. Human verification of output is required if the output is to be relied upon.": {
        "fr": "",
        "fr_auto": "En raison de la nature de l’IA et des données utilisées pour l’entraînement, Otto peut occasionnellement générer des hallucinations ou des informations non pertinentes. Une vérification humaine de la production est nécessaire si l’on peut se fier à la production."
    },
    "Otto is not a repository for information of business value.  It is for transitory information only.  Document libraries and chats are deleted after 30 days of inactivity.": {
        "fr": "",
        "fr_auto": "Otto n’est pas un dépôt d’information à valeur opérationnelle.  Il s’agit uniquement d’informations transitoires.  Les bibliothèques de documents et les clavardages sont supprimés après 30 jours d’inactivité."
    },
    "Can Otto replace human experts?": {
        "fr": "",
        "fr_auto": "Otto peut-il remplacer les experts humains?"
    },
    "No, Otto is not a replacement for human experts. Otto is a tool designed to assist and complement your work. For complex or sensitive matters, you should always consult a qualified professional or departmental subject matter experts.": {
        "fr": "",
        "fr_auto": "Non, Otto ne remplace pas les experts humains. Otto est un outil conçu pour vous aider et compléter votre travail. Pour les questions complexes ou délicates, vous devriez toujours consulter un professionnel qualifié ou des experts en la matière."
    },
    "Is Otto secure?": {
        "fr": "",
        "fr_auto": "Otto est-il sécurisé?"
    },
    "Otto is designed to operate within the secure environment of the Government of Canada for information up to and including Protected B. Data is encrypted at rest and stored only in Canadian Microsoft Azure data centers. Otto is only accessible to Justice employees through the Justice network. Otto does not store or share sensitive information outside of this environment.": {
        "fr": "",
        "fr_auto": "Otto est conçu pour fonctionner dans l’environnement sécurisé du gouvernement du Canada pour l’information jusqu’à Protégé B. Les données sont chiffrées au repos et stockées uniquement dans les centres de données Microsoft Azure canadiens. Otto n’est accessible qu’aux employés du ministère de la Justice par l’intermédiaire du réseau du Justice. Otto ne stocke ni ne partage de renseignements sensibles en dehors de cet environnement."
    },
    "How do I access Otto?": {
        "fr": "",
        "fr_auto": "Comment puis-je accéder à Otto?"
    },
    "Otto can be accessed via the URL <a href=\"https://otto-pilot.cloud.justice.gc.ca/\">https://otto-pilot.cloud.justice.gc.ca/</a>. You must be connected to the Justice network.": {
        "fr": "",
        "fr_auto": "Otto est accessible via l’URL <a href=\"https://otto-pilot.cloud.justice.gc.ca/\">https://otto-pilot.cloud.justice.gc.ca/</a>. Vous devez être connecté au réseau de la justice."
    },
    "Who can I contact if I have questions about Otto?": {
        "fr": "",
        "fr_auto": "Qui puis-je contacter si j’ai des questions au sujet d’Otto?"
    },
    "Feedback and bug reporting is collected in-app through a feedback form. Please direct all other questions to the mailbox at otto@justice.gc.ca .": {
        "fr": "",
        "fr_auto": "Les commentaires et les rapports de bogues sont recueillis dans l’application par le biais d’un formulaire de rétroaction. Veuillez adresser toutes les autres questions à la boîte aux lettres au otto@justice.gc.ca ."
    },
    "How do I  ensure the accuracy of information from Otto?": {
        "fr": "",
        "fr_auto": "Comment puis-je m’assurer de l’exactitude des informations d’Otto?"
    },
    "Otto relies on pre-existing knowledge and trusted internal documents to provide information. Otto retrieves answers from user-uploaded documents and displays page-numbered references and relevant links for verification. Additionally, users can customize prompts and settings to refine how information is extracted and presented, ensuring clarity and reliability. For certain questions, Otto will attempt to let users know if there are limitations to its responses and may recommend consulting the appropriate resources or experts.  If they are to be relied upon, all outputs from Otto must undergo human verification by the user or a person with appropriate knowledge and expertise to evaluate the outputs.": {
        "fr": "",
        "fr_auto": "Otto s’appuie sur des connaissances préexistantes et des documents internes fiables pour fournir de l’information. Otto récupère les réponses des documents téléchargés par les utilisateurs et affiche des références numérotées et des liens pertinents pour vérification. De plus, les utilisateurs peuvent personnaliser les invites et les paramètres pour affiner la façon dont l’information est extraite et présentée, ce qui garantit la clarté et la fiabilité. Pour certaines questions, Otto tentera d’informer les utilisateurs s’il y a des limites à ses réponses et peut recommander de consulter les ressources ou les experts appropriés.  Pour s’y fier, tous les extrants d’Otto doivent faire l’objet d’une vérification humaine par l’utilisateur ou une personne possédant les connaissances et l’expertise appropriées pour évaluer les extrants."
    },
    "Can Otto help me with bilingual (English/French) questions?": {
        "fr": "",
        "fr_auto": "Otto peut-il m’aider avec des questions bilingues (anglais/français)?"
    },
    "Yes, Otto can assist with bilingual (English/French) questions. Users can ask questions directly in both Official Language(s). It also offers a translation tool for translating content between English and French,and from other languages into English and French. Additionally, users can set the desired language for summaries and other outputs.": {
        "fr": "",
        "fr_auto": "Oui, Otto peut répondre aux questions bilingues (anglais/français). Les utilisateurs peuvent poser des questions directement dans les deux langues officielles. Il offre également un outil de traduction pour traduire du contenu entre l’anglais et le français, et d’autres langues vers l’anglais et le français. De plus, les utilisateurs peuvent définir la langue souhaitée pour les résumés et autres résultats."
    },
    "Can I insert URLs in Otto?": {
        "fr": "",
        "fr_auto": "Puis-je insérer des URL dans Otto?"
    },
    "The AI assistant in Otto can access websites from the following domains.": {
        "fr": "",
        "fr_auto": "L’assistant IA d’Otto peut accéder à des sites Web à partir des domaines suivants."
    },
    "canada.ca": {
        "fr": "",
        "fr_auto": "canada.ca"
    },
    "gc.ca": {
        "fr": "",
        "fr_auto": "gc.ca"
    },
    "canlii.org": {
        "fr": "",
        "fr_auto": "canlii.org"
    },
    "wikipedia.org": {
        "fr": "",
        "fr_auto": "wikipedia.org"
    },
    "URLs that are not from these domains will not work. As a workaround, you can save relevant content to a file and upload it inside the AI assistant for querying.": {
        "fr": "",
        "fr_auto": "Les URL qui ne proviennent pas de ces domaines ne fonctionneront pas. Comme solution de contournement, vous pouvez enregistrer le contenu pertinent dans un fichier et le télécharger dans l’assistant d’IA pour l’interroger."
    },
    "Can I upload documents that come from a third party?": {
        "fr": "",
        "fr_auto": "Puis-je télécharger des documents qui proviennent d’un tiers?"
    },
    "Users must respect any applicable statutory or contractual restrictions that may apply to uploading those documents to Otto. For example, the license to use a document may restrict saving an electronic copy.": {
        "fr": "",
        "fr_auto": "Les utilisateurs doivent respecter toutes les restrictions légales ou contractuelles applicables qui peuvent s’appliquer au téléchargement de ces documents sur Otto. Par exemple, la licence d’utilisation d’un document peut restreindre l’enregistrement d’une copie électronique."
    },
    "Feedback and bug reporting is collected in-app through a feedback form. Please direct all other questions to the mailbox at <a href=\"mailto:otto@justice.gc.ca\">otto@justice.gc.ca</a>.": {
        "fr": "",
        "fr_auto": "Les commentaires et les rapports de bogues sont recueillis dans l’application par le biais d’un formulaire de rétroaction. Veuillez adresser toutes les autres questions à la boîte aux lettres à <a href=\"mailto:otto@justice.gc.ca\">otto@justice.gc.ca</a>."
    },
    "This request is estimated to cost ${formatted_cost}, which exceeds your remaining monthly budget. Please contact an Otto administrator or wait until the 1st for the limit to reset.": {
        "fr": "",
        "fr_auto": "Le coût de cette demande est estimé à {formatted_cost} $, ce qui dépasse votre budget mensuel restant. Veuillez contacter un administrateur Otto ou attendre le 1er pour que la limite soit réinitialisée."
    },
    "Error: {e}": {
        "fr": "",
        "fr_auto": "Erreur : {e}"
    },
    "This request could be expensive. Are you sure?": {
        "fr": "",
        "fr_auto": "Cette demande pourrait être coûteuse. Es-tu certain?"
    },
    "Use with unclassified, Protected A or": {
        "fr": "",
        "fr_auto": "À utiliser avec des produits non classifiés, protégés A ou"
    },
    "Specific legislation may impose additional requirements pertaining to certain classes of sensitive information that are considered Protected B. In such cases, the use of Otto should be considered on a case-by-case basis.": {
        "fr": "",
        "fr_auto": "Une législation particulière peut imposer des exigences supplémentaires relatives à certaines catégories de renseignements sensibles qui sont considérées comme protégées B. Dans de tels cas, l’utilisation d’Otto doit être envisagée au cas par cas."
    },
    "information only.": {
        "fr": "",
        "fr_auto": "information seulement."
    },
    "Not for legal research:": {
        "fr": "",
        "fr_auto": "Pas pour la recherche juridique :"
    },
    "Does not connect to legal databases like Westlaw, Lexis, CanLII or Justipedia.": {
        "fr": "",
        "fr_auto": "Ne se connecte pas à des bases de données juridiques comme Westlaw, Lexis, CanLII ou Justipedia."
    },
    "Only legal professionals can critically analyze client matters and provide legal advice.": {
        "fr": "",
        "fr_auto": "Seuls les professionnels du droit peuvent analyser de manière critique les affaires des clients et fournir des conseils juridiques."
    },
    "Do not use for making or assisting in making": {
        "fr": "",
        "fr_auto": "Ne pas utiliser pour fabriquer ou aider à la fabrication"
    },
    "Administrative decisions are decisions affecting individuals, their rights, privileges or interests.": {
        "fr": "",
        "fr_auto": "Les décisions administratives sont des décisions touchant des personnes, leurs droits, privilèges ou intérêts."
    },
    "administrative decisions": {
        "fr": "",
        "fr_auto": "décisions administratives"
    },
    "Limit information shared. Chats and Q&A libraries are deleted after 30 days inactivity.": {
        "fr": "",
        "fr_auto": "Limitez l’information partagée. Les clavardages et les bibliothèques de questions et réponses sont supprimés après 30 jours d’inactivité."
    },
    "Chat mode is not suitable for factual research because it may hallucinate or provide biased outputs.": {
        "fr": "",
        "fr_auto": "Le mode clavardage ne convient pas à la recherche factuelle parce qu’il peut halluciner ou fournir des résultats biaisés."
    },
    "\n            <strong>Summarize</strong> uploaded documents. You can also paste long text or enter a URL for a web page.\n          ": {
        "fr": "",
        "fr_auto": "\n<strong>Résumer</strong> les documents téléchargés. Vous pouvez également coller du texte long ou entrer une URL pour une page Web.\n          "
    },
    "Search acts and regulations using natural language. Find relevant sections of laws.": {
        "fr": "",
        "fr_auto": "Rechercher des lois et des règlements en langage naturel. Trouvez les articles pertinents des lois."
    },
    "Safe use of Legislation Search": {
        "fr": "",
        "fr_auto": "Utilisation sécuritaire de la législation Recherche"
    },
    "Only humans can exercise the required professional judgement to critically analyze client matters and provide tailored strategic advice.": {
        "fr": "",
        "fr_auto": "Seuls les humains peuvent exercer le jugement professionnel requis pour analyser de manière critique les questions des clients et fournir des conseils stratégiques personnalisés."
    },
    "Only federal legislation:": {
        "fr": "",
        "fr_auto": "Seule la législation fédérale :"
    },
    "Case law and other legal sources are not included in this tool.": {
        "fr": "",
        "fr_auto": "La jurisprudence et les autres sources juridiques ne sont pas incluses dans cet outil."
    },
    "Inappropriate uses and limitations of Otto": {
        "fr": "",
        "fr_auto": "Utilisations inappropriées et limites d’Otto"
    },
    "You must read and follow the notices within these Terms of Use and in the notices within Otto tools.": {
        "fr": "",
        "fr_auto": "Vous devez lire et suivre les avis contenus dans les présentes conditions d’utilisation et dans les avis contenus dans les outils Otto."
    },
    "AI Assistant's Chat mode should not be trusted to provide factual information, as it is more prone to hallucination and bias in the output. Instead, use the Q&A and Summarize modes to ground the AI's responses in trusted sources such as documents that you upload or a shared document library.": {
        "fr": "",
        "fr_auto": "Il ne faut pas faire confiance au mode Chat de l’Assistant IA pour fournir des informations factuelles, car il est plus sujet aux hallucinations et aux biais dans la sortie. Utilisez plutôt les modes Questions et réponses et Résumé pour ancrer les réponses de l’IA dans des sources fiables telles que des documents que vous téléchargez ou une bibliothèque de documents partagée."
    },
    "Otto may not be used to automate decision-making (administrative decisions affecting the rights, privileges or interests of individuals). Examples of decision-making include many human resources activities or program or funding decisions. Otto should not be used as a tool for decision-makers, nor to automate steps needed to make decisions. The use of AI for activities related to or impacting decision-making raises several legal and policy issues which are not detailed here or in other Otto documentation.": {
        "fr": "",
        "fr_auto": "Otto ne peut pas être utilisé pour automatiser la prise de décisions (décisions administratives touchant les droits, les privilèges ou les intérêts des personnes). Parmi les exemples de prise de décisions, mentionnons de nombreuses activités de ressources humaines ou des décisions de programme ou de financement. Otto ne doit pas être utilisé comme un outil pour les décideurs, ni pour automatiser les étapes nécessaires à la prise de décisions. L’utilisation de l’IA pour des activités liées à la prise de décisions ou ayant une incidence sur la prise de décisions soulève plusieurs questions juridiques et politiques qui ne sont pas détaillées ici ou dans d’autres documents d’Otto."
    },
    "The AI Assistant does not connect to legal databases like Westlaw, Lexis, CanLII or Justipedia. It should not be used for searching for legislation, case law, opinions, etc. Only the Legislation Search tool should be used for questions about Canadian federal laws.": {
        "fr": "",
        "fr_auto": "L’assistant IA ne se connecte pas à des bases de données juridiques comme Westlaw, Lexis, CanLII ou Justipedia. Il ne devrait pas être utilisé pour rechercher des lois, de la jurisprudence, des opinions, etc. Seul l’outil de recherche de lois doit être utilisé pour les questions sur les lois fédérales canadiennes."
    },
    "Otto is not a substitute for professional legal advice. Legal professionals must analyze and understand the unique complexities of client matters, exercise professional judgment, and provide tailored strategic advice.": {
        "fr": "",
        "fr_auto": "Otto ne remplace pas les conseils juridiques professionnels. Les professionnels du droit doivent analyser et comprendre la complexité unique des affaires des clients, exercer un jugement professionnel et fournir des conseils stratégiques personnalisés."
    },
    "For examples of appropriate use cases, please see the ": {
        "fr": "",
        "fr_auto": "Pour des exemples de cas d’utilisation appropriés, veuillez consulter le "
    },
    "Otto user guide.": {
        "fr": "",
        "fr_auto": "Guide de l’utilisateur d’Otto."
    },
    "Security and privacy": {
        "fr": "",
        "fr_auto": "Sécurité et confidentialité"
    },
    "Otto is approved for information up to and including Protected B. This normally includes information subject to solicitor-client privilege. Specific statutes and regulations may impose additional requirements pertaining to certain classes of sensitive information that are considered Protected B. In such cases, the use of Otto should be considered on a case-by-case basis.": {
        "fr": "",
        "fr_auto": "Otto est approuvé pour l’information jusqu’à Protégé B. Cela comprend normalement les renseignements protégés par le secret professionnel de l’avocat. Des lois et des règlements particuliers peuvent imposer des exigences supplémentaires relatives à certaines catégories de renseignements sensibles qui sont considérés comme protégés B. Dans de tels cas, l’utilisation d’Otto doit être envisagée au cas par cas."
    },
    "You must not input any information above Protected B, either through uploads or direct text input.": {
        "fr": "",
        "fr_auto": "Vous ne devez pas saisir d’informations au-dessus de Protégé B, que ce soit par téléchargement ou saisie directe de texte."
    },
    "Apply security classification labels to chats and document libraries when they contain Protected and/or personal information.": {
        "fr": "",
        "fr_auto": "Appliquez des étiquettes de classification de sécurité aux clavardages et aux bibliothèques de documents lorsqu’ils contiennent des renseignements protégés ou personnels."
    },
    "Avoid uploading personal information except as needed for specific tasks. Share document libraries and chats only with those who require access (i.e. need to know if personal information is included).": {
        "fr": "",
        "fr_auto": "Évitez de télécharger des renseignements personnels, sauf si cela est nécessaire pour des tâches spécifiques. Partagez les bibliothèques de documents et les clavardages uniquement avec les personnes qui ont besoin d’y accéder (c.-à-d. qui ont besoin de savoir si des renseignements personnels sont inclus)."
    },
    "If information is shared with you through Otto which you should not have access to, use the provided links to email the authors or library administrators. To report other privacy or security issues, email the Otto team at": {
        "fr": "",
        "fr_auto": "Si des renseignements vous sont partagés par l’intermédiaire d’Otto auxquels vous ne devriez pas avoir accès, utilisez les liens fournis pour envoyer un courriel aux auteurs ou aux administrateurs de la bibliothèque. Pour signaler d’autres problèmes de confidentialité ou de sécurité, envoyez un courriel à l’équipe d’Otto à l’adresse suivante :"
    },
    "For more information, please review the following:": {
        "fr": "",
        "fr_auto": "Pour plus d’informations, veuillez consulter les documents suivants :"
    },
    "Handling and Safeguarding Sensitive Information": {
        "fr": "",
        "fr_auto": "Traitement et protection des renseignements sensibles"
    },
    "Privacy protocol for non-administrative purposes - JUSnet": {
        "fr": "",
        "fr_auto": "Protocole de confidentialité à des fins non administratives - JUSnet"
    },
    "Information management": {
        "fr": "",
        "fr_auto": "Gestion de l’information"
    },
    "Otto is for transitory information only. It is not a repository for information of business value.": {
        "fr": "",
        "fr_auto": "Otto est à titre d’information transitoire seulement. Il ne s’agit pas d’un dépôt d’information à valeur opérationnelle."
    },
    "Only upload to Otto the documents you need to perform your tasks.": {
        "fr": "",
        "fr_auto": "Téléchargez uniquement sur Otto les documents dont vous avez besoin pour effectuer vos tâches."
    },
    "When working with documents obtained from third parties, respect any applicable statutory or contractual restrictions that may apply to uploading those documents to Otto.": {
        "fr": "",
        "fr_auto": "Lorsque vous travaillez avec des documents obtenus de tiers, respectez toutes les restrictions légales ou contractuelles applicables qui peuvent s’appliquer au téléchargement de ces documents sur Otto."
    },
    "Actively delete protected or personal information when it is no longer needed. Document libraries and chats will be deleted after 30 days of inactivity. This means that if you do not open a chat for 30 days, it will be automatically deleted along with all files uploaded to the chat. For libraries, if no changes have been made and no Q&A queries have been performed for 30 days, the library will be automatically deleted.": {
        "fr": "",
        "fr_auto": "Supprimez activement les renseignements protégés ou personnels lorsqu’ils ne sont plus nécessaires. Les bibliothèques de documents et les clavardages seront supprimés après 30 jours d’inactivité. Cela signifie que si vous n’ouvrez pas un chat pendant 30 jours, il sera automatiquement supprimé avec tous les fichiers téléchargés sur le chat. Pour les bibliothèques, si aucun changement n’a été apporté et qu’aucune requête de questions n’a été effectuée pendant 30 jours, la bibliothèque sera automatiquement supprimée."
    },
    "Information of Business Value vs Transitory Information - Information Management (IM) Guidelines": {
        "fr": "",
        "fr_auto": "Information à valeur opérationnelle par rapport à l’information transitoire - Lignes directrices sur la gestion de l’information (GI)"
    },
    "Guide on the use of generative artificial intelligence - Canada.ca": {
        "fr": "",
        "fr_auto": "Guide sur l’utilisation de l’intelligence artificielle générative - Canada.ca"
    },
    "Generative AI in your daily work - Canada.ca": {
        "fr": "",
        "fr_auto": "L’IA générative dans votre travail quotidien - Canada.ca"
    },
    "Legal professionals must consult developing directions and notices from courts and tribunals pertaining to the use of artificial intelligence, as well as guidance from law societies. You should endeavor to notify clients when AI tools are being used.": {
        "fr": "",
        "fr_auto": "Les professionnels du droit doivent consulter les directives et les avis des cours et des tribunaux concernant l’utilisation de l’intelligence artificielle, ainsi que les directives des ordres professionnels de juristes. Vous devez vous efforcer d’informer les clients lorsque des outils d’IA sont utilisés."
    },
    "If they are to be relied upon, all outputs from Otto must undergo human verification by the user or a person with appropriate knowledge and expertise to evaluate the outputs. Citations provided in outputs from Otto can assist with this verification.": {
        "fr": "",
        "fr_auto": "Pour s’y fier, tous les extrants d’Otto doivent faire l’objet d’une vérification humaine par l’utilisateur ou une personne possédant les connaissances et l’expertise appropriées pour évaluer les extrants. Les citations fournies dans les résultats d’Otto peuvent aider à cette vérification."
    },
    "Extract text and handwriting from scanned PDF and images with AI-enabled OCR.": {
        "fr": "",
        "fr_auto": "Extrayez du texte et de l’écriture manuscrite de PDF et d’images numérisés grâce à l’OCR activée par l’IA."
    },
    "Safe use of Text Extractor": {
        "fr": "",
        "fr_auto": "Utilisation sécuritaire de l’extracteur de texte"
    },
    "Error: Your file's extension is not supported, please upload images or pdf files": {
        "fr": "",
        "fr_auto": "Erreur : L’extension de votre fichier n’est pas prise en charge, veuillez télécharger des images ou des fichiers pdf"
    },
    "Error: The file '{input_file.name}' is not a valid PDF or is corrupted.": {
        "fr": "",
        "fr_auto": "Erreur : Le fichier '{input_file.name}' n’est pas un PDF valide ou est corrompu."
    },
    "Error ID:%(error_id)s - Error occurred while converting pdfs into images": {
        "fr": "",
        "fr_auto": "ID d’erreur :%(error_id)s - Erreur lors de la conversion de PDF en images"
    },
    "Error ID: %(error_id)s -The file '{input_file.name}' cannot be processed.": {
        "fr": "",
        "fr_auto": "ID d’erreur :%(error_id)s -Le fichier '{input_file.name}' ne peut pas être traité."
    },
    "Error ID: %(error_id)s - Azure's document intelligence API failed to process the file.": {
        "fr": "",
        "fr_auto": "ID d’erreur :%(error_id)s - L’API d’intelligence documentaire d’Azure n’a pas réussi à traiter le fichier."
    },
    "An error occurred while processing the request. Error_ID: ": {
        "fr": "",
        "fr_auto": "Une erreur s’est produite lors du traitement de la demande. Error_ID : "
    },
    "Error processing row. Error ID: ": {
        "fr": "",
        "fr_auto": "Rangée de traitement des erreurs. ID d’erreur : "
    },
    "Error ID": {
        "fr": "",
        "fr_auto": "ID d’erreur"
    },
    "Sorry, we ran into an error. Error ID: %%(error_id)s.": {
        "fr": "",
        "fr_auto": "Désolé, nous avons rencontré une erreur. ID d’erreur :%%(error_id)s."
    },
    "Corruption/Type mismatch.\n ": {
        "fr": "",
        "fr_auto": "Corruption et incompatibilité de type.\n "
    },
    "Otto can be accessed via the URL <a href=\"%(site_url)s\">%(site_url)s</a>. You must be connected to the Justice network.": {
        "fr": "",
        "fr_auto": "Otto est accessible via l’URL <a href=\"%(site_url)s\">%(site_url)s</a>. Vous devez être connecté au réseau de la justice."
    },
    "%(count)d identical document(s) already exist in the library. ": {
        "fr": "%(count)d document(s) identique(s) existent déjà dans la bibliothèque. ",
        "fr_auto": "%(count)d document(s) identique(s) existent déjà dans la bibliothèque. "
    },
    "There was an error uploading your file.": {
        "fr": "",
        "fr_auto": "Il y a eu une erreur lors du téléchargement de votre fichier."
    },
    "now": {
        "fr": "",
        "fr_auto": "maintenant"
    },
    "files translated:": {
        "fr": "fichiers traduits :",
        "fr_auto": "Fichiers traduits :"
    },
    "file": {
        "fr": "",
        "fr_auto": "fichier"
    },
    "uploaded": {
        "fr": "",
        "fr_auto": "téléchargé"
    },
    "for Q&A:": {
        "fr": "pour les questions et réponses :",
        "fr_auto": "Pour les questions et réponses :"
    },
    "file(s) uploaded": {
        "fr": "",
        "fr_auto": "fichier(s) téléchargé(s)"
    },
    "file uploaded": {
        "fr": "fichier téléchargé",
        "fr_auto": "Fichier téléchargé"
    },
    "files uploaded": {
        "fr": "",
<<<<<<< HEAD
        "fr_auto": "%(count)d Documents(s) identiques(s) existent(s) déjà dans la bibliothèque. "
    },
    "An error occurred while summarizing the text.": {
        "fr": "",
        "fr_auto": "Une erreur s’est produite lors du résumé du texte."
    },
    "An error occurred while processing the request. ": {
        "fr": "",
        "fr_auto": "Une erreur s’est produite lors du traitement de la demande. "
=======
        "fr_auto": "fichiers téléchargés"
>>>>>>> dfdd5f36
    }
}<|MERGE_RESOLUTION|>--- conflicted
+++ resolved
@@ -4081,6 +4081,14 @@
     },
     "There was an error uploading your file.": {
         "fr": "",
+        "fr_auto": "%(count)d Documents(s) identiques(s) existent(s) déjà dans la bibliothèque. "
+    },
+    "An error occurred while summarizing the text.": {
+        "fr": "",
+        "fr_auto": "Une erreur s’est produite lors du résumé du texte."
+    },
+    "An error occurred while processing the request. ": {
+        "fr": "",
         "fr_auto": "Il y a eu une erreur lors du téléchargement de votre fichier."
     },
     "now": {
@@ -4113,18 +4121,6 @@
     },
     "files uploaded": {
         "fr": "",
-<<<<<<< HEAD
-        "fr_auto": "%(count)d Documents(s) identiques(s) existent(s) déjà dans la bibliothèque. "
-    },
-    "An error occurred while summarizing the text.": {
-        "fr": "",
-        "fr_auto": "Une erreur s’est produite lors du résumé du texte."
-    },
-    "An error occurred while processing the request. ": {
-        "fr": "",
-        "fr_auto": "Une erreur s’est produite lors du traitement de la demande. "
-=======
         "fr_auto": "fichiers téléchargés"
->>>>>>> dfdd5f36
     }
 }