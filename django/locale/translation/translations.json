{
    "Title:": {
        "fr": "Titre :",
        "fr_auto": "Titre:"
    },
    "Language:": {
        "fr": "Langue :",
        "fr_auto": "Langue:"
    },
    "English": {
        "fr": "Anglais",
        "fr_auto": "Anglais"
    },
    "French": {
        "fr": "Français",
        "fr_auto": "Français"
    },
    "Team Name:": {
        "fr": "Nom de l'équipe :",
        "fr_auto": "Nom de l'équipe:"
    },
    "Contact Email:": {
        "fr": "Courriel du contact",
        "fr_auto": "Courriel du contact"
    },
    "Element ID:": {
        "fr": "Id de l'élément :",
        "fr_auto": "Id de l'élément:"
    },
    "Submit": {
        "fr": "Soumettre",
        "fr_auto": "Soumettre"
    },
    "Avoid using colloquial language or jargon that may not be understood by the chatbot": {
        "fr": "Évitez d'utiliser un langage familier ou un jargon qui pourrait ne pas être compris par l'agent conversationel.",
        "fr_auto": "Évitez d'utiliser un langage familier ou un jargon qui pourrait ne pas être compris par le chatbot."
    },
    "Include clear and concise headings or titles to help the chatbot understand the structure of the document": {
        "fr": "Incluez des titres clairs et concis pour aider l'agent conversationel à comprendre la structure du document.",
        "fr_auto": "Incluez des titres clairs et concis pour aider le chatbot à comprendre la structure du document."
    },
    "Avoid using abbreviations that may be ambiguous or unclear to the chatbot": {
        "fr": "Évitez d'utiliser des abréviations qui peuvent être ambiguës pour l'agent conversationel.",
        "fr_auto": "Évitez d'utiliser des abréviations qui peuvent être ambiguës pour le chatbot."
    },
    "Home": {
        "fr": "Acceuil",
        "fr_auto": "Acceuil"
    },
    "Protected B": {
        "fr": "Protégé B",
        "fr_auto": "Protégé B"
    },
    "Otto Feedback Form": {
        "fr": "Formulaire de rétrocation Otto",
        "fr_auto": "Formulaire de rétrocation Otto"
    },
    "Provide feeback or report an issue using the form below.": {
        "fr": "Donnez votre avis ou signalez un problème en utilisant le formulaire ci-dessous.",
        "fr_auto": "Donnez votre avis ou signalez un problème en utilisant le formulaire ci-dessous."
    },
    "* All fields are mandatory": {
        "fr": "* Tous les champ sont obligatoires.",
        "fr_auto": "* Tous les champ sont obligatoires."
    },
    "No notifications": {
        "fr": "Aucune notification",
        "fr_auto": "Aucune notification"
    },
    "Provide Feedback": {
        "fr": "Rétroaction",
        "fr_auto": "Rétroaction"
    },
    "Has access to %(summary)s apps": {
        "fr": "A accès à %(summary)s application(s)",
        "fr_auto": "A accès à %(summary)s application(s)"
    },
    "Sent %(messages_count)s messages to AI tools": {
        "fr": "A envoyé %(messages_count)s message(s) aux outils d'IA",
        "fr_auto": "A envoyé %(messages_count)s message(s) aux outils d'IA"
    },
    "Thank you for your feedback. We will process your form shortly.": {
        "fr": "Merci, nous traiterons votre formulaire sous peu.",
        "fr_auto": "Merci, nous traiterons votre formulaire sous peu."
    },
    "Submit Feedback": {
        "fr": "Rétroaction",
        "fr_auto": "Rétroaction"
    },
    "Chat with trusted sources": {
        "fr": "Dialoguez avec des sources fiables",
        "fr_auto": "Dialoguez avec des sources fiables"
    },
    "Summarize text": {
        "fr": "Synthèse de texte",
        "fr_auto": "Résumer un texte"
    },
    "Summarize files": {
        "fr": "Synthèse des fichiers",
        "fr_auto": "Synthèse des fichiers"
    },
    "Summarize CanLii URL": {
        "fr": "Synthèse des URL CanLii",
        "fr_auto": "Synthèse des URL CanLii"
    },
    "Translate text to French": {
        "fr": "Traduire un texte en français",
        "fr_auto": "Traduire un texte en français"
    },
    "Translate text to English": {
        "fr": "Traduire un texte en anglais",
        "fr_auto": "Traduire un texte en anglais"
    },
    "Translate files to French": {
        "fr": "Traduire des fichiers en français",
        "fr_auto": "Traduire des fichiers en français"
    },
    "Translate files to English": {
        "fr": "Traduire des fichiers en anglais",
        "fr_auto": "Traduire des fichiers en anglais"
    },
    "Translation": {
        "fr": "Traduction",
        "fr_auto": "Traduction"
    },
    "Summarization": {
        "fr": "Synthèse",
        "fr_auto": "Synthèse"
    },
    "Automated templates": {
        "fr": "Modèles automatisés",
        "fr_auto": "Modèles automatisés"
    },
    "Opens in new tab": {
        "fr": "Ouvrira un nouvel onglet",
        "fr_auto": "Ouvrira un nouvel onglet"
    },
    "Upload one or more files to the chat to start Document Q&A.": {
        "fr": "Téléchargez un ou plusieurs fichiers pour commencer à poser des question sur vos documents.",
        "fr_auto": "Téléchargez un ou plusieurs fichiers sur le chat pour commencer à demander les documents."
    },
    "Librarian": {
        "fr": "Bibliothèque",
        "fr_auto": "Bibliothécaire"
    },
    "GPT-3.5 (faster)": {
        "fr": "GPT-3.5 (plus rapide)",
        "fr_auto": "GPT-3.5 (plus rapide)"
    },
    "GPT-4 (accurate)": {
        "fr": "GPT-4 (précis)",
        "fr_auto": "GPT-4 (précis)"
    },
    "Short": {
        "fr": "Court",
        "fr_auto": "Court métrage"
    },
    "Medium": {
        "fr": "Moyen",
        "fr_auto": "Moyenne"
    },
    "Long": {
        "fr": "Long",
        "fr_auto": "Long"
    },
    "Precise": {
        "fr": "Précis",
        "fr_auto": "Précis"
    },
    "Balanced": {
        "fr": "Équilibré",
        "fr_auto": "Équilibré"
    },
    "Toggle chat options sidebar": {
        "fr": "Basculer la barre latérale des options de clavardage",
        "fr_auto": "Basculer la barre latérale des options de chat"
    },
    "Chat history": {
        "fr": "Historique du clavardage",
        "fr_auto": "Historique des discussions"
    },
    "New chat": {
        "fr": "Nouveau clavardage",
        "fr_auto": "Nouveau chat"
    },
    "Document Q&A": {
        "fr": "Question-réponses sur les documents",
        "fr_auto": "Questions et réponses sur le document"
    },
    "Chat": {
        "fr": "Clavardez",
        "fr_auto": "Discutez avec l’IA"
    },
    "Load": {
        "fr": "Utiliser",
        "fr_auto": "Charge"
    },
    "\n            <strong>Chat</strong> is a general-purpose AI-powered tool for writing assistance and text formatting. Please note that this tool is provided solely for enhancing your writing process and refining your ideas using natural language.          \n          ": {
        "fr": "\n<strong>Clavardez</strong> est un outil polyvalent alimenté par l’IA pour l’aide à la rédaction et la mise en forme du texte. Veuillez noter que cet outil est fourni uniquement pour améliorer votre processus d’écriture et affiner vos idées en utilisant un langage naturel.          \n          ",
        "fr_auto": "\n<strong>Chat</strong> est un outil polyvalent alimenté par l’IA pour l’aide à la rédaction et la mise en forme du texte. Veuillez noter que cet outil est fourni uniquement pour améliorer votre processus d’écriture et affiner vos idées en utilisant un langage naturel.          \n          "
    },
    "We kindly advise you to refrain from using Chat as a means to seek factual information, conduct research, or request data. Its primary purpose is to offer writing suggestions, grammar corrections, and structure recommendations, ensuring your content is well-crafted and coherent.": {
        "fr": "Nous vous conseillons de vous abstenir d’utiliser 'Clavardez' avec l’IA comme un moyen de rechercher des informations factuelles, de mener des recherches ou de demander des données. Son objectif principal est d’offrir des suggestions d’écriture, des corrections grammaticales et des recommandations de structure, en veillant à ce que votre contenu soit bien conçu et cohérent.",
        "fr_auto": "Nous vous conseillons de vous abstenir d’utiliser chat avec l’IA comme un moyen de rechercher des informations factuelles, de mener des recherches ou de demander des données. Son objectif principal est d’offrir des suggestions d’écriture, des corrections grammaticales et des recommandations de structure, en veillant à ce que votre contenu soit bien conçu et cohérent."
    },
    "Although the Document Q&A tool aims to deliver precise answers, users should validate the outputs by checking the sources. For critical decisions, consulting with experts is recommended rather than relying solely on the AI's responses.": {
        "fr": "Bien que l’outil de demander des documents vise à fournir des réponses précises, les utilisateurs doivent valider les résultats en vérifiant les sources. Pour les décisions critiques, il est recommandé de consulter des experts plutôt que de se fier uniquement aux réponses de l’IA.",
        "fr_auto": "Bien que l’outil de demander des documents vise à fournir des réponses précises, les utilisateurs doivent valider les résultats en vérifiant les sources. Pour les décisions critiques, il est recommandé de consulter des experts plutôt que de se fier uniquement aux réponses de l’IA."
    },
    "Chat settings": {
        "fr": "Paramètres de clavardage",
        "fr_auto": "Paramètres de chat"
    },
    ":": {
        "fr": " :",
        "fr_auto": " :"
    },
    "**Error:** The chat is too long for this AI model.\n\nYou can try: \n1. Starting a new chat\n2. Using summarize mode, which can handle longer texts\n3. Using a different model\n": {
        "fr": "**Erreur :** La discussion est trop longue pour ce modèle d’IA.\n\nVous pouvez essayer : \n1. Démarrage d’une nouvelle session\n2. Utilisation du mode résumé, qui peut gérer des textes plus longs\n3. Utilisation d’un modèle différent\n",
        "fr_auto": "**Erreur :** Le chat est trop long pour ce modèle d’IA.\n\nVous pouvez essayer : \n1. Démarrage d’un nouveau chat\n2. Utilisation du mode résumé, qui peut gérer des textes plus longs\n3. Utilisation d’un modèle différent\n"
    },
    "Untitled chat": {
        "fr": "Clavardage sans titre",
        "fr_auto": "Chat sans titre"
    },
    "Each row (or \"entry\", \"item\", or \"record\") in the database contains information about words or phrases that may be problematic for harmonization.": {
        "fr": "Chaque rangée (ou « entrée », « élément » ou « enregistrement ») de la base de données contient des renseignements sur des mots ou des expressions qui peuvent être problématiques pour l’harmonisation.",
        "fr_auto": "Chaque ligne (ou « entrée », « élément » ou « enregistrement ») de la base de données contient des renseignements sur des mots ou des expressions qui peuvent être problématiques pour l’harmonisation."
    },
    "<strong>Change type</strong>: what kind of change should be made to the potentially-problematic term,": {
        "fr": "<strong>Modifier le type</strong> : quel genre de changement devrait être apporté au terme potentiellement problématique,",
        "fr_auto": "<strong>Type de changement</strong> : quel genre de changement devrait être apporté au terme potentiellement problématique,"
    },
    "<a href=\"https://www.justice.gc.ca/eng/csj-sjc/harmonization/bijurilex/terminolog/table.html\">Bijural Terminology Record</a>": {
        "fr": "<a href=\"https://www.justice.gc.ca/fra/sjc-csj/harmonization/bijurilex/terminolog/table.html\">Fiches terminologiques bijuridiques</a>",
        "fr_auto": "<a href=\"https://www.justice.gc.ca/eng/csj-sjc/harmonization/bijurilex/terminolog/table.html\">Bijural Terminology Record</a>"
    },
    "This entry from the English database concerns the potentially-problematic word \"owner\".": {
        "fr": "Cette entrée de la base de données française concerne le mot potentiellement problématique proprietaire.",
        "fr_auto": "Cette entrée de la base de données anglaise concerne le mot potentiellement problématique « owner »."
    },
    "in lines that contain the words \"charge\" , \"interest\", or \"right\".": {
        "fr": "dans les lignes qui contiennent les mots « charge » ou « droit ».",
        "fr_auto": "dans les lignes qui contiennent les mots « charge », « intérêt » ou « droit »."
    },
    "Here, we see that relevant lines of legislative text may also need to include the word \"holder\" for validity in both law systems.": {
        "fr": "Ici, nous voyons que les lignes pertinentes du texte législatif peuvent également devoir inclure le mot « detenteur » pour la validité dans les deux systèmes de droit.",
        "fr_auto": "Ici, nous voyons que les lignes pertinentes du texte législatif peuvent également devoir inclure le mot « titulaire » pour la validité dans les deux systèmes de droit."
    },
    "Here, we should <strong>add</strong> the term \"holder\" to resolve the potential terminology problem.": {
        "fr": "Ici, nous devrions <strong>ajouter</strong> le terme « detenteur » pour résoudre le problème de terminologie potentiel.",
        "fr_auto": "Ici, nous devrions <strong>ajouter</strong> le terme « titulaire » pour résoudre le problème de terminologie potentiel."
    },
    "Only displaying users with roles assigned.": {
        "fr": "N'affiche que les utilisateurs avec des rôles attribués dans le système.",
        "fr_auto": "Afficher uniquement les utilisateurs avec des rôles attribués."
    },
    "Chat files are deleted after 7 days": {
        "fr": "Les fichiers de clavardage sont supprimés après 7 jours",
        "fr_auto": "Les fichiers de chat sont supprimés après 7 jours"
    },
    "The document summarization feature allows you to generate a summary for any document in your case files. The summary will be created in a new chat session, where you can ask follow-up questions about the content of the document.": {
        "fr": "La fonction de résumé de document vous permet de générer un résumé pour n’importe quel document dans vos fichiers de cas. Le résumé sera créé dans une nouvelle session de clavardage, où vous pourrez poser des questions de suivi sur le contenu du document.",
        "fr_auto": "La fonction de résumé de document vous permet de générer un résumé pour n’importe quel document dans vos fichiers de cas. Le résumé sera créé dans une nouvelle session de chat, où vous pourrez poser des questions de suivi sur le contenu du document."
    },
    "Upload CSV": {
        "fr": "Téléverser CSV",
        "fr_auto": "Télécharger CSV"
    },
    "Chat upload": {
        "fr": "Téléversement de clavardage",
        "fr_auto": "Téléchargement de chat"
    },
    "\n            <strong>Q&A</strong> provides answers based on Justice documents. Create or select your own document libraries from the settings sidebar.\n          ": {
        "fr": "\n<strong>Question-réponses</strong> fournit des réponses basées sur des documents de justice. Créez ou sélectionnez vos propres bibliothèques de documents dans la barre latérale des paramètres.\n          ",
        "fr_auto": "\n<strong>Questions et réponses</strong> fournit des réponses basées sur des documents de justice. Créez ou sélectionnez vos propres bibliothèques de documents dans la barre latérale des paramètres.\n          "
    },
    "Delete chat": {
        "fr": "Supprimer le clavardage",
        "fr_auto": "Supprimer le chat"
    },
    "Edit chat title": {
        "fr": "Modifier le titre du clavardage",
        "fr_auto": "Modifier le titre du chat"
    },
    "You are a general-purpose AI chatbot. You follow these rules:\n\n1. Your name is 'Otto', an AI who works for the Department of Justice Canada.\n\n2. If the user asks any question regarding Canada's laws and regulations, you must inform them of the [Legislation Search app](/laws/), a tool in Otto built to be better suited for finding relevant and accurate laws and regulations in Canada. Make sure to mention the tool at the beginning of your response and in the form of a markdown link.3. You do not have access to the internet or other knowledge bases. If you are asked about very specific facts, especially one about the Government of Canada or laws, you always caveat your response, e.g., 'I am a pre-trained AI and do not have access to the internet, so my answers might not be correct. Based on my training data, I expect that...'\n\n4. If you are asked a question about Department of Justice or other Government of Canada / HR policies, you inform users of Otto's 'Q&A' mode which can provide more accurate information.\n\n5. You answer in markdown format to provide clear and readable responses.\n\n": {
        "fr": "Vous êtes un agent conversationel IA à usage général. Vous suivez ces règles :\n\n1. Vous vous appelez « Otto », une IA qui travaille pour le ministère de la Justice du Canada.\n\n2. Si l’utilisateur pose une question concernant les lois et règlements du Canada, vous devez l’informer de [l’application de recherche de Législation](/laws/), un outil d’Otto conçu pour être mieux adapté pour trouver des lois et des règlements pertinents et exacts au Canada. Assurez-vous de mentionner l’outil au début de votre réponse et sous la forme d’un lien de démarque.3. Vous n’avez pas accès à Internet ou à d’autres bases de connaissances. Si on vous pose des questions sur des faits très précis, en particulier un fait sur le gouvernement du Canada ou les lois, vous mettez toujours en garde votre réponse, par exemple : « Je suis une IA pré-formée et je n’ai pas accès à Internet, donc mes réponses pourraient ne pas être correctes. Sur la base de mes données d’entraînement, je m’attends à ce que...\n\n4. Si on vous pose une question sur le ministère de la Justice ou d’autres politiques du gouvernement du Canada / RH, vous informez les utilisateurs du mode « Q&A » d’Otto qui peut fournir des informations plus précises.\n\n5. Vous répondez dans un format de démarque pour fournir des réponses claires et lisibles.\n\n",
        "fr_auto": "Vous êtes un chatbot IA à usage général. Vous suivez ces règles :\n\n1. Vous vous appelez « Otto », une IA qui travaille pour le ministère de la Justice du Canada.\n\n2. Si l’utilisateur pose une question concernant les lois et règlements du Canada, vous devez l’informer de [l’application de recherche de Législation](/laws/), un outil d’Otto conçu pour être mieux adapté pour trouver des lois et des règlements pertinents et exacts au Canada. Assurez-vous de mentionner l’outil au début de votre réponse et sous la forme d’un lien de démarque.3. Vous n’avez pas accès à Internet ou à d’autres bases de connaissances. Si on vous pose des questions sur des faits très précis, en particulier un fait sur le gouvernement du Canada ou les lois, vous mettez toujours en garde votre réponse, par exemple : « Je suis une IA pré-formée et je n’ai pas accès à Internet, donc mes réponses pourraient ne pas être correctes. Sur la base de mes données d’entraînement, je m’attends à ce que...\n\n4. Si on vous pose une question sur le ministère de la Justice ou d’autres politiques du gouvernement du Canada / RH, vous informez les utilisateurs du mode « Q&A » d’Otto qui peut fournir des informations plus précises.\n\n5. Vous répondez dans un format de démarque pour fournir des réponses claires et lisibles.\n\n"
    },
    "Given the information from multiple sources and not prior knowledge, answer the query in markdown format with liberal use of **bold**.\n\nOutput format:\n\nI found the following information:\n\n* <supporting direct quote> - <source link or filename>\n...\n<succinct answer to question>\nIf you can't find the answer in the sources, just say so. Don't try to provide irrelevant references or made up answers.": {
        "fr": "Compte tenu de l’information provenant de sources multiples et non de connaissances préalables, répondez à la requête en format de démarque avec l’utilisation libérale de **bold**.\n\nFormat de sortie :\n\nJ’ai trouvé les informations suivantes :\n\n* <citation directe à l'appui> - <lien à source ou nom de fichier>\n...\n<succinct réponse à la question>\nSi vous ne trouvez pas la réponse dans les sources, dites-le simplement. N’essayez pas de fournir des références non pertinentes ou des réponses inventées.",
        "fr_auto": "Compte tenu de l’information provenant de sources multiples et non de connaissances préalables, répondez à la requête en format de démarque avec l’utilisation libérale de **bold**.\n\nFormat de sortie :\n\nJ’ai trouvé les informations suivantes :\n\n* <citation directe à l'appui> - <lien à source ou nom de fichier>\n...\n<succinct réponse à la question>\nSi vous ne trouvez pas la réponse dans les sources, dites-le simplement. N’essayez pas de fournir des références non pertinentes ou des réponses inventées."
    },
    "Otto": {
        "fr": "Otto",
        "fr_auto": "Otton"
    },
    "Are you sure you want to delete all chats? This action is irreversible.": {
        "fr": "Êtes-vous sûr de vouloir supprimer toutes les sessions de clavardages ? Cette action est irréversible.",
        "fr_auto": "Êtes-vous sûr de vouloir supprimer tous les chats ? Cette action est irréversible."
    },
    "Delete all chats": {
        "fr": "Supprimer tous les clavardages",
        "fr_auto": "Supprimer tous les chats"
    },
    "You are a general-purpose AI chatbot. You follow these rules:\n\n1. Your name is 'Otto', an AI who works for the Department of Justice Canada.\n\n2. If the user asks any question regarding Canada's laws and regulations, you must inform them of the [Legislation Search app](/laws/), a tool in Otto built to be better suited for finding relevant and accurate laws and regulations in Canada. If relevant, add a markdown link to the Legislation Search app.\n\n3. You do not have access to the internet or other knowledge bases. If you are asked about very specific facts, especially one about the Government of Canada or laws, you always caveat your response, e.g., 'I am a pre-trained AI and do not have access to the internet, so my answers might not be correct. Based on my training data, I expect that...'\n\n4. You answer in markdown format to provide clear and readable responses.": {
        "fr": "Vous êtes un agent d'IA conversationel à usage général. Vous suivez ces règles :\n\n1. Vous vous appelez « Otto », une IA qui travaille pour le ministère de la Justice du Canada.\n\n2. Si l’utilisateur pose une question concernant les lois et règlements du Canada, vous devez l’informer de l’application de recherche de [Législation] (/lois/), un outil d’Otto conçu pour être mieux adapté pour trouver des lois et des règlements pertinents et exacts au Canada. S’il y a lieu, ajoutez un lien de démarque à l’application de recherche de Législation.\n\n3. Vous n’avez pas accès à Internet ou à d’autres bases de connaissances. Si on vous pose des questions sur des faits très précis, en particulier un fait sur le gouvernement du Canada ou les lois, vous mettez toujours en garde votre réponse, par exemple : « Je suis une IA pré-formée et je n’ai pas accès à Internet, donc mes réponses pourraient ne pas être correctes. Sur la base de mes données d’entraînement, je m’attends à ce que...\n\n4. Vous répondez dans un format de démarque pour fournir des réponses claires et lisibles.",
        "fr_auto": "Vous êtes un chatbot IA à usage général. Vous suivez ces règles :\n\n1. Vous vous appelez « Otto », une IA qui travaille pour le ministère de la Justice du Canada.\n\n2. Si l’utilisateur pose une question concernant les lois et règlements du Canada, vous devez l’informer de l’application de recherche de [Législation] (/lois/), un outil d’Otto conçu pour être mieux adapté pour trouver des lois et des règlements pertinents et exacts au Canada. S’il y a lieu, ajoutez un lien de démarque à l’application de recherche de Législation.\n\n3. Vous n’avez pas accès à Internet ou à d’autres bases de connaissances. Si on vous pose des questions sur des faits très précis, en particulier un fait sur le gouvernement du Canada ou les lois, vous mettez toujours en garde votre réponse, par exemple : « Je suis une IA pré-formée et je n’ai pas accès à Internet, donc mes réponses pourraient ne pas être correctes. Sur la base de mes données d’entraînement, je m’attends à ce que...\n\n4. Vous répondez dans un format de démarque pour fournir des réponses claires et lisibles."
    },
    "Switched mode to": {
        "fr": "Mode changé en",
        "fr_auto": "Mode commuté vers"
    },
    "Detect best mode (Chat or Q&A)": {
        "fr": "Détecter le meilleur mode (Clavardage ou Q&R)",
        "fr_auto": "Détecter le meilleur mode (Chat ou Q&A)"
    },
    "Chat agent": {
        "fr": "Agent de clavardage",
        "fr_auto": "Agent de chat"
    },
    "Shared with everyone": {
        "fr": "Partager avec tous les utilisateurs",
        "fr_auto": "Partagé avec tout le monde"
    },
    "Private": {
        "fr": "Privé",
        "fr_auto": "Secteur privé"
    },
    "Create a new preset to use your chat settings in other sessions or shared them with others.": {
        "fr": "Créez un nouveau préréglage pour utiliser vos paramètres de clavardage dans d’autres sessions ou les partager avec d’autres utilisateurs.",
        "fr_auto": "Créez un nouveau préréglage pour utiliser vos paramètres de chat dans d’autres sessions ou les partager avec d’autres."
    },
    "Settings Presets": {
        "fr": "Paramètres de Préréglages",
        "fr_auto": "Paramètres de Préréglages"
    },
    "Settings presets": {
        "fr": "Paramètres de préréglages",
        "fr_auto": "Paramètres prédéfinis"
    },
    "Share with others": {
        "fr": "Partagé avec d’autres utilisateurs",
        "fr_auto": "Partager avec d’autres"
    },
    "Shared with others": {
        "fr": "Partagé avec certains utilisateurs",
        "fr_auto": "Partagé avec d’autres"
    },
    "Stop all": {
        "fr": "Tout arrêter",
        "fr_auto": "Arrêtez tout"
    },
    "Process all": {
        "fr": "Tout traiter",
        "fr_auto": "Traiter tout"
    },
    "Force OCR": {
        "fr": "Forcer la ROC",
        "fr_auto": "Force OCR"
    },
    "Process": {
        "fr": "Traiter",
        "fr_auto": "Processus"
    },
    "QA": {
        "fr": "Q&R",
        "fr_auto": "AQ"
    },
    "Share with everyone": {
        "fr": "Partager avec tous les utilisateurs",
        "fr_auto": "Partager avec tout le monde"
    },
    "OCR": {
        "fr": "ROC",
        "fr_auto": "OCR"
    },
    "layout & OCR": {
        "fr": "mise en page & ROC",
        "fr_auto": "mise en page & OCR"
    },
    "Process all, including completed": {
        "fr": "Tout traiter, y compris terminé",
        "fr_auto": "Traiter tout, y compris terminé"
    },
    "PDF OCR": {
        "fr": "ROC PDF",
        "fr_auto": "PDF OCR"
    },
    "PDF layout & OCR": {
        "fr": "Mise en page PDF & ROC",
        "fr_auto": "Mise en page PDF & OCR"
    },
    "Process incomplete only": {
        "fr": "Seulement les traitements incomplets",
        "fr_auto": "Processus incomplet seulement"
    },
    "Process document": {
        "fr": "Traiter le document",
        "fr_auto": "Document de processus"
    },
    "today": {
        "fr": "aujourd’hui",
        "fr_auto": "Aujourd’hui"
    },
    "Status": {
        "fr": "État",
        "fr_auto": "État d’avancement"
    },
    "Question": {
        "fr": "Question",
        "fr_auto": "Question :"
    },
    "Feature request": {
        "fr": "Demande de fonctionnalité",
        "fr_auto": "Demande de fonctionnalité"
    },
    "New": {
        "fr": "Nouveau",
        "fr_auto": "Nouveau"
    },
    "In progress": {
        "fr": "En cours",
        "fr_auto": "En cours"
    },
    "Resolved": {
        "fr": "Résolu",
        "fr_auto": "Résolu"
    },
    "Closed": {
        "fr": "Fermé",
        "fr_auto": "Fermé"
    },
    "Low": {
        "fr": "Faible",
        "fr_auto": "Faible"
    },
    "High": {
        "fr": "Élevée",
        "fr_auto": "Élevée"
    },
    "Latest feedback": {
        "fr": "Derniers commentaires",
        "fr_auto": "Derniers commentaires"
    },
    "No results available.": {
        "fr": "Aucun résultat disponible.",
        "fr_auto": "Aucun résultat disponible."
    },
    "First": {
        "fr": "Première",
        "fr_auto": "Premièrement"
    },
    "Last": {
        "fr": "Dernière",
        "fr_auto": "Dernier"
    },
    "View feedback in context": {
        "fr": "Voir les commentaires dans leur contexte",
        "fr_auto": "Voir les commentaires dans leur contexte"
    },
    "Administrative details": {
        "fr": "Détails administratifs",
        "fr_auto": "Détails administratifs"
    },
    "App": {
        "fr": "Application",
        "fr_auto": "L’application"
    },
    "Apply Filters": {
        "fr": "Appliquer les filtres",
        "fr_auto": "Appliquer des filtres"
    },
    "Feedback updated successfully.": {
        "fr": "Les commentaires ont été mis à jour avec succès.",
        "fr_auto": "Les commentaires ont été mis à jour avec succès."
    },
    "GPT-4o-mini (Global)": {
        "fr": "GPT-4o-mini (Global)",
        "fr_auto": "GPT-4o-mini (Global)"
    },
    "GPT-4o (Global)": {
        "fr": "GPT-4o (Global)",
        "fr_auto": "GPT-4o (Global)"
    },
    "GPT-4 (Canada)": {
        "fr": "GPT-4 (Canada)",
        "fr_auto": "GPT-4 (Canada)"
    },
    "GPT-3.5 (Canada)": {
        "fr": "GPT-3.5 (Canada)",
        "fr_auto": "GPT-3.5 (Canada)"
    },
    "JUS-managed": {
        "fr": "Géré par JUS",
        "fr_auto": "Gestion du JUS"
    },
    "Shared with me": {
        "fr": "Partagé avec moi",
        "fr_auto": "Partagé avec moi"
    },
    "Make private": {
        "fr": "Rendre privé",
        "fr_auto": "Rendre privé"
    },
    "Toggle chat history sidebar": {
        "fr": "Basculez la barre latérale d'historique",
        "fr_auto": "Basculez la barre latérale historique des discussions"
    },
    "Q&A": {
        "fr": "Question-réponses",
        "fr_auto": "Questions et réponses"
    },
    "Advanced Q&A settings": {
        "fr": "Paramètres avancés de question-réponses",
        "fr_auto": "Paramètres avancés de questions et réponses"
    },
    "Ask a question about federal legislation...": {
        "fr": "Posez une question sur la législation fédérale...",
        "fr_auto": "Posez une question sur la législation fédérale..."
    },
    "Legislation Search - Otto": {
        "fr": "Recherche de législation - Otto",
        "fr_auto": "Recherche de législation - Otto"
    },
    "Legislation Search": {
        "fr": "Recherche de législation",
        "fr_auto": "Recherche de législation"
    },
    "Edit library users - enter Justice email": {
        "fr": "Modifier les utilisateurs de la bibliothèque - saisissez l'addresse courriel de l'employé",
        "fr_auto": "Modifier les utilisateurs de la bibliothèque - entrez l’e-mail justice"
    },
    "Unsaved data source": {
        "fr": "Source de données non enregistrée",
        "fr_auto": "Source de données non enregistrée"
    },
    "Unsaved library": {
        "fr": "Bibliothèque non enregistrée",
        "fr_auto": "Bibliothèque non enregistrée"
    },
    "Let us know what went wrong, or suggest an improvement.": {
        "fr": "Faites-nous savoir ce qui n’a pas fonctionné ou suggérez une amélioration.",
        "fr_auto": "Faites-nous savoir ce qui n’a pas fonctionné ou suggérez une amélioration."
    },
    "AI Assistant": {
        "fr": "Assistant IA",
        "fr_auto": "Assistant IA"
    },
    "Monitoring": {
        "fr": "Suivi",
        "fr_auto": "Suivi"
    },
    "Other": {
        "fr": "Autres",
        "fr_auto": "Autres"
    },
    "Legislation loading": {
        "fr": "Chargement de la législation",
        "fr_auto": "Chargement de la législation"
    },
    "Text extractor": {
        "fr": "Extracteur de texte",
        "fr_auto": "Extracteur de texte"
    },
    "Load test": {
        "fr": "Essai de charge",
        "fr_auto": "Essai de charge"
    },
    "Create": {
        "fr": "Créer",
        "fr_auto": "Créer"
    },
    "Update": {
        "fr": "Mettre à jour",
        "fr_auto": "Mettre à jour"
    },
    "Bad request": {
        "fr": "Mauvaise demande",
        "fr_auto": "Mauvaise demande"
    },
    "We're sorry, but something went wrong.": {
        "fr": "Nous sommes désolés, mais une erreur s’est produite.",
        "fr_auto": "Nous sommes désolés, mais quelque chose s’est mal passé."
    },
    "Permission denied": {
        "fr": "Autorisation refusée",
        "fr_auto": "Autorisation refusée"
    },
    "You do not have permission to access this page.": {
        "fr": "Vous n’êtes pas autorisé à accéder à cette page.",
        "fr_auto": "Vous n’êtes pas autorisé à accéder à cette page."
    },
    "Page not found": {
        "fr": "Page introuvable",
        "fr_auto": "Page introuvable"
    },
    "We're sorry, but the requested page could not be found.": {
        "fr": "Nous sommes désolés, mais la page demandée n’a pas pu être trouvée.",
        "fr_auto": "Nous sommes désolés, mais la page demandée n’a pas pu être trouvée."
    },
    "Server error": {
        "fr": "Erreur du serveur",
        "fr_auto": "Erreur de serveur"
    },
    "Contact us": {
        "fr": "Contactez-nous",
        "fr_auto": "Contactez-nous"
    },
    "The upn column must match the Azure Active Directory (Entra) userPrincipalName property. This is usually the user's Justice email, and is case-sensitive.": {
        "fr": "La colonne upn doit correspondre à la propriété Azure Active Directory (Entra) userPrincipalName. Il s’agit généralement de l’addresse courriel justice de l’utilisateur et est sensible à la casse.",
        "fr_auto": "La colonne upn doit correspondre à la propriété Azure Active Directory (Entra) userPrincipalName. Il s’agit généralement de l’e-mail justice de l’utilisateur et est sensible à la casse."
    },
    "If the user does not exist, their first name, last name and email will be extrapolated from the UPN. These properties will be updated when the user next logs in with Entra.": {
        "fr": "Si l’utilisateur n’existe pas, son prénom, son nom et son adresse courriel seront extrapolés à partir de l’UPN. Ces propriétés seront mises à jour lors de la prochaine connexion de l’utilisateur avec Entra",
        "fr_auto": "Si l’utilisateur n’existe pas, son prénom, son nom et son adresse e-mail seront extrapolés à partir de l’UPN. Ces propriétés seront mises à jour lors de la prochaine connexion de l’utilisateur avec Entra."
    },
    "User-requested URLs for Q&A, summarization etc. which were not on the allow-list": {
        "fr": "URL demandées par l’utilisateur pour les questions-réponses, les résumés, etc. qui ne figuraient pas sur la liste d’adresses autorisées",
        "fr_auto": "URL demandées par l’utilisateur pour les questions et réponses, les résumés, etc. qui ne figuraient pas sur la liste d’adresses autorisées"
    },
    "Update Preset": {
        "fr": "Mettre à jour le préréglage",
        "fr_auto": "Mise à jour prédéfinie"
    },
    "Browse": {
        "fr": "Naviguer",
        "fr_auto": "Parcourir"
    },
    "\n            <strong>Chat</strong> with a secure AI for brainstorming, writing assistance and text formatting.\n          ": {
        "fr": "\n<strong>Clavardez</strong> avec une IA sécurisée pour le brainstorming, l’aide à la rédaction et le formatage du texte.\n          ",
        "fr_auto": "\n<strong>Discutez</strong> avec une IA sécurisée pour le brainstorming, l’aide à la rédaction et le formatage du texte.\n          "
    },
    "Chat mode is not suitable for factual research.": {
        "fr": "Le mode de clavardage ne convient pas à la recherche factuelle.",
        "fr_auto": "Le mode chat ne convient pas à la recherche factuelle."
    },
    "\n            <strong>Q&A</strong> provides answers based on specific documents. Select or create document libraries from the settings sidebar, or simply upload documents to the chat.\n          ": {
        "fr": "\n<strong>Q&R</strong> fournit des réponses basées sur des documents spécifiques. Sélectionnez ou créez des bibliothèques de documents à partir de la barre latérale des paramètres, ou simplement téléversez des documents sur la session de clavardage.\n          ",
        "fr_auto": "\n<strong>Q&R</strong> fournit des réponses basées sur des documents spécifiques. Sélectionnez ou créez des bibliothèques de documents à partir de la barre latérale des paramètres, ou téléchargez simplement des documents sur le chat.\n          "
    },
    "In the AI assistant, document libraries and chats will be deleted after 30 days of inactivity. This means that if you do not open a chat for 30 days, it will be automatically deleted along with all files uploaded to the chat. For libraries, if no changes have been made and no Q&A queries have been performed for 30 days, the library will be automatically deleted.": {
        "fr": "Les bibliothèques de documents et les sessions de clavardage seront supprimés après 30 jours d’inactivité dans l'assistant d'IA. Cela signifie que si vous n’ouvrez pas une session de clavardage pendant 30 jours, elle sera automatiquement supprimée avec tous ses fichiers téléversés. Pour les bibliothèques, si aucune modification n’a été apportée et qu’aucune requête Q&R n’a été effectuée pendant 30 jours, la bibliothèque sera automatiquement supprimée.",
        "fr_auto": "Dans l’assistant IA, les bibliothèques de documents et les chats seront supprimés après 30 jours d’inactivité. Cela signifie que si vous n’ouvrez pas un chat pendant 30 jours, il sera automatiquement supprimé avec tous les fichiers téléchargés sur le chat. Pour les bibliothèques, si aucune modification n’a été apportée et qu’aucune requête Q&A n’a été effectuée pendant 30 jours, la bibliothèque sera automatiquement supprimée."
    },
    "Read and follow the notices within Otto tools like the AI assistant. Certain tools such as the Chat mode should not be trusted for facts. Instead, use the Q&A and Summarize modes to ground the AI's responses in trusted sources such as documents that you upload or a shared document library.": {
        "fr": "Lisez et suivez les avis de confidentialité dans les outils Otto comme l’assistant d’IA. Certains outils tels que le mode Clavardez ne doivent pas être considérés comme faits. Utilisez plutôt les modes Q&R et Résumer pour ancrer les réponses de l’IA dans des sources fiables telles que les documents que vous téléversez ou dans une bibliothèque de documents partagée.",
        "fr_auto": "Lisez et suivez les avis dans les outils Otto comme l’assistant d’IA. Certains outils tels que le mode Chat ne doivent pas être fiables pour les faits. Utilisez plutôt les modes Q&R et Summarize pour ancrer les réponses de l’IA dans des sources fiables telles que les documents que vous téléchargez ou une bibliothèque de documents partagée."
    },
    "In the AI assistant, apply security classification labels to chats and document libraries when they contain classified and/or personal information.": {
        "fr": "Dans l’Assistant IA, appliquez des étiquettes de classification de sécurité aux sessions de clavardage et aux bibliothèques de documents lorsqu’elles contiennent des informations classifiées et/ou personnelles.",
        "fr_auto": "Dans l’Assistant IA, appliquez des étiquettes de classification de sécurité aux chats et aux bibliothèques de documents lorsqu’elles contiennent des informations classifiées et/ou personnelles."
    },
    "Email administrators": {
        "fr": "Contactez les administrateurs",
        "fr_auto": "Administrateurs de messagerie"
    },
    "If information is shared with you through Otto which you should not have access to, use the provided links to email the authors or library administrators. If this is not possible, contact the Otto team at the following email address to report a privacy issue:": {
        "fr": "Si des informations sont partagées avec vous via Otto auxquelles vous ne devriez pas avoir accès, utilisez les liens fournis pour envoyer un courriel aux auteurs ou aux administrateurs de la bibliothèque. Si cela n’est pas possible, contactez l’équipe Otto à l’adresse courriel suivante pour signaler un problème de confidentialité :",
        "fr_auto": "Si des informations sont partagées avec vous via Otto auxquelles vous ne devriez pas avoir accès, utilisez les liens fournis pour envoyer un e-mail aux auteurs ou aux administrateurs de la bibliothèque. Si cela n’est pas possible, contactez l’équipe Otto à l’adresse e-mail suivante pour signaler un problème de confidentialité :"
    },
    "This chat was shared with you and is read-only.": {
        "fr": "Cette session de clavardage a été partagé avec vous et est en lecture seule.",
        "fr_auto": "Ce chat a été partagé avec vous et est en lecture seule."
    },
    "email the chat author": {
        "fr": "envoyer un courriel à l’auteur de la sesison de clavardage",
        "fr_auto": "envoyer un e-mail à l’auteur du chat"
    },
    "Limit information shared in chats and Q&A libraries (deleted after 30 days inactivity).": {
        "fr": "Limitez les informations partagées dans les sessions de clavardage et les bibliothèques de questions-réponses (supprimées après 30 jours d’inactivité).",
        "fr_auto": "Limitez les informations partagées dans les chats et les bibliothèques de questions et réponses (supprimées après 30 jours d’inactivité)."
    },
    "\n            <strong>Q&A</strong> provides answers based on specific documents. Select or create document libraries from the settings sidebar, or upload files and enter URLs directly in the chat.\n          ": {
        "fr": "\n<strong>Q&R</strong> fournit des réponses basées sur des documents spécifiques. Sélectionnez ou créez des bibliothèques de documents dans la barre latérale des paramètres, ou téléchargez des fichiers et entrez des URL directement dans la session de clavardage.\n          ",
        "fr_auto": "\n<strong>Q&R</strong> fournit des réponses basées sur des documents spécifiques. Sélectionnez ou créez des bibliothèques de documents dans la barre latérale des paramètres, ou téléchargez des fichiers et entrez des URL directement dans le chat.\n          "
    },
    "Read and follow the notices within Otto tools like the AI assistant. Certain tools such as the Chat mode should not be trusted to provide factual information. Instead, use the Q&A and Summarize modes to ground the AI's responses in trusted sources such as documents that you upload or a shared document library.": {
        "fr": "Lisez et suivez les avis dans les outils Otto comme l’assistant d’IA. Certains outils tels que le mode Clavardez ne doivent pas être considérés comme étant fiables pour fournir des faits. Utilisez plutôt les modes Q&R et Résumer pour ancrer les réponses de l’IA dans des sources fiables telles que les documents que vous téléversez ou dans une bibliothèque de documents partagée.",
        "fr_auto": "Lisez et suivez les avis dans les outils Otto comme l’assistant d’IA. Certains outils tels que le mode Chat ne doivent pas être fiables pour fournir des informations factuelles. Utilisez plutôt les modes Q&R et Summarize pour ancrer les réponses de l’IA dans des sources fiables telles que les documents que vous téléchargez ou une bibliothèque de documents partagée."
    },
    "Chats": {
        "fr": "Clavardages",
        "fr_auto": "Les chats"
    },
    "Select chat(s)": {
        "fr": "Sélectionnez clavardages(s)",
        "fr_auto": "Sélectionnez chat(s)"
    },
    "Selected chats": {
        "fr": "Clavardages sélectionnés",
        "fr_auto": "Chats sélectionnés"
    },
    "User chat uploads": {
        "fr": "Téléchargements de clavardage utilisateur",
        "fr_auto": "Téléchargements de chat utilisateur"
    },
    "All chats": {
        "fr": "Tous les clavardage",
        "fr_auto": "Tous les chats"
    },
    "Chat uploads": {
        "fr": "Téléchargements de clavardage",
        "fr_auto": "Téléchargements de chat"
    },
    "No chats to show.": {
        "fr": "Pas de clavardages à montrer.",
        "fr_auto": "Pas de chats à montrer."
    },
    "This chat": {
        "fr": "Ce clavardage",
        "fr_auto": "Ce chat"
    },
    "Managed by me": {
        "fr": "Je gère",
        "fr_auto": "Géré par moi"
    },
    "Select document(s)": {
        "fr": "Sélectionner le(s) document(s)",
        "fr_auto": "Sélectionner le(s) document(s)"
    },
    "Entire library": {
        "fr": "Bibliothèque entière",
        "fr_auto": "Bibliothèque entière"
    },
    "Selected documents": {
        "fr": "Documents sélectionnés",
        "fr_auto": "Documents sélectionnés"
    },
    "Use top sources only (fast, cheap)": {
        "fr": "Utilisez les meilleures sources uniquement (rapide, pas cher)",
        "fr_auto": "Utilisez les meilleures sources uniquement (rapide, pas cher)"
    },
    "Full documents, separate answers ($)": {
        "fr": "Documents complets, réponses séparées ($)",
        "fr_auto": "Documents complets, réponses séparées ($)"
    },
    "Full documents, combined answer ($)": {
        "fr": "Documents complets, réponse combinée ($)",
        "fr_auto": "Documents complets, réponse combinée ($)"
    },
    "Relevance score": {
        "fr": "Cote de pertinence",
        "fr_auto": "Cote de pertinence"
    },
    "Reading order": {
        "fr": "Ordre de lecture",
        "fr_auto": "Ordre de lecture"
    },
    "Source not available (document deleted or modified since message)": {
        "fr": "Source non disponible (document supprimé ou modifié depuis ce message)",
        "fr_auto": "Source non disponible (document supprimé ou modifié depuis le message)"
    },
    "Current date: {time}": {
        "fr": "Date actuelle : {time}",
        "fr_auto": "Date actuelle : {time}"
    },
    "Invalid mode.": {
        "fr": "Mode non valide.",
        "fr_auto": "Mode non valide."
    },
    "No text to summarize.": {
        "fr": "Aucun texte à résumer.",
        "fr_auto": "Aucun texte à résumer."
    },
    "Couldn't retrieve the webpage. The site might block bots. Try copy & pasting the webpage here.": {
        "fr": "Impossible de récupérer la page web. Le site peut bloquer les robots. Essayez de copier et coller la page Web ici.",
        "fr_auto": "Impossible de récupérer la page Web. Le site peut bloquer les robots. Essayez de copier et coller la page Web ici."
    },
    "Initiating translation...": {
        "fr": "Initialisation de la traduction...",
        "fr_auto": "Initier la traduction..."
    },
    "Translating file": {
        "fr": "Traduction du fichier",
        "fr_auto": "Traduction d’un fichier"
    },
    "Error translating files.": {
        "fr": "Erreur de traduction des fichiers.",
        "fr_auto": "Erreur de traduction des fichiers."
    },
    "URL ready for Q&A.": {
        "fr": "URL prête pour les questions et réponses.",
        "fr_auto": "URL prête pour les questions et réponses."
    },
    "new document(s) ready for Q&A.": {
        "fr": "nouveau(s) document(s) prêt(s) pour les questions et réponses.",
        "fr_auto": "nouveau(s) document(s) prêt(s) pour les questions et réponses."
    },
    "There was an error processing your request.": {
        "fr": "Une erreur s'est produite lors du traitement de votre demande.",
        "fr_auto": "Il y a eu une erreur de traitement de votre demande."
    },
    "No user message found.": {
        "fr": "Aucun message de l’utilisateur trouvé.",
        "fr_auto": "Aucun message de l’utilisateur trouvé."
    },
    "Close": {
        "fr": "Fermer",
        "fr_auto": "Fermer"
    },
    "Stop": {
        "fr": "Arrêter",
        "fr_auto": "Arrêtez"
    },
    "Summarize": {
        "fr": "Résumer",
        "fr_auto": "Résumer"
    },
    "Translate": {
        "fr": "Traduire",
        "fr_auto": "Traduire"
    },
    "Upload": {
        "fr": "Téléverser",
        "fr_auto": "Télécharger"
    },
    "Settings": {
        "fr": "Paramètres",
        "fr_auto": "Paramètres"
    },
    "Message": {
        "fr": "Message",
        "fr_auto": "Le message"
    },
    "Type your message here...": {
        "fr": "Écrivez votre message ici...",
        "fr_auto": "Tapez votre message ici..."
    },
    "Send": {
        "fr": "Envoyer",
        "fr_auto": "Envoyer"
    },
    "Options": {
        "fr": "Options",
        "fr_auto": "Options"
    },
    "Rename": {
        "fr": "Renommer",
        "fr_auto": "Renommer"
    },
    "Delete": {
        "fr": "Supprimer",
        "fr_auto": "Supprimer"
    },
    "Cancel": {
        "fr": "Annuler",
        "fr_auto": "Annuler"
    },
    "AI Assistant - Otto": {
        "fr": "Assistant IA - Otto",
        "fr_auto": "Assistant IA - Otto"
    },
    "Show all...": {
        "fr": "Tout montrez...",
        "fr_auto": "Montrez tout..."
    },
    "Open presets menu": {
        "fr": "Ouvrir le menu des préréglages",
        "fr_auto": "Ouvrir le menu des préréglages"
    },
    "Save": {
        "fr": "Enregistrer",
        "fr_auto": "Enregistrer"
    },
    "Reset settings to default": {
        "fr": "Réinitialiser les paramètres",
        "fr_auto": "Réinitialiser les paramètres par défaut"
    },
    "Set security label": {
        "fr": "Définir l’étiquette de sécurité",
        "fr_auto": "Définir l’étiquette de sécurité"
    },
    "Warning": {
        "fr": "Avertissement",
        "fr_auto": "Avertissement"
    },
    "Safe use of the AI Assistant": {
        "fr": "Utilisation sécuritaire de l’assistant IA",
        "fr_auto": "Utilisation sécuritaire de l’assistant IA"
    },
    "File": {
        "fr": "Fichier",
        "fr_auto": "Fichier"
    },
    "Copy": {
        "fr": "Copier",
        "fr_auto": "Copie"
    },
    "Like": {
        "fr": "J'aime",
        "fr_auto": "Comme"
    },
    "Dislike": {
        "fr": "Je n'aime pas",
        "fr_auto": "N’aime pas"
    },
    "Edit in new prompt": {
        "fr": "Modifier dans une nouvelle requête",
        "fr_auto": "Modifier dans une nouvelle invite"
    },
    "Delete message": {
        "fr": "Supprimer le message",
        "fr_auto": "Supprimer le message"
    },
    "\n      Translated %(num_files)s/%(total_files)s files:\n    ": {
        "fr": "\n      Traduit %(num_files)s fichier(s) sur %(total_files)s:\n    ",
        "fr_auto": "\n      Translated %(num_files)s/%(total_files)s files:\n    "
    },
    "\n      Uploaded %(num_files)s file%(s)s\n    ": {
        "fr": "\n      Téléversé %(num_files)s fichier%(s)s\n    ",
        "fr_auto": "\n      Uploaded %(num_files)s file%(s)s\n    "
    },
    "deleted": {
        "fr": "supprimé",
        "fr_auto": "supprimé"
    },
    "Sources": {
        "fr": "Sources",
        "fr_auto": "Les sources"
    },
    "Selected library:": {
        "fr": "Bibliothèque sélectionnée :",
        "fr_auto": "Bibliothèque sélectionnée :"
    },
    "Model": {
        "fr": "Modèle",
        "fr_auto": "Modèle"
    },
    "Style": {
        "fr": "Style",
        "fr_auto": "Le style"
    },
    "Summary length": {
        "fr": "Longueur du résumé",
        "fr_auto": "Longueur du résumé"
    },
    "Desired language": {
        "fr": "Langue souhaitée",
        "fr_auto": "Langue souhaitée"
    },
    "Avoid personal pronouns": {
        "fr": "Évitez les pronoms personnels",
        "fr_auto": "Évitez les pronoms personnels"
    },
    "Additional instructions": {
        "fr": "Instructions supplémentaires",
        "fr_auto": "Instructions supplémentaires"
    },
    "Custom summarize prompt": {
        "fr": "Requête de résumé personnalisée",
        "fr_auto": "Invite de résumé personnalisée"
    },
    "(overrides all previous settings)": {
        "fr": "(remplace tous les paramètres précédents)",
        "fr_auto": "(remplace tous les paramètres précédents)"
    },
    "Library": {
        "fr": "Bibliothèque",
        "fr_auto": "Bibliothèque"
    },
    "Edit libraries": {
        "fr": "Modifier les bibliothèques",
        "fr_auto": "Modifier les bibliothèques"
    },
    "Search mode": {
        "fr": "Mode de recherche",
        "fr_auto": "Mode de recherche"
    },
    "Edit advanced settings and prompts": {
        "fr": "Modifier les paramètres avancés et les requêtes",
        "fr_auto": "Modifier les paramètres avancés et les invites"
    },
    "Filter results": {
        "fr": "Résultats du filtre",
        "fr_auto": "Résultats du filtre"
    },
    "Keyword ↔ Vector": {
        "fr": "Vecteur ↔ mots clés",
        "fr_auto": "Vecteur ↔ mots clés"
    },
    "Drag or use the left and right arrows to resize.": {
        "fr": "Faites glisser ou utilisez les flèches gauche et droite de votre clavier pour redimensionner.",
        "fr_auto": "Faites glisser ou utilisez les flèches gauche et droite pour redimensionner."
    },
    "Reset": {
        "fr": "Réinitialiser",
        "fr_auto": "Réinitialiser"
    },
    "Protected B approved:": {
        "fr": "Approuvé pour le matériel protégé b",
        "fr_auto": "Protégé B approuvé :"
    },
    "The processing of your file(s) was interrupted.": {
        "fr": "Le traitement de vos dossiers a été interrompu.",
        "fr_auto": "Le traitement de vos dossiers a été interrompu."
    },
    "An interruption occurred while generating the response.": {
        "fr": "Une interruption s’est produite pendant la production de la réponse.",
        "fr_auto": "Une interruption s’est produite pendant la génération de la réponse."
    },
    "Drop files anywhere": {
        "fr": "Placez des fichiers n’importe où sur la page",
        "fr_auto": "Déposez des fichiers n’importe où"
    },
    "\n        Uploading <span class=\"filename fst-italic\">'filename'</span>\n      ": {
        "fr": "\nTéléversement <span class=\"filename fst-italic\">'filename'</span>\n      ",
        "fr_auto": "\nTéléchargement <span class=\"filename fst-italic\">'filename'</span>\n      "
    },
    "File upload progress": {
        "fr": "Progression du téléversement de fichiers",
        "fr_auto": "Progression du téléversement de fichiers"
    },
    "for translation:": {
        "fr": "pour la traduction :",
        "fr_auto": "pour la traduction :"
    },
    "for summarization:": {
        "fr": "à des fins de résumé :",
        "fr_auto": "à des fins de résumé :"
    },
    "System prompt": {
        "fr": "Requête du système",
        "fr_auto": "Invite système"
    },
    "Maximum sources": {
        "fr": "Sources maximales",
        "fr_auto": "Sources maximales"
    },
    "Order sources by": {
        "fr": "Classer les source par",
        "fr_auto": "Commander les sources par"
    },
    "Relevance (score)": {
        "fr": "Pertinence (cote)",
        "fr_auto": "Pertinence (cote)"
    },
    "Answer granularity": {
        "fr": "Granularité de la réponse",
        "fr_auto": "Granularité de réponse"
    },
    "Single answer": {
        "fr": "Réponse unique",
        "fr_auto": "Réponse unique"
    },
    "Granular answers": {
        "fr": "Réponses granulaires",
        "fr_auto": "Réponses granulaires"
    },
    "Granularity": {
        "fr": "Granularité",
        "fr_auto": "Granularité"
    },
    "Fine": {
        "fr": "Précis",
        "fr_auto": "Fin"
    },
    "Coarse": {
        "fr": "Approximatif",
        "fr_auto": "Grossier"
    },
    "GPT-4o-mini (fastest, best value)": {
        "fr": "GPT-4o-mini (rapide et économique)",
        "fr_auto": "GPT-4o-mini (le plus rapide, meilleur rapport qualité-prix)"
    },
    "GPT-4o (best quality, but 25x cost)": {
        "fr": "GPT-4o (meilleure qualité, mais coûte 25x)",
        "fr_auto": "GPT-4o (meilleure qualité, mais coût 25x)"
    },
    "Creative": {
        "fr": "Créatif",
        "fr_auto": "Créatif"
    },
    "Select folder(s)": {
        "fr": "Sélectionner le(s) dossier(s)",
        "fr_auto": "Sélectionner le(s) dossier(s)"
    },
    "Selected folders": {
        "fr": "Dossiers sélectionnés",
        "fr_auto": "Dossiers sélectionnés"
    },
    "Adding to the Q&A library": {
        "fr": "En cours d'ajout à la bibliothèque de questions-réponses",
        "fr_auto": "Ajout à la bibliothèque de questions et réponses"
    },
    "Error processing the following document(s):": {
        "fr": "Erreur de traitement du ou des documents suivants :",
        "fr_auto": "Erreur de traitement du ou des documents suivants :"
    },
    "Sorry, I couldn't find any information about that. Try selecting more folders or documents, or try a different library.": {
        "fr": "",
        "fr_auto": "Désolé, je n’ai trouvé aucune information à ce sujet. Essayez de sélectionner plus de dossiers ou de documents, ou essayez une autre bibliothèque."
    },
    "Sorry, I couldn't find any information about that. Try selecting a different library or folder.": {
        "fr": "",
        "fr_auto": "Désolé, je n’ai trouvé aucune information à ce sujet. Essayez de sélectionner une autre bibliothèque ou un autre dossier."
    },
    "If you should not have access,": {
        "fr": "Si vous ne devriez pas y avoir accès,",
        "fr_auto": "Si vous ne devriez pas y avoir accès,"
    },
    "to report the issue.": {
        "fr": "pour signaler le problème.",
        "fr_auto": "pour signaler le problème."
    },
    "Drag or use the up and down arrows to resize.": {
        "fr": "Faites glisser la barre ou utilisez les flèches haut et bas de votre clavier pour redimensionner l'espace.",
        "fr_auto": "Faites glisser ou utilisez les flèches haut et bas pour redimensionner."
    },
    "ChatGPT for writing assistance (not for facts)": {
        "fr": "",
        "fr_auto": "ChatGPT pour l’aide à la rédaction (pas pour les faits)"
    },
    "Ask questions about documents": {
        "fr": "Posez des questions sur le contenu de vos documents",
        "fr_auto": "Posez des questions sur les documents"
    },
    "Summarize text, files and URLs": {
        "fr": "Résumer du texte, des fichiers et le contenu de site web.",
        "fr_auto": "Résumer le texte, les fichiers et les URL"
    },
    "Translate text and files to English or French": {
        "fr": "Traduisez du texte et des fichiers en anglais ou en français.",
        "fr_auto": "Traduire du texte et des fichiers en anglais ou en français"
    },
    "Help me write a good prompt": {
        "fr": "Aidez-moi à écrire une bonne requête",
        "fr_auto": "Aidez-moi à écrire une bonne invite"
    },
    "Save preset from current settings": {
        "fr": "Enregistrer le préréglage à partir des paramètres actuels",
        "fr_auto": "Enregistrer le préréglage à partir des paramètres actuels"
    },
    "Use with unclassified, Protected A or Protected B information only.": {
        "fr": "Utilisez uniquement avec des informations non classifiées, protégées A ou Protégées B.",
        "fr_auto": "Utilisez uniquement avec des informations non classifiées, protégées A ou Protégées B."
    },
    "Unclassified only:": {
        "fr": "Non classifié seulement :",
        "fr_auto": "Non classifié seulement :"
    },
    "This is a development / testing environment. Use unclassified information only.": {
        "fr": "Il s’agit d’un environnement de développement / test. Utilisez uniquement des informations non classifiées.",
        "fr_auto": "Il s’agit d’un environnement de développement / test. Utilisez uniquement des informations non classifiées."
    },
    "Human review required:": {
        "fr": "Examen humain requis :",
        "fr_auto": "Examen humain requis :"
    },
    "Not for decision-making:": {
        "fr": "",
        "fr_auto": "Pas pour la prise de décision :"
    },
    "Information management:": {
        "fr": "",
        "fr_auto": "Gestion de l’information :"
    },
    "AI-generated summaries may contain inaccuracies. Review the text before using it for official purposes.": {
        "fr": "",
        "fr_auto": "Les résumés générés par l’IA peuvent contenir des inexactitudes. Passez en revue le texte avant de l’utiliser à des fins officielles."
    },
    "\n            <strong>Translate</strong> input text or uploaded documents from any language into French or English.\n          ": {
        "fr": "",
        "fr_auto": "\n<strong>Traduire le</strong> texte d’entrée ou les documents téléchargés de n’importe quelle langue en français ou en anglais.\n          "
    },
    "Translations should undergo human review prior to use in a legal or official capacity.": {
        "fr": "",
        "fr_auto": "Les traductions doivent faire l’objet d’un examen humain avant d’être utilisées à titre juridique ou officiel."
    },
    "For official use, always verify generated material with the provided sources due to the potential for inaccuracies.": {
        "fr": "",
        "fr_auto": "Pour un usage officiel, vérifiez toujours le matériel généré avec les sources fournies en raison du risque d’inexactitudes."
    },
    "Remove irrelevant sources": {
        "fr": "",
        "fr_auto": "Supprimer les sources non pertinentes"
    },
    "Pre-query instructions": {
        "fr": "",
        "fr_auto": "Instructions préalables à la requête"
    },
    "Post-query instructions": {
        "fr": "",
        "fr_auto": "Instructions post-requête"
    },
    "Save changes": {
        "fr": "",
        "fr_auto": "Enregistrer les modifications"
    },
    "Edit": {
        "fr": "Modifier",
        "fr_auto": "Modifier"
    },
    "Create preset from current settings": {
        "fr": "Créer un préréglage à partir des paramètres actuels",
        "fr_auto": "Créer un préréglage à partir des paramètres actuels"
    },
    "Remove default": {
        "fr": "Supprimer la valeur par défaut",
        "fr_auto": "Supprimer la valeur par défaut"
    },
    "Set as default": {
        "fr": "Défini par défaut",
        "fr_auto": "Défini par défaut"
    },
    "No presets available": {
        "fr": "Aucun préréglage disponible",
        "fr_auto": "Aucun préréglage disponible"
    },
    "Remove from favourites": {
        "fr": "Retirer des favoris",
        "fr_auto": "Retirer des favoris"
    },
    "Add to favourites": {
        "fr": "Ajouter aux favoris",
        "fr_auto": "Ajouter aux favoris"
    },
    "Please provide a title in either English or French.": {
        "fr": "Veuillez fournir un titre en anglais ou en français.",
        "fr_auto": "Veuillez fournir un titre en anglais ou en français."
    },
    "Please provide at least one user for the accessible field.": {
        "fr": "Veuillez fournir au moins un utilisateur au champ « accessible ».",
        "fr_auto": "Veuillez fournir au moins un utilisateur pour le champ accessible."
    },
    "Title (English)": {
        "fr": "Titre (anglais)",
        "fr_auto": "Titre (anglais)"
    },
    "Description (English)": {
        "fr": "Description (anglais)",
        "fr_auto": "Description (anglais)"
    },
    "Title (French)": {
        "fr": "Titre (français)",
        "fr_auto": "Titre (français)"
    },
    "Description (French)": {
        "fr": "Description (français)",
        "fr_auto": "Description (français)"
    },
    "Privacy controls": {
        "fr": "Contrôles de confidentialité",
        "fr_auto": "Contrôles de confidentialité"
    },
    "Share with:": {
        "fr": "Partager avec :",
        "fr_auto": "Partager avec :"
    },
    "Replace with current settings": {
        "fr": "Remplacer par les paramètres actuels",
        "fr_auto": "Remplacer par les paramètres actuels"
    },
    "This is the default Otto preset. Use caution!": {
        "fr": "Il s’agit du préréglage Otto par défaut. Soyez prudent !",
        "fr_auto": "Il s’agit du préréglage Otto par défaut. Soyez prudent !"
    },
    "Changes will be visible to all Otto users.": {
        "fr": "Les modifications seront visibles pour tous les utilisateurs d’Otto.",
        "fr_auto": "Les modifications seront visibles pour tous les utilisateurs d’Otto."
    },
    "Are you sure you want to delete this preset?": {
        "fr": "Êtes-vous sûr de vouloir supprimer ce préréglage ?",
        "fr_auto": "Êtes-vous sûr de vouloir supprimer ce préréglage ?"
    },
    "Create New Preset": {
        "fr": "Créer un nouveau préréglage",
        "fr_auto": "Créer un nouveau préréglage"
    },
    "Create a new preset from your current settings.": {
        "fr": "Créez un nouveau préréglage à partir de vos paramètres actuels.",
        "fr_auto": "Créez un nouveau préréglage à partir de vos paramètres actuels."
    },
    "Improve prompt using AI": {
        "fr": "Améliorer la requête à l’aide de l’IA",
        "fr_auto": "Améliorer l’invite à l’aide de l’IA"
    },
    "Loading": {
        "fr": "Chargement",
        "fr_auto": "Chargement"
    },
    "Generate a more detailed version of your prompt. Use this as a starting point for further edits.": {
        "fr": "Générez une version plus détaillée de votre requête. Utilisez ceci comme point de départ pour d’autres modifications.",
        "fr_auto": "Générez une version plus détaillée de votre invite. Utilisez ceci comme point de départ pour d’autres modifications."
    },
    "Type your prompt here...": {
        "fr": "Écrivez votre requête ici...",
        "fr_auto": "Tapez votre invite ici..."
    },
    "Generate": {
        "fr": "Générer",
        "fr_auto": "Générer"
    },
    "Your prompt": {
        "fr": "Votre requête",
        "fr_auto": "Votre invite"
    },
    "AI-generated prompt": {
        "fr": "Requête générée par l’IA",
        "fr_auto": "Invite générée par l’IA"
    },
    "Regenerate": {
        "fr": "Régénérer",
        "fr_auto": "Régénérer"
    },
    "Use this prompt": {
        "fr": "Utilisez cette requête",
        "fr_auto": "Utilisez cette invite"
    },
    "QA library for settings preset not accessible. It has been reset to your personal library.": {
        "fr": "Bibliothèque question-répnse pour les paramètres prédéfinis non accessibles. Il a été réinitialisé à votre bibliothèque personnelle.",
        "fr_auto": "Bibliothèque d’assurance qualité pour les paramètres prédéfinis non accessibles. Il a été réinitialisé à votre bibliothèque personnelle."
    },
    "Response stopped early. Costs may still be incurred after stopping.": {
        "fr": "La réponse à votre requête s’est arrêtée avant la fin de son exécution. Des coûts peuvent encore être engendrés.",
        "fr_auto": "La réponse s’est arrêtée tôt. Des coûts peuvent encore être engagés après l’arrêt."
    },
    "An error occurred.": {
        "fr": "Une erreur s’est produite.",
        "fr_auto": "Une erreur s’est produite."
    },
    "with files:": {
        "fr": "avec les fichiers :",
        "fr_auto": "avec des fichiers :"
    },
    "No text provided.": {
        "fr": "Aucun texte n’a été fourni.",
        "fr_auto": "Aucun texte n’a été fourni."
    },
    "**No relevant sources found.**": {
        "fr": "**Aucune source pertinente n’a été trouvée.**",
        "fr_auto": "**Aucune source pertinente n’a été trouvée.**"
    },
    "Sorry, that URL isn't allowed. Otto can only access sites ending in:": {
        "fr": "Désolé, cette URL n’est pas autorisée. Otto ne peut accéder qu’aux sites se terminant par :",
        "fr_auto": "Désolé, cette URL n’est pas autorisée. Otto ne peut accéder qu’aux sites se terminant par :"
    },
    "(e.g., `justice.gc.ca` or `www.tbs-sct.canada.ca` are also allowed)": {
        "fr": "(p. ex., « justice.gc.ca » ou « www.tbs-sct.canada.ca » sont également autorisés)",
        "fr_auto": "(p. ex., « justice.gc.ca » ou « www.tbs-sct.canada.ca » sont également autorisés)"
    },
    "As a workaround, you can save the content to a file and upload it here.": {
        "fr": "Alternativement, vous pouvez enregistrer le contenu du site dans un fichier et le téléverser ici.",
        "fr_auto": "Comme solution de contournement, vous pouvez enregistrer le contenu dans un fichier et le télécharger ici."
    },
    "Preset loaded successfully.": {
        "fr": "Préréglage chargé avec succès.",
        "fr_auto": "Préréglage chargé avec succès."
    },
    "Preset saved successfully.": {
        "fr": "Préréglage enregistré avec succès.",
        "fr_auto": "Préréglage enregistré avec succès."
    },
    "Preset updated successfully.": {
        "fr": "Préréglage mis à jour avec succès.",
        "fr_auto": "Préréglage mis à jour avec succès."
    },
    "Preset deleted successfully.": {
        "fr": "Préréglage supprimé avec succès.",
        "fr_auto": "Préréglage supprimé avec succès."
    },
    "Preset added to favourites.": {
        "fr": "Préréglage ajouté aux favoris.",
        "fr_auto": "Préréglage ajouté aux favoris."
    },
    "Preset removed from favourites.": {
        "fr": "Préréglage retiré des favoris.",
        "fr_auto": "Préréglage retiré des favoris."
    },
    "An error occurred while setting the preset as favourite.": {
        "fr": "Une erreur s’est produite lors de la définition du préréglage comme favori.",
        "fr_auto": "Une erreur s’est produite lors de la définition du préréglage comme favori."
    },
    "Default preset was set successfully.": {
        "fr": "Le paramètre prédéfini par défaut a été défini avec succès.",
        "fr_auto": "Le paramètre prédéfini par défaut a été défini avec succès."
    },
    "An error occurred while setting the default preset.": {
        "fr": "Une erreur s’est produite lors de la définition du préréglage par défaut.",
        "fr_auto": "Une erreur s’est produite lors de la définition du préréglage par défaut."
    },
    "All acts and regulations": {
        "fr": "",
        "fr_auto": "Toutes les lois et tous les règlements"
    },
    "All acts": {
        "fr": "",
        "fr_auto": "Tous les actes"
    },
    "All regulations": {
        "fr": "",
        "fr_auto": "Tous les règlements"
    },
    "Specific act(s)/regulation(s)...": {
        "fr": "",
        "fr_auto": "Loi(s)/règlement(s) spécifique(s)..."
    },
    "Enabled by specific act(s)...": {
        "fr": "",
        "fr_auto": "Activé par des actes spécifiques..."
    },
    "Select laws to search": {
        "fr": "",
        "fr_auto": "Sélectionner des lois à rechercher"
    },
    "Select act(s)/regulation(s)": {
        "fr": "",
        "fr_auto": "Certains actes/règlements"
    },
    "Select enabling act(s)": {
        "fr": "",
        "fr_auto": "Sélectionnez loi(s) habilitante(s)"
    },
    "All dates": {
        "fr": "",
        "fr_auto": "Toutes les dates"
    },
    "Filter by section date metadata...": {
        "fr": "",
        "fr_auto": "Filtrer par section les métadonnées de date..."
    },
    "Select date filters": {
        "fr": "",
        "fr_auto": "Sélectionner des filtres de date"
    },
    "In force as of (start)": {
        "fr": "",
        "fr_auto": "En vigueur à partir du (début)"
    },
    "In force as of (end)": {
        "fr": "",
        "fr_auto": "En vigueur à compter du (fin)"
    },
    "Last amended (start)": {
        "fr": "",
        "fr_auto": "Dernière modification (début)"
    },
    "Last amended (end)": {
        "fr": "",
        "fr_auto": "Dernière modification (fin)"
    },
    "Number of sources": {
        "fr": "",
        "fr_auto": "Nombre de sources"
    },
    "Trim redundant sources": {
        "fr": "",
        "fr_auto": "Couper les sources redondantes"
    },
    "AI model": {
        "fr": "",
        "fr_auto": "Modèle d’IA"
    },
    "Max input tokens": {
        "fr": "",
        "fr_auto": "Nombre maximal de jetons d’entrée"
    },
    "Additional instructions for AI answer": {
        "fr": "",
        "fr_auto": "Instructions supplémentaires pour la réponse à l’IA"
    },
    "Query": {
        "fr": "Requête",
        "fr_auto": "Requête"
    },
    "AI answer": {
        "fr": "Réponse de l’IA",
        "fr_auto": "Réponse de l’IA"
    },
    "Any language results": {
        "fr": "",
        "fr_auto": "Tous les résultats linguistiques"
    },
    "Basic search": {
        "fr": "Recherche de base",
        "fr_auto": "Recherche de base"
    },
    "Advanced search": {
        "fr": "Recherche avancée",
        "fr_auto": "Recherche avancée"
    },
    "Last refreshed from the": {
        "fr": "Dernière actualisation à partir de",
        "fr_auto": "Dernière actualisation à partir de l'"
    },
    "repository on": {
        "fr": "",
        "fr_auto": "référentiel sur"
    },
    "Clear": {
        "fr": "Effacer",
        "fr_auto": "Effacer"
    },
    "Advanced search options": {
        "fr": "Options de recherche avancées",
        "fr_auto": "Options de recherche avancées"
    },
    "AI-generated answer &mdash; may contain inaccuracies": {
        "fr": "Réponse générée par l’IA — peut contenir des inexactitudes",
        "fr_auto": "Réponse générée par l’IA — peut contenir des inexactitudes"
    },
    "Error getting search results:": {
        "fr": "",
        "fr_auto": "Erreur d’obtention des résultats de recherche :"
    },
    "No sources found. Please modify the search options or use basic search.": {
        "fr": "Aucune source trouvée. Veuillez modifier les options de recherche ou utiliser la recherche de base.",
        "fr_auto": "Aucune source trouvée. Veuillez modifier les options de recherche ou utiliser la recherche de base."
    },
    "Results for &quot;": {
        "fr": "",
        "fr_auto": "Résultats pour «"
    },
    "&quot;": {
        "fr": "»",
        "fr_auto": "&quot;"
    },
    "Part": {
        "fr": "",
        "fr_auto": "Partie"
    },
    "Details": {
        "fr": "Détails",
        "fr_auto": "Détails"
    },
    "Close source details": {
        "fr": "",
        "fr_auto": "Fermer les détails de la source"
    },
    "Find similar sections": {
        "fr": "",
        "fr_auto": "Trouver des sections similaires"
    },
    "Go to source document": {
        "fr": "",
        "fr_auto": "Aller au document source"
    },
    "Metadata": {
        "fr": "Métadonnées",
        "fr_auto": "Métadonnées"
    },
    "In-force start date:": {
        "fr": "",
        "fr_auto": "Date de début en vigueur :"
    },
    "Last amended date:": {
        "fr": "",
        "fr_auto": "Dernière date de modification :"
    },
    "Alternate language": {
        "fr": "Autre langue",
        "fr_auto": "Autre langue"
    },
    "Source document": {
        "fr": "Document source",
        "fr_auto": "Document source"
    },
    "Short title:": {
        "fr": "Titre abrégé :",
        "fr_auto": "Titre abrégé :"
    },
    "Long title:": {
        "fr": "Titre long :",
        "fr_auto": "Titre long :"
    },
    "Referenced as:": {
        "fr": "",
        "fr_auto": "Référencé comme :"
    },
    "Type:": {
        "fr": "Type :",
        "fr_auto": "Type :"
    },
    "Act": {
        "fr": "",
        "fr_auto": "Loi"
    },
    "Regulation": {
        "fr": "",
        "fr_auto": "Réglementation"
    },
    "Enabling authority:": {
        "fr": "",
        "fr_auto": "Autorité habilitante :"
    },
    "An error occurred:": {
        "fr": "Une erreur s’est produite :",
        "fr_auto": "Une erreur s’est produite :"
    },
    "An error occurred while processing the request.": {
        "fr": "Une erreur s’est produite lors du traitement de la demande.",
        "fr_auto": "Une erreur s’est produite lors du traitement de la demande."
    },
    "Source not found.": {
        "fr": "",
        "fr_auto": "Source introuvable."
    },
    "Error generating AI response.": {
        "fr": "",
        "fr_auto": "Erreur générant une réponse d’IA."
    },
    "Invalid URL": {
        "fr": "",
        "fr_auto": "URL non valide"
    },
    "Administrators (edit library and manage users)": {
        "fr": "Administrateurs (modifier la bibliothèque et gérer les utilisateurs)",
        "fr_auto": "Administrateurs (modifier la bibliothèque et gérer les utilisateurs)"
    },
    "Contributors (edit library)": {
        "fr": "Contributeurs (modifier la bibliothèque)",
        "fr_auto": "Contributeurs (modifier la bibliothèque)"
    },
    "Viewers (read-only access)": {
        "fr": "Utilisateurs avec accès en lecture seule",
        "fr_auto": "Visionneuses (accès en lecture seule)"
    },
    "The same user cannot be in multiple roles.": {
        "fr": "Le même utilisateur ne peut pas avoir accès à plusieurs rôles.",
        "fr_auto": "Le même utilisateur ne peut pas être dans plusieurs rôles."
    },
    "text only": {
        "fr": "texte seulement",
        "fr_auto": "texte seulement"
    },
    "Fetching URL...": {
        "fr": "Extraction de l’URL...",
        "fr_auto": "Extraction de l’URL..."
    },
    "Reading file...": {
        "fr": "Lecture du fichier...",
        "fr_auto": "Lecture du fichier..."
    },
    "Extracting text...": {
        "fr": "Extraction de texte...",
        "fr_auto": "Extraction de texte..."
    },
    "Adding to library...": {
        "fr": "Ajout à la bibliothèque...",
        "fr_auto": "Ajouter à la bibliothèque..."
    },
    "Folders": {
        "fr": "Dossiers",
        "fr_auto": "Dossiers"
    },
    "Select a library to edit folders.": {
        "fr": "Sélectionnez une bibliothèque pour modifier les dossiers.",
        "fr_auto": "Sélectionnez une bibliothèque pour modifier les dossiers."
    },
    "New folder": {
        "fr": "Nouveau dossier",
        "fr_auto": "Nouveau dossier"
    },
    "No folders in this library.": {
        "fr": "Aucun dossier dans cette bibliothèque.",
        "fr_auto": "Aucun dossier dans cette bibliothèque."
    },
    "Documents": {
        "fr": "",
        "fr_auto": "Documents d’information"
    },
    "Select a folder to edit documents.": {
        "fr": "",
        "fr_auto": "Sélectionnez un dossier pour modifier les documents."
    },
    "Add URL": {
        "fr": "Ajouter une addresse URL",
        "fr_auto": "Ajouter une URL"
    },
    "Bulk actions": {
        "fr": "",
        "fr_auto": "Actions en bloc"
    },
    "Text only": {
        "fr": "Texte seulement",
        "fr_auto": "Texte seulement"
    },
    "(default, $)": {
        "fr": "(par défaut, $)",
        "fr_auto": "(par défaut, $)"
    },
    "(more robust, $$)": {
        "fr": "(plus robuste, $$)",
        "fr_auto": "(plus robuste, $$)"
    },
    "(best, $$$)": {
        "fr": "(meilleur, $$$)",
        "fr_auto": "(meilleur, $$$)"
    },
    "Stop all processing": {
        "fr": "",
        "fr_auto": "Arrêter tout traitement"
    },
    "No documents in this folder.": {
        "fr": "Aucun document dans ce dossier.",
        "fr_auto": "Aucun document dans ce dossier."
    },
    "You can only upload a maximum of": {
        "fr": "Vous ne pouvez téléverser qu’un maximum de",
        "fr_auto": "Vous ne pouvez télécharger qu’un maximum de"
    },
    "files per folder.": {
        "fr": "fiechiers par dossier.",
        "fr_auto": "par dossier."
    },
    "files remaining.": {
        "fr": "fichiers restants.",
        "fr_auto": "dossiers restants."
    },
    "You can only upload a total file size of": {
        "fr": "Vous ne pouvez téléverser q'une taille maximale de fichier de",
        "fr_auto": "Vous pouvez uniquement télécharger une taille de fichier totale de"
    },
    "at one time.": {
        "fr": "en même temps.",
        "fr_auto": "en même temps."
    },
    "Document status": {
        "fr": "État du document",
        "fr_auto": "État du document"
    },
    "Not started": {
        "fr": "",
        "fr_auto": "Non commencé"
    },
    "Cancelled": {
        "fr": "Annulé",
        "fr_auto": "Annulé"
    },
    "Queued": {
        "fr": "",
        "fr_auto": "En file d’attente"
    },
    "Processing": {
        "fr": "En cours de traitement",
        "fr_auto": "Traitement"
    },
    "Processed": {
        "fr": "Traité",
        "fr_auto": "Traitées"
    },
    "Error": {
        "fr": "Erreur",
        "fr_auto": "Erreur"
    },
    "Last fetched date": {
        "fr": "Date de la dernière extraction",
        "fr_auto": "Date de la dernière extraction"
    },
    "Filename": {
        "fr": "Nom du fichier",
        "fr_auto": "Nom de fichier"
    },
    "Detected content type": {
        "fr": "Type de contenu détecté",
        "fr_auto": "Type de contenu détecté"
    },
    "Extracted title": {
        "fr": "Titre extrait",
        "fr_auto": "Titre extrait"
    },
    "Extracted modification date": {
        "fr": "Date de modification extraite",
        "fr_auto": "Date de modification extraite"
    },
    "Number of chunks": {
        "fr": "Nombre de blocs",
        "fr_auto": "Nombre de blocs"
    },
    "Processing cost (cumulative)": {
        "fr": "Coût de traitement (cumulatif)",
        "fr_auto": "Coût de traitement (cumulatif)"
    },
    "Extracted text": {
        "fr": "Texte extrait",
        "fr_auto": "Texte extrait"
    },
    "File path": {
        "fr": "Chemin d’accès au fichier",
        "fr_auto": "Chemin d’accès au fichier"
    },
    "View all": {
        "fr": "",
        "fr_auto": "Voir tout"
    },
    "Edit properties": {
        "fr": "Modifier les propriétés",
        "fr_auto": "Modifier les propriétés"
    },
    "Select a library, folder or document to edit.": {
        "fr": "Sélectionnez une bibliothèque, un dossier ou un document à modifier.",
        "fr_auto": "Sélectionnez une bibliothèque, un dossier ou un document à modifier."
    },
    "Processing status": {
        "fr": "État de traitement",
        "fr_auto": "État de traitement"
    },
    "Stopped": {
        "fr": "Arrêté",
        "fr_auto": "Arrêté"
    },
    "Initializing": {
        "fr": "Initialisation",
        "fr_auto": "Initialisation"
    },
    "Success": {
        "fr": "Succès",
        "fr_auto": "Succès"
    },
    "Libraries": {
        "fr": "Bibliothèques",
        "fr_auto": "Bibliothèques"
    },
    "New library": {
        "fr": "Nouvelle bibliothèque",
        "fr_auto": "Nouvelle bibliothèque"
    },
    "Libraries you can edit will appear here.": {
        "fr": "Les bibliothèques que vous pourrez modifier apparaîtront ici.",
        "fr_auto": "Les bibliothèques que vous pouvez modifier apparaîtront ici."
    },
    "JUS library": {
        "fr": "Bibliothèque JUS",
        "fr_auto": "Bibliothèque JUS"
    },
    "Personal library": {
        "fr": "Bibliothèque personnelle",
        "fr_auto": "Bibliothèque personnelle"
    },
    "Edit folder": {
        "fr": "Modifier le dossier",
        "fr_auto": "Modifier le dossier"
    },
    "Create folder": {
        "fr": "Créer un dossier",
        "fr_auto": "Créer un dossier"
    },
    "Name (English)": {
        "fr": "Nom (anglais)",
        "fr_auto": "Nom (anglais)"
    },
    "Name (French)": {
        "fr": "Nom (français)",
        "fr_auto": "Nom (français)"
    },
    "Security label ": {
        "fr": "",
        "fr_auto": "Étiquette de sécurité "
    },
    "Order": {
        "fr": "Ordre",
        "fr_auto": "Ordre"
    },
    "DANGER: Are you sure you want to delete this folder? This action is permanent.": {
        "fr": "DANGER : Êtes-vous sûr de vouloir supprimer ce dossier ? Cette action est permanente.",
        "fr_auto": "DANGER : Êtes-vous sûr de vouloir supprimer ce dossier ? Cette action est permanente."
    },
    "Edit document": {
        "fr": "Modifier le document",
        "fr_auto": "Modifier le document"
    },
    "Create document": {
        "fr": "Créer un document",
        "fr_auto": "Créer un document"
    },
    "URL": {
        "fr": "",
        "fr_auto": "L’URL"
    },
    "Open link in new tab": {
        "fr": "Ouvrir le lien dans un nouvel onglet",
        "fr_auto": "Ouvrir le lien dans le nouvel onglet"
    },
    "CSS selector (optional) ": {
        "fr": "Sélecteur CSS (facultatif) ",
        "fr_auto": "Sélecteur CSS (facultatif) "
    },
    "Title (optional)": {
        "fr": "Titre (facultatif)",
        "fr_auto": "Titre (facultatif)"
    },
    "DANGER: Are you sure you want to delete this document? This action is permanent.": {
        "fr": "DANGER : Êtes-vous sûr de vouloir supprimer ce document ? Cette action est permanente.",
        "fr_auto": "DANGER : Êtes-vous sûr de vouloir supprimer ce document ? Cette action est permanente."
    },
    "Edit library": {
        "fr": "Modifier la bibliothèque",
        "fr_auto": "Modifier la bibliothèque"
    },
    "Create library": {
        "fr": "Créer une bibliothèque",
        "fr_auto": "Créer une bibliothèque"
    },
    "Visible to all JUS users": {
        "fr": "Visible par tous les utilisateurs du ministère",
        "fr_auto": "Visible par tous les utilisateurs de JUS"
    },
    "DANGER: Are you sure you want to delete this library? This action is permanent.": {
        "fr": "DANGER : Êtes-vous sûr de vouloir supprimer cette bibliothèque ? Cette action est permanente.",
        "fr_auto": "DANGER : Êtes-vous sûr de vouloir supprimer cette bibliothèque ? Cette action est permanente."
    },
    "Save users": {
        "fr": "Enregistrer les utilisateurs",
        "fr_auto": "Enregistrer les utilisateurs"
    },
    "Document updated successfully.": {
        "fr": "Document mis à jour avec succès.",
        "fr_auto": "Document mis à jour avec succès."
    },
    "Document created successfully.": {
        "fr": "Document créé avec succès.",
        "fr_auto": "Document créé avec succès."
    },
    "Document deleted successfully.": {
        "fr": "Document supprimé avec succès.",
        "fr_auto": "Document supprimé avec succès."
    },
    "Folder updated successfully.": {
        "fr": "Dossier mis à jour avec succès.",
        "fr_auto": "Dossier mis à jour avec succès."
    },
    "Folder created successfully.": {
        "fr": "Dossier créé avec succès.",
        "fr_auto": "Dossier créé avec succès."
    },
    "Folder deleted successfully.": {
        "fr": "Dossier supprimé avec succès.",
        "fr_auto": "Dossier supprimé avec succès."
    },
    "Library updated successfully.": {
        "fr": "Bibliothèque mise à jour avec succès.",
        "fr_auto": "Bibliothèque mise à jour avec succès."
    },
    "Library created successfully.": {
        "fr": "Bibliothèque créée avec succès.",
        "fr_auto": "Bibliothèque créée avec succès."
    },
    "Library deleted successfully.": {
        "fr": "Bibliothèque supprimée avec succès.",
        "fr_auto": "Bibliothèque supprimée avec succès."
    },
    "Library users updated successfully.": {
        "fr": "Les utilisateurs de la bibliothèque ont été mis à jour avec succès.",
        "fr_auto": "Les utilisateurs de la bibliothèque ont été mis à jour avec succès."
    },
    "Unsaved document": {
        "fr": "Document non sauvegardé",
        "fr_auto": "Document non sauvetillé"
    },
    "Unsaved folder": {
        "fr": "Dossier non sauvegardé",
        "fr_auto": "Dossier non sauveté"
    },
    "Type": {
        "fr": "Type",
        "fr_auto": "Type"
    },
    "Add notes or addition details.": {
        "fr": "",
        "fr_auto": "Ajoutez des notes ou des détails d’ajout."
    },
    "N/A": {
        "fr": "",
        "fr_auto": "S.O."
    },
    "Reporting": {
        "fr": "",
        "fr_auto": "Établissement de rapports"
    },
    "Feedback": {
        "fr": "Rétroaction",
        "fr_auto": "Commentaires"
    },
    "Bug": {
        "fr": "",
        "fr_auto": "Bogue"
    },
    "Template Wizard": {
        "fr": "",
        "fr_auto": "Assistant de modèle"
    },
    "Text Extractor": {
        "fr": "Extracteur de texte",
        "fr_auto": "Extracteur de texte"
    },
    "Empowering Justice efficiency with data and AI": {
        "fr": "",
        "fr_auto": "Renforcer l’efficacité de la justice avec les données et l’IA"
    },
    "Skip to main content": {
        "fr": "Passer au contenu principal",
        "fr_auto": "Passer au contenu principal"
    },
    "Smiling robot head": {
        "fr": "Tête de robot souriante",
        "fr_auto": "Tête de robot souriante"
    },
    "Toggle user menu": {
        "fr": "Basculer le menu",
        "fr_auto": "Basculer le menu utilisateur"
    },
    "Breadcrumb": {
        "fr": "",
        "fr_auto": "Fil d’Ariane"
    },
    "Manage users": {
        "fr": "Gérer les utilisateurs",
        "fr_auto": "Gérer les utilisateurs"
    },
    "Frequently Asked Questions": {
        "fr": "Questions fréquemment posées",
        "fr_auto": "Questions fréquemment posées"
    },
    "User guide": {
        "fr": "Guide de l'utilisateur",
        "fr_auto": "Guide de l'utilisateur"
    },
    "Blocked URLs": {
        "fr": "URL bloquées",
        "fr_auto": "URL bloquées"
    },
    "Blocked URLs - Otto": {
        "fr": "URL bloquées - Otto",
        "fr_auto": "URL bloquées - Otto"
    },
    "Domain": {
        "fr": "Domaine",
        "fr_auto": "Domaine"
    },
    "Requests": {
        "fr": "",
        "fr_auto": "Demandes"
    },
    "Disable load test URL": {
        "fr": "",
        "fr_auto": "Désactiver l’URL du test de chargement"
    },
    "Enable load test URL for 1 hour": {
        "fr": "",
        "fr_auto": "Activer l’URL du test de charge pendant 1 heure"
    },
    "Go to homepage": {
        "fr": "",
        "fr_auto": "Aller à la page d’accueil"
    },
    "Use this section to provide additional details to the feedback provided by the user.": {
        "fr": "",
        "fr_auto": "Utilisez cette section pour fournir des détails supplémentaires aux commentaires fournis par l’utilisateur."
    },
    "Notes": {
        "fr": "",
        "fr_auto": "Remarques :"
    },
    "Save note": {
        "fr": "",
        "fr_auto": "Enregistrer la note"
    },
    "Last modified:": {
        "fr": "Dernière modification :",
        "fr_auto": "Dernière modification :"
    },
    "Click on a row to view more information about the feedback received, to flag the feedback as resolved or to contact the user directly.": {
        "fr": "",
        "fr_auto": "Cliquez sur une ligne pour afficher plus d’informations sur les commentaires reçus, pour marquer les commentaires comme résolus ou pour contacter directement l’utilisateur."
    },
    "ago": {
        "fr": "",
        "fr_auto": "il y a longtemps"
    },
    "Feedback results page navigation.": {
        "fr": "",
        "fr_auto": "Navigation dans la page des résultats des commentaires."
    },
    "Previous": {
        "fr": "Précédent",
        "fr_auto": "Précédent"
    },
    "Next": {
        "fr": "Suivant",
        "fr_auto": "Suivant"
    },
    "Total received": {
        "fr": "Total reçu",
        "fr_auto": "Total reçu"
    },
    "Total resolved": {
        "fr": "Total résolu",
        "fr_auto": "Total résolu"
    },
    "Total negative chat comment(s)": {
        "fr": "",
        "fr_auto": "Total des commentaires négatifs de chat (s)"
    },
    "Most active app": {
        "fr": "",
        "fr_auto": "Application la plus active"
    },
    "Leave feedback": {
        "fr": "",
        "fr_auto": "Laisser un commentaire"
    },
    "Submit feedback about Otto": {
        "fr": "",
        "fr_auto": "Soumettre des commentaires sur Otto"
    },
    "Otto feedback form": {
        "fr": "",
        "fr_auto": "Formulaire de rétroaction Otto"
    },
    "Danger:": {
        "fr": "",
        "fr_auto": "Danger :"
    },
    "Notifications": {
        "fr": "Notifications",
        "fr_auto": "Notifications"
    },
    "For use in the CSV. Use only lowercase characters and underscores, e.g. 'lsb_drafting'": {
        "fr": "",
        "fr_auto": "Pour une utilisation dans le CSV. Utilisez uniquement des caractères minuscules et des traits de soulignement, par exemple « lsb_drafting »"
    },
    "Are you sure you want to delete this pilot?": {
        "fr": "",
        "fr_auto": "Êtes-vous sûr de vouloir supprimer ce pilote ?"
    },
    "Search": {
        "fr": "Recherche",
        "fr_auto": "Recherche"
    },
    "Load testing URL is enabled": {
        "fr": "",
        "fr_auto": "L’URL de test de chargement est activée"
    },
    "Cost dashboard": {
        "fr": "",
        "fr_auto": "Tableau de bord des coûts"
    },
    "Feedback dashboard": {
        "fr": "",
        "fr_auto": "Tableau de bord des commentaires"
    },
    "Terms of use": {
        "fr": "",
        "fr_auto": "Conditions d’utilisation"
    },
    "Logout": {
        "fr": "",
        "fr_auto": "Déconnexion"
    },
    "Cost dashboard - Otto": {
        "fr": "",
        "fr_auto": "Tableau de bord des coûts - Otto"
    },
    "Chart options": {
        "fr": "",
        "fr_auto": "Options de graphique"
    },
    "Chart:": {
        "fr": "",
        "fr_auto": "Graphique :"
    },
    "X-axis:": {
        "fr": "",
        "fr_auto": "Axe des X :"
    },
    "Group by:": {
        "fr": "",
        "fr_auto": "Regrouper par :"
    },
    "Bar chart type:": {
        "fr": "",
        "fr_auto": "Type de graphique à barres :"
    },
    "Filter:": {
        "fr": "",
        "fr_auto": "Filtre :"
    },
    "Pilot:": {
        "fr": "",
        "fr_auto": "Projet pilote :"
    },
    "Feature:": {
        "fr": "",
        "fr_auto": "Caractéristique :"
    },
    "Cost type:": {
        "fr": "",
        "fr_auto": "Type de coût :"
    },
    "Dates:": {
        "fr": "",
        "fr_auto": "Dates :"
    },
    "Range:": {
        "fr": "",
        "fr_auto": "Portée :"
    },
    "Start:": {
        "fr": "",
        "fr_auto": "Début :"
    },
    "End:": {
        "fr": "",
        "fr_auto": "Fin :"
    },
    "Download CSV for selected dates (filters disabled)": {
        "fr": "",
        "fr_auto": "Télécharger CSV pour les dates sélectionnées (filtres désactivés)"
    },
    "Feedback dashboard - Otto": {
        "fr": "",
        "fr_auto": "Tableau de bord des commentaires - Huit"
    },
    "Export data": {
        "fr": "",
        "fr_auto": "Exporter des données"
    },
    "View filter options": {
        "fr": "",
        "fr_auto": "Afficher les options de filtre"
    },
    "Filters": {
        "fr": "",
        "fr_auto": "Filtres"
    },
    "Feedback Type": {
        "fr": "",
        "fr_auto": "Type de rétroaction"
    },
    "All": {
        "fr": "",
        "fr_auto": "Tous"
    },
    "Warning:": {
        "fr": "",
        "fr_auto": "Avertissement :"
    },
    "Welcome to the Otto Protected B pilot.": {
        "fr": "Bienvenue au projet pilote Otto Protégé B.",
        "fr_auto": "Bienvenue au pilote Otto Protected B."
    },
    "Welcome to the Otto pilot development / test environment.": {
        "fr": "Bienvenue dans l’environnement de développement / test pilote Otto.",
        "fr_auto": "Bienvenue dans l’environnement de développement / test pilote Otto."
    },
    "Please abide by the": {
        "fr": "Veuillez respecter les",
        "fr_auto": "S’il vous plaît respecter le"
    },
    "terms of use": {
        "fr": "conditions d’utilisation",
        "fr_auto": "conditions d’utilisation"
    },
    "report issues or suggest improvements by": {
        "fr": "signaler des problèmes ou suggérer des améliorations en :",
        "fr_auto": "signaler les problèmes ou suggérer des améliorations en :"
    },
    "leaving feedback": {
        "fr": "laissant des commentaires",
        "fr_auto": "laisser de la rétroaction"
    },
    "and be patient as we resolve issues.": {
        "fr": "et veuillez faire preuve de patience pendant que nous résolvons les problèmes signalés.",
        "fr_auto": "et soyez patient lorsque nous résolvons les problèmes."
    },
    "Manage pilots": {
        "fr": "Gérer les projets pilotes",
        "fr_auto": "Gérer les pilotes"
    },
    "Manage pilots - Otto": {
        "fr": "Gérer les projets pilotes - Otto",
        "fr_auto": "Gérer les pilotes - Otto"
    },
    "Add pilot": {
        "fr": "Ajouter un projet pilote",
        "fr_auto": "Ajouter un pilote"
    },
    "Name": {
        "fr": "Nom",
        "fr_auto": "Nom"
    },
    "Pilot ID": {
        "fr": "",
        "fr_auto": "ID du pilote"
    },
    "Service unit": {
        "fr": "",
        "fr_auto": "Unité de service"
    },
    "Start date": {
        "fr": "",
        "fr_auto": "Date de début"
    },
    "End date": {
        "fr": "",
        "fr_auto": "Date de fin"
    },
    "Users": {
        "fr": "",
        "fr_auto": "Utilisateurs"
    },
    "Cost": {
        "fr": "",
        "fr_auto": "Coût"
    },
    "Add/edit pilot": {
        "fr": "",
        "fr_auto": "Pilote d’ajout/modification"
    },
    "Manage users - Otto": {
        "fr": "",
        "fr_auto": "Gérer les utilisateurs - Otto"
    },
    "Pilots": {
        "fr": "",
        "fr_auto": "Pilotes"
    },
    "Download CSV": {
        "fr": "",
        "fr_auto": "Télécharger CSV"
    },
    "Modify/add users": {
        "fr": "",
        "fr_auto": "Modifier/ajouter des utilisateurs"
    },
    "Selected users...": {
        "fr": "",
        "fr_auto": "Utilisateurs sélectionnés..."
    },
    "Copy all email addresses": {
        "fr": "",
        "fr_auto": "Copier toutes les adresses électroniques"
    },
    "Bulk edit roles": {
        "fr": "",
        "fr_auto": "Modifier les rôles en bloc"
    },
    "UPN": {
        "fr": "",
        "fr_auto": "L’UPN"
    },
    "Last login": {
        "fr": "",
        "fr_auto": "Dernière connexion"
    },
    "Costs": {
        "fr": "",
        "fr_auto": "Coûts"
    },
    "Roles": {
        "fr": "",
        "fr_auto": "Rôles"
    },
    "Pilot": {
        "fr": "",
        "fr_auto": "Pilote"
    },
    "Manage": {
        "fr": "",
        "fr_auto": "Gérer"
    },
    "Edit user": {
        "fr": "",
        "fr_auto": "Modifier l’utilisateur"
    },
    "Bulk upload user roles": {
        "fr": "",
        "fr_auto": "Téléchargement en bloc des rôles d’utilisateur"
    },
    "Select CSV file": {
        "fr": "",
        "fr_auto": "Sélectionner un fichier CSV"
    },
    "Expected format and behaviour": {
        "fr": "",
        "fr_auto": "Format et comportement attendus"
    },
    "The file must be in English as shown above.": {
        "fr": "",
        "fr_auto": "Le fichier doit être en anglais comme indiqué ci-dessus."
    },
    "Roles are case-insensitive. Invalid roles will be ignored. These are the valid roles:": {
        "fr": "",
        "fr_auto": "Les rôles ne tiennent pas compte de la casse. Les rôles non valides seront ignorés. Ce sont les rôles valides :"
    },
    "Users which do not currently exist in Otto will be created. Users which do exist will have their roles updated to match the CSV file. i.e. the user's roles which are not in the CSV will be removed.": {
        "fr": "",
        "fr_auto": "Les utilisateurs qui n’existent pas actuellement dans Otto seront créés. Les rôles des utilisateurs qui existent auront leurs rôles mis à jour pour correspondre au fichier CSV. c’est-à-dire que les rôles de l’utilisateur qui ne sont pas dans le CSV seront supprimés."
    },
    "Any pilot_id that does not exist will be created, then the user will be associated with it. The pilot_id is optional.": {
        "fr": "",
        "fr_auto": "Toute pilot_id qui n’existe pas sera créée, puis l’utilisateur y sera associé. Le pilot_id est facultatif."
    },
    "Modify user(s)": {
        "fr": "",
        "fr_auto": "Modifier le(s) utilisateur(s)"
    },
    "Terms of use for Otto Protected B Pilot": {
        "fr": "Conditions d'utilisation du projet pilot Otto Protégé B ",
        "fr_auto": "Conditions d’utilisation d’Otto Protected B Pilot"
    },
    "You agreed to these terms on": {
        "fr": "",
        "fr_auto": "Vous avez accepté ces conditions le"
    },
    "Participation in pilot activities": {
        "fr": "Participation aux activités du projet pilote ",
        "fr_auto": "Participation aux activités pilotes"
    },
    "You are part of a select group of 'Pilot users' who have been granted early access to Otto during the pilot phase. You are expected to actively experiment with Otto for work tasks, to provide feedback through Otto, and to complete surveys when requested.": {
        "fr": "Vous faites partie d'un groupe restreint de participants qui bénéficie d'un accès anticipé à Otto pendant la phase pilote. On s’attend à ce que vous expérimentiez activement avec Otto pour des tâches professionnelles, fournissiez des commentaires/retours via Otto et répondiez à des sondages sur demande. ",
        "fr_auto": "Vous faites partie d’un groupe sélectionné d'«utilisateurs pilotes » qui ont obtenu un accès anticipé à Otto pendant la phase pilote. Vous devez expérimenter activement avec Otto pour les tâches de travail, fournir des commentaires par l’intermédiaire d’Otto et répondre à des enquêtes sur demande."
    },
    "Responsible and ethical use of AI": {
        "fr": "Utilisation responsable et éthique de l'IA",
        "fr_auto": "Utilisation responsable et éthique de l’IA"
    },
    "Follow policies and best practices for the responsible use of AI. Refer to and follow the guidance in the following policy documents:": {
        "fr": "Pour suivre les politiques et les meilleures pratiques pour une utilisation responsable de l'IA, consultez et suivez les directives des documents de politiques suivants : ",
        "fr_auto": "Suivez les politiques et les meilleures pratiques pour une utilisation responsable de l’IA. Se reporter aux lignes directrices des documents de politique suivants et les suivre :"
    },
    "Always be aware that AI can make mistakes, even when you have provided it with documents.": {
        "fr": "Soyez toujours conscient que l'IA peut faire des erreurs, même lorsque vous lui avez fourni des documents.",
        "fr_auto": "Sachez toujours que l’IA peut faire des erreurs, même lorsque vous lui avez fourni des documents."
    },
    "I agree to the terms of use.": {
        "fr": "",
        "fr_auto": "J’accepte les conditions d’utilisation."
    },
    "Access controls": {
        "fr": "",
        "fr_auto": "Contrôles d’accès"
    },
    "You are not authorized to access": {
        "fr": "",
        "fr_auto": "Vous n’êtes pas autorisé à accéder"
    },
    "Unauthorized access of URL:": {
        "fr": "",
        "fr_auto": "Accès non autorisé de l’URL :"
    },
    "Budget limit": {
        "fr": "",
        "fr_auto": "Limite budgétaire"
    },
    "You have reached your monthly budget limit. Please contact an Otto administrator or wait until the 1st for the limit to reset.": {
        "fr": "",
        "fr_auto": "Vous avez atteint votre limite budgétaire mensuelle. Veuillez contacter un administrateur d’Otto ou attendre jusqu’à la 1re pour que la limite soit réinitialisée."
    },
    "Feedback submitted successfully.": {
        "fr": "",
        "fr_auto": "Commentaires soumis avec succès."
    },
    "Day": {
        "fr": "",
        "fr_auto": "Jour"
    },
    "Week": {
        "fr": "",
        "fr_auto": "Semaine"
    },
    "Month": {
        "fr": "",
        "fr_auto": "Mois"
    },
    "Feature": {
        "fr": "",
        "fr_auto": "Caractéristique"
    },
    "User": {
        "fr": "",
        "fr_auto": "Utilisateur"
    },
    "Cost type": {
        "fr": "",
        "fr_auto": "Type de coût"
    },
    "None": {
        "fr": "",
        "fr_auto": "Aucune"
    },
    "Grouped": {
        "fr": "",
        "fr_auto": "Groupé"
    },
    "Stacked": {
        "fr": "",
        "fr_auto": "Empilé"
    },
    "All pilots": {
        "fr": "",
        "fr_auto": "Tous les pilotes"
    },
    "All features": {
        "fr": "",
        "fr_auto": "Toutes les caractéristiques"
    },
    "All cost types": {
        "fr": "",
        "fr_auto": "Tous les types de coûts"
    },
    "All time": {
        "fr": "",
        "fr_auto": "Tout le temps"
    },
    "Last 90 days": {
        "fr": "",
        "fr_auto": "90 derniers jours"
    },
    "Last 30 days": {
        "fr": "",
        "fr_auto": "30 derniers jours"
    },
    "Last 7 days": {
        "fr": "",
        "fr_auto": "7 derniers jours"
    },
    "Today": {
        "fr": "",
        "fr_auto": "Aujourd’hui"
    },
    "Custom date range": {
        "fr": "",
        "fr_auto": "Plage de dates personnalisée"
    },
    "No costs found for the selected date range": {
        "fr": "",
        "fr_auto": "Aucun coût trouvé pour la plage de dates sélectionnée"
    },
    "Selected dates": {
        "fr": "",
        "fr_auto": "Dates sélectionnées"
    },
    "Per user per day": {
        "fr": "",
        "fr_auto": "Par utilisateur et par jour"
    },
    "Total cost (CAD)": {
        "fr": "",
        "fr_auto": "Coût total (CAD)"
    },
    "this month": {
        "fr": "durant ce mois",
        "fr_auto": "cette mois"
    },
    "User costs": {
        "fr": "",
        "fr_auto": "Coûts d’utilisation"
    },
    "Language": {
        "fr": "",
        "fr_auto": "Langue"
    },
    "Plain text": {
        "fr": "",
        "fr_auto": "Texte brut"
    },
    "Text Extractor - Otto": {
        "fr": "",
        "fr_auto": "Extracteur de texte - Otto"
    },
    "Upload scanned PDFs or images": {
        "fr": "",
        "fr_auto": "Télécharger des fichiers PDF ou des images numérisés"
    },
    "Maximum 2000 files / 300mb total": {
        "fr": "",
        "fr_auto": "Maximum de 2000 fichiers / 300 Mo au total"
    },
    "Merge multiple files into one document": {
        "fr": "",
        "fr_auto": "Fusionner plusieurs fichiers en un seul document"
    },
    "Output documents": {
        "fr": "",
        "fr_auto": "Documents de sortie"
    },
    "Document name": {
        "fr": "",
        "fr_auto": "Nom du document"
    },
    "Downloads": {
        "fr": "",
        "fr_auto": "Téléchargements"
    },
    "Download all files...": {
        "fr": "",
        "fr_auto": "Téléchargez tous les fichiers..."
    },
    "Untitled document": {
        "fr": "",
        "fr_auto": "Document sans titre"
    },
    "Used": {
        "fr": "Vous avez dépensé",
        "fr_auto": "Utilisé"
    },
    "You will be logged out soon due to inactivity.": {
        "fr": "Vous serez bientôt déconnecté en raison de votre inactivité.",
        "fr_auto": "Vous serez bientôt déconnecté en raison de votre inactivité."
    },
    "Click here to extend your session.": {
        "fr": "Cliquez ici pour prolonger votre session de travail.",
        "fr_auto": "Cliquez ici pour prolonger votre séance."
    },
    "Session extended": {
        "fr": "Votre session a été prolongé",
        "fr_auto": "Prolongation de la session de travail"
    },
    "The user must match the 'created_by' and 'modified_by' fields.": {
        "fr": "",
        "fr_auto": "L’utilisateur doit faire correspondre les champs « created_by » et « modified_by »."
    },
    "Untitled library": {
        "fr": "",
        "fr_auto": "Bibliothèque sans titre"
    },
    "Expand all": {
        "fr": "",
        "fr_auto": "Tout agrandir"
    },
    "Collapse all": {
        "fr": "",
        "fr_auto": "Tout réduire"
    },
    "Highlight sources": {
        "fr": "",
        "fr_auto": "Sources saillantes"
    },
    "Next highlight": {
        "fr": "",
        "fr_auto": "Prochain fait saillant"
    },
    "No highlights found": {
        "fr": "",
        "fr_auto": "Aucun fait saillant trouvé"
    },
    "Not for legal advice:": {
        "fr": "Ne pas utiliser pour fournir des conseils juridiques :",
        "fr_auto": "Pas pour des conseils juridiques :"
    },
    "AI answers may contain mistakes, and are not a replacement for legal advice. Always review the relevant sections below the answer.": {
        "fr": "Les réponses de l’IA peuvent contenir des erreurs et ne remplacent pas les conseils juridiques. Veuillez toujours consulter les sections pertinentes sous la réponse.",
        "fr_auto": "Les réponses de l’IA peuvent contenir des erreurs et ne remplacent pas les conseils juridiques. Consultez toujours les sections pertinentes sous la réponse."
    },
    "LEX Experiment - Otto": {
        "fr": "",
        "fr_auto": "Expérience LEX - Otto"
    },
    "Lex Experiment": {
        "fr": "",
        "fr_auto": "Expérience Lex"
    },
    "Information Extracted": {
        "fr": "",
        "fr_auto": "Informations extraites"
    },
    "Document": {
        "fr": "",
        "fr_auto": "Le document"
    },
    "Tax Court No.": {
        "fr": "",
        "fr_auto": "Cour de l’impôt No."
    },
    "Appellant's Name": {
        "fr": "",
        "fr_auto": "Nom de l’appelant"
    },
    "Appellant's Address": {
        "fr": "",
        "fr_auto": "Adresse de l’appelant"
    },
    "Tax Court Level": {
        "fr": "",
        "fr_auto": "Niveau de la Cour de l’impôt"
    },
    "Filed Date of NoA": {
        "fr": "",
        "fr_auto": "Date de dépôt de l’AA"
    },
    "Representative's Name": {
        "fr": "",
        "fr_auto": "Nom du représentant"
    },
    "Representative's Address": {
        "fr": "",
        "fr_auto": "Adresse du représentant"
    },
    "Taxation Years": {
        "fr": "",
        "fr_auto": "Années d’imposition"
    },
    "Total Tax Amount": {
        "fr": "",
        "fr_auto": "Montant total de la taxe"
    },
    "Sections Referred": {
        "fr": "",
        "fr_auto": "Sections renvoyées"
    },
    "Improve prompt": {
        "fr": "Améliorer la requête",
        "fr_auto": "Améliorer l'invite"
    },
    "Yesterday": {
        "fr": "",
        "fr_auto": "Hier"
    },
    "Older": {
        "fr": "",
        "fr_auto": "Plus ancien"
    },
    "Done": {
        "fr": "",
        "fr_auto": "Fait"
    },
    "Start a new chat at any time.": {
        "fr": "",
        "fr_auto": "Commencez un nouveau clavardage à tout moment."
    },
    "Start a new chat at any time by clicking this button.": {
        "fr": "",
        "fr_auto": "Commencez un nouveau clavardage à tout moment en cliquant sur ce bouton."
    },
    "Current chat": {
        "fr": "",
        "fr_auto": "Clavardage actuel"
    },
    "Your current chat will appear in bolded characters.": {
        "fr": "",
        "fr_auto": "Votre chat actuel apparaîtra en caractères gras."
    },
    "Chat options": {
        "fr": "",
        "fr_auto": "Options de clavardage"
    },
    "Click on the ellipsis icon to view more options.": {
        "fr": "",
        "fr_auto": "Cliquez sur l’icône de points de suspension pour voir plus d’options."
    },
    "Rename your chats or to delete them entirely.": {
        "fr": "",
        "fr_auto": "Renommez vos clavardages ou supprimez-les complètement."
    },
    "Using the AI Assistant": {
        "fr": "",
        "fr_auto": "Utilisation de l’assistant IA"
    },
    "Use the textbox to start.": {
        "fr": "",
        "fr_auto": "Utilisez la zone de texte pour commencer."
    },
    "Modes": {
        "fr": "",
        "fr_auto": "Modes"
    },
    "Settings are tied to the current chat in use. Saving is done automatically when a change is detected.": {
        "fr": "",
        "fr_auto": "Les paramètres sont liés au clavardage actuel utilisé. L’enregistrement se fait automatiquement lorsqu’un changement est détecté."
    },
    "Mode": {
        "fr": "",
        "fr_auto": "Mode"
    },
    "Selecting a mode in the settings list will automatically set your chat session to that mode.": {
        "fr": "",
        "fr_auto": "En sélectionnant un mode dans la liste des paramètres, votre session de clavardage sera automatiquement réglée sur ce mode."
    },
    "Help": {
        "fr": "",
        "fr_auto": "Aide"
    },
    "Click on this icon to submit feedback about Otto. Let us know what went wrong, or suggest an improvement.": {
        "fr": "",
        "fr_auto": "Cliquez sur cette icône pour soumettre des commentaires sur Otto. Faites-nous savoir ce qui n’a pas fonctionné ou suggérez une amélioration."
    },
    "Toggle theme": {
        "fr": "",
        "fr_auto": "Basculer le thème"
    },
    "Browse presets": {
        "fr": "Menu des préréglages",
        "fr_auto": "Parcourir les préréglages"
    },
    "Save settings": {
        "fr": "Enregistrer",
        "fr_auto": "Sauvegarder les paramètres"
    },
    "(Optional) Define AI model's role, background information, and rules to follow.": {
        "fr": "",
        "fr_auto": "(Facultatif) Définissez le rôle du modèle d’IA, les informations générales et les règles à suivre."
    },
    "(Recommended) What AI model should do with context, query, and formatting instructions.": {
        "fr": "",
        "fr_auto": "(Recommandé) Ce que le modèle d’IA devrait faire avec le contexte, la requête et les instructions de formatage."
    },
    "(Optional) Final reminders of desired behaviour. Keep this fairly short.": {
        "fr": "",
        "fr_auto": "(Facultatif) Derniers rappels du comportement souhaité. Soyez assez bref."
    },
    "Start interactive tour": {
        "fr": "",
        "fr_auto": "Commencer la visite interactive"
    },
    "Email the Otto team": {
        "fr": "",
        "fr_auto": "Envoyez un courriel à l’équipe d’Otto"
    },
    "of": {
        "fr": "",
        "fr_auto": "de"
    },
    "Click the Otto logo in the top left to return to this page at any time.": {
        "fr": "",
        "fr_auto": "Cliquez sur le logo Otto en haut à gauche pour revenir à cette page en tout temps."
    },
    "Cost meter": {
        "fr": "",
        "fr_auto": "Compteur de coûts"
    },
    "Get help": {
        "fr": "",
        "fr_auto": "Obtenir de l’aide"
    },
    "Click the question mark icon to view this tour again, open the user guide, or get help from the Otto team.": {
        "fr": "",
        "fr_auto": "Cliquez sur l’icône en forme de point d’interrogation pour revoir cette visite, ouvrir le guide de l’utilisateur ou obtenir de l’aide de l’équipe d’Otto."
    },
    "It looks like this is your first time here.": {
        "fr": "",
        "fr_auto": "On dirait que c’est la première fois que vous êtes ici."
    },
    "Welcome to the AI Assistant!": {
        "fr": "",
        "fr_auto": "Bienvenue à l’assistant IA!"
    },
    "It looks like this is your first time using the AI Assistant.": {
        "fr": "",
        "fr_auto": "Il semble que ce soit la première fois que vous utilisez l’assistant IA."
    },
    "(required on first use)": {
        "fr": "",
        "fr_auto": "(requis lors de la première utilisation)"
    },
    "Start tour": {
        "fr": "",
        "fr_auto": "Commencer la visite"
    },
    "Welcome to Otto!": {
        "fr": "",
        "fr_auto": "Bienvenue chez Otto!"
    },
    "Reset flags for demo": {
        "fr": "",
        "fr_auto": "Réinitialiser les indicateurs pour la démo"
    },
    "Please take a 1-minute tour to get familiar with the platform.": {
        "fr": "",
        "fr_auto": "Veuillez faire une visite guidée de 1 minute pour vous familiariser avec la plateforme."
    },
    "User menu": {
        "fr": "",
        "fr_auto": "Menu utilisateur"
    },
    "Click your name to see your monthly Otto usage, access the Terms of Use, or Logout.": {
        "fr": "",
        "fr_auto": "Cliquez sur votre nom pour voir votre utilisation mensuelle d’Otto, accéder aux conditions d’utilisation ou se déconnecter."
    },
    "This meter gradually fills up as you use Otto. It represents your monthly personal budget. If you reach your limit, you will no longer be able to use Otto and will have to contact the Business Analytics Center for a temporary exemption.": {
        "fr": "",
        "fr_auto": "Ce compteur se remplit graduellement au fur et à mesure que vous utilisez Otto. Il représente votre budget personnel mensuel. Si vous atteignez votre limite, vous ne pourrez plus utiliser Otto et devrez communiquer avec le Centre d’analyse d’affaires pour obtenir une exemption temporaire."
    },
    "Tour complete!": {
        "fr": "",
        "fr_auto": "Visite terminée!"
    },
    "Start using Otto by clicking one of the app tiles.": {
        "fr": "",
        "fr_auto": "Commencez à utiliser Otto en cliquant sur l’une des vignettes de l’application."
    },
    "Select different modes by clicking the tabs.": {
        "fr": "",
        "fr_auto": "Sélectionnez différents modes en cliquant sur les onglets."
    },
    "Q&A mode": {
        "fr": "",
        "fr_auto": "Mode Q&R"
    },
    "Browse settings presets and create your own to share with others.": {
        "fr": "",
        "fr_auto": "Parcourez les paramètres prédéfinis et créez les vôtres pour les partager avec d’autres."
    },
    "Please take a 5-minute tour to get familiar with the main features.": {
        "fr": "",
        "fr_auto": "Veuillez faire une visite de 5 minutes pour vous familiariser avec les principales caractéristiques."
    },
    "Corrupt docx file.": {
        "fr": "",
        "fr_auto": "Fichier docx corrompu."
    },
    "Corrupt PDF file.": {
        "fr": "",
        "fr_auto": "Fichier PDF corrompu."
    },
    "Corrupt pptx file.": {
        "fr": "",
        "fr_auto": "Fichier pptx corrompu."
    },
    "Corrupt CSV file.": {
        "fr": "",
        "fr_auto": "Fichier CSV corrompu."
    },
    "Corrupt Excel file.": {
        "fr": "",
        "fr_auto": "Fichier Excel corrompu."
    },
    "Error submitting feedback.": {
        "fr": "",
        "fr_auto": "Erreur en soumettant des commentaires."
    },
    "Welcome to the AI Assistant": {
        "fr": "",
        "fr_auto": "Bienvenue à l’Assistant IA"
    },
    "When you start a new chat, the welcome message reminds you of appropriate usage for the selected mode.": {
        "fr": "",
        "fr_auto": "Lorsque vous commencez un nouveau clavardage, le message de bienvenue vous rappelle l’utilisation appropriée du mode sélectionné."
    },
    "Select a mode": {
        "fr": "",
        "fr_auto": "Sélectionnez un mode"
    },
    "Use the tabs to select different modes. The welcome message will update with guidance for the selected mode.": {
        "fr": "",
        "fr_auto": "Utilisez les onglets pour sélectionner différents modes. Le message de bienvenue sera mis à jour avec des directives pour le mode sélectionné."
    },
    "Send a message": {
        "fr": "",
        "fr_auto": "Envoyer un message"
    },
    "You can interact with the AI by sending a chat message.": {
        "fr": "",
        "fr_auto": "Vous pouvez interagir avec l’IA en envoyant un message de clavardage."
    },
    "Hello, Otto!": {
        "fr": "",
        "fr_auto": "Bonjour, Otto!"
    },
    "Messages area": {
        "fr": "",
        "fr_auto": "Zone des messages"
    },
    "Your sent messages and the AI\\": {
        "fr": "",
        "fr_auto": "Vos messages envoyés et l’IA"
    },
    "Switch to Q&A mode": {
        "fr": "",
        "fr_auto": "Passez en mode Questions et réponses"
    },
    "Q&A mode lets you ask questions and extract information from uploaded documents. Click the Q&A tab to try it.": {
        "fr": "Le mode Q&R vous permet de poser des questions et d’extraire de l’information à partir de documents téléversés. Cliquez sur l’onglet Questions et réponses pour l’essayer.",
        "fr_auto": "Le mode Q&R vous permet de poser des questions et d’extraire de l’information à partir de documents téléchargés. Cliquez sur l’onglet Questions et réponses pour l’essayer."
    },
    "Settings sidebar": {
        "fr": "",
        "fr_auto": "Barre latérale des paramètres"
    },
    "All AI assistant modes have editable settings in the right sidebar. The Q&A settings are especially important.": {
        "fr": "",
        "fr_auto": "Tous les modes d’assistant IA ont des paramètres modifiables dans la barre latérale droite. Les paramètres de questions et réponses sont particulièrement importants."
    },
    "Select Q&A library": {
        "fr": "",
        "fr_auto": "Sélectionnez la bibliothèque de questions et réponses"
    },
    "By default, the \\\"Corporate\\\" library is selected. This contains some HR-related information such as collective agreements.": {
        "fr": "Par défaut, la bibliothèque « Ministériel » est sélectionnée. Elle contient des renseignements liés aux RH, comme les conventions collectives.",
        "fr_auto": "Par défaut, la bibliothèque \\\"Corporate\\ » est sélectionnée. Il contient des renseignements liés aux RH, comme les conventions collectives."
    },
    "What is LP-02 step 3 pay in 2024?": {
        "fr": "Quelle-est la rémunération de l’échelon 3 du LP-02 en 2024?",
        "fr_auto": "Qu’est-ce que la rémunération de l’échelon 3 du LP-02 en 2024?"
    },
    "Q&A response": {
        "fr": "",
        "fr_auto": "Réponse aux questions et réponses"
    },
    "In Q&A mode, the AI searches through the library to find the answer. This allows it to provide references for verification.": {
        "fr": "",
        "fr_auto": "En mode Q&R, l’IA cherche dans la bibliothèque pour trouver la réponse. Cela lui permet de fournir des références à des fins de vérification."
    },
    "Upload your own files": {
        "fr": "",
        "fr_auto": "Téléchargez vos propres fichiers"
    },
    "You can upload many types of files for Q&A, summarization or translation. These files are stored in the chat and will be deleted after 30 days inactivity. You can also drag and drop files into the chat. Uploading a file will switch the Q&A library to \\\"Chat uploads\\\".": {
        "fr": "Vous pouvez télécharger de nombreux types de fichiers pour les questions et réponses, les résumés ou les traductions. Ces fichiers sont stockés dans le clavardage et seront supprimés après 30 jours d’inactivité. Vous pouvez également faire glisser et déposer des fichiers dans le clavardage. Le téléchargement d’un fichier fera passer la bibliothèque de questions et réponses à \\\"Téléchargements de clavardage\\ ».",
        "fr_auto": "Vous pouvez télécharger de nombreux types de fichiers pour les questions et réponses, les résumés ou les traductions. Ces fichiers sont stockés dans le clavardage et seront supprimés après 30 jours d’inactivité. Vous pouvez également faire glisser et déposer des fichiers dans le clavardage. Le téléchargement d’un fichier fera passer la bibliothèque de questions et réponses à \\\"Téléchargements de clavardage\\ »."
    },
    "Editing libraries": {
        "fr": "",
        "fr_auto": "Modifier les bibliothèques"
    },
    "Instead of uploading files to a chat, you might want to create a document library. This allows you to query the same documents across multiple chats, or share your Q&A library with others. Use the \\\"Edit libraries\\\" function to upload, organize and share document libraries.": {
        "fr": "Au lieu de télécharger des fichiers dans un clavardage, vous pouvez créer une bibliothèque de documents. Celle-ci vous permettra d’interroger les mêmes documents sur plusieurs sessions de clavardages ou de partager votre bibliothèque de questions et réponses avec d’autres personnes. Utilisez la fonction « Modifier les bibliothèques » pour télécharger, organiser et partager des bibliothèques de documents.",
        "fr_auto": "Au lieu de télécharger des fichiers dans un clavardage, vous voudrez peut-être créer une bibliothèque de documents. Cela vous permet d’interroger les mêmes documents sur plusieurs clavardages ou de partager votre bibliothèque de questions et réponses avec d’autres personnes. Utilisez la fonction « Modifier les bibliothèques » pour télécharger, organiser et partager des bibliothèques de documents."
    },
    "Q&A search mode": {
        "fr": "",
        "fr_auto": "Mode de recherche Q&R"
    },
    "By default, Q&A mode will quickly search for the most relevant \\\"chunks\\\" from the library. The AI will then read those chunks and provide an answer. For some questions though, you may need to have the AI read the full document. WARNING: This mode can be expensive when there are lots of documents!": {
        "fr": "Par défaut, le mode Q&A recherchera rapidement les « morceaux » les plus pertinents dans la bibliothèque. L’IA lira ensuite ces morceaux et fournira une réponse. Pour certaines questions, vous devrez peut-être demander à l’IA de lire le document complet. ATTENTION : Ce mode peut être coûteux lorsqu’il y a beaucoup de documents!",
        "fr_auto": "Par défaut, le mode Q&A recherchera rapidement les \\\"morceaux\\ » les plus pertinents dans la bibliothèque. L’IA lira ensuite ces morceaux et fournira une réponse. Pour certaines questions, vous devrez peut-être demander à l’IA de lire le document complet. ATTENTION : Ce mode peut être coûteux lorsqu’il y a beaucoup de documents!"
    },
    "Q&A filters": {
        "fr": "",
        "fr_auto": "Filtres de questions et réponses"
    },
    "In the full document modes, select the documents or folders you want the AI to read.": {
        "fr": "",
        "fr_auto": "Dans les modes de document complet, sélectionnez les documents ou les dossiers que vous voulez que l’IA lise."
    },
    "Select AI model": {
        "fr": "",
        "fr_auto": "Sélectionnez le modèle d’IA"
    },
    "When accuracy is paramount, select the more expensive GPT-4.1 model. (This setting is available in all modes.)": {
        "fr": "",
        "fr_auto": "Lorsque la précision est primordiale, sélectionnez le modèle GPT-4.1 plus coûteux. (Ce paramètre est disponible dans tous les modes.)"
    },
    "To customize the behaviour further, you can edit advanced settings by clicking here. For example, you can change the number of top sources that the AI will read, or customize the response format": {
        "fr": "Pour personnaliser davantage le comportement du système, vous pouvez modifier les paramètres avancés en cliquant ici. Par exemple, vous pouvez modifier le nombre de sources principales que l’IA lira ou personnaliser le format de réponse",
        "fr_auto": "Pour personnaliser davantage le comportement, vous pouvez modifier les paramètres avancés en cliquant ici. Par exemple, vous pouvez modifier le nombre de sources principales que l’IA lira ou personnaliser le format de réponse"
    },
    "Summarize mode": {
        "fr": "",
        "fr_auto": "Mode de résumé"
    },
    "In summarize mode, you can upload documents, paste long text or enter a URL (canada.ca, *.gc.ca, CanLii and Wikipedia only). Like in Q&A \\\"full documents\\\" mode, the AI will read the entire document before responding. Let\\": {
        "fr": "",
        "fr_auto": "En mode résumé, vous pouvez télécharger des documents, coller du texte long ou entrer une URL (canada.ca, *.gc.ca, CanLii et Wikipédia seulement). Comme dans le mode Q&R \\« documents complets \\ », l’IA lira l’intégralité du document avant de répondre. Let\\"
    },
    "Summarize response": {
        "fr": "",
        "fr_auto": "Résumer la réponse"
    },
    "Summarize settings": {
        "fr": "",
        "fr_auto": "Résumer les paramètres"
    },
    "There are 3 preset length settings, but you can add additional instructions or override the prompt entirely. A custom summarize prompt is the easiest way to extract exactly the information you want from a document.": {
        "fr": "Il y a 3 réglages de longueur prédéfinis, mais vous pouvez ajouter des instructions supplémentaires ou remplacer complètement la requête. Une requête de résumé personnalisée est le moyen le plus simple d’extraire exactement l’information que vous voulez d’un document.",
        "fr_auto": "Il y a 3 réglages de longueur prédéfinis, mais vous pouvez ajouter des instructions supplémentaires ou remplacer complètement l’invite. Une invite de résumé personnalisée est le moyen le plus simple d’extraire exactement l’information que vous voulez d’un document."
    },
    "My team at Department of Justice Canada has developed a generative AI tool. What are the top 7 pieces of guidance I should provide users? Write a 1000-word Buzzfeed-style listicle with nice formatting. The audience is end-users.": {
        "fr": "",
        "fr_auto": "Mon équipe au ministère de la Justice du Canada a mis au point un outil d’IA générative. Quels sont les 7 principaux conseils que je devrais fournir aux utilisateurs? Rédigez une liste de 1000 mots de style Buzzfeed avec un bon formatage. Le public est constitué d’utilisateurs finaux."
    },
    "Summary with custom prompt": {
        "fr": "Résumé avec requête personnalisée",
        "fr_auto": "Résumé avec invite personnalisée"
    },
    "The AI now generates a summary according to the custom prompt!": {
        "fr": "L’IA génère maintenant un résumé selon la requête personnalisée!",
        "fr_auto": "L’IA génère maintenant un résumé selon l’invite personnalisée!"
    },
    "Switching back to chat mode": {
        "fr": "",
        "fr_auto": "Retour en mode clavardage"
    },
    "We\\": {
        "fr": "",
        "fr_auto": "Nous \\"
    },
    "Our tool is called Otto, so please use that name. Otto is actually approved for Protected B data unlike many generative AI tools. Also would prefer a bit more bold and italics, and lots of emojis. More memorable titles for the tips, maybe alliterative or rhyming. 300 words max.": {
        "fr": "",
        "fr_auto": "Notre outil s’appelle Otto, alors veuillez utiliser ce nom. Otto est en fait approuvé pour les données Protected B contrairement à de nombreux outils d’IA générative. Je préférerais aussi un peu plus de gras et d’italique, et beaucoup d’emojis. Des titres plus mémorables pour les pointes, peut-être allitératifs ou rimés. 300 mots max."
    },
    "Human in the loop": {
        "fr": "Avec intervention humaine",
        "fr_auto": "Humain dans la boucle"
    },
    "Remember, the AI assistant is just a tool to help you accomplish your goals. Be specific and you\\": {
        "fr": "",
        "fr_auto": "N’oubliez pas que l’assistant d’IA n’est qu’un outil pour vous aider à atteindre vos objectifs. Soyez précis et vous\\"
    },
    "Translation options": {
        "fr": "",
        "fr_auto": "Options de traduction"
    },
    "In translate mode, you can upload files or directly input text (in any language). Select the target language in the sidebar.": {
        "fr": "En mode traduction, vous pouvez téléverser des fichiers ou écrire directement dans le champs de texte (dans la langue de votre choix). Sélectionnez la langue cible dans la barre latérale.",
        "fr_auto": "En mode traduction, vous pouvez télécharger des fichiers ou entrer directement du texte (dans n’importe quelle langue). Sélectionnez la langue cible dans la barre latérale."
    },
    "Browse presets created by the Otto team or other users. You can also save your current settings as a preset, and choose your default settings for new chats.": {
        "fr": "Parcourez les préréglages créés par l’équipe d'Otto ou créés par d’autres utilisateurs. Vous pouvez également enregistrer vos paramètres actuels en tant que préréglage et choisir vos paramètres par défaut pour les nouvelles conversations.",
        "fr_auto": "Parcourez les préréglages créés par l’équipe Otto ou d’autres utilisateurs. Vous pouvez également enregistrer vos paramètres actuels en tant que préréglage et choisir vos paramètres par défaut pour les nouvelles conversations."
    },
    "Your chats remain accessible in the left sidebar, but are deleted after 30 days of inactivity. The current chat is bolded.": {
        "fr": "Vos discussions restent accessibles dans la barre latérale gauche, mais sont supprimées après 30 jours d’inactivité. Le clavardage actuel apparait en charactère gras.",
        "fr_auto": "Vos discussions restent accessibles dans la barre latérale gauche, mais sont supprimées après 30 jours d’inactivité. Le clavardage actuel est en gras."
    },
    "Rename and delete chats": {
        "fr": "",
        "fr_auto": "Renommer et supprimer des clavardages"
    },
    "When you hover over a chat title, three dots appear. Click the dots to rename or delete a chat manually.": {
        "fr": "",
        "fr_auto": "Lorsque vous passez la souris sur le titre d’un clavardage, trois points apparaissent. Cliquez sur les points pour renommer ou supprimer un clavardage manuellement."
    },
    "Start a new chat": {
        "fr": "",
        "fr_auto": "Démarrer un nouveau clavardage"
    },
    "When you are changing topics, always start a new chat. This reduces cost and improves quality. The tour is now complete!": {
        "fr": "Lorsque vous changez de sujet, commencez toujours une nouvelle discussion. Cela réduit les coûts et améliore la qualité des réponses. La visite est maintenant terminée!",
        "fr_auto": "Lorsque vous changez de sujet, commencez toujours une nouvelle discussion. Cela réduit les coûts et améliore la qualité. La visite est maintenant terminée!"
    },
    "Light and dark themes": {
        "fr": "",
        "fr_auto": "Thèmes clairs et sombres"
    },
    "Click the sun or moon icon to switch between dark and light themes.": {
        "fr": "",
        "fr_auto": "Cliquez sur l’icône du soleil ou de la lune pour basculer entre les thèmes sombres et clairs."
    },
    "No documents in this chat.": {
        "fr": "",
        "fr_auto": "Aucun document dans ce clavardage."
    },
    "Enter a message to chat with the AI": {
        "fr": "",
        "fr_auto": "Entrez un message pour discuter avec l’IA"
    },
    "Ask a question about the selected documents, upload files or enter a URL to add": {
        "fr": "Posez une question sur les documents sélectionnés, téléversez des fichiers ou entrez une URL à ajouter",
        "fr_auto": "Posez une question sur les documents sélectionnés, téléchargez des fichiers ou entrez une URL à ajouter"
    },
    "Enter a URL, paste long text or upload files to summarize": {
        "fr": "Entrez une URL, collez du texte long ou téléversez des fichiers pour résumer",
        "fr_auto": "Entrez une URL, collez du texte long ou téléchargez des fichiers pour résumer"
    },
    "Enter text or upload files to translate (select language in sidebar)": {
        "fr": "Entrez du texte ou téléversez des fichiers à traduire (sélectionnez la langue dans la barre latérale)",
        "fr_auto": "Entrez du texte ou téléversez des fichiers à traduire (sélectionnez la langue dans la barre latérale)"
    },
    "o3-mini (adds reasoning, 7x cost)": {
        "fr": "o3-mini (ajoute du raisonnement, coût 7x)",
        "fr_auto": "o3-mini (ajoute un raisonnement, coût 7x)"
    },
    "GPT-4o (best accuracy, 15x cost)": {
        "fr": "",
        "fr_auto": "GPT-4o (meilleure précision, coût 15x)"
    },
    "Request cancelled.": {
        "fr": "",
        "fr_auto": "Demande annulée."
    },
    "No description available": {
        "fr": "",
        "fr_auto": "Aucune description disponible"
    },
    "English metadata": {
        "fr": "",
        "fr_auto": "Métadonnées en anglais"
    },
    "French metadata": {
        "fr": "",
        "fr_auto": "Métadonnées en français"
    },
    "Sharing": {
        "fr": "",
        "fr_auto": "Partage"
    },
    "Save preset": {
        "fr": "",
        "fr_auto": "Enregistrer le préréglage"
    },
    "Update preset": {
        "fr": "",
        "fr_auto": "Mettre à jour le préréglage"
    },
    "Update preset:": {
        "fr": "",
        "fr_auto": "Préréglage de mise à jour :"
    },
    "Create new preset": {
        "fr": "",
        "fr_auto": "Créer un nouveau préréglage"
    },
    "Error extracting text from file. Try copying and pasting the text.": {
        "fr": "",
        "fr_auto": "Erreur lors de l’extraction du texte du fichier. Essayez de copier et coller le texte."
    },
    "Mark complete": {
        "fr": "",
        "fr_auto": "Marquer comme terminé"
    },
    "Load settings": {
        "fr": "",
        "fr_auto": "Réglages de charge"
    },
    "Edit / share": {
        "fr": "",
        "fr_auto": "Modifier / partager"
    },
    "Default for new chats": {
        "fr": "Par défaut pour nouveaux clavardages",
        "fr_auto": "Par défaut pour les nouvelles conversations"
    },
    "Default preset updated.": {
        "fr": "",
        "fr_auto": "Préréglage par défaut mis à jour."
    },
    "Only me": {
        "fr": "",
        "fr_auto": "Seulement moi"
    },
    "This preset is set as your default for new chats. Are you sure you want to overwrite it?": {
        "fr": "",
        "fr_auto": "Ce préréglage est défini par défaut pour les nouvelles discussions. Êtes-vous sûr de vouloir l’écraser?"
    },
    "This preset is shared with other users. Are you sure you want to overwrite it?": {
        "fr": "",
        "fr_auto": "Ce préréglage est partagé avec d’autres utilisateurs. Êtes-vous sûr de vouloir l’écraser?"
    },
    "WARNING: This preset is shared with all Otto users. Are you sure you want to overwrite it?": {
        "fr": "",
        "fr_auto": "AVERTISSEMENT : Ce préréglage est partagé avec tous les utilisateurs d’Otto. Êtes-vous sûr de vouloir l’écraser?"
    },
    "DANGER: This preset is set as the default for all Otto users. Are you sure you want to overwrite it?": {
        "fr": "",
        "fr_auto": "DANGER : Ce préréglage est défini par défaut pour tous les utilisateurs d’Otto. Êtes-vous sûr de vouloir l’écraser?"
    },
    "Loaded": {
        "fr": "",
        "fr_auto": "Chargé"
    },
    "modified": {
        "fr": "",
        "fr_auto": "modifié"
    },
    "Everyone": {
        "fr": "",
        "fr_auto": "Tout le monde"
    },
    "Continue at estimated cost ": {
        "fr": "",
        "fr_auto": "Continuer au coût estimatif "
    },
    "AI can make mistakes. Verify the output if you intend to rely upon it.": {
        "fr": "",
        "fr_auto": "L’IA peut faire des erreurs. Vérifiez le résultat si vous avez l’intention de vous fier à lui."
    },
    "Changes will overwrite properties of all selected users": {
        "fr": "",
        "fr_auto": "Les modifications remplaceront les propriétés de tous les utilisateurs sélectionnés"
    },
    "AttributeError: input_file does not have a file extension.": {
        "fr": "",
        "fr_auto": "AttributeError : input_file n’a pas d’extension de fichier."
    },
    "Azure Form Recognizer finished OCR text for {len(ocr_results.pages)} pages.": {
        "fr": "",
        "fr_auto": "Azure Form Recognizer a terminé le texte OCR pour les pages {len(ocr_results.pages)}."
    },
    "Task {task_id} failed with error: {result['message']} (Error ID: {result['error_id']})": {
        "fr": "",
        "fr_auto": "La tâche {task_id} a échoué avec l’erreur : {result['message']} (ID d’erreur : {result['error_id']})"
    },
    "Failed to parse PDF from task {task_id}: {e}": {
        "fr": "",
        "fr_auto": "Échec de l’analyse du PDF à partir de la tâche {task_id} : {e}"
    },
    "Failed to write merged PDF: {e}": {
        "fr": "",
        "fr_auto": "Échec de la rédaction du PDF fusionné : {e}"
    },
    "Received {len(files)} files": {
        "fr": "",
        "fr_auto": "Fichiers {len(files)} reçus"
    },
    "PDFStreamError while processing files - invalid or corrupted pdf uploaded": {
        "fr": "",
        "fr_auto": "PDFStreamErreur lors du traitement des fichiers - PDF valide ou corrompu téléchargé"
    },
    "Error: One or more of your files is not a valid PDF/image or is corrupted.": {
        "fr": "",
        "fr_auto": "Erreur : Un ou plusieurs de vos fichiers ne sont pas un PDF/image valide ou sont corrompus."
    },
    "Sorry, we ran into an error while running OCR": {
        "fr": "",
        "fr_auto": "Désolé, nous avons rencontré une erreur lors de l’exécution de l’OCR"
    },
    "Error running OCR on documents": {
        "fr": "",
        "fr_auto": "Erreur lors de l’exécution de la ROC sur les documents"
    },
    "Error ID: %(error_id)s - Failed to create PDF overlay after OCR.": {
        "fr": "",
        "fr_auto": "Error ID: %(error_id)s - Failed to create PDF overlay after OCR."
    },
    "What is Otto?": {
        "fr": "",
        "fr_auto": "Qu’est-ce qu’Otto?"
    },
    "Otto is a platform for data & AI tools developed by and for the Department of Justice Canada, designed to enhance the workflow and efficiency of corporate and legal professionals through automation and generative AI.": {
        "fr": "",
        "fr_auto": "Otto est une plateforme d’outils de données et d’IA développée par et pour le ministère de la Justice du Canada, conçue pour améliorer le flux de travail et l’efficacité des professionnels des entreprises et du droit grâce à l’automatisation et à l’IA générative."
    },
    "What is the Otto Pro-B Pilot?": {
        "fr": "",
        "fr_auto": "Qu’est-ce que le pilote Otto Pro-B?"
    },
    "Justice's Business Analytics Centre (BAC) is launching a limited user pilot in a Protected B environment. The pilot includes ~625 users split into 65 distinct pilot groups with specific use cases covering all types of Justice work. The pilot will run for approximately 8 months. Following its conclusion, results and feedback will be used to refine the tools, which will then be deployed to all JUS employees.": {
        "fr": "",
        "fr_auto": "Le Centre d’analyse des affaires (BAC) du ministère de la Justice lance un projet pilote limité d’utilisateurs dans un environnement Protégé B. Le projet pilote comprend ~625 utilisateurs répartis en 65 groupes pilotes distincts avec des cas d’utilisation spécifiques couvrant tous les types de travail dans le domaine de la justice. Le projet pilote durera environ 8 mois. À la suite de sa conclusion, les résultats et la rétroaction seront utilisés pour peaufiner les outils, qui seront ensuite déployés auprès de tous les employés de JUS."
    },
    "What can Otto do for me?": {
        "fr": "",
        "fr_auto": "Qu’est-ce qu’Otto peut faire pour moi?"
    },
    "Otto is designed to enhance the workflow and efficiency of corporate and legal professionals by providing various capabilities, including:": {
        "fr": "",
        "fr_auto": "Otto est conçu pour améliorer le flux de travail et l’efficacité des professionnels des entreprises et du droit en offrant diverses capacités, notamment :"
    },
    "Engage in general-purpose conversations for assistance with writing and other straightforward tasks.": {
        "fr": "",
        "fr_auto": "Engagez-vous dans des conversations générales pour obtenir de l’aide à la rédaction et à d’autres tâches simples."
    },
    "Retrieve answers from uploaded documents. Users can share or personalize libraries of documents to query.": {
        "fr": "",
        "fr_auto": "Récupérez les réponses des documents téléchargés. Les utilisateurs peuvent partager ou personnaliser des bibliothèques de documents à interroger."
    },
    "Summarize content from text, webpages, or uploaded documents at user-specified lengths.": {
        "fr": "",
        "fr_auto": "Résumer le contenu du texte, des pages Web ou des documents téléchargés à la longueur spécifiée par l’utilisateur."
    },
    "Translate content into French or English.": {
        "fr": "",
        "fr_auto": "Traduire le contenu en français ou en anglais."
    },
    "Text Extraction": {
        "fr": "",
        "fr_auto": "Extraction de texte"
    },
    "Extract text from images or scanned PDFs – including handwritten text – using advanced Optical Character Recognition (OCR).": {
        "fr": "",
        "fr_auto": "Extraire du texte d’images ou de PDF numérisés – y compris du texte manuscrit – à l’aide de la reconnaissance optique de caractères (OCR) avancée."
    },
    "Query Canadian acts and regulations using natural language to find relevant sections and get AI answers to questions.": {
        "fr": "",
        "fr_auto": "Interrogez les lois et règlements canadiens en utilisant le langage naturel pour trouver les sections pertinentes et obtenir des réponses aux questions de l’IA."
    },
    "When should I use Otto?": {
        "fr": "",
        "fr_auto": "Quand devrais-je utiliser Otto?"
    },
    "You should use Otto when you need AI assistance with tasks such as AI text generation, question answering, document summarization, translation to English and French, extracting text from images or scanned PDFs, or searching Canadian laws and regulations.  Otto is intended for streamlining workflows, improving efficiency, and accessing accurate information pertaining to the Canadian Department of Justice.": {
        "fr": "",
        "fr_auto": "Vous devriez utiliser Otto lorsque vous avez besoin de l’aide de l’IA pour des tâches telles que la génération de texte en IA, la réponse aux questions, le résumé de documents, la traduction en anglais et en français, l’extraction de texte à partir d’images ou de PDF numérisés ou la recherche dans les lois et règlements canadiens.  Otto est destiné à rationaliser les flux de travail, à améliorer l’efficacité et à accéder à de l’information exacte concernant le ministère de la Justice du Canada."
    },
    "Otto is meant to save you time and effort by providing quick, reliable answers to your questions. Whether you're looking for general information or need help navigating internal policies, this tool can help streamline your work and point you in the right direction.": {
        "fr": "",
        "fr_auto": "Otto est destiné à vous faire gagner du temps et des efforts en fournissant des réponses rapides et fiables à vos questions. Que vous recherchiez des informations générales ou que vous ayez besoin d’aide pour naviguer dans les politiques internes, cet outil peut vous aider à rationaliser votre travail et à vous orienter dans la bonne direction."
    },
    "What are Otto's limitations?": {
        "fr": "",
        "fr_auto": "Quelles sont les limites d’Otto?"
    },
    "Otto has no internet access so its general knowledge is not necessarily up to date.": {
        "fr": "",
        "fr_auto": "Otto n’a pas d’accès à Internet, donc ses connaissances générales ne sont pas nécessairement à jour."
    },
    "Otto may not be used to automate decision-making that affects the rights, privileges or interests of individuals, or to automate steps needed to make decisions. Otto should also not be used to assist decision-makers as it has not been designed for this purpose.": {
        "fr": "",
        "fr_auto": "Otto ne peut pas être utilisé pour automatiser la prise de décisions qui touchent les droits, les privilèges ou les intérêts des personnes, ni pour automatiser les étapes nécessaires à la prise de décisions. Otto ne doit pas être utilisé pour aider à la prise de décision, car il n’a pas été conçu à cette fin."
    },
    "Otto cannot process documents or data classified above the Protected B level.": {
        "fr": "",
        "fr_auto": "Otto ne peut pas traiter des documents ou des données classés au-dessus du niveau Protégé B."
    },
    "The AI may produce inaccurate or incomplete responses if user prompts are unclear or lack sufficient detail.": {
        "fr": "L’IA peut produire des réponses inexactes ou incomplètes si les requêtes de l’utilisateur ne sont pas claires ou manquent de détails.",
        "fr_auto": "L’IA peut produire des réponses inexactes ou incomplètes si les invites de l’utilisateur ne sont pas claires ou manquent de détails."
    },
    "Users are limited to a monthly budget of $32 for AI use and exceeding this requires a request to administrators.": {
        "fr": "",
        "fr_auto": "Les utilisateurs sont limités à un budget mensuel de 32 $ pour l’utilisation de l’IA et le dépassement de ce budget nécessite une demande aux administrateurs."
    },
    "Due to the nature of the AI and the data used for training, Otto may occasionally generate hallucinations or irrelevant information. Human verification of output is required if the output is to be relied upon.": {
        "fr": "",
        "fr_auto": "En raison de la nature de l’IA et des données utilisées pour l’entraînement, Otto peut occasionnellement générer des hallucinations ou des informations non pertinentes. Une vérification humaine de la production est nécessaire si l’on peut se fier à la production."
    },
    "Otto is not a repository for information of business value.  It is for transitory information only.  Document libraries and chats are deleted after 30 days of inactivity.": {
        "fr": "",
        "fr_auto": "Otto n’est pas un dépôt d’information à valeur opérationnelle.  Il s’agit uniquement d’informations transitoires.  Les bibliothèques de documents et les clavardages sont supprimés après 30 jours d’inactivité."
    },
    "Can Otto replace human experts?": {
        "fr": "",
        "fr_auto": "Otto peut-il remplacer les experts humains?"
    },
    "No, Otto is not a replacement for human experts. Otto is a tool designed to assist and complement your work. For complex or sensitive matters, you should always consult a qualified professional or departmental subject matter experts.": {
        "fr": "",
        "fr_auto": "Non, Otto ne remplace pas les experts humains. Otto est un outil conçu pour vous aider et compléter votre travail. Pour les questions complexes ou délicates, vous devriez toujours consulter un professionnel qualifié ou des experts en la matière."
    },
    "Is Otto secure?": {
        "fr": "",
        "fr_auto": "Otto est-il sécurisé?"
    },
    "Otto is designed to operate within the secure environment of the Government of Canada for information up to and including Protected B. Data is encrypted at rest and stored only in Canadian Microsoft Azure data centers. Otto is only accessible to Justice employees through the Justice network. Otto does not store or share sensitive information outside of this environment.": {
        "fr": "",
        "fr_auto": "Otto est conçu pour fonctionner dans l’environnement sécurisé du gouvernement du Canada pour l’information jusqu’à Protégé B. Les données sont chiffrées au repos et stockées uniquement dans les centres de données Microsoft Azure canadiens. Otto n’est accessible qu’aux employés du ministère de la Justice par l’intermédiaire du réseau du Justice. Otto ne stocke ni ne partage de renseignements sensibles en dehors de cet environnement."
    },
    "How do I access Otto?": {
        "fr": "",
        "fr_auto": "Comment puis-je accéder à Otto?"
    },
    "Otto can be accessed via the URL <a href=\"https://otto-pilot.cloud.justice.gc.ca/\">https://otto-pilot.cloud.justice.gc.ca/</a>. You must be connected to the Justice network.": {
        "fr": "",
        "fr_auto": "Otto est accessible via l’URL <a href=\"https://otto-pilot.cloud.justice.gc.ca/\">https://otto-pilot.cloud.justice.gc.ca/</a>. Vous devez être connecté au réseau de la justice."
    },
    "Who can I contact if I have questions about Otto?": {
        "fr": "",
        "fr_auto": "Qui puis-je contacter si j’ai des questions au sujet d’Otto?"
    },
    "How do I  ensure the accuracy of information from Otto?": {
        "fr": "",
        "fr_auto": "Comment puis-je m’assurer de l’exactitude des informations d’Otto?"
    },
    "Otto relies on pre-existing knowledge and trusted internal documents to provide information. Otto retrieves answers from user-uploaded documents and displays page-numbered references and relevant links for verification. Additionally, users can customize prompts and settings to refine how information is extracted and presented, ensuring clarity and reliability. For certain questions, Otto will attempt to let users know if there are limitations to its responses and may recommend consulting the appropriate resources or experts.  If they are to be relied upon, all outputs from Otto must undergo human verification by the user or a person with appropriate knowledge and expertise to evaluate the outputs.": {
        "fr": "Otto s’appuie sur des connaissances préexistantes et des documents internes fiables pour fournir de l’information. Otto récupère les réponses des documents téléchargés par les utilisateurs et affiche des références numérotées et des liens pertinents pour vérification. De plus, les utilisateurs peuvent personnaliser les requêtes et les paramètres pour affiner la façon dont l’information est extraite et présentée, ce qui garantit la clarté et la fiabilité. Pour certaines questions, Otto tentera d’informer les utilisateurs s’il y a des limites à ses réponses et peut recommander de consulter les ressources ou les experts appropriés.  Pour qu'ils soient fiables, tous les résultats d’Otto doivent faire l’objet d’une vérification humaine par l’utilisateur ou une personne disposant de connaissances et de l’expertise appropriées pour évaluer les résultats.",
        "fr_auto": "Otto s’appuie sur des connaissances préexistantes et des documents internes fiables pour fournir de l’information. Otto récupère les réponses des documents téléchargés par les utilisateurs et affiche des références numérotées et des liens pertinents pour vérification. De plus, les utilisateurs peuvent personnaliser les requêtes et les paramètres pour affiner la façon dont l’information est extraite et présentée, ce qui garantit la clarté et la fiabilité. Pour certaines questions, Otto tentera d’informer les utilisateurs s’il y a des limites à ses réponses et peut recommander de consulter les ressources ou les experts appropriés.  Pour s’y fier, tous les extrants d’Otto doivent faire l’objet d’une vérification humaine par l’utilisateur ou une personne possédant les connaissances et l’expertise appropriées pour évaluer les extrants."
    },
    "Can Otto help me with bilingual (English/French) questions?": {
        "fr": "",
        "fr_auto": "Otto peut-il m’aider avec des questions bilingues (anglais/français)?"
    },
    "Yes, Otto can assist with bilingual (English/French) questions. Users can ask questions directly in both Official Language(s). It also offers a translation tool for translating content between English and French,and from other languages into English and French. Additionally, users can set the desired language for summaries and other outputs.": {
        "fr": "",
        "fr_auto": "Oui, Otto peut répondre aux questions bilingues (anglais/français). Les utilisateurs peuvent poser des questions directement dans les deux langues officielles. Il offre également un outil de traduction pour traduire du contenu entre l’anglais et le français, et d’autres langues vers l’anglais et le français. De plus, les utilisateurs peuvent définir la langue souhaitée pour les résumés et autres résultats."
    },
    "Can I insert URLs in Otto?": {
        "fr": "",
        "fr_auto": "Puis-je insérer des URL dans Otto?"
    },
    "The AI assistant in Otto can access websites from the following domains.": {
        "fr": "",
        "fr_auto": "L’assistant IA d’Otto peut accéder à des sites Web à partir des domaines suivants."
    },
    "canada.ca": {
        "fr": "",
        "fr_auto": "canada.ca"
    },
    "gc.ca": {
        "fr": "",
        "fr_auto": "gc.ca"
    },
    "canlii.org": {
        "fr": "",
        "fr_auto": "canlii.org"
    },
    "wikipedia.org": {
        "fr": "",
        "fr_auto": "wikipedia.org"
    },
    "URLs that are not from these domains will not work. As a workaround, you can save relevant content to a file and upload it inside the AI assistant for querying.": {
        "fr": "",
        "fr_auto": "Les URL qui ne proviennent pas de ces domaines ne fonctionneront pas. Comme solution de contournement, vous pouvez enregistrer le contenu pertinent dans un fichier et le télécharger dans l’assistant d’IA pour l’interroger."
    },
    "Can I upload documents that come from a third party?": {
        "fr": "",
        "fr_auto": "Puis-je télécharger des documents qui proviennent d’un tiers?"
    },
    "Users must respect any applicable statutory or contractual restrictions that may apply to uploading those documents to Otto. For example, the license to use a document may restrict saving an electronic copy.": {
        "fr": "",
        "fr_auto": "Les utilisateurs doivent respecter toutes les restrictions légales ou contractuelles applicables qui peuvent s’appliquer au téléchargement de ces documents sur Otto. Par exemple, la licence d’utilisation d’un document peut restreindre l’enregistrement d’une copie électronique."
    },
    "Feedback and bug reporting is collected in-app through a feedback form. Please direct all other questions to the mailbox at <a href=\"mailto:otto@justice.gc.ca\">otto@justice.gc.ca</a>.": {
        "fr": "",
        "fr_auto": "Les commentaires et les rapports de bogues sont recueillis dans l’application par le biais d’un formulaire de rétroaction. Veuillez adresser toutes les autres questions à la boîte aux lettres à <a href=\"mailto:otto@justice.gc.ca\">otto@justice.gc.ca</a>."
    },
    "This request is estimated to cost ${formatted_cost}, which exceeds your remaining monthly budget. Please contact an Otto administrator or wait until the 1st for the limit to reset.": {
        "fr": "",
        "fr_auto": "Le coût de cette demande est estimé à {formatted_cost} $, ce qui dépasse votre budget mensuel restant. Veuillez contacter un administrateur Otto ou attendre le 1er pour que la limite soit réinitialisée."
    },
    "This request could be expensive. Are you sure?": {
        "fr": "",
        "fr_auto": "Cette demande pourrait être coûteuse. Es-tu certain?"
    },
    "Use with unclassified, Protected A or": {
        "fr": "",
        "fr_auto": "À utiliser avec des produits non classifiés, protégés A ou"
    },
    "Specific legislation may impose additional requirements pertaining to certain classes of sensitive information that are considered Protected B. In such cases, the use of Otto should be considered on a case-by-case basis.": {
        "fr": "",
        "fr_auto": "Une législation particulière peut imposer des exigences supplémentaires relatives à certaines catégories de renseignements sensibles qui sont considérées comme protégées B. Dans de tels cas, l’utilisation d’Otto doit être envisagée au cas par cas."
    },
    "information only.": {
        "fr": "",
        "fr_auto": "information seulement."
    },
    "Not for legal research:": {
        "fr": "",
        "fr_auto": "Pas pour la recherche juridique :"
    },
    "Does not connect to legal databases like Westlaw, Lexis, CanLII or Justipedia.": {
        "fr": "",
        "fr_auto": "Ne se connecte pas à des bases de données juridiques comme Westlaw, Lexis, CanLII ou Justipedia."
    },
    "Only legal professionals can critically analyze client matters and provide legal advice.": {
        "fr": "",
        "fr_auto": "Seuls les professionnels du droit peuvent analyser de manière critique les affaires des clients et fournir des conseils juridiques."
    },
    "Do not use for making or assisting in making": {
        "fr": "",
        "fr_auto": "Ne pas utiliser pour fabriquer ou aider à la fabrication"
    },
    "Administrative decisions are decisions affecting individuals, their rights, privileges or interests.": {
        "fr": "",
        "fr_auto": "Les décisions administratives sont des décisions touchant des personnes, leurs droits, privilèges ou intérêts."
    },
    "administrative decisions": {
        "fr": "",
        "fr_auto": "décisions administratives"
    },
    "Limit information shared. Chats and Q&A libraries are deleted after 30 days inactivity.": {
        "fr": "",
        "fr_auto": "Limitez l’information partagée. Les clavardages et les bibliothèques de questions et réponses sont supprimés après 30 jours d’inactivité."
    },
    "Chat mode is not suitable for factual research because it may hallucinate or provide biased outputs.": {
        "fr": "",
        "fr_auto": "Le mode clavardage ne convient pas à la recherche factuelle parce qu’il peut halluciner ou fournir des résultats biaisés."
    },
    "\n            <strong>Summarize</strong> uploaded documents. You can also paste long text or enter a URL for a web page.\n          ": {
        "fr": "",
        "fr_auto": "\n<strong>Résumer</strong> les documents téléchargés. Vous pouvez également coller du texte long ou entrer une URL pour une page Web.\n          "
    },
    "Search acts and regulations using natural language. Find relevant sections of laws.": {
        "fr": "",
        "fr_auto": "Rechercher des lois et des règlements en langage naturel. Trouvez les articles pertinents des lois."
    },
    "Safe use of Legislation Search": {
        "fr": "",
        "fr_auto": "Utilisation sécuritaire de la législation Recherche"
    },
    "Only humans can exercise the required professional judgement to critically analyze client matters and provide tailored strategic advice.": {
        "fr": "",
        "fr_auto": "Seuls les humains peuvent exercer le jugement professionnel requis pour analyser de manière critique les questions des clients et fournir des conseils stratégiques personnalisés."
    },
    "Only federal legislation:": {
        "fr": "",
        "fr_auto": "Seule la législation fédérale :"
    },
    "Case law and other legal sources are not included in this tool.": {
        "fr": "",
        "fr_auto": "La jurisprudence et les autres sources juridiques ne sont pas incluses dans cet outil."
    },
    "Inappropriate uses and limitations of Otto": {
        "fr": "",
        "fr_auto": "Utilisations inappropriées et limites d’Otto"
    },
    "You must read and follow the notices within these Terms of Use and in the notices within Otto tools.": {
        "fr": "Vous devez lire et respectez les Conditions d'utilisation énumérées ici et se trouvant dans les outils Otto. ",
        "fr_auto": "Vous devez lire et suivre les avis contenus dans les présentes conditions d’utilisation et dans les avis contenus dans les outils Otto."
    },
    "AI Assistant's Chat mode should not be trusted to provide factual information, as it is more prone to hallucination and bias in the output. Instead, use the Q&A and Summarize modes to ground the AI's responses in trusted sources such as documents that you upload or a shared document library.": {
        "fr": "Veuillez utiliser les modes Q&R et Résumé pour fonder les réponses de l'IA sur des sources fiables telles que des documents que vous téléchargez ou une bibliothèque de documents partagée.  Il ne faut pas faire confiance au mode Clavardage pour fournir des informations factuelles, car il est plus sujet aux hallucinations et aux biais dans la sortie.  ",
        "fr_auto": "Il ne faut pas faire confiance au mode Chat de l’Assistant IA pour fournir des informations factuelles, car il est plus sujet aux hallucinations et aux biais dans la sortie. Utilisez plutôt les modes Questions et réponses et Résumé pour ancrer les réponses de l’IA dans des sources fiables telles que des documents que vous téléchargez ou une bibliothèque de documents partagée."
    },
    "Otto may not be used to automate decision-making (administrative decisions affecting the rights, privileges or interests of individuals). Examples of decision-making include many human resources activities or program or funding decisions. Otto should not be used as a tool for decision-makers, nor to automate steps needed to make decisions. The use of AI for activities related to or impacting decision-making raises several legal and policy issues which are not detailed here or in other Otto documentation.": {
        "fr": "Otto ne doit pas servir à automatiser la prise de décision (telles les décisions administratives affectant les droits, privilèges ou intérêts des individus). De nombreuses activités de ressources humaines, de décisions à propos de programmes ou de financement en sont des exemples. Otto ne doit ni être utilisé comme un outil pour les décideurs, ni pour automatiser les étapes nécessaires à la prise de décisions. L'utilisation de l'IA pour des activités liées à la prise de décision ou ayant un impact sur celle-ci soulève plusieurs questions juridiques et politiques qui ne sont pas détaillées ici ou dans d'autres documents d'Otto. ",
        "fr_auto": "Otto ne peut pas être utilisé pour automatiser la prise de décisions (décisions administratives touchant les droits, les privilèges ou les intérêts des personnes). Parmi les exemples de prise de décisions, mentionnons de nombreuses activités de ressources humaines ou des décisions de programme ou de financement. Otto ne doit pas être utilisé comme un outil pour les décideurs, ni pour automatiser les étapes nécessaires à la prise de décisions. L’utilisation de l’IA pour des activités liées à la prise de décisions ou ayant une incidence sur la prise de décisions soulève plusieurs questions juridiques et politiques qui ne sont pas détaillées ici ou dans d’autres documents d’Otto."
    },
    "The AI Assistant does not connect to legal databases like Westlaw, Lexis, CanLII or Justipedia. It should not be used for searching for legislation, case law, opinions, etc. Only the Legislation Search tool should be used for questions about Canadian federal laws.": {
        "fr": "Seul l'outil de recherche législative doit être utilisé pour les questions concernant les lois fédérales canadiennes. L'assistant IA ne se connecte pas aux bases de données juridiques telles que Westlaw, Lexis, CanLII ou Justipedia. Il ne doit pas donc être utilisé pour rechercher des lois, de la jurisprudence, des opinions, etc.  ",
        "fr_auto": "L’assistant IA ne se connecte pas à des bases de données juridiques comme Westlaw, Lexis, CanLII ou Justipedia. Il ne devrait pas être utilisé pour rechercher des lois, de la jurisprudence, des opinions, etc. Seul l’outil de recherche de lois doit être utilisé pour les questions sur les lois fédérales canadiennes."
    },
    "Otto is not a substitute for professional legal advice. Legal professionals must analyze and understand the unique complexities of client matters, exercise professional judgment, and provide tailored strategic advice.": {
        "fr": "Otto ne remplace pas un conseil juridique professionnel. Les professionnels du droit doivent analyser et comprendre les complexités uniques des affaires des clients, exercer un jugement professionnel et fournir des conseils stratégiques personnalisés. ",
        "fr_auto": "Otto ne remplace pas les conseils juridiques professionnels. Les professionnels du droit doivent analyser et comprendre la complexité unique des affaires des clients, exercer un jugement professionnel et fournir des conseils stratégiques personnalisés."
    },
    "For examples of appropriate use cases, please see the ": {
        "fr": "Pour des exemples de cas d'utilisation appropriés, veuillez consulter le ",
        "fr_auto": "Pour des exemples de cas d’utilisation appropriés, veuillez consulter le "
    },
    "Otto user guide.": {
        "fr": "guide d'utilisation d'Otto.",
        "fr_auto": "Guide de l’utilisateur d’Otto."
    },
    "Security and privacy": {
        "fr": "Sécurité et confidentialité  ",
        "fr_auto": "Sécurité et confidentialité"
    },
    "Otto is approved for information up to and including Protected B. This normally includes information subject to solicitor-client privilege. Specific statutes and regulations may impose additional requirements pertaining to certain classes of sensitive information that are considered Protected B. In such cases, the use of Otto should be considered on a case-by-case basis.": {
        "fr": "Otto est approuvé pour les renseignements jusqu'à et incluant Protégés B. Cela comprend normalement les renseignements protégés par le secret professionnel de l'avocat. Des lois et des règlements particuliers peuvent imposer des exigences supplémentaires à l'égard de certaines catégories de renseignements sensibles qui sont considérés comme Protégés B. Alors, l'utilisation d'Otto doit être décidé au cas par cas. ",
        "fr_auto": "Otto est approuvé pour l’information jusqu’à Protégé B. Cela comprend normalement les renseignements protégés par le secret professionnel de l’avocat. Des lois et des règlements particuliers peuvent imposer des exigences supplémentaires relatives à certaines catégories de renseignements sensibles qui sont considérés comme protégés B. Dans de tels cas, l’utilisation d’Otto doit être envisagée au cas par cas."
    },
    "You must not input any information above Protected B, either through uploads or direct text input.": {
        "fr": "Vous ne devez pas utiliser de renseignements au-dessus de la catégorie Protégée B, que ce soit par téléchargement ou par saisie directe de texte. ",
        "fr_auto": "Vous ne devez pas saisir d’informations au-dessus de Protégé B, que ce soit par téléchargement ou saisie directe de texte."
    },
    "Apply security classification labels to chats and document libraries when they contain Protected and/or personal information.": {
        "fr": "Appliquez des étiquettes de classification de sécurité aux conversations et aux bibliothèques de documents lorsqu'elles contiennent des informations protégées et/ou personnelles. ",
        "fr_auto": "Appliquez des étiquettes de classification de sécurité aux clavardages et aux bibliothèques de documents lorsqu’ils contiennent des renseignements protégés ou personnels."
    },
    "Avoid uploading personal information except as needed for specific tasks. Share document libraries and chats only with those who require access (i.e. need to know if personal information is included).": {
        "fr": "Évitez de télécharger des informations personnelles, sauf si nécessaire pour des tâches spécifiques. Partagez les bibliothèques de documents et les discussions uniquement avec les personnes qui en ont besoin (c'est-à-dire qui ont besoin de savoir si des informations personnelles sont incluses). ",
        "fr_auto": "Évitez de télécharger des renseignements personnels, sauf si cela est nécessaire pour des tâches spécifiques. Partagez les bibliothèques de documents et les clavardages uniquement avec les personnes qui ont besoin d’y accéder (c.-à-d. qui ont besoin de savoir si des renseignements personnels sont inclus)."
    },
    "If information is shared with you through Otto which you should not have access to, use the provided links to email the authors or library administrators. To report other privacy or security issues, email the Otto team at": {
        "fr": "Si des informations sont partagées avec vous via Otto auxquelles vous ne devriez pas avoir accès, utilisez les liens fournis pour envoyer un courriel aux auteurs ou aux administrateurs de la bibliothèque. Pour signaler d'autres problèmes de confidentialité ou de sécurité, envoyez un courriel à l'équipe Otto à l'adresse ",
        "fr_auto": "Si des renseignements vous sont partagés par l’intermédiaire d’Otto auxquels vous ne devriez pas avoir accès, utilisez les liens fournis pour envoyer un courriel aux auteurs ou aux administrateurs de la bibliothèque. Pour signaler d’autres problèmes de confidentialité ou de sécurité, envoyez un courriel à l’équipe d’Otto à l’adresse suivante :"
    },
    "For more information, please review the following:": {
        "fr": "Pour plus d'informations sur le sujet, veuillez consulter les suivants : ",
        "fr_auto": "Pour plus d’informations, veuillez consulter les documents suivants :"
    },
    "Handling and Safeguarding Sensitive Information": {
        "fr": "Traitement et protection des informations sensibles  ",
        "fr_auto": "Traitement et protection des renseignements sensibles"
    },
    "Privacy protocol for non-administrative purposes - JUSnet": {
        "fr": "Protocole de confidentialité à des fins non administratives - JUSnet  ",
        "fr_auto": "Protocole de confidentialité à des fins non administratives - JUSnet"
    },
    "Information management": {
        "fr": "Gestion de l'information ",
        "fr_auto": "Gestion de l’information"
    },
    "Otto is for transitory information only. It is not a repository for information of business value.": {
        "fr": "Otto n'est fourni que pour l’information éphémère. Il ne s'agit pas d'un dépôt d'information à valeur opérationnelle. ",
        "fr_auto": "Otto est à titre d’information transitoire seulement. Il ne s’agit pas d’un dépôt d’information à valeur opérationnelle."
    },
    "Only upload to Otto the documents you need to perform your tasks.": {
        "fr": "Ne téléversez sur Otto que les documents dont vous avez besoin pour effectuer vos tâches.  ",
        "fr_auto": "Téléchargez uniquement sur Otto les documents dont vous avez besoin pour effectuer vos tâches."
    },
    "When working with documents obtained from third parties, respect any applicable statutory or contractual restrictions that may apply to uploading those documents to Otto.": {
        "fr": "Lorsque vous travaillez avec des documents de tiers, respectez toutes  les restrictions légales ou contractuelles applicables reliées au téléchargement de ces documents sur Otto. ",
        "fr_auto": "Lorsque vous travaillez avec des documents obtenus de tiers, respectez toutes les restrictions légales ou contractuelles applicables qui peuvent s’appliquer au téléchargement de ces documents sur Otto."
    },
    "Actively delete protected or personal information when it is no longer needed. Document libraries and chats will be deleted after 30 days of inactivity. This means that if you do not open a chat for 30 days, it will be automatically deleted along with all files uploaded to the chat. For libraries, if no changes have been made and no Q&A queries have been performed for 30 days, the library will be automatically deleted.": {
        "fr": "Détruisez régulièrement les informations protégées ou personnelles dès qu'elles ne sont plus nécessaires. Les bibliothèques de documents et les clavadages seront supprimés après 30 jours d'inactivité. Si vous n'ouvrez pas une discussion pendant 30 jours, il sera automatiquement supprimé avec tous les fichiers téléchargés sur la discussion. Pour les bibliothèques, si aucune modification n'a été apportée et qu'aucune requête Q&R n'a été effectuée pendant 30 jours, la bibliothèque sera automatiquement supprimée. ",
        "fr_auto": "Supprimez activement les renseignements protégés ou personnels lorsqu’ils ne sont plus nécessaires. Les bibliothèques de documents et les clavardages seront supprimés après 30 jours d’inactivité. Cela signifie que si vous n’ouvrez pas un chat pendant 30 jours, il sera automatiquement supprimé avec tous les fichiers téléchargés sur le chat. Pour les bibliothèques, si aucun changement n’a été apporté et qu’aucune requête de questions n’a été effectuée pendant 30 jours, la bibliothèque sera automatiquement supprimée."
    },
    "Information of Business Value vs Transitory Information - Information Management (IM) Guidelines": {
        "fr": "Information à valeur opérationnelle ou information éphémère - Lignes directrices sur la gestion de l'information (GI) ",
        "fr_auto": "Information à valeur opérationnelle par rapport à l’information transitoire - Lignes directrices sur la gestion de l’information (GI)"
    },
    "Guide on the use of generative artificial intelligence - Canada.ca": {
        "fr": "",
        "fr_auto": "Guide sur l’utilisation de l’intelligence artificielle générative - Canada.ca"
    },
    "Generative AI in your daily work - Canada.ca": {
        "fr": "",
        "fr_auto": "L’IA générative dans votre travail quotidien - Canada.ca"
    },
    "Legal professionals must consult developing directions and notices from courts and tribunals pertaining to the use of artificial intelligence, as well as guidance from law societies. You should endeavor to notify clients when AI tools are being used.": {
        "fr": "Les professionnels du droit doivent consulter les directives et les avis des cours et des tribunaux concernant l'utilisation de l'intelligence artificielle, ainsi que les conseils des barreaux. Vous devez vous efforcer d'informer les clients lorsque des outils d'IA sont utilisés.",
        "fr_auto": "Les professionnels du droit doivent consulter les directives et les avis des cours et des tribunaux concernant l’utilisation de l’intelligence artificielle, ainsi que les directives des ordres professionnels de juristes. Vous devez vous efforcer d’informer les clients lorsque des outils d’IA sont utilisés."
    },
    "If they are to be relied upon, all outputs from Otto must undergo human verification by the user or a person with appropriate knowledge and expertise to evaluate the outputs. Citations provided in outputs from Otto can assist with this verification.": {
        "fr": "Pour qu'ils soient fiables, tous les résultats d'Otto doivent faire l'objet d'une vérification humaine par l'utilisateur ou par une personne disposant de connaissances et de l'expertise appropriées pour évaluer les résultats.  Les citations fournies dans les illustrations d'Otto peuvent aider à cette vérification",
        "fr_auto": "Pour s’y fier, tous les extrants d’Otto doivent faire l’objet d’une vérification humaine par l’utilisateur ou une personne possédant les connaissances et l’expertise appropriées pour évaluer les extrants. Les citations fournies dans les résultats d’Otto peuvent aider à cette vérification."
    },
    "Extract text and handwriting from scanned PDF and images with AI-enabled OCR.": {
        "fr": "",
        "fr_auto": "Extrayez du texte et de l’écriture manuscrite de PDF et d’images numérisés grâce à l’OCR activée par l’IA."
    },
    "Safe use of Text Extractor": {
        "fr": "",
        "fr_auto": "Utilisation sécuritaire de l’extracteur de texte"
    },
    "Error: Your file's extension is not supported, please upload images or pdf files": {
        "fr": "",
        "fr_auto": "Erreur : L’extension de votre fichier n’est pas prise en charge, veuillez télécharger des images ou des fichiers pdf"
    },
    "Error: The file '{input_file.name}' is not a valid PDF or is corrupted.": {
        "fr": "",
        "fr_auto": "Erreur : Le fichier '{input_file.name}' n’est pas un PDF valide ou est corrompu."
    },
    "Error ID:%(error_id)s - Error occurred while converting pdfs into images": {
        "fr": "",
        "fr_auto": "Error ID:%(error_id)s - Error occurred while converting pdfs into images"
    },
    "Error ID: %(error_id)s -The file '{input_file.name}' cannot be processed.": {
        "fr": "",
        "fr_auto": "Error ID: %(error_id)s -The file '{input_file.name}' cannot be processed."
    },
    "Error ID: %(error_id)s - Azure's document intelligence API failed to process the file.": {
        "fr": "",
        "fr_auto": "Error ID: %(error_id)s - Azure's document intelligence API failed to process the file."
    },
    "Error processing row. Error ID: ": {
        "fr": "",
        "fr_auto": "Rangée de traitement des erreurs. ID d’erreur : "
    },
    "Sorry, we ran into an error. Error ID: %%(error_id)s.": {
        "fr": "",
        "fr_auto": "Désolé, nous avons rencontré une erreur. ID d’erreur :%%(error_id)s."
    },
    "Corruption/Type mismatch.\n ": {
        "fr": "",
        "fr_auto": "Corruption et incompatibilité de type.\n "
    },
    "%(count)d identical document(s) already exist in the library. ": {
        "fr": "%(count)d document(s) identique(s) existent déjà dans la bibliothèque. ",
        "fr_auto": "%(count)d document(s) identique(s) existent déjà dans la bibliothèque. "
    },
    "An error occurred while summarizing the text.": {
        "fr": "",
        "fr_auto": "Une erreur s’est produite lors du résumé du texte."
    },
    "An error occurred while processing the request. ": {
        "fr": "",
        "fr_auto": "Il y a eu une erreur lors du téléchargement de votre fichier."
    },
    "now": {
        "fr": "",
        "fr_auto": "maintenant"
    },
    "files translated:": {
        "fr": "fichiers traduits :",
        "fr_auto": "Fichiers traduits :"
    },
    "for Q&A:": {
        "fr": "pour les questions et réponses :",
        "fr_auto": "Pour les questions et réponses :"
    },
    "file uploaded": {
        "fr": "fichier téléchargé",
        "fr_auto": "Fichier téléchargé"
    },
    "files uploaded": {
        "fr": "",
        "fr_auto": "fichiers téléchargés"
    },
    "Appl's Street": {
        "fr": "",
        "fr_auto": "Rue Appl"
    },
    "Appl's City": {
        "fr": "",
        "fr_auto": "La ville d’Appl"
    },
    "Appl's Province": {
        "fr": "",
        "fr_auto": "Province d’Appl"
    },
    "Appl's Postal Code": {
        "fr": "",
        "fr_auto": "Code postal d’Appl"
    },
    "Appl's Country": {
        "fr": "",
        "fr_auto": "Pays d’Appl"
    },
    "Rep's Street": {
        "fr": "",
        "fr_auto": "Rue du Représentant"
    },
    "Rep's City": {
        "fr": "",
        "fr_auto": "Ville du Représentant"
    },
    "Rep's Province": {
        "fr": "",
        "fr_auto": "Province du représentant"
    },
    "Rep's Postal Code": {
        "fr": "",
        "fr_auto": "Code postal du représentant"
    },
    "Rep's Country": {
        "fr": "",
        "fr_auto": "Pays du représentant"
    },
    "PDFPageCountError while processing {input_file.name} in {error_id}: {e}": {
        "fr": "",
        "fr_auto": "PDFPageCountError lors du traitement de {input_file.name} dans {error_id} : {e}"
    },
    "Error converting pdfs into images in {error_id}: {e}": {
        "fr": "",
        "fr_auto": "Erreur lors de la conversion de pdf en images dans {error_id} : {e}"
    },
    "Error processing image {input_file.name} in {error_id}: {e}": {
        "fr": "",
        "fr_auto": "Erreur de traitement de l’image {input_file.name} dans {error_id} : {e}"
    },
    "Error running Azure's document intelligence API on in {error_id}: {e}": {
        "fr": "",
        "fr_auto": "Erreur lors de l’exécution de l’API de renseignements de documents d’Azure dans {error_id} : {e}"
    },
    "Error creating PDF overlay after OCR with ErrorID- {error_id}: {e}": {
        "fr": "",
        "fr_auto": "Erreur lors de la superposition PDF après l’OCR avec ErrorID- {error_id} : {e}"
    },
    "There was an error uploading your files.": {
        "fr": "",
        "fr_auto": "Il y a eu une erreur lors du téléchargement de vos fichiers."
    },
    "Uploading...": {
        "fr": "",
        "fr_auto": "Téléchargement..."
    },
    "File too large (max 10MB)": {
        "fr": "",
        "fr_auto": "Fichier trop volumineux (max 10 Mo)"
    },
    "File too large (max 25MB)": {
        "fr": "",
        "fr_auto": "Fichier trop volumineux (max 25 Mo)"
    },
    "Summarize prompt": {
        "fr": "",
        "fr_auto": "Invite de résumé"
    },
    "The default settings for summarize will output an executive summary followed by more details under headings.": {
        "fr": "",
        "fr_auto": "Les paramètres par défaut pour le résumé produiront un résumé suivi de plus de détails sous les titres."
    },
    "You can modify the summarize prompt in the sidebar. By being specific, you can extract exactly the information you want from a document.": {
        "fr": "Vous pouvez modifier la requête de résumé dans la barre latérale. En étant précis, vous pouvez extraire exactement l’information que vous voulez d’un document.",
        "fr_auto": "Vous pouvez modifier l’invite de résumé dans la barre latérale. En étant précis, vous pouvez extraire exactement l’information que vous voulez d’un document."
    },
    "Filter presets": {
        "fr": "",
        "fr_auto": "Préréglages de filtres"
    },
    "All modes": {
        "fr": "Tous les modes",
        "fr_auto": "Tous les modes"
    },
    "All sharing": {
        "fr": "Tous les types de partage",
        "fr_auto": "Tous les partages"
    },
    "All languages": {
        "fr": "Toutes les langues",
        "fr_auto": "Toutes les langues"
    },
    "Search...": {
        "fr": "",
        "fr_auto": "Rechercher..."
    },
    "Clear filters": {
        "fr": "Réinitialiser les filtres",
        "fr_auto": "Effacer les filtres"
    },
    "GPT-4.1 (better quality, 12x cost)": {
        "fr": "",
        "fr_auto": "GPT-4.1 (meilleure qualité, coût 12x)"
    },
    "GPT-4o (legacy model, 15x cost)": {
        "fr": "",
        "fr_auto": "GPT-4o (modèle existant, coût 15x)"
    },
<<<<<<< HEAD
    "Phi-4 (small model, economical)": {
        "fr": "",
        "fr_auto": "Phi-4 (petit modèle, économique)"
    },
    "MAI-DS-R1 (open source, quality reasoning)": {
        "fr": "",
        "fr_auto": "MAI-DS-R1 (source ouverte, raisonnement de qualité)"
    },
    "Llama 4 Scout (Groq, blazing fast)": {
        "fr": "",
        "fr_auto": "Llama 4 Scout (Groq, fulgurant)"
    },
    "Llama 4 Maverick (Groq, blazing fast)": {
        "fr": "",
        "fr_auto": "Llama 4 Maverick (Groq, très rapide)"
    },
    "QwQ-32B (Groq, quality reasoning)": {
        "fr": "",
        "fr_auto": "QwQ-32B (Groq, raisonnement qualité)"
    },
    "Qwen3 235B (Fireworks, 2nd best overall)": {
        "fr": "",
        "fr_auto": "Qwen3 235B (Fireworks, 2e meilleur au total)"
    },
    "Qwen3 30B-A3B (Fireworks, best small model)": {
        "fr": "",
        "fr_auto": "Qwen3 30B-A3B (Fireworks, meilleur petit modèle)"
    },
    "Gemini 2.5 Flash (Google, value, long context)": {
        "fr": "",
        "fr_auto": "Gemini 2.5 Flash (Google, valeur, contexte long)"
    },
    "Gemini 2.5 Pro (Google, best overall)": {
        "fr": "",
        "fr_auto": "Gemini 2.5 Pro (Google, le meilleur dans l’ensemble)"
    },
    "Sorry, we ran into an error.": {
        "fr": "",
        "fr_auto": "Désolé, nous avons rencontré une erreur."
    },
=======
>>>>>>> d00f7486
    "The following document(s) already exist in the library:": {
        "fr": "",
        "fr_auto": "Les documents suivants existent déjà dans la bibliothèque :"
    },
    "Extraction in progress.": {
        "fr": "",
        "fr_auto": "Extraction en cours."
    },
    "Please do not leave this page.": {
        "fr": "",
        "fr_auto": "S’il vous plaît, ne quittez pas cette page."
    },
    "If the context information is entirely unrelated to the provided query, don't try to answer the question; just say 'Sorry, I cannot answer that question.'.\n\nUse markdown formatting (headings, LaTeX math, tables, etc) as necessary including the liberal use of bold.\n\nCite sources inline, directly after a sentence that makes a claim using the exact title of the source. Do NOT add a link.\nFor example: \"Murder is a crime (My Example Act, Section 3(2)\".\n\nIf there are multiple answers depending on contextual factors, detail each scenario.": {
        "fr": "",
        "fr_auto": "Si l’information contextuelle n’est pas du tout liée à la requête fournie, n’essayez pas de répondre à la question; dites simplement « Désolé, je ne peux pas répondre à cette question ».\n\nUtilisez le formatage de la démarque (titres, mathématiques LaTeX, tableaux, etc.) au besoin, y compris l’utilisation libérale du gras.\n\nCitez les sources en ligne, directement après une phrase qui fait une affirmation en utilisant le titre exact de la source. N’ajoutez PAS de lien.\nPar exemple : « Le meurtre est un crime (Mon exemple de loi, paragraphe 3(2) ».\n\nS’il y a plusieurs réponses en fonction de facteurs contextuels, détaillez chaque scénario."
    },
    "Maximum 2000 files / 300MB total / 10MB each PDF file": {
        "fr": "",
        "fr_auto": "Maximum de 2000 fichiers / 300 Mo au total / 10 Mo chaque fichier PDF"
    },
    "If the context information is entirely unrelated to the provided query, don't try to answer the question; just say 'Sorry, I cannot answer that question.'.\n\nUse markdown formatting (headings, LaTeX math, tables, etc) as necessary including the liberal use of bold.\n\nCite sources inline, DIRECTLY after a sentence that makes a claim using the exact title of the section, as an anchor link to the section_id.\n\nFor example: \"Murder is a crime [My Example Act, Section 3(2)](#SOR-2020-123_eng_subsection_3(2)). First degree murder requires premeditation [My Example Act, Section 1](#SOR-2020-123_eng_section_1).\".\n\nIf there are multiple answers depending on contextual factors, detail each scenario.": {
        "fr": "",
        "fr_auto": "Si l’information contextuelle n’est pas du tout liée à la requête fournie, n’essayez pas de répondre à la question; dites simplement « Désolé, je ne peux pas répondre à cette question ».\n\nUtilisez le formatage de la démarque (titres, mathématiques LaTeX, tableaux, etc.) au besoin, y compris l’utilisation libérale du gras.\n\nCitez les sources en ligne, DIRECTEMENT après une phrase qui fait une affirmation en utilisant le titre exact de la section, comme lien d’ancrage vers le section_id.\n\nPar exemple : « Le meurtre est un crime [Loi sur mon exemple, paragraphe 3(2)](#SOR-2020-123_eng_subsection_3(2)). Le meurtre au premier degré nécessite une préméditation [Mon exemple de loi, article 1] (#SOR-2020-123_eng_section_1).\n\nS’il y a plusieurs réponses en fonction de facteurs contextuels, détaillez chaque scénario."
    },
    "Show AI answer": {
        "fr": "",
        "fr_auto": "Afficher la réponse de l’IA"
    },
    "Back to top": {
        "fr": "",
        "fr_auto": "Retour en haut de la page"
    },
    "GPT-4.1-mini (best value, 3x cost)": {
        "fr": "",
        "fr_auto": "GPT-4.1-mini (meilleur rapport qualité-prix, coût 3x)"
    },
    "GPT-4.1 (best quality, 12x cost)": {
        "fr": "",
        "fr_auto": "GPT-4.1 (meilleure qualité, coût 12x)"
    },
    "GPT-4o-mini (legacy model, 1x cost)": {
        "fr": "",
        "fr_auto": "GPT-4o-mini (modèle hérité, coût 1x)"
    }
}<|MERGE_RESOLUTION|>--- conflicted
+++ resolved
@@ -3859,7 +3859,6 @@
         "fr": "",
         "fr_auto": "GPT-4o (modèle existant, coût 15x)"
     },
-<<<<<<< HEAD
     "Phi-4 (small model, economical)": {
         "fr": "",
         "fr_auto": "Phi-4 (petit modèle, économique)"
@@ -3900,8 +3899,6 @@
         "fr": "",
         "fr_auto": "Désolé, nous avons rencontré une erreur."
     },
-=======
->>>>>>> d00f7486
     "The following document(s) already exist in the library:": {
         "fr": "",
         "fr_auto": "Les documents suivants existent déjà dans la bibliothèque :"
