--- conflicted
+++ resolved
@@ -3555,14 +3555,12 @@
         "fr": "",
         "fr_auto": "L’IA peut faire des erreurs. Vérifiez le résultat si vous avez l’intention de vous fier à lui."
     },
-<<<<<<< HEAD
     "We estimated that this request might be expensive.": {
         "fr": "",
         "fr_auto": "Nous avons estimé que cette demande pourrait être coûteuse."
-=======
+    },
     "Changes will overwrite properties of all selected users": {
         "fr": "",
         "fr_auto": "Les modifications remplaceront les propriétés de tous les utilisateurs sélectionnés"
->>>>>>> 024b30f8
     }
 }