--- conflicted
+++ resolved
@@ -5591,7 +5591,6 @@
         "fr": "",
         "fr_auto": "Type d’agent"
     },
-<<<<<<< HEAD
     "Enter a valid ParlVU URL below.": {
         "fr": "",
         "fr_auto": "Entrez une URL ParlVU valide ci-dessous."
@@ -5619,7 +5618,7 @@
     "Please enter a URL from parlvu.parl.gc.ca.": {
         "fr": "",
         "fr_auto": "Veuillez entrer une URL de parlvu.parl.gc.ca."
-=======
+    },
     "Enlarge images (file size x 3)": {
         "fr": "",
         "fr_auto": "Agrandir les images (taille du fichier x 3)"
@@ -5707,6 +5706,5 @@
     "law_search": {
         "fr": "recherche_de_législation",
         "fr_auto": "law_search"
->>>>>>> ea732305
     }
 }