--- conflicted
+++ resolved
@@ -3173,9 +3173,6 @@
     },
     "Warning, this will update the preset with the current settings of the chat.": {
         "fr": "",
-<<<<<<< HEAD
-        "fr_auto": "Attention, cela mettra à jour le préréglage avec les paramètres actuels du chat."
-=======
         "fr_auto": "Défaut"
     },
     "(best, $)": {
@@ -3393,6 +3390,5 @@
     "Click the sun or moon icon to switch between dark and light themes.": {
         "fr": "",
         "fr_auto": "Cliquez sur l’icône du soleil ou de la lune pour basculer entre les thèmes sombres et clairs."
->>>>>>> ce1e4c0a
     }
 }