--- conflicted
+++ resolved
@@ -2567,11 +2567,10 @@
         "fr": "",
         "fr_auto": "Par utilisateur et par jour"
     },
-<<<<<<< HEAD
     "**No relevant sources found.**": {
         "fr": "",
         "fr_auto": "**Aucune source pertinente n’a été trouvée.**"
-=======
+    },
     "Preset loaded successfully.": {
         "fr": "",
         "fr_auto": "Préréglage chargé avec succès."
@@ -2631,6 +2630,5 @@
     "Pilots": {
         "fr": "",
         "fr_auto": "Pilotes"
->>>>>>> 3138eecf
     }
 }