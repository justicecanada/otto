--- conflicted
+++ resolved
@@ -3395,7 +3395,6 @@
         "fr": "",
         "fr_auto": "Cliquez sur l’icône du soleil ou de la lune pour basculer entre les thèmes sombres et clairs."
     },
-<<<<<<< HEAD
     "Default": {
         "fr": "",
         "fr_auto": "Défaut"
@@ -3411,7 +3410,7 @@
     "Error submitting feedback.": {
         "fr": "",
         "fr_auto": "Erreur en soumettant des commentaires."
-=======
+    },
     "No documents in this chat.": {
         "fr": "",
         "fr_auto": "Aucun document dans ce clavardage."
@@ -3455,6 +3454,5 @@
     "Error extracting text from file. Try copying and pasting the text.": {
         "fr": "",
         "fr_auto": "Erreur lors de l’extraction du texte du fichier. Essayez de copier et coller le texte."
->>>>>>> 550309c1
     }
 }