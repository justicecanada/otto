--- conflicted
+++ resolved
@@ -4055,11 +4055,10 @@
         "fr": "",
         "fr_auto": "Erreur de traduction des fichiers."
     },
-<<<<<<< HEAD
     "Text extractor": {
         "fr": "",
         "fr_auto": "Extracteur de texte"
-=======
+    },
     "Load test": {
         "fr": "",
         "fr_auto": "Essai de charge"
@@ -4075,17 +4074,13 @@
     "Load testing URL is enabled": {
         "fr": "",
         "fr_auto": "L’URL de test de chargement est activée"
->>>>>>> f4e6e755
     },
     "UPN": {
         "fr": "",
         "fr_auto": "L’UPN"
-<<<<<<< HEAD
-=======
     },
     "Enable load test URL for 1 hour": {
         "fr": "",
         "fr_auto": "Activer l’URL du test de charge pendant 1 heure"
->>>>>>> f4e6e755
     }
 }