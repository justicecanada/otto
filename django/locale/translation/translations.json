{
    "Title:": {
        "fr": "Titre :",
        "fr_auto": "Titre:"
    },
    "Language:": {
        "fr": "Langue :",
        "fr_auto": "Langue:"
    },
    "English": {
        "fr": "Anglais",
        "fr_auto": "Anglais"
    },
    "French": {
        "fr": "Français",
        "fr_auto": "Français"
    },
    "Team Name:": {
        "fr": "Nom de l'équipe :",
        "fr_auto": "Nom de l'équipe:"
    },
    "Contact Email:": {
        "fr": "Courriel du contact",
        "fr_auto": "Courriel du contact"
    },
    "Element ID:": {
        "fr": "Id de l'élément :",
        "fr_auto": "Id de l'élément:"
    },
    "Submit": {
        "fr": "Soumettre",
        "fr_auto": "Soumettre"
    },
    "Avoid using colloquial language or jargon that may not be understood by the chatbot": {
        "fr": "Évitez d'utiliser un langage familier ou un jargon qui pourrait ne pas être compris par l'agent conversationel.",
        "fr_auto": "Évitez d'utiliser un langage familier ou un jargon qui pourrait ne pas être compris par le chatbot."
    },
    "Include clear and concise headings or titles to help the chatbot understand the structure of the document": {
        "fr": "Incluez des titres clairs et concis pour aider l'agent conversationel à comprendre la structure du document.",
        "fr_auto": "Incluez des titres clairs et concis pour aider le chatbot à comprendre la structure du document."
    },
    "Avoid using abbreviations that may be ambiguous or unclear to the chatbot": {
        "fr": "Évitez d'utiliser des abréviations qui peuvent être ambiguës pour l'agent conversationel.",
        "fr_auto": "Évitez d'utiliser des abréviations qui peuvent être ambiguës pour le chatbot."
    },
    "Home": {
        "fr": "Acceuil",
        "fr_auto": "Acceuil"
    },
    "Protected B": {
        "fr": "Protégé B",
        "fr_auto": "Protégé B"
    },
    "Otto Feedback Form": {
        "fr": "Formulaire de rétrocation Otto",
        "fr_auto": "Formulaire de rétrocation Otto"
    },
    "Provide feeback or report an issue using the form below.": {
        "fr": "Donnez votre avis ou signalez un problème en utilisant le formulaire ci-dessous.",
        "fr_auto": "Donnez votre avis ou signalez un problème en utilisant le formulaire ci-dessous."
    },
    "* All fields are mandatory": {
        "fr": "* Tous les champ sont obligatoires.",
        "fr_auto": "* Tous les champ sont obligatoires."
    },
    "No notifications": {
        "fr": "Aucune notification",
        "fr_auto": "Aucune notification"
    },
    "Provide Feedback": {
        "fr": "Rétroaction",
        "fr_auto": "Rétroaction"
    },
    "Has access to %(summary)s apps": {
        "fr": "A accès à %(summary)s application(s)",
        "fr_auto": "A accès à %(summary)s application(s)"
    },
    "Sent %(messages_count)s messages to AI tools": {
        "fr": "A envoyé %(messages_count)s message(s) aux outils d'IA",
        "fr_auto": "A envoyé %(messages_count)s message(s) aux outils d'IA"
    },
    "Thank you for your feedback. We will process your form shortly.": {
        "fr": "Merci, nous traiterons votre formulaire sous peu.",
        "fr_auto": "Merci, nous traiterons votre formulaire sous peu."
    },
    "Submit Feedback": {
        "fr": "Rétroaction",
        "fr_auto": "Rétroaction"
    },
    "Chat with trusted sources": {
        "fr": "Dialoguez avec des sources fiables",
        "fr_auto": "Dialoguez avec des sources fiables"
    },
    "Summarize text": {
        "fr": "Synthèse de texte",
        "fr_auto": "Résumer un texte"
    },
    "Summarize files": {
        "fr": "Synthèse des fichiers",
        "fr_auto": "Synthèse des fichiers"
    },
    "Summarize CanLii URL": {
        "fr": "Synthèse des URL CanLii",
        "fr_auto": "Synthèse des URL CanLii"
    },
    "Translate text to French": {
        "fr": "Traduire un texte en français",
        "fr_auto": "Traduire un texte en français"
    },
    "Translate text to English": {
        "fr": "Traduire un texte en anglais",
        "fr_auto": "Traduire un texte en anglais"
    },
    "Translate files to French": {
        "fr": "Traduire des fichiers en français",
        "fr_auto": "Traduire des fichiers en français"
    },
    "Translate files to English": {
        "fr": "Traduire des fichiers en anglais",
        "fr_auto": "Traduire des fichiers en anglais"
    },
    "Translation": {
        "fr": "Traduction",
        "fr_auto": "Traduction"
    },
    "Summarization": {
        "fr": "Synthèse",
        "fr_auto": "Synthèse"
    },
    "Automated templates": {
        "fr": "Modèles automatisés",
        "fr_auto": "Modèles automatisés"
    },
    "Opens in new tab": {
        "fr": "Ouvrira un nouvel onglet",
        "fr_auto": "Ouvrira un nouvel onglet"
    },
    "Upload one or more files to the chat to start Document Q&A.": {
        "fr": "Téléchargez un ou plusieurs fichiers pour commencer à poser des question sur vos documents.",
        "fr_auto": "Téléchargez un ou plusieurs fichiers sur le chat pour commencer à demander les documents."
    },
    "Librarian": {
        "fr": "Bibliothèque",
        "fr_auto": "Bibliothécaire"
    },
    "GPT-3.5 (faster)": {
        "fr": "GPT-3.5 (plus rapide)",
        "fr_auto": "GPT-3.5 (plus rapide)"
    },
    "GPT-4 (accurate)": {
        "fr": "GPT-4 (précis)",
        "fr_auto": "GPT-4 (précis)"
    },
    "Short": {
        "fr": "Court",
        "fr_auto": "Court métrage"
    },
    "Medium": {
        "fr": "Moyen",
        "fr_auto": "Moyenne"
    },
    "Long": {
        "fr": "Long",
        "fr_auto": "Long"
    },
    "Precise": {
        "fr": "Précis",
        "fr_auto": "Précis"
    },
    "Balanced": {
        "fr": "Équilibré",
        "fr_auto": "Équilibré"
    },
    "Toggle chat options sidebar": {
        "fr": "Basculer la barre latérale des options de clavardage",
        "fr_auto": "Basculer la barre latérale des options de chat"
    },
    "Chat history": {
        "fr": "Historique du clavardage",
        "fr_auto": "Historique des discussions"
    },
    "New chat": {
        "fr": "Nouveau clavardage",
        "fr_auto": "Nouveau chat"
    },
    "Document Q&A": {
        "fr": "Question-réponses sur les documents",
        "fr_auto": "Questions et réponses sur le document"
    },
    "Chat": {
        "fr": "Clavardez",
        "fr_auto": "Discutez avec l’IA"
    },
    "Load": {
        "fr": "Utiliser",
        "fr_auto": "Charge"
    },
    "\n            <strong>Chat</strong> is a general-purpose AI-powered tool for writing assistance and text formatting. Please note that this tool is provided solely for enhancing your writing process and refining your ideas using natural language.          \n          ": {
        "fr": "\n<strong>Clavardez</strong> est un outil polyvalent alimenté par l’IA pour l’aide à la rédaction et la mise en forme du texte. Veuillez noter que cet outil est fourni uniquement pour améliorer votre processus d’écriture et affiner vos idées en utilisant un langage naturel.          \n          ",
        "fr_auto": "\n<strong>Chat</strong> est un outil polyvalent alimenté par l’IA pour l’aide à la rédaction et la mise en forme du texte. Veuillez noter que cet outil est fourni uniquement pour améliorer votre processus d’écriture et affiner vos idées en utilisant un langage naturel.          \n          "
    },
    "We kindly advise you to refrain from using Chat as a means to seek factual information, conduct research, or request data. Its primary purpose is to offer writing suggestions, grammar corrections, and structure recommendations, ensuring your content is well-crafted and coherent.": {
        "fr": "Nous vous conseillons de vous abstenir d’utiliser 'Clavardez' avec l’IA comme un moyen de rechercher des informations factuelles, de mener des recherches ou de demander des données. Son objectif principal est d’offrir des suggestions d’écriture, des corrections grammaticales et des recommandations de structure, en veillant à ce que votre contenu soit bien conçu et cohérent.",
        "fr_auto": "Nous vous conseillons de vous abstenir d’utiliser chat avec l’IA comme un moyen de rechercher des informations factuelles, de mener des recherches ou de demander des données. Son objectif principal est d’offrir des suggestions d’écriture, des corrections grammaticales et des recommandations de structure, en veillant à ce que votre contenu soit bien conçu et cohérent."
    },
    "Although the Document Q&A tool aims to deliver precise answers, users should validate the outputs by checking the sources. For critical decisions, consulting with experts is recommended rather than relying solely on the AI's responses.": {
        "fr": "Bien que l’outil de demander des documents vise à fournir des réponses précises, les utilisateurs doivent valider les résultats en vérifiant les sources. Pour les décisions critiques, il est recommandé de consulter des experts plutôt que de se fier uniquement aux réponses de l’IA.",
        "fr_auto": "Bien que l’outil de demander des documents vise à fournir des réponses précises, les utilisateurs doivent valider les résultats en vérifiant les sources. Pour les décisions critiques, il est recommandé de consulter des experts plutôt que de se fier uniquement aux réponses de l’IA."
    },
    "Chat settings": {
        "fr": "Paramètres de clavardage",
        "fr_auto": "Paramètres de chat"
    },
    ":": {
        "fr": " :",
        "fr_auto": " :"
    },
    "**Error:** The chat is too long for this AI model.\n\nYou can try: \n1. Starting a new chat\n2. Using summarize mode, which can handle longer texts\n3. Using a different model\n": {
        "fr": "**Erreur :** La discussion est trop longue pour ce modèle d’IA.\n\nVous pouvez essayer : \n1. Démarrage d’une nouvelle session\n2. Utilisation du mode résumé, qui peut gérer des textes plus longs\n3. Utilisation d’un modèle différent\n",
        "fr_auto": "**Erreur :** Le chat est trop long pour ce modèle d’IA.\n\nVous pouvez essayer : \n1. Démarrage d’un nouveau chat\n2. Utilisation du mode résumé, qui peut gérer des textes plus longs\n3. Utilisation d’un modèle différent\n"
    },
    "Untitled chat": {
        "fr": "Clavardage sans titre",
        "fr_auto": "Chat sans titre"
    },
    "Each row (or \"entry\", \"item\", or \"record\") in the database contains information about words or phrases that may be problematic for harmonization.": {
        "fr": "Chaque rangée (ou « entrée », « élément » ou « enregistrement ») de la base de données contient des renseignements sur des mots ou des expressions qui peuvent être problématiques pour l’harmonisation.",
        "fr_auto": "Chaque ligne (ou « entrée », « élément » ou « enregistrement ») de la base de données contient des renseignements sur des mots ou des expressions qui peuvent être problématiques pour l’harmonisation."
    },
    "<strong>Change type</strong>: what kind of change should be made to the potentially-problematic term,": {
        "fr": "<strong>Modifier le type</strong> : quel genre de changement devrait être apporté au terme potentiellement problématique,",
        "fr_auto": "<strong>Type de changement</strong> : quel genre de changement devrait être apporté au terme potentiellement problématique,"
    },
    "<a href=\"https://www.justice.gc.ca/eng/csj-sjc/harmonization/bijurilex/terminolog/table.html\">Bijural Terminology Record</a>": {
        "fr": "<a href=\"https://www.justice.gc.ca/fra/sjc-csj/harmonization/bijurilex/terminolog/table.html\">Fiches terminologiques bijuridiques</a>",
        "fr_auto": "<a href=\"https://www.justice.gc.ca/eng/csj-sjc/harmonization/bijurilex/terminolog/table.html\">Bijural Terminology Record</a>"
    },
    "This entry from the English database concerns the potentially-problematic word \"owner\".": {
        "fr": "Cette entrée de la base de données française concerne le mot potentiellement problématique proprietaire.",
        "fr_auto": "Cette entrée de la base de données anglaise concerne le mot potentiellement problématique « owner »."
    },
    "in lines that contain the words \"charge\" , \"interest\", or \"right\".": {
        "fr": "dans les lignes qui contiennent les mots « charge » ou « droit ».",
        "fr_auto": "dans les lignes qui contiennent les mots « charge », « intérêt » ou « droit »."
    },
    "Here, we see that relevant lines of legislative text may also need to include the word \"holder\" for validity in both law systems.": {
        "fr": "Ici, nous voyons que les lignes pertinentes du texte législatif peuvent également devoir inclure le mot « detenteur » pour la validité dans les deux systèmes de droit.",
        "fr_auto": "Ici, nous voyons que les lignes pertinentes du texte législatif peuvent également devoir inclure le mot « titulaire » pour la validité dans les deux systèmes de droit."
    },
    "Here, we should <strong>add</strong> the term \"holder\" to resolve the potential terminology problem.": {
        "fr": "Ici, nous devrions <strong>ajouter</strong> le terme « detenteur » pour résoudre le problème de terminologie potentiel.",
        "fr_auto": "Ici, nous devrions <strong>ajouter</strong> le terme « titulaire » pour résoudre le problème de terminologie potentiel."
    },
    "Only displaying users with roles assigned.": {
        "fr": "N'affiche que les utilisateurs avec des rôles attribués dans le système.",
        "fr_auto": "Afficher uniquement les utilisateurs avec des rôles attribués."
    },
    "Chat files are deleted after 7 days": {
        "fr": "Les fichiers de clavardage sont supprimés après 7 jours",
        "fr_auto": "Les fichiers de chat sont supprimés après 7 jours"
    },
    "The document summarization feature allows you to generate a summary for any document in your case files. The summary will be created in a new chat session, where you can ask follow-up questions about the content of the document.": {
        "fr": "La fonction de résumé de document vous permet de générer un résumé pour n’importe quel document dans vos fichiers de cas. Le résumé sera créé dans une nouvelle session de clavardage, où vous pourrez poser des questions de suivi sur le contenu du document.",
        "fr_auto": "La fonction de résumé de document vous permet de générer un résumé pour n’importe quel document dans vos fichiers de cas. Le résumé sera créé dans une nouvelle session de chat, où vous pourrez poser des questions de suivi sur le contenu du document."
    },
    "Upload CSV": {
        "fr": "Téléverser CSV",
        "fr_auto": "Télécharger CSV"
    },
    "Chat upload": {
        "fr": "Téléversement de clavardage",
        "fr_auto": "Téléchargement de chat"
    },
    "\n            <strong>Q&A</strong> provides answers based on Justice documents. Create or select your own document libraries from the settings sidebar.\n          ": {
        "fr": "\n<strong>Question-réponses</strong> fournit des réponses basées sur des documents de justice. Créez ou sélectionnez vos propres bibliothèques de documents dans la barre latérale des paramètres.\n          ",
        "fr_auto": "\n<strong>Questions et réponses</strong> fournit des réponses basées sur des documents de justice. Créez ou sélectionnez vos propres bibliothèques de documents dans la barre latérale des paramètres.\n          "
    },
    "Delete chat": {
        "fr": "Supprimer le clavardage",
        "fr_auto": "Supprimer le chat"
    },
    "Edit chat title": {
        "fr": "Modifier le titre du clavardage",
        "fr_auto": "Modifier le titre du chat"
    },
    "You are a general-purpose AI chatbot. You follow these rules:\n\n1. Your name is 'Otto', an AI who works for the Department of Justice Canada.\n\n2. If the user asks any question regarding Canada's laws and regulations, you must inform them of the [Legislation Search app](/laws/), a tool in Otto built to be better suited for finding relevant and accurate laws and regulations in Canada. Make sure to mention the tool at the beginning of your response and in the form of a markdown link.3. You do not have access to the internet or other knowledge bases. If you are asked about very specific facts, especially one about the Government of Canada or laws, you always caveat your response, e.g., 'I am a pre-trained AI and do not have access to the internet, so my answers might not be correct. Based on my training data, I expect that...'\n\n4. If you are asked a question about Department of Justice or other Government of Canada / HR policies, you inform users of Otto's 'Q&A' mode which can provide more accurate information.\n\n5. You answer in markdown format to provide clear and readable responses.\n\n": {
        "fr": "Vous êtes un agent conversationel IA à usage général. Vous suivez ces règles :\n\n1. Vous vous appelez « Otto », une IA qui travaille pour le ministère de la Justice du Canada.\n\n2. Si l’utilisateur pose une question concernant les lois et règlements du Canada, vous devez l’informer de [l’application de recherche de Législation](/laws/), un outil d’Otto conçu pour être mieux adapté pour trouver des lois et des règlements pertinents et exacts au Canada. Assurez-vous de mentionner l’outil au début de votre réponse et sous la forme d’un lien de démarque.3. Vous n’avez pas accès à Internet ou à d’autres bases de connaissances. Si on vous pose des questions sur des faits très précis, en particulier un fait sur le gouvernement du Canada ou les lois, vous mettez toujours en garde votre réponse, par exemple : « Je suis une IA pré-formée et je n’ai pas accès à Internet, donc mes réponses pourraient ne pas être correctes. Sur la base de mes données d’entraînement, je m’attends à ce que...\n\n4. Si on vous pose une question sur le ministère de la Justice ou d’autres politiques du gouvernement du Canada / RH, vous informez les utilisateurs du mode « Q&A » d’Otto qui peut fournir des informations plus précises.\n\n5. Vous répondez dans un format de démarque pour fournir des réponses claires et lisibles.\n\n",
        "fr_auto": "Vous êtes un chatbot IA à usage général. Vous suivez ces règles :\n\n1. Vous vous appelez « Otto », une IA qui travaille pour le ministère de la Justice du Canada.\n\n2. Si l’utilisateur pose une question concernant les lois et règlements du Canada, vous devez l’informer de [l’application de recherche de Législation](/laws/), un outil d’Otto conçu pour être mieux adapté pour trouver des lois et des règlements pertinents et exacts au Canada. Assurez-vous de mentionner l’outil au début de votre réponse et sous la forme d’un lien de démarque.3. Vous n’avez pas accès à Internet ou à d’autres bases de connaissances. Si on vous pose des questions sur des faits très précis, en particulier un fait sur le gouvernement du Canada ou les lois, vous mettez toujours en garde votre réponse, par exemple : « Je suis une IA pré-formée et je n’ai pas accès à Internet, donc mes réponses pourraient ne pas être correctes. Sur la base de mes données d’entraînement, je m’attends à ce que...\n\n4. Si on vous pose une question sur le ministère de la Justice ou d’autres politiques du gouvernement du Canada / RH, vous informez les utilisateurs du mode « Q&A » d’Otto qui peut fournir des informations plus précises.\n\n5. Vous répondez dans un format de démarque pour fournir des réponses claires et lisibles.\n\n"
    },
    "Given the information from multiple sources and not prior knowledge, answer the query in markdown format with liberal use of **bold**.\n\nOutput format:\n\nI found the following information:\n\n* <supporting direct quote> - <source link or filename>\n...\n<succinct answer to question>\nIf you can't find the answer in the sources, just say so. Don't try to provide irrelevant references or made up answers.": {
        "fr": "Compte tenu de l’information provenant de sources multiples et non de connaissances préalables, répondez à la requête en format de démarque avec l’utilisation libérale de **bold**.\n\nFormat de sortie :\n\nJ’ai trouvé les informations suivantes :\n\n* <citation directe à l'appui> - <lien à source ou nom de fichier>\n...\n<succinct réponse à la question>\nSi vous ne trouvez pas la réponse dans les sources, dites-le simplement. N’essayez pas de fournir des références non pertinentes ou des réponses inventées.",
        "fr_auto": "Compte tenu de l’information provenant de sources multiples et non de connaissances préalables, répondez à la requête en format de démarque avec l’utilisation libérale de **bold**.\n\nFormat de sortie :\n\nJ’ai trouvé les informations suivantes :\n\n* <citation directe à l'appui> - <lien à source ou nom de fichier>\n...\n<succinct réponse à la question>\nSi vous ne trouvez pas la réponse dans les sources, dites-le simplement. N’essayez pas de fournir des références non pertinentes ou des réponses inventées."
    },
    "Otto": {
        "fr": "Otto",
        "fr_auto": "Otton"
    },
    "Are you sure you want to delete all chats? This action is irreversible.": {
        "fr": "Êtes-vous sûr de vouloir supprimer toutes les sessions de clavardages ? Cette action est irréversible.",
        "fr_auto": "Êtes-vous sûr de vouloir supprimer tous les chats ? Cette action est irréversible."
    },
    "Delete all chats": {
        "fr": "Supprimer tous les clavardages",
        "fr_auto": "Supprimer tous les chats"
    },
    "You are a general-purpose AI chatbot. You follow these rules:\n\n1. Your name is 'Otto', an AI who works for the Department of Justice Canada.\n\n2. If the user asks any question regarding Canada's laws and regulations, you must inform them of the [Legislation Search app](/laws/), a tool in Otto built to be better suited for finding relevant and accurate laws and regulations in Canada. If relevant, add a markdown link to the Legislation Search app.\n\n3. You do not have access to the internet or other knowledge bases. If you are asked about very specific facts, especially one about the Government of Canada or laws, you always caveat your response, e.g., 'I am a pre-trained AI and do not have access to the internet, so my answers might not be correct. Based on my training data, I expect that...'\n\n4. You answer in markdown format to provide clear and readable responses.": {
        "fr": "Vous êtes un agent d'IA conversationel à usage général. Vous suivez ces règles :\n\n1. Vous vous appelez « Otto », une IA qui travaille pour le ministère de la Justice du Canada.\n\n2. Si l’utilisateur pose une question concernant les lois et règlements du Canada, vous devez l’informer de l’application de recherche de [Législation] (/lois/), un outil d’Otto conçu pour être mieux adapté pour trouver des lois et des règlements pertinents et exacts au Canada. S’il y a lieu, ajoutez un lien de démarque à l’application de recherche de Législation.\n\n3. Vous n’avez pas accès à Internet ou à d’autres bases de connaissances. Si on vous pose des questions sur des faits très précis, en particulier un fait sur le gouvernement du Canada ou les lois, vous mettez toujours en garde votre réponse, par exemple : « Je suis une IA pré-formée et je n’ai pas accès à Internet, donc mes réponses pourraient ne pas être correctes. Sur la base de mes données d’entraînement, je m’attends à ce que...\n\n4. Vous répondez dans un format de démarque pour fournir des réponses claires et lisibles.",
        "fr_auto": "Vous êtes un chatbot IA à usage général. Vous suivez ces règles :\n\n1. Vous vous appelez « Otto », une IA qui travaille pour le ministère de la Justice du Canada.\n\n2. Si l’utilisateur pose une question concernant les lois et règlements du Canada, vous devez l’informer de l’application de recherche de [Législation] (/lois/), un outil d’Otto conçu pour être mieux adapté pour trouver des lois et des règlements pertinents et exacts au Canada. S’il y a lieu, ajoutez un lien de démarque à l’application de recherche de Législation.\n\n3. Vous n’avez pas accès à Internet ou à d’autres bases de connaissances. Si on vous pose des questions sur des faits très précis, en particulier un fait sur le gouvernement du Canada ou les lois, vous mettez toujours en garde votre réponse, par exemple : « Je suis une IA pré-formée et je n’ai pas accès à Internet, donc mes réponses pourraient ne pas être correctes. Sur la base de mes données d’entraînement, je m’attends à ce que...\n\n4. Vous répondez dans un format de démarque pour fournir des réponses claires et lisibles."
    },
    "Switched mode to": {
        "fr": "Mode changé en",
        "fr_auto": "Mode commuté vers"
    },
    "Detect best mode (Chat or Q&A)": {
        "fr": "Détecter le meilleur mode (Clavardage ou Q&R)",
        "fr_auto": "Détecter le meilleur mode (Chat ou Q&A)"
    },
    "Chat agent": {
        "fr": "Agent de clavardage",
        "fr_auto": "Agent de chat"
    },
    "Shared with everyone": {
        "fr": "Partager avec tous les utilisateurs",
        "fr_auto": "Partagé avec tout le monde"
    },
    "Private": {
        "fr": "Privé",
        "fr_auto": "Secteur privé"
    },
    "Create a new preset to use your chat settings in other sessions or shared them with others.": {
        "fr": "Créez un nouveau préréglage pour utiliser vos paramètres de clavardage dans d’autres sessions ou les partager avec d’autres utilisateurs.",
        "fr_auto": "Créez un nouveau préréglage pour utiliser vos paramètres de chat dans d’autres sessions ou les partager avec d’autres."
    },
    "Settings Presets": {
        "fr": "Paramètres de Préréglages",
        "fr_auto": "Paramètres de Préréglages"
    },
    "Settings presets": {
        "fr": "Paramètres de préréglages",
        "fr_auto": "Paramètres prédéfinis"
    },
    "Share with others": {
        "fr": "Partagé avec d’autres utilisateurs",
        "fr_auto": "Partager avec d’autres"
    },
    "Shared with others": {
        "fr": "Partagé avec certains utilisateurs",
        "fr_auto": "Partagé avec d’autres"
    },
    "Stop all": {
        "fr": "Tout arrêter",
        "fr_auto": "Arrêtez tout"
    },
    "Process all": {
        "fr": "Tout traiter",
        "fr_auto": "Traiter tout"
    },
    "Force OCR": {
        "fr": "Forcer la ROC",
        "fr_auto": "Force OCR"
    },
    "Process": {
        "fr": "Traiter",
        "fr_auto": "Processus"
    },
    "QA": {
        "fr": "Q&R",
        "fr_auto": "AQ"
    },
    "Share with everyone": {
        "fr": "Partager avec tous les utilisateurs",
        "fr_auto": "Partager avec tout le monde"
    },
    "OCR": {
        "fr": "ROC",
        "fr_auto": "OCR"
    },
    "layout & OCR": {
        "fr": "mise en page & ROC",
        "fr_auto": "mise en page & OCR"
    },
    "Process all, including completed": {
        "fr": "Tout traiter, y compris terminé",
        "fr_auto": "Traiter tout, y compris terminé"
    },
    "PDF OCR": {
        "fr": "ROC PDF",
        "fr_auto": "PDF OCR"
    },
    "PDF layout & OCR": {
        "fr": "Mise en page PDF & ROC",
        "fr_auto": "Mise en page PDF & OCR"
    },
    "Process incomplete only": {
        "fr": "Seulement les traitements incomplets",
        "fr_auto": "Processus incomplet seulement"
    },
    "Process document": {
        "fr": "Traiter le document",
        "fr_auto": "Document de processus"
    },
    "today": {
        "fr": "aujourd’hui",
        "fr_auto": "Aujourd’hui"
    },
    "Status": {
        "fr": "État",
        "fr_auto": "État d’avancement"
    },
    "Question": {
        "fr": "Question",
        "fr_auto": "Question :"
    },
    "Feature request": {
        "fr": "Demande de fonctionnalité",
        "fr_auto": "Demande de fonctionnalité"
    },
    "New": {
        "fr": "Nouveau",
        "fr_auto": "Nouveau"
    },
    "In progress": {
        "fr": "En cours",
        "fr_auto": "En cours"
    },
    "Resolved": {
        "fr": "Résolu",
        "fr_auto": "Résolu"
    },
    "Closed": {
        "fr": "Fermé",
        "fr_auto": "Fermé"
    },
    "Low": {
        "fr": "Faible",
        "fr_auto": "Faible"
    },
    "High": {
        "fr": "Élevée",
        "fr_auto": "Élevée"
    },
    "Latest feedback": {
        "fr": "Derniers commentaires",
        "fr_auto": "Derniers commentaires"
    },
    "No results available.": {
        "fr": "Aucun résultat disponible.",
        "fr_auto": "Aucun résultat disponible."
    },
    "First": {
        "fr": "Première",
        "fr_auto": "Premièrement"
    },
    "Last": {
        "fr": "Dernière",
        "fr_auto": "Dernier"
    },
    "View feedback in context": {
        "fr": "Voir les commentaires dans leur contexte",
        "fr_auto": "Voir les commentaires dans leur contexte"
    },
    "Administrative details": {
        "fr": "Détails administratifs",
        "fr_auto": "Détails administratifs"
    },
    "App": {
        "fr": "Application",
        "fr_auto": "L’application"
    },
    "Apply Filters": {
        "fr": "Appliquer les filtres",
        "fr_auto": "Appliquer des filtres"
    },
    "Feedback updated successfully.": {
        "fr": "Les commentaires ont été mis à jour avec succès.",
        "fr_auto": "Les commentaires ont été mis à jour avec succès."
    },
    "GPT-4o-mini (Global)": {
        "fr": "GPT-4o-mini (Global)",
        "fr_auto": "GPT-4o-mini (Global)"
    },
    "GPT-4o (Global)": {
        "fr": "GPT-4o (Global)",
        "fr_auto": "GPT-4o (Global)"
    },
    "GPT-4 (Canada)": {
        "fr": "GPT-4 (Canada)",
        "fr_auto": "GPT-4 (Canada)"
    },
    "GPT-3.5 (Canada)": {
        "fr": "GPT-3.5 (Canada)",
        "fr_auto": "GPT-3.5 (Canada)"
    },
    "JUS-managed": {
        "fr": "Géré par JUS",
        "fr_auto": "Gestion du JUS"
    },
    "Shared with me": {
        "fr": "Partagé avec moi",
        "fr_auto": "Partagé avec moi"
    },
    "Make private": {
        "fr": "Rendre privé",
        "fr_auto": "Rendre privé"
    },
    "Toggle chat history sidebar": {
        "fr": "Basculez la barre latérale d'historique",
        "fr_auto": "Basculez la barre latérale historique des discussions"
    },
    "Q&A": {
        "fr": "Question-réponses",
        "fr_auto": "Questions et réponses"
    },
    "Advanced Q&A settings": {
        "fr": "Paramètres avancés de question-réponses",
        "fr_auto": "Paramètres avancés de questions et réponses"
    },
    "Ask a question about federal legislation...": {
        "fr": "Posez une question sur la législation fédérale...",
        "fr_auto": "Posez une question sur la législation fédérale..."
    },
    "Legislation Search - Otto": {
        "fr": "Recherche de législation - Otto",
        "fr_auto": "Recherche de législation - Otto"
    },
    "Legislation Search": {
        "fr": "Recherche de législation",
        "fr_auto": "Recherche de législation"
    },
    "Edit library users - enter Justice email": {
        "fr": "Modifier les utilisateurs de la bibliothèque - saisissez l'addresse courriel de l'employé",
        "fr_auto": "Modifier les utilisateurs de la bibliothèque - entrez l’e-mail justice"
    },
    "Unsaved data source": {
        "fr": "Source de données non enregistrée",
        "fr_auto": "Source de données non enregistrée"
    },
    "Unsaved library": {
        "fr": "Bibliothèque non enregistrée",
        "fr_auto": "Bibliothèque non enregistrée"
    },
    "Let us know what went wrong, or suggest an improvement.": {
        "fr": "Faites-nous savoir ce qui n’a pas fonctionné ou suggérez une amélioration.",
        "fr_auto": "Faites-nous savoir ce qui n’a pas fonctionné ou suggérez une amélioration."
    },
    "AI Assistant": {
        "fr": "Assistant IA",
        "fr_auto": "Assistant IA"
    },
    "Monitoring": {
        "fr": "Suivi",
        "fr_auto": "Suivi"
    },
    "Other": {
        "fr": "Autres",
        "fr_auto": "Autres"
    },
    "Legislation loading": {
        "fr": "Chargement de la législation",
        "fr_auto": "Chargement de la législation"
    },
    "Text extractor": {
        "fr": "Extracteur de texte",
        "fr_auto": "Extracteur de texte"
    },
    "Load test": {
        "fr": "Essai de charge",
        "fr_auto": "Essai de charge"
    },
    "Create": {
        "fr": "Créer",
        "fr_auto": "Créer"
    },
    "Update": {
        "fr": "Mettre à jour",
        "fr_auto": "Mettre à jour"
    },
    "Bad request": {
        "fr": "Mauvaise demande",
        "fr_auto": "Mauvaise demande"
    },
    "We're sorry, but something went wrong.": {
        "fr": "Nous sommes désolés, mais une erreur s’est produite.",
        "fr_auto": "Nous sommes désolés, mais quelque chose s’est mal passé."
    },
    "Permission denied": {
        "fr": "Autorisation refusée",
        "fr_auto": "Autorisation refusée"
    },
    "You do not have permission to access this page.": {
        "fr": "Vous n’êtes pas autorisé à accéder à cette page.",
        "fr_auto": "Vous n’êtes pas autorisé à accéder à cette page."
    },
    "Page not found": {
        "fr": "Page introuvable",
        "fr_auto": "Page introuvable"
    },
    "We're sorry, but the requested page could not be found.": {
        "fr": "Nous sommes désolés, mais la page demandée n’a pas pu être trouvée.",
        "fr_auto": "Nous sommes désolés, mais la page demandée n’a pas pu être trouvée."
    },
    "Server error": {
        "fr": "Erreur du serveur",
        "fr_auto": "Erreur de serveur"
    },
    "Contact us": {
        "fr": "Contactez-nous",
        "fr_auto": "Contactez-nous"
    },
    "The upn column must match the Azure Active Directory (Entra) userPrincipalName property. This is usually the user's Justice email, and is case-sensitive.": {
        "fr": "La colonne upn doit correspondre à la propriété Azure Active Directory (Entra) userPrincipalName. Il s’agit généralement de l’addresse courriel justice de l’utilisateur et est sensible à la casse.",
        "fr_auto": "La colonne upn doit correspondre à la propriété Azure Active Directory (Entra) userPrincipalName. Il s’agit généralement de l’e-mail justice de l’utilisateur et est sensible à la casse."
    },
    "If the user does not exist, their first name, last name and email will be extrapolated from the UPN. These properties will be updated when the user next logs in with Entra.": {
        "fr": "Si l’utilisateur n’existe pas, son prénom, son nom et son adresse courriel seront extrapolés à partir de l’UPN. Ces propriétés seront mises à jour lors de la prochaine connexion de l’utilisateur avec Entra",
        "fr_auto": "Si l’utilisateur n’existe pas, son prénom, son nom et son adresse e-mail seront extrapolés à partir de l’UPN. Ces propriétés seront mises à jour lors de la prochaine connexion de l’utilisateur avec Entra."
    },
    "User-requested URLs for Q&A, summarization etc. which were not on the allow-list": {
        "fr": "URL demandées par l’utilisateur pour les questions-réponses, les résumés, etc. qui ne figuraient pas sur la liste d’adresses autorisées",
        "fr_auto": "URL demandées par l’utilisateur pour les questions et réponses, les résumés, etc. qui ne figuraient pas sur la liste d’adresses autorisées"
    },
    "Update Preset": {
        "fr": "Mettre à jour le préréglage",
        "fr_auto": "Mise à jour prédéfinie"
    },
    "Browse": {
        "fr": "Naviguer",
        "fr_auto": "Parcourir"
    },
    "\n            <strong>Chat</strong> with a secure AI for brainstorming, writing assistance and text formatting.\n          ": {
        "fr": "\n<strong>Clavardez</strong> avec une IA sécurisée pour le brainstorming, l’aide à la rédaction et le formatage du texte.\n          ",
        "fr_auto": "\n<strong>Discutez</strong> avec une IA sécurisée pour le brainstorming, l’aide à la rédaction et le formatage du texte.\n          "
    },
    "Chat mode is not suitable for factual research.": {
        "fr": "Le mode de clavardage ne convient pas à la recherche factuelle.",
        "fr_auto": "Le mode chat ne convient pas à la recherche factuelle."
    },
    "\n            <strong>Q&A</strong> provides answers based on specific documents. Select or create document libraries from the settings sidebar, or simply upload documents to the chat.\n          ": {
        "fr": "\n<strong>Q&R</strong> fournit des réponses basées sur des documents spécifiques. Sélectionnez ou créez des bibliothèques de documents à partir de la barre latérale des paramètres, ou simplement téléversez des documents sur la session de clavardage.\n          ",
        "fr_auto": "\n<strong>Q&R</strong> fournit des réponses basées sur des documents spécifiques. Sélectionnez ou créez des bibliothèques de documents à partir de la barre latérale des paramètres, ou téléchargez simplement des documents sur le chat.\n          "
    },
    "In the AI assistant, document libraries and chats will be deleted after 30 days of inactivity. This means that if you do not open a chat for 30 days, it will be automatically deleted along with all files uploaded to the chat. For libraries, if no changes have been made and no Q&A queries have been performed for 30 days, the library will be automatically deleted.": {
        "fr": "Les bibliothèques de documents et les sessions de clavardage seront supprimés après 30 jours d’inactivité dans l'assistant d'IA. Cela signifie que si vous n’ouvrez pas une session de clavardage pendant 30 jours, elle sera automatiquement supprimée avec tous ses fichiers téléversés. Pour les bibliothèques, si aucune modification n’a été apportée et qu’aucune requête Q&R n’a été effectuée pendant 30 jours, la bibliothèque sera automatiquement supprimée.",
        "fr_auto": "Dans l’assistant IA, les bibliothèques de documents et les chats seront supprimés après 30 jours d’inactivité. Cela signifie que si vous n’ouvrez pas un chat pendant 30 jours, il sera automatiquement supprimé avec tous les fichiers téléchargés sur le chat. Pour les bibliothèques, si aucune modification n’a été apportée et qu’aucune requête Q&A n’a été effectuée pendant 30 jours, la bibliothèque sera automatiquement supprimée."
    },
    "Read and follow the notices within Otto tools like the AI assistant. Certain tools such as the Chat mode should not be trusted for facts. Instead, use the Q&A and Summarize modes to ground the AI's responses in trusted sources such as documents that you upload or a shared document library.": {
        "fr": "Lisez et suivez les avis de confidentialité dans les outils Otto comme l’assistant d’IA. Certains outils tels que le mode Clavardez ne doivent pas être considérés comme faits. Utilisez plutôt les modes Q&R et Résumer pour ancrer les réponses de l’IA dans des sources fiables telles que les documents que vous téléversez ou dans une bibliothèque de documents partagée.",
        "fr_auto": "Lisez et suivez les avis dans les outils Otto comme l’assistant d’IA. Certains outils tels que le mode Chat ne doivent pas être fiables pour les faits. Utilisez plutôt les modes Q&R et Summarize pour ancrer les réponses de l’IA dans des sources fiables telles que les documents que vous téléchargez ou une bibliothèque de documents partagée."
    },
    "In the AI assistant, apply security classification labels to chats and document libraries when they contain classified and/or personal information.": {
        "fr": "Dans l’Assistant IA, appliquez des étiquettes de classification de sécurité aux sessions de clavardage et aux bibliothèques de documents lorsqu’elles contiennent des informations classifiées et/ou personnelles.",
        "fr_auto": "Dans l’Assistant IA, appliquez des étiquettes de classification de sécurité aux chats et aux bibliothèques de documents lorsqu’elles contiennent des informations classifiées et/ou personnelles."
    },
    "Email administrators": {
        "fr": "Contactez les administrateurs",
        "fr_auto": "Administrateurs de messagerie"
    },
    "If information is shared with you through Otto which you should not have access to, use the provided links to email the authors or library administrators. If this is not possible, contact the Otto team at the following email address to report a privacy issue:": {
        "fr": "Si des informations sont partagées avec vous via Otto auxquelles vous ne devriez pas avoir accès, utilisez les liens fournis pour envoyer un courriel aux auteurs ou aux administrateurs de la bibliothèque. Si cela n’est pas possible, contactez l’équipe Otto à l’adresse courriel suivante pour signaler un problème de confidentialité :",
        "fr_auto": "Si des informations sont partagées avec vous via Otto auxquelles vous ne devriez pas avoir accès, utilisez les liens fournis pour envoyer un e-mail aux auteurs ou aux administrateurs de la bibliothèque. Si cela n’est pas possible, contactez l’équipe Otto à l’adresse e-mail suivante pour signaler un problème de confidentialité :"
    },
    "This chat was shared with you and is read-only.": {
        "fr": "Cette session de clavardage a été partagé avec vous et est en lecture seule.",
        "fr_auto": "Ce chat a été partagé avec vous et est en lecture seule."
    },
    "email the chat author": {
        "fr": "envoyer un courriel à l’auteur de la sesison de clavardage",
        "fr_auto": "envoyer un e-mail à l’auteur du chat"
    },
    "Limit information shared in chats and Q&A libraries (deleted after 30 days inactivity).": {
        "fr": "Limitez les informations partagées dans les sessions de clavardage et les bibliothèques de questions-réponses (supprimées après 30 jours d’inactivité).",
        "fr_auto": "Limitez les informations partagées dans les chats et les bibliothèques de questions et réponses (supprimées après 30 jours d’inactivité)."
    },
    "\n            <strong>Q&A</strong> provides answers based on specific documents. Select or create document libraries from the settings sidebar, or upload files and enter URLs directly in the chat.\n          ": {
        "fr": "\n<strong>Q&R</strong> fournit des réponses basées sur des documents spécifiques. Sélectionnez ou créez des bibliothèques de documents dans la barre latérale des paramètres, ou téléchargez des fichiers et entrez des URL directement dans la session de clavardage.\n          ",
        "fr_auto": "\n<strong>Q&R</strong> fournit des réponses basées sur des documents spécifiques. Sélectionnez ou créez des bibliothèques de documents dans la barre latérale des paramètres, ou téléchargez des fichiers et entrez des URL directement dans le chat.\n          "
    },
    "Read and follow the notices within Otto tools like the AI assistant. Certain tools such as the Chat mode should not be trusted to provide factual information. Instead, use the Q&A and Summarize modes to ground the AI's responses in trusted sources such as documents that you upload or a shared document library.": {
        "fr": "Lisez et suivez les avis dans les outils Otto comme l’assistant d’IA. Certains outils tels que le mode Clavardez ne doivent pas être considérés comme étant fiables pour fournir des faits. Utilisez plutôt les modes Q&R et Résumer pour ancrer les réponses de l’IA dans des sources fiables telles que les documents que vous téléversez ou dans une bibliothèque de documents partagée.",
        "fr_auto": "Lisez et suivez les avis dans les outils Otto comme l’assistant d’IA. Certains outils tels que le mode Chat ne doivent pas être fiables pour fournir des informations factuelles. Utilisez plutôt les modes Q&R et Summarize pour ancrer les réponses de l’IA dans des sources fiables telles que les documents que vous téléchargez ou une bibliothèque de documents partagée."
    },
    "Chats": {
        "fr": "Clavardages",
        "fr_auto": "Les chats"
    },
    "Select chat(s)": {
        "fr": "Sélectionnez clavardages(s)",
        "fr_auto": "Sélectionnez chat(s)"
    },
    "Selected chats": {
        "fr": "Clavardages sélectionnés",
        "fr_auto": "Chats sélectionnés"
    },
    "User chat uploads": {
        "fr": "Téléchargements de clavardage utilisateur",
        "fr_auto": "Téléchargements de chat utilisateur"
    },
    "All chats": {
        "fr": "Tous les clavardage",
        "fr_auto": "Tous les chats"
    },
    "Chat uploads": {
        "fr": "Téléchargements de clavardage",
        "fr_auto": "Téléchargements de chat"
    },
    "No chats to show.": {
        "fr": "Pas de clavardages à montrer.",
        "fr_auto": "Pas de chats à montrer."
    },
    "This chat": {
        "fr": "Ce clavardage",
        "fr_auto": "Ce chat"
    },
    "Managed by me": {
        "fr": "Je gère",
        "fr_auto": "Géré par moi"
    },
    "Select document(s)": {
        "fr": "Sélectionner le(s) document(s)",
        "fr_auto": "Sélectionner le(s) document(s)"
    },
    "Entire library": {
        "fr": "Bibliothèque entière",
        "fr_auto": "Bibliothèque entière"
    },
    "Selected documents": {
        "fr": "Documents sélectionnés",
        "fr_auto": "Documents sélectionnés"
    },
    "Use top sources only (fast, cheap)": {
        "fr": "Utilisez les meilleures sources uniquement (rapide, pas cher)",
        "fr_auto": "Utilisez les meilleures sources uniquement (rapide, pas cher)"
    },
    "Full documents, separate answers ($)": {
        "fr": "Documents complets, réponses séparées ($)",
        "fr_auto": "Documents complets, réponses séparées ($)"
    },
    "Full documents, combined answer ($)": {
        "fr": "Documents complets, réponse combinée ($)",
        "fr_auto": "Documents complets, réponse combinée ($)"
    },
    "Relevance score": {
        "fr": "Cote de pertinence",
        "fr_auto": "Cote de pertinence"
    },
    "Reading order": {
        "fr": "Ordre de lecture",
        "fr_auto": "Ordre de lecture"
    },
    "Source not available (document deleted or modified since message)": {
        "fr": "Source non disponible (document supprimé ou modifié depuis ce message)",
        "fr_auto": "Source non disponible (document supprimé ou modifié depuis le message)"
    },
    "Current date: {time}": {
        "fr": "Date actuelle : {time}",
        "fr_auto": "Date actuelle : {time}"
    },
    "Invalid mode.": {
        "fr": "Mode non valide.",
        "fr_auto": "Mode non valide."
    },
    "No text to summarize.": {
        "fr": "Aucun texte à résumer.",
        "fr_auto": "Aucun texte à résumer."
    },
    "Couldn't retrieve the webpage. The site might block bots. Try copy & pasting the webpage here.": {
        "fr": "Impossible de récupérer la page web. Le site peut bloquer les robots. Essayez de copier et coller la page Web ici.",
        "fr_auto": "Impossible de récupérer la page Web. Le site peut bloquer les robots. Essayez de copier et coller la page Web ici."
    },
    "Initiating translation...": {
        "fr": "Initialisation de la traduction...",
        "fr_auto": "Initier la traduction..."
    },
    "Translating file": {
        "fr": "Traduction du fichier",
        "fr_auto": "Traduction d’un fichier"
    },
    "Error translating files.": {
        "fr": "Erreur de traduction des fichiers.",
        "fr_auto": "Erreur de traduction des fichiers."
    },
    "URL ready for Q&A.": {
        "fr": "URL prête pour les questions et réponses.",
        "fr_auto": "URL prête pour les questions et réponses."
    },
    "new document(s) ready for Q&A.": {
        "fr": "nouveau(s) document(s) prêt(s) pour les questions et réponses.",
        "fr_auto": "nouveau(s) document(s) prêt(s) pour les questions et réponses."
    },
    "There was an error processing your request.": {
        "fr": "Une erreur s'est produite lors du traitement de votre demande.",
        "fr_auto": "Il y a eu une erreur de traitement de votre demande."
    },
    "No user message found.": {
        "fr": "Aucun message de l’utilisateur trouvé.",
        "fr_auto": "Aucun message de l’utilisateur trouvé."
    },
    "Close": {
        "fr": "Fermer",
        "fr_auto": "Fermer"
    },
    "Stop": {
        "fr": "Arrêter",
        "fr_auto": "Arrêtez"
    },
    "Summarize": {
        "fr": "Résumer",
        "fr_auto": "Résumer"
    },
    "Translate": {
        "fr": "Traduire",
        "fr_auto": "Traduire"
    },
    "Upload": {
        "fr": "Téléverser",
        "fr_auto": "Télécharger"
    },
    "Settings": {
        "fr": "Paramètres",
        "fr_auto": "Paramètres"
    },
    "Message": {
        "fr": "Message",
        "fr_auto": "Le message"
    },
    "Type your message here...": {
        "fr": "Écrivez votre message ici...",
        "fr_auto": "Tapez votre message ici..."
    },
    "Send": {
        "fr": "Envoyer",
        "fr_auto": "Envoyer"
    },
    "Options": {
        "fr": "Options",
        "fr_auto": "Options"
    },
    "Rename": {
        "fr": "Renommer",
        "fr_auto": "Renommer"
    },
    "Delete": {
        "fr": "Supprimer",
        "fr_auto": "Supprimer"
    },
    "Cancel": {
        "fr": "Annuler",
        "fr_auto": "Annuler"
    },
    "AI Assistant - Otto": {
        "fr": "Assistant IA - Otto",
        "fr_auto": "Assistant IA - Otto"
    },
    "Show all...": {
        "fr": "Tout montrez...",
        "fr_auto": "Montrez tout..."
    },
    "Open presets menu": {
        "fr": "Ouvrir le menu des préréglages",
        "fr_auto": "Ouvrir le menu des préréglages"
    },
    "Save": {
        "fr": "Enregistrer",
        "fr_auto": "Enregistrer"
    },
    "Reset settings to default": {
        "fr": "Réinitialiser les paramètres",
        "fr_auto": "Réinitialiser les paramètres par défaut"
    },
    "Set security label": {
        "fr": "Définir l’étiquette de sécurité",
        "fr_auto": "Définir l’étiquette de sécurité"
    },
    "Warning": {
        "fr": "Avertissement",
        "fr_auto": "Avertissement"
    },
    "Safe use of the AI Assistant": {
        "fr": "Utilisation sécuritaire de l’assistant IA",
        "fr_auto": "Utilisation sécuritaire de l’assistant IA"
    },
    "File": {
        "fr": "Fichier",
        "fr_auto": "Fichier"
    },
    "Copy": {
        "fr": "Copier",
        "fr_auto": "Copie"
    },
    "Like": {
        "fr": "J'aime",
        "fr_auto": "Comme"
    },
    "Dislike": {
        "fr": "Je n'aime pas",
        "fr_auto": "N’aime pas"
    },
    "Edit in new prompt": {
        "fr": "Modifier dans une nouvelle requête",
        "fr_auto": "Modifier dans une nouvelle invite"
    },
    "Delete message": {
        "fr": "Supprimer le message",
        "fr_auto": "Supprimer le message"
    },
    "\n      Translated %(num_files)s/%(total_files)s files:\n    ": {
        "fr": "\n      Traduit %(num_files)s fichier(s) sur %(total_files)s:\n    ",
        "fr_auto": "\n      Translated %(num_files)s/%(total_files)s files:\n    "
    },
    "\n      Uploaded %(num_files)s file%(s)s\n    ": {
        "fr": "\n      Téléversé %(num_files)s fichier%(s)s\n    ",
        "fr_auto": "\n      Uploaded %(num_files)s file%(s)s\n    "
    },
    "deleted": {
        "fr": "supprimé",
        "fr_auto": "supprimé"
    },
    "Sources": {
        "fr": "Sources",
        "fr_auto": "Les sources"
    },
    "Selected library:": {
        "fr": "Bibliothèque sélectionnée :",
        "fr_auto": "Bibliothèque sélectionnée :"
    },
    "Model": {
        "fr": "Modèle",
        "fr_auto": "Modèle"
    },
    "Style": {
        "fr": "Style",
        "fr_auto": "Le style"
    },
    "Summary length": {
        "fr": "Longueur du résumé",
        "fr_auto": "Longueur du résumé"
    },
    "Desired language": {
        "fr": "Langue souhaitée",
        "fr_auto": "Langue souhaitée"
    },
    "Avoid personal pronouns": {
        "fr": "Évitez les pronoms personnels",
        "fr_auto": "Évitez les pronoms personnels"
    },
    "Additional instructions": {
        "fr": "Instructions supplémentaires",
        "fr_auto": "Instructions supplémentaires"
    },
    "Custom summarize prompt": {
        "fr": "Requête de résumé personnalisée",
        "fr_auto": "Invite de résumé personnalisée"
    },
    "(overrides all previous settings)": {
        "fr": "(remplace tous les paramètres précédents)",
        "fr_auto": "(remplace tous les paramètres précédents)"
    },
    "Library": {
        "fr": "Bibliothèque",
        "fr_auto": "Bibliothèque"
    },
    "Edit libraries": {
        "fr": "Modifier les bibliothèques",
        "fr_auto": "Modifier les bibliothèques"
    },
    "Search mode": {
        "fr": "Mode de recherche",
        "fr_auto": "Mode de recherche"
    },
    "Edit advanced settings and prompts": {
        "fr": "Modifier les paramètres avancés et les requêtes",
        "fr_auto": "Modifier les paramètres avancés et les invites"
    },
    "Filter results": {
        "fr": "Résultats du filtre",
        "fr_auto": "Résultats du filtre"
    },
    "Keyword ↔ Vector": {
        "fr": "Vecteur ↔ mots clés",
        "fr_auto": "Vecteur ↔ mots clés"
    },
    "Drag or use the left and right arrows to resize.": {
        "fr": "Faites glisser ou utilisez les flèches gauche et droite de votre clavier pour redimensionner.",
        "fr_auto": "Faites glisser ou utilisez les flèches gauche et droite pour redimensionner."
    },
    "Reset": {
        "fr": "Réinitialiser",
        "fr_auto": "Réinitialiser"
    },
    "Protected B approved:": {
        "fr": "Approuvé pour le matériel protégé b",
        "fr_auto": "Protégé B approuvé :"
    },
    "The processing of your file(s) was interrupted.": {
        "fr": "Le traitement de vos dossiers a été interrompu.",
        "fr_auto": "Le traitement de vos dossiers a été interrompu."
    },
    "An interruption occurred while generating the response.": {
        "fr": "Une interruption s’est produite pendant la production de la réponse.",
        "fr_auto": "Une interruption s’est produite pendant la génération de la réponse."
    },
    "Drop files anywhere": {
        "fr": "Placez des fichiers n’importe où sur la page",
        "fr_auto": "Déposez des fichiers n’importe où"
    },
    "\n        Uploading <span class=\"filename fst-italic\">'filename'</span>\n      ": {
        "fr": "\nTéléversement <span class=\"filename fst-italic\">'filename'</span>\n      ",
        "fr_auto": "\nTéléchargement <span class=\"filename fst-italic\">'filename'</span>\n      "
    },
    "File upload progress": {
        "fr": "Progression du téléversement de fichiers",
        "fr_auto": "Progression du téléversement de fichiers"
    },
    "for translation:": {
        "fr": "pour la traduction :",
        "fr_auto": "pour la traduction :"
    },
    "for summarization:": {
        "fr": "à des fins de résumé :",
        "fr_auto": "à des fins de résumé :"
    },
    "System prompt": {
        "fr": "Requête du système",
        "fr_auto": "Invite système"
    },
    "Maximum sources": {
        "fr": "Sources maximales",
        "fr_auto": "Sources maximales"
    },
    "Order sources by": {
        "fr": "Classer les source par",
        "fr_auto": "Commander les sources par"
    },
    "Relevance (score)": {
        "fr": "Pertinence (cote)",
        "fr_auto": "Pertinence (cote)"
    },
    "Answer granularity": {
        "fr": "Granularité de la réponse",
        "fr_auto": "Granularité de réponse"
    },
    "Single answer": {
        "fr": "Réponse unique",
        "fr_auto": "Réponse unique"
    },
    "Granular answers": {
        "fr": "Réponses granulaires",
        "fr_auto": "Réponses granulaires"
    },
    "Granularity": {
        "fr": "Granularité",
        "fr_auto": "Granularité"
    },
    "Fine": {
        "fr": "Précis",
        "fr_auto": "Fin"
    },
    "Coarse": {
        "fr": "Approximatif",
        "fr_auto": "Grossier"
    },
    "GPT-4o-mini (fastest, best value)": {
        "fr": "GPT-4o-mini (rapide et économique)",
        "fr_auto": "GPT-4o-mini (le plus rapide, meilleur rapport qualité-prix)"
    },
    "GPT-4o (best quality, but 25x cost)": {
        "fr": "GPT-4o (meilleure qualité, mais coûte 25x)",
        "fr_auto": "GPT-4o (meilleure qualité, mais coût 25x)"
    },
    "Creative": {
        "fr": "Créatif",
        "fr_auto": "Créatif"
    },
    "Select folder(s)": {
        "fr": "Sélectionner le(s) dossier(s)",
        "fr_auto": "Sélectionner le(s) dossier(s)"
    },
    "Selected folders": {
        "fr": "Dossiers sélectionnés",
        "fr_auto": "Dossiers sélectionnés"
    },
    "Adding to the Q&A library": {
        "fr": "En cours d'ajout à la bibliothèque de questions-réponses",
        "fr_auto": "Ajout à la bibliothèque de questions et réponses"
    },
    "Error processing the following document(s):": {
        "fr": "Erreur de traitement du ou des documents suivants :",
        "fr_auto": "Erreur de traitement du ou des documents suivants :"
    },
    "Sorry, I couldn't find any information about that. Try selecting more folders or documents, or try a different library.": {
        "fr": "",
        "fr_auto": "Désolé, je n’ai trouvé aucune information à ce sujet. Essayez de sélectionner plus de dossiers ou de documents, ou essayez une autre bibliothèque."
    },
    "Sorry, I couldn't find any information about that. Try selecting a different library or folder.": {
        "fr": "",
        "fr_auto": "Désolé, je n’ai trouvé aucune information à ce sujet. Essayez de sélectionner une autre bibliothèque ou un autre dossier."
    },
    "If you should not have access,": {
        "fr": "Si vous ne devriez pas y avoir accès,",
        "fr_auto": "Si vous ne devriez pas y avoir accès,"
    },
    "to report the issue.": {
        "fr": "pour signaler le problème.",
        "fr_auto": "pour signaler le problème."
    },
    "Drag or use the up and down arrows to resize.": {
        "fr": "Faites glisser la barre ou utilisez les flèches haut et bas de votre clavier pour redimensionner l'espace.",
        "fr_auto": "Faites glisser ou utilisez les flèches haut et bas pour redimensionner."
    },
    "ChatGPT for writing assistance (not for facts)": {
        "fr": "",
        "fr_auto": "ChatGPT pour l’aide à la rédaction (pas pour les faits)"
    },
    "Ask questions about documents": {
        "fr": "Posez des questions sur le contenu de vos documents",
        "fr_auto": "Posez des questions sur les documents"
    },
    "Summarize text, files and URLs": {
        "fr": "Résumer du texte, des fichiers et le contenu de site web.",
        "fr_auto": "Résumer le texte, les fichiers et les URL"
    },
    "Translate text and files to English or French": {
        "fr": "Traduisez du texte et des fichiers en anglais ou en français.",
        "fr_auto": "Traduire du texte et des fichiers en anglais ou en français"
    },
    "Help me write a good prompt": {
        "fr": "Aidez-moi à écrire une bonne requête",
        "fr_auto": "Aidez-moi à écrire une bonne invite"
    },
    "Save preset from current settings": {
        "fr": "Enregistrer le préréglage à partir des paramètres actuels",
        "fr_auto": "Enregistrer le préréglage à partir des paramètres actuels"
    },
    "Use with unclassified, Protected A or Protected B information only.": {
        "fr": "Utilisez uniquement avec des informations non classifiées, protégées A ou Protégées B.",
        "fr_auto": "Utilisez uniquement avec des informations non classifiées, protégées A ou Protégées B."
    },
    "Unclassified only:": {
        "fr": "Non classifié seulement :",
        "fr_auto": "Non classifié seulement :"
    },
    "This is a development / testing environment. Use unclassified information only.": {
        "fr": "Il s’agit d’un environnement de développement / test. Utilisez uniquement des informations non classifiées.",
        "fr_auto": "Il s’agit d’un environnement de développement / test. Utilisez uniquement des informations non classifiées."
    },
    "Human review required:": {
        "fr": "Examen humain requis :",
        "fr_auto": "Examen humain requis :"
    },
    "Not for decision-making:": {
        "fr": "",
        "fr_auto": "Pas pour la prise de décision :"
    },
    "Information management:": {
        "fr": "",
        "fr_auto": "Gestion de l’information :"
    },
    "AI-generated summaries may contain inaccuracies. Review the text before using it for official purposes.": {
        "fr": "",
        "fr_auto": "Les résumés générés par l’IA peuvent contenir des inexactitudes. Passez en revue le texte avant de l’utiliser à des fins officielles."
    },
    "\n            <strong>Translate</strong> input text or uploaded documents from any language into French or English.\n          ": {
        "fr": "",
        "fr_auto": "\n<strong>Traduire le</strong> texte d’entrée ou les documents téléchargés de n’importe quelle langue en français ou en anglais.\n          "
    },
    "Translations should undergo human review prior to use in a legal or official capacity.": {
        "fr": "",
        "fr_auto": "Les traductions doivent faire l’objet d’un examen humain avant d’être utilisées à titre juridique ou officiel."
    },
    "For official use, always verify generated material with the provided sources due to the potential for inaccuracies.": {
        "fr": "",
        "fr_auto": "Pour un usage officiel, vérifiez toujours le matériel généré avec les sources fournies en raison du risque d’inexactitudes."
    },
    "Remove irrelevant sources": {
        "fr": "",
        "fr_auto": "Supprimer les sources non pertinentes"
    },
    "Pre-query instructions": {
        "fr": "",
        "fr_auto": "Instructions préalables à la requête"
    },
    "Post-query instructions": {
        "fr": "",
        "fr_auto": "Instructions post-requête"
    },
    "Save changes": {
        "fr": "",
        "fr_auto": "Enregistrer les modifications"
    },
    "Edit": {
        "fr": "Modifier",
        "fr_auto": "Modifier"
    },
    "Create preset from current settings": {
        "fr": "Créer un préréglage à partir des paramètres actuels",
        "fr_auto": "Créer un préréglage à partir des paramètres actuels"
    },
    "Remove default": {
        "fr": "Supprimer la valeur par défaut",
        "fr_auto": "Supprimer la valeur par défaut"
    },
    "Set as default": {
        "fr": "Défini par défaut",
        "fr_auto": "Défini par défaut"
    },
    "No presets available": {
        "fr": "Aucun préréglage disponible",
        "fr_auto": "Aucun préréglage disponible"
    },
    "Remove from favourites": {
        "fr": "Retirer des favoris",
        "fr_auto": "Retirer des favoris"
    },
    "Add to favourites": {
        "fr": "Ajouter aux favoris",
        "fr_auto": "Ajouter aux favoris"
    },
    "Please provide a title in either English or French.": {
        "fr": "Veuillez fournir un titre en anglais ou en français.",
        "fr_auto": "Veuillez fournir un titre en anglais ou en français."
    },
    "Please provide at least one user for the accessible field.": {
        "fr": "Veuillez fournir au moins un utilisateur au champ « accessible ».",
        "fr_auto": "Veuillez fournir au moins un utilisateur pour le champ accessible."
    },
    "Title (English)": {
        "fr": "Titre (anglais)",
        "fr_auto": "Titre (anglais)"
    },
    "Description (English)": {
        "fr": "Description (anglais)",
        "fr_auto": "Description (anglais)"
    },
    "Title (French)": {
        "fr": "Titre (français)",
        "fr_auto": "Titre (français)"
    },
    "Description (French)": {
        "fr": "Description (français)",
        "fr_auto": "Description (français)"
    },
    "Privacy controls": {
        "fr": "Contrôles de confidentialité",
        "fr_auto": "Contrôles de confidentialité"
    },
    "Share with:": {
        "fr": "Partager avec :",
        "fr_auto": "Partager avec :"
    },
    "Replace with current settings": {
        "fr": "Remplacer par les paramètres actuels",
        "fr_auto": "Remplacer par les paramètres actuels"
    },
    "This is the default Otto preset. Use caution!": {
        "fr": "Il s’agit du préréglage Otto par défaut. Soyez prudent !",
        "fr_auto": "Il s’agit du préréglage Otto par défaut. Soyez prudent !"
    },
    "Changes will be visible to all Otto users.": {
        "fr": "Les modifications seront visibles pour tous les utilisateurs d’Otto.",
        "fr_auto": "Les modifications seront visibles pour tous les utilisateurs d’Otto."
    },
    "Are you sure you want to delete this preset?": {
        "fr": "Êtes-vous sûr de vouloir supprimer ce préréglage ?",
        "fr_auto": "Êtes-vous sûr de vouloir supprimer ce préréglage ?"
    },
    "Create New Preset": {
        "fr": "Créer un nouveau préréglage",
        "fr_auto": "Créer un nouveau préréglage"
    },
    "Create a new preset from your current settings.": {
        "fr": "Créez un nouveau préréglage à partir de vos paramètres actuels.",
        "fr_auto": "Créez un nouveau préréglage à partir de vos paramètres actuels."
    },
    "Improve prompt using AI": {
        "fr": "Améliorer la requête à l’aide de l’IA",
        "fr_auto": "Améliorer l’invite à l’aide de l’IA"
    },
    "Loading": {
        "fr": "Chargement",
        "fr_auto": "Chargement"
    },
    "Generate a more detailed version of your prompt. Use this as a starting point for further edits.": {
        "fr": "Générez une version plus détaillée de votre requête. Utilisez ceci comme point de départ pour d’autres modifications.",
        "fr_auto": "Générez une version plus détaillée de votre invite. Utilisez ceci comme point de départ pour d’autres modifications."
    },
    "Type your prompt here...": {
        "fr": "Écrivez votre requête ici...",
        "fr_auto": "Tapez votre invite ici..."
    },
    "Generate": {
        "fr": "Générer",
        "fr_auto": "Générer"
    },
    "Your prompt": {
        "fr": "Votre requête",
        "fr_auto": "Votre invite"
    },
    "AI-generated prompt": {
        "fr": "Requête générée par l’IA",
        "fr_auto": "Invite générée par l’IA"
    },
    "Regenerate": {
        "fr": "Régénérer",
        "fr_auto": "Régénérer"
    },
    "Use this prompt": {
        "fr": "Utilisez cette requête",
        "fr_auto": "Utilisez cette invite"
    },
    "QA library for settings preset not accessible. It has been reset to your personal library.": {
        "fr": "Bibliothèque question-répnse pour les paramètres prédéfinis non accessibles. Il a été réinitialisé à votre bibliothèque personnelle.",
        "fr_auto": "Bibliothèque d’assurance qualité pour les paramètres prédéfinis non accessibles. Il a été réinitialisé à votre bibliothèque personnelle."
    },
    "Response stopped early. Costs may still be incurred after stopping.": {
        "fr": "La réponse à votre requête s’est arrêtée avant la fin de son exécution. Des coûts peuvent encore être engendrés.",
        "fr_auto": "La réponse s’est arrêtée tôt. Des coûts peuvent encore être engagés après l’arrêt."
    },
    "An error occurred.": {
        "fr": "Une erreur s’est produite.",
        "fr_auto": "Une erreur s’est produite."
    },
    "with files:": {
        "fr": "avec les fichiers :",
        "fr_auto": "avec des fichiers :"
    },
    "No text provided.": {
        "fr": "Aucun texte n’a été fourni.",
        "fr_auto": "Aucun texte n’a été fourni."
    },
    "**No relevant sources found.**": {
        "fr": "**Aucune source pertinente n’a été trouvée.**",
        "fr_auto": "**Aucune source pertinente n’a été trouvée.**"
    },
    "Sorry, that URL isn't allowed. Otto can only access sites ending in:": {
        "fr": "Désolé, cette URL n’est pas autorisée. Otto ne peut accéder qu’aux sites se terminant par :",
        "fr_auto": "Désolé, cette URL n’est pas autorisée. Otto ne peut accéder qu’aux sites se terminant par :"
    },
    "(e.g., `justice.gc.ca` or `www.tbs-sct.canada.ca` are also allowed)": {
        "fr": "(p. ex., « justice.gc.ca » ou « www.tbs-sct.canada.ca » sont également autorisés)",
        "fr_auto": "(p. ex., « justice.gc.ca » ou « www.tbs-sct.canada.ca » sont également autorisés)"
    },
    "As a workaround, you can save the content to a file and upload it here.": {
        "fr": "Alternativement, vous pouvez enregistrer le contenu du site dans un fichier et le téléverser ici.",
        "fr_auto": "Comme solution de contournement, vous pouvez enregistrer le contenu dans un fichier et le télécharger ici."
    },
    "Preset loaded successfully.": {
        "fr": "Préréglage chargé avec succès.",
        "fr_auto": "Préréglage chargé avec succès."
    },
    "Preset saved successfully.": {
        "fr": "Préréglage enregistré avec succès.",
        "fr_auto": "Préréglage enregistré avec succès."
    },
    "Preset updated successfully.": {
        "fr": "Préréglage mis à jour avec succès.",
        "fr_auto": "Préréglage mis à jour avec succès."
    },
    "Preset deleted successfully.": {
        "fr": "Préréglage supprimé avec succès.",
        "fr_auto": "Préréglage supprimé avec succès."
    },
    "Preset added to favourites.": {
        "fr": "Préréglage ajouté aux favoris.",
        "fr_auto": "Préréglage ajouté aux favoris."
    },
    "Preset removed from favourites.": {
        "fr": "Préréglage retiré des favoris.",
        "fr_auto": "Préréglage retiré des favoris."
    },
    "An error occurred while setting the preset as favourite.": {
        "fr": "Une erreur s’est produite lors de la définition du préréglage comme favori.",
        "fr_auto": "Une erreur s’est produite lors de la définition du préréglage comme favori."
    },
    "Default preset was set successfully.": {
        "fr": "Le paramètre prédéfini par défaut a été défini avec succès.",
        "fr_auto": "Le paramètre prédéfini par défaut a été défini avec succès."
    },
    "An error occurred while setting the default preset.": {
        "fr": "Une erreur s’est produite lors de la définition du préréglage par défaut.",
        "fr_auto": "Une erreur s’est produite lors de la définition du préréglage par défaut."
    },
    "All acts and regulations": {
        "fr": "",
        "fr_auto": "Toutes les lois et tous les règlements"
    },
    "All acts": {
        "fr": "",
        "fr_auto": "Tous les actes"
    },
    "All regulations": {
        "fr": "",
        "fr_auto": "Tous les règlements"
    },
    "Specific act(s)/regulation(s)...": {
        "fr": "",
        "fr_auto": "Loi(s)/règlement(s) spécifique(s)..."
    },
    "Enabled by specific act(s)...": {
        "fr": "",
        "fr_auto": "Activé par des actes spécifiques..."
    },
    "Select laws to search": {
        "fr": "",
        "fr_auto": "Sélectionner des lois à rechercher"
    },
    "Select act(s)/regulation(s)": {
        "fr": "",
        "fr_auto": "Certains actes/règlements"
    },
    "Select enabling act(s)": {
        "fr": "",
        "fr_auto": "Sélectionnez loi(s) habilitante(s)"
    },
    "All dates": {
        "fr": "",
        "fr_auto": "Toutes les dates"
    },
    "Filter by section date metadata...": {
        "fr": "",
        "fr_auto": "Filtrer par section les métadonnées de date..."
    },
    "Select date filters": {
        "fr": "",
        "fr_auto": "Sélectionner des filtres de date"
    },
    "In force as of (start)": {
        "fr": "",
        "fr_auto": "En vigueur à partir du (début)"
    },
    "In force as of (end)": {
        "fr": "",
        "fr_auto": "En vigueur à compter du (fin)"
    },
    "Last amended (start)": {
        "fr": "",
        "fr_auto": "Dernière modification (début)"
    },
    "Last amended (end)": {
        "fr": "",
        "fr_auto": "Dernière modification (fin)"
    },
    "Number of sources": {
        "fr": "",
        "fr_auto": "Nombre de sources"
    },
    "Trim redundant sources": {
        "fr": "",
        "fr_auto": "Couper les sources redondantes"
    },
    "AI model": {
        "fr": "",
        "fr_auto": "Modèle d’IA"
    },
    "Max input tokens": {
        "fr": "",
        "fr_auto": "Nombre maximal de jetons d’entrée"
    },
    "Additional instructions for AI answer": {
        "fr": "",
        "fr_auto": "Instructions supplémentaires pour la réponse à l’IA"
    },
    "Query": {
        "fr": "Requête",
        "fr_auto": "Requête"
    },
    "AI answer": {
        "fr": "Réponse de l’IA",
        "fr_auto": "Réponse de l’IA"
    },
    "Any language results": {
        "fr": "",
        "fr_auto": "Tous les résultats linguistiques"
    },
    "Basic search": {
        "fr": "Recherche de base",
        "fr_auto": "Recherche de base"
    },
    "Advanced search": {
        "fr": "Recherche avancée",
        "fr_auto": "Recherche avancée"
    },
    "Last refreshed from the": {
        "fr": "Dernière actualisation à partir de",
        "fr_auto": "Dernière actualisation à partir de l'"
    },
    "repository on": {
        "fr": "",
        "fr_auto": "référentiel sur"
    },
    "Clear": {
        "fr": "Effacer",
        "fr_auto": "Effacer"
    },
    "Advanced search options": {
        "fr": "Options de recherche avancées",
        "fr_auto": "Options de recherche avancées"
    },
    "AI-generated answer &mdash; may contain inaccuracies": {
        "fr": "Réponse générée par l’IA — peut contenir des inexactitudes",
        "fr_auto": "Réponse générée par l’IA — peut contenir des inexactitudes"
    },
    "Error getting search results:": {
        "fr": "",
        "fr_auto": "Erreur d’obtention des résultats de recherche :"
    },
    "No sources found. Please modify the search options or use basic search.": {
        "fr": "Aucune source trouvée. Veuillez modifier les options de recherche ou utiliser la recherche de base.",
        "fr_auto": "Aucune source trouvée. Veuillez modifier les options de recherche ou utiliser la recherche de base."
    },
    "Results for &quot;": {
        "fr": "",
        "fr_auto": "Résultats pour «"
    },
    "&quot;": {
        "fr": "»",
        "fr_auto": "&quot;"
    },
    "Part": {
        "fr": "",
        "fr_auto": "Partie"
    },
    "Details": {
        "fr": "Détails",
        "fr_auto": "Détails"
    },
    "Close source details": {
        "fr": "",
        "fr_auto": "Fermer les détails de la source"
    },
    "Find similar sections": {
        "fr": "",
        "fr_auto": "Trouver des sections similaires"
    },
    "Go to source document": {
        "fr": "",
        "fr_auto": "Aller au document source"
    },
    "Metadata": {
        "fr": "Métadonnées",
        "fr_auto": "Métadonnées"
    },
    "In-force start date:": {
        "fr": "",
        "fr_auto": "Date de début en vigueur :"
    },
    "Last amended date:": {
        "fr": "",
        "fr_auto": "Dernière date de modification :"
    },
    "Alternate language": {
        "fr": "Autre langue",
        "fr_auto": "Autre langue"
    },
    "Source document": {
        "fr": "Document source",
        "fr_auto": "Document source"
    },
    "Short title:": {
        "fr": "Titre abrégé :",
        "fr_auto": "Titre abrégé :"
    },
    "Long title:": {
        "fr": "Titre long :",
        "fr_auto": "Titre long :"
    },
    "Referenced as:": {
        "fr": "",
        "fr_auto": "Référencé comme :"
    },
    "Type:": {
        "fr": "Type :",
        "fr_auto": "Type :"
    },
    "Act": {
        "fr": "",
        "fr_auto": "Loi"
    },
    "Regulation": {
        "fr": "",
        "fr_auto": "Réglementation"
    },
    "Enabling authority:": {
        "fr": "",
        "fr_auto": "Autorité habilitante :"
    },
    "An error occurred:": {
        "fr": "Une erreur s’est produite :",
        "fr_auto": "Une erreur s’est produite :"
    },
    "An error occurred while processing the request.": {
        "fr": "Une erreur s’est produite lors du traitement de la demande.",
        "fr_auto": "Une erreur s’est produite lors du traitement de la demande."
    },
    "Source not found.": {
        "fr": "",
        "fr_auto": "Source introuvable."
    },
    "Error generating AI response.": {
        "fr": "",
        "fr_auto": "Erreur générant une réponse d’IA."
    },
    "Invalid URL": {
        "fr": "",
        "fr_auto": "URL non valide"
    },
    "Administrators (edit library and manage users)": {
        "fr": "Administrateurs (modifier la bibliothèque et gérer les utilisateurs)",
        "fr_auto": "Administrateurs (modifier la bibliothèque et gérer les utilisateurs)"
    },
    "Contributors (edit library)": {
        "fr": "Contributeurs (modifier la bibliothèque)",
        "fr_auto": "Contributeurs (modifier la bibliothèque)"
    },
    "Viewers (read-only access)": {
        "fr": "Utilisateurs avec accès en lecture seule",
        "fr_auto": "Visionneuses (accès en lecture seule)"
    },
    "The same user cannot be in multiple roles.": {
        "fr": "Le même utilisateur ne peut pas avoir accès à plusieurs rôles.",
        "fr_auto": "Le même utilisateur ne peut pas être dans plusieurs rôles."
    },
    "text only": {
        "fr": "texte seulement",
        "fr_auto": "texte seulement"
    },
    "Fetching URL...": {
        "fr": "Extraction de l’URL...",
        "fr_auto": "Extraction de l’URL..."
    },
    "Reading file...": {
        "fr": "Lecture du fichier...",
        "fr_auto": "Lecture du fichier..."
    },
    "Extracting text...": {
        "fr": "Extraction de texte...",
        "fr_auto": "Extraction de texte..."
    },
    "Adding to library...": {
        "fr": "Ajout à la bibliothèque...",
        "fr_auto": "Ajouter à la bibliothèque..."
    },
    "Folders": {
        "fr": "Dossiers",
        "fr_auto": "Dossiers"
    },
    "Select a library to edit folders.": {
        "fr": "Sélectionnez une bibliothèque pour modifier les dossiers.",
        "fr_auto": "Sélectionnez une bibliothèque pour modifier les dossiers."
    },
    "New folder": {
        "fr": "Nouveau dossier",
        "fr_auto": "Nouveau dossier"
    },
    "No folders in this library.": {
        "fr": "Aucun dossier dans cette bibliothèque.",
        "fr_auto": "Aucun dossier dans cette bibliothèque."
    },
    "Documents": {
        "fr": "",
        "fr_auto": "Documents d’information"
    },
    "Select a folder to edit documents.": {
        "fr": "",
        "fr_auto": "Sélectionnez un dossier pour modifier les documents."
    },
    "Add URL": {
        "fr": "Ajouter une addresse URL",
        "fr_auto": "Ajouter une URL"
    },
    "Bulk actions": {
        "fr": "",
        "fr_auto": "Actions en bloc"
    },
    "Text only": {
        "fr": "Texte seulement",
        "fr_auto": "Texte seulement"
    },
    "(default, $)": {
        "fr": "(par défaut, $)",
        "fr_auto": "(par défaut, $)"
    },
    "(more robust, $$)": {
        "fr": "(plus robuste, $$)",
        "fr_auto": "(plus robuste, $$)"
    },
    "(best, $$$)": {
        "fr": "(meilleur, $$$)",
        "fr_auto": "(meilleur, $$$)"
    },
    "Stop all processing": {
        "fr": "",
        "fr_auto": "Arrêter tout traitement"
    },
    "No documents in this folder.": {
        "fr": "Aucun document dans ce dossier.",
        "fr_auto": "Aucun document dans ce dossier."
    },
    "You can only upload a maximum of": {
        "fr": "Vous ne pouvez téléverser qu’un maximum de",
        "fr_auto": "Vous ne pouvez télécharger qu’un maximum de"
    },
    "files per folder.": {
        "fr": "fiechiers par dossier.",
        "fr_auto": "par dossier."
    },
    "files remaining.": {
        "fr": "fichiers restants.",
        "fr_auto": "dossiers restants."
    },
    "You can only upload a total file size of": {
        "fr": "Vous ne pouvez téléverser q'une taille maximale de fichier de",
        "fr_auto": "Vous pouvez uniquement télécharger une taille de fichier totale de"
    },
    "at one time.": {
        "fr": "en même temps.",
        "fr_auto": "en même temps."
    },
    "Document status": {
        "fr": "État du document",
        "fr_auto": "État du document"
    },
    "Not started": {
        "fr": "",
        "fr_auto": "Non commencé"
    },
    "Cancelled": {
        "fr": "Annulé",
        "fr_auto": "Annulé"
    },
    "Queued": {
        "fr": "",
        "fr_auto": "En file d’attente"
    },
    "Processing": {
        "fr": "En cours de traitement",
        "fr_auto": "Traitement"
    },
    "Processed": {
        "fr": "Traité",
        "fr_auto": "Traitées"
    },
    "Error": {
        "fr": "Erreur",
        "fr_auto": "Erreur"
    },
    "Last fetched date": {
        "fr": "Date de la dernière extraction",
        "fr_auto": "Date de la dernière extraction"
    },
    "Filename": {
        "fr": "Nom du fichier",
        "fr_auto": "Nom de fichier"
    },
    "Detected content type": {
        "fr": "Type de contenu détecté",
        "fr_auto": "Type de contenu détecté"
    },
    "Extracted title": {
        "fr": "Titre extrait",
        "fr_auto": "Titre extrait"
    },
    "Extracted modification date": {
        "fr": "Date de modification extraite",
        "fr_auto": "Date de modification extraite"
    },
    "Number of chunks": {
        "fr": "Nombre de blocs",
        "fr_auto": "Nombre de blocs"
    },
    "Processing cost (cumulative)": {
        "fr": "Coût de traitement (cumulatif)",
        "fr_auto": "Coût de traitement (cumulatif)"
    },
    "Extracted text": {
        "fr": "Texte extrait",
        "fr_auto": "Texte extrait"
    },
    "File path": {
        "fr": "Chemin d’accès au fichier",
        "fr_auto": "Chemin d’accès au fichier"
    },
    "View all": {
        "fr": "",
        "fr_auto": "Voir tout"
    },
    "Edit properties": {
        "fr": "Modifier les propriétés",
        "fr_auto": "Modifier les propriétés"
    },
    "Select a library, folder or document to edit.": {
        "fr": "Sélectionnez une bibliothèque, un dossier ou un document à modifier.",
        "fr_auto": "Sélectionnez une bibliothèque, un dossier ou un document à modifier."
    },
    "Processing status": {
        "fr": "État de traitement",
        "fr_auto": "État de traitement"
    },
    "Stopped": {
        "fr": "Arrêté",
        "fr_auto": "Arrêté"
    },
    "Initializing": {
        "fr": "Initialisation",
        "fr_auto": "Initialisation"
    },
    "Success": {
        "fr": "Succès",
        "fr_auto": "Succès"
    },
    "Libraries": {
        "fr": "Bibliothèques",
        "fr_auto": "Bibliothèques"
    },
    "New library": {
        "fr": "Nouvelle bibliothèque",
        "fr_auto": "Nouvelle bibliothèque"
    },
    "Libraries you can edit will appear here.": {
        "fr": "Les bibliothèques que vous pourrez modifier apparaîtront ici.",
        "fr_auto": "Les bibliothèques que vous pouvez modifier apparaîtront ici."
    },
    "JUS library": {
        "fr": "Bibliothèque JUS",
        "fr_auto": "Bibliothèque JUS"
    },
    "Personal library": {
        "fr": "Bibliothèque personnelle",
        "fr_auto": "Bibliothèque personnelle"
    },
    "Edit folder": {
        "fr": "Modifier le dossier",
        "fr_auto": "Modifier le dossier"
    },
    "Create folder": {
        "fr": "Créer un dossier",
        "fr_auto": "Créer un dossier"
    },
    "Name (English)": {
        "fr": "Nom (anglais)",
        "fr_auto": "Nom (anglais)"
    },
    "Name (French)": {
        "fr": "Nom (français)",
        "fr_auto": "Nom (français)"
    },
    "Security label ": {
        "fr": "",
        "fr_auto": "Étiquette de sécurité "
    },
    "Order": {
        "fr": "Ordre",
        "fr_auto": "Ordre"
    },
    "DANGER: Are you sure you want to delete this folder? This action is permanent.": {
        "fr": "DANGER : Êtes-vous sûr de vouloir supprimer ce dossier ? Cette action est permanente.",
        "fr_auto": "DANGER : Êtes-vous sûr de vouloir supprimer ce dossier ? Cette action est permanente."
    },
    "Edit document": {
        "fr": "Modifier le document",
        "fr_auto": "Modifier le document"
    },
    "Create document": {
        "fr": "Créer un document",
        "fr_auto": "Créer un document"
    },
    "URL": {
        "fr": "",
        "fr_auto": "L’URL"
    },
    "Open link in new tab": {
        "fr": "Ouvrir le lien dans un nouvel onglet",
        "fr_auto": "Ouvrir le lien dans le nouvel onglet"
    },
    "CSS selector (optional) ": {
        "fr": "Sélecteur CSS (facultatif) ",
        "fr_auto": "Sélecteur CSS (facultatif) "
    },
    "Title (optional)": {
        "fr": "Titre (facultatif)",
        "fr_auto": "Titre (facultatif)"
    },
    "DANGER: Are you sure you want to delete this document? This action is permanent.": {
        "fr": "DANGER : Êtes-vous sûr de vouloir supprimer ce document ? Cette action est permanente.",
        "fr_auto": "DANGER : Êtes-vous sûr de vouloir supprimer ce document ? Cette action est permanente."
    },
    "Edit library": {
        "fr": "Modifier la bibliothèque",
        "fr_auto": "Modifier la bibliothèque"
    },
    "Create library": {
        "fr": "Créer une bibliothèque",
        "fr_auto": "Créer une bibliothèque"
    },
    "Visible to all JUS users": {
        "fr": "Visible par tous les utilisateurs du ministère",
        "fr_auto": "Visible par tous les utilisateurs de JUS"
    },
    "DANGER: Are you sure you want to delete this library? This action is permanent.": {
        "fr": "DANGER : Êtes-vous sûr de vouloir supprimer cette bibliothèque ? Cette action est permanente.",
        "fr_auto": "DANGER : Êtes-vous sûr de vouloir supprimer cette bibliothèque ? Cette action est permanente."
    },
    "Save users": {
        "fr": "Enregistrer les utilisateurs",
        "fr_auto": "Enregistrer les utilisateurs"
    },
    "Document updated successfully.": {
        "fr": "Document mis à jour avec succès.",
        "fr_auto": "Document mis à jour avec succès."
    },
    "Document created successfully.": {
        "fr": "Document créé avec succès.",
        "fr_auto": "Document créé avec succès."
    },
    "Document deleted successfully.": {
        "fr": "Document supprimé avec succès.",
        "fr_auto": "Document supprimé avec succès."
    },
    "Folder updated successfully.": {
        "fr": "Dossier mis à jour avec succès.",
        "fr_auto": "Dossier mis à jour avec succès."
    },
    "Folder created successfully.": {
        "fr": "Dossier créé avec succès.",
        "fr_auto": "Dossier créé avec succès."
    },
    "Folder deleted successfully.": {
        "fr": "Dossier supprimé avec succès.",
        "fr_auto": "Dossier supprimé avec succès."
    },
    "Library updated successfully.": {
        "fr": "Bibliothèque mise à jour avec succès.",
        "fr_auto": "Bibliothèque mise à jour avec succès."
    },
    "Library created successfully.": {
        "fr": "Bibliothèque créée avec succès.",
        "fr_auto": "Bibliothèque créée avec succès."
    },
    "Library deleted successfully.": {
        "fr": "Bibliothèque supprimée avec succès.",
        "fr_auto": "Bibliothèque supprimée avec succès."
    },
    "Library users updated successfully.": {
        "fr": "Les utilisateurs de la bibliothèque ont été mis à jour avec succès.",
        "fr_auto": "Les utilisateurs de la bibliothèque ont été mis à jour avec succès."
    },
    "Unsaved document": {
        "fr": "Document non sauvegardé",
        "fr_auto": "Document non sauvetillé"
    },
    "Unsaved folder": {
        "fr": "Dossier non sauvegardé",
        "fr_auto": "Dossier non sauveté"
    },
    "Type": {
        "fr": "Type",
        "fr_auto": "Type"
    },
    "Add notes or addition details.": {
        "fr": "",
        "fr_auto": "Ajoutez des notes ou des détails d’ajout."
    },
    "N/A": {
        "fr": "",
        "fr_auto": "S.O."
    },
    "Reporting": {
        "fr": "",
        "fr_auto": "Établissement de rapports"
    },
    "Feedback": {
        "fr": "Rétroaction",
        "fr_auto": "Commentaires"
    },
    "Bug": {
        "fr": "",
        "fr_auto": "Bogue"
    },
    "Template Wizard": {
        "fr": "",
        "fr_auto": "Assistant de modèle"
    },
    "Text Extractor": {
        "fr": "Extracteur de texte",
        "fr_auto": "Extracteur de texte"
    },
    "Empowering Justice efficiency with data and AI": {
        "fr": "",
        "fr_auto": "Renforcer l’efficacité de la justice avec les données et l’IA"
    },
    "Skip to main content": {
        "fr": "Passer au contenu principal",
        "fr_auto": "Passer au contenu principal"
    },
    "Smiling robot head": {
        "fr": "Tête de robot souriante",
        "fr_auto": "Tête de robot souriante"
    },
    "Toggle user menu": {
        "fr": "Basculer le menu",
        "fr_auto": "Basculer le menu utilisateur"
    },
    "Breadcrumb": {
        "fr": "",
        "fr_auto": "Fil d’Ariane"
    },
    "Manage users": {
        "fr": "Gérer les utilisateurs",
        "fr_auto": "Gérer les utilisateurs"
    },
    "Frequently Asked Questions": {
        "fr": "Questions fréquemment posées",
        "fr_auto": "Questions fréquemment posées"
    },
    "User guide": {
        "fr": "Guide de l'utilisateur",
        "fr_auto": "Guide de l'utilisateur"
    },
    "Blocked URLs": {
        "fr": "URL bloquées",
        "fr_auto": "URL bloquées"
    },
    "Blocked URLs - Otto": {
        "fr": "URL bloquées - Otto",
        "fr_auto": "URL bloquées - Otto"
    },
    "Domain": {
        "fr": "Domaine",
        "fr_auto": "Domaine"
    },
    "Requests": {
        "fr": "",
        "fr_auto": "Demandes"
    },
    "Disable load test URL": {
        "fr": "",
        "fr_auto": "Désactiver l’URL du test de chargement"
    },
    "Enable load test URL for 1 hour": {
        "fr": "",
        "fr_auto": "Activer l’URL du test de charge pendant 1 heure"
    },
    "Go to homepage": {
        "fr": "",
        "fr_auto": "Aller à la page d’accueil"
    },
    "Use this section to provide additional details to the feedback provided by the user.": {
        "fr": "",
        "fr_auto": "Utilisez cette section pour fournir des détails supplémentaires aux commentaires fournis par l’utilisateur."
    },
    "Notes": {
        "fr": "",
        "fr_auto": "Remarques :"
    },
    "Save note": {
        "fr": "",
        "fr_auto": "Enregistrer la note"
    },
    "Last modified:": {
        "fr": "Dernière modification :",
        "fr_auto": "Dernière modification :"
    },
    "Click on a row to view more information about the feedback received, to flag the feedback as resolved or to contact the user directly.": {
        "fr": "",
        "fr_auto": "Cliquez sur une ligne pour afficher plus d’informations sur les commentaires reçus, pour marquer les commentaires comme résolus ou pour contacter directement l’utilisateur."
    },
    "ago": {
        "fr": "",
        "fr_auto": "il y a longtemps"
    },
    "Feedback results page navigation.": {
        "fr": "",
        "fr_auto": "Navigation dans la page des résultats des commentaires."
    },
    "Previous": {
        "fr": "Précédent",
        "fr_auto": "Précédent"
    },
    "Next": {
        "fr": "Suivant",
        "fr_auto": "Suivant"
    },
    "Total received": {
        "fr": "Total reçu",
        "fr_auto": "Total reçu"
    },
    "Total resolved": {
        "fr": "Total résolu",
        "fr_auto": "Total résolu"
    },
    "Total negative chat comment(s)": {
        "fr": "",
        "fr_auto": "Total des commentaires négatifs de chat (s)"
    },
    "Most active app": {
        "fr": "",
        "fr_auto": "Application la plus active"
    },
    "Leave feedback": {
        "fr": "",
        "fr_auto": "Laisser un commentaire"
    },
    "Submit feedback about Otto": {
        "fr": "",
        "fr_auto": "Soumettre des commentaires sur Otto"
    },
    "Otto feedback form": {
        "fr": "",
        "fr_auto": "Formulaire de rétroaction Otto"
    },
    "Danger:": {
        "fr": "",
        "fr_auto": "Danger :"
    },
    "Notifications": {
        "fr": "Notifications",
        "fr_auto": "Notifications"
    },
    "For use in the CSV. Use only lowercase characters and underscores, e.g. 'lsb_drafting'": {
        "fr": "",
        "fr_auto": "Pour une utilisation dans le CSV. Utilisez uniquement des caractères minuscules et des traits de soulignement, par exemple « lsb_drafting »"
    },
    "Are you sure you want to delete this pilot?": {
        "fr": "",
        "fr_auto": "Êtes-vous sûr de vouloir supprimer ce pilote ?"
    },
    "Search": {
        "fr": "Recherche",
        "fr_auto": "Recherche"
    },
    "Load testing URL is enabled": {
        "fr": "",
        "fr_auto": "L’URL de test de chargement est activée"
    },
    "Cost dashboard": {
        "fr": "",
        "fr_auto": "Tableau de bord des coûts"
    },
    "Feedback dashboard": {
        "fr": "",
        "fr_auto": "Tableau de bord des commentaires"
    },
    "Terms of use": {
        "fr": "",
        "fr_auto": "Conditions d’utilisation"
    },
    "Logout": {
        "fr": "",
        "fr_auto": "Déconnexion"
    },
    "Cost dashboard - Otto": {
        "fr": "",
        "fr_auto": "Tableau de bord des coûts - Otto"
    },
    "Chart options": {
        "fr": "",
        "fr_auto": "Options de graphique"
    },
    "Chart:": {
        "fr": "",
        "fr_auto": "Graphique :"
    },
    "X-axis:": {
        "fr": "",
        "fr_auto": "Axe des X :"
    },
    "Group by:": {
        "fr": "",
        "fr_auto": "Regrouper par :"
    },
    "Bar chart type:": {
        "fr": "",
        "fr_auto": "Type de graphique à barres :"
    },
    "Filter:": {
        "fr": "",
        "fr_auto": "Filtre :"
    },
    "Pilot:": {
        "fr": "",
        "fr_auto": "Projet pilote :"
    },
    "Feature:": {
        "fr": "",
        "fr_auto": "Caractéristique :"
    },
    "Cost type:": {
        "fr": "",
        "fr_auto": "Type de coût :"
    },
    "Dates:": {
        "fr": "",
        "fr_auto": "Dates :"
    },
    "Range:": {
        "fr": "",
        "fr_auto": "Portée :"
    },
    "Start:": {
        "fr": "",
        "fr_auto": "Début :"
    },
    "End:": {
        "fr": "",
        "fr_auto": "Fin :"
    },
    "Download CSV for selected dates (filters disabled)": {
        "fr": "",
        "fr_auto": "Télécharger CSV pour les dates sélectionnées (filtres désactivés)"
    },
    "Feedback dashboard - Otto": {
        "fr": "",
        "fr_auto": "Tableau de bord des commentaires - Huit"
    },
    "Export data": {
        "fr": "",
        "fr_auto": "Exporter des données"
    },
    "View filter options": {
        "fr": "",
        "fr_auto": "Afficher les options de filtre"
    },
    "Filters": {
        "fr": "",
        "fr_auto": "Filtres"
    },
    "Feedback Type": {
        "fr": "",
        "fr_auto": "Type de rétroaction"
    },
    "All": {
        "fr": "",
        "fr_auto": "Tous"
    },
    "Warning:": {
        "fr": "",
        "fr_auto": "Avertissement :"
    },
    "Welcome to the Otto Protected B pilot.": {
        "fr": "Bienvenue au projet pilote Otto Protégé B.",
        "fr_auto": "Bienvenue au pilote Otto Protected B."
    },
    "Welcome to the Otto pilot development / test environment.": {
        "fr": "Bienvenue dans l’environnement de développement / test pilote Otto.",
        "fr_auto": "Bienvenue dans l’environnement de développement / test pilote Otto."
    },
    "Please abide by the": {
        "fr": "Veuillez respecter les",
        "fr_auto": "S’il vous plaît respecter le"
    },
    "terms of use": {
        "fr": "conditions d’utilisation",
        "fr_auto": "conditions d’utilisation"
    },
    "report issues or suggest improvements by": {
        "fr": "signaler des problèmes ou suggérer des améliorations en :",
        "fr_auto": "signaler les problèmes ou suggérer des améliorations en :"
    },
    "leaving feedback": {
        "fr": "laissant des commentaires",
        "fr_auto": "laisser de la rétroaction"
    },
    "and be patient as we resolve issues.": {
        "fr": "et veuillez faire preuve de patience pendant que nous résolvons les problèmes signalés.",
        "fr_auto": "et soyez patient lorsque nous résolvons les problèmes."
    },
    "Manage pilots": {
        "fr": "Gérer les projets pilotes",
        "fr_auto": "Gérer les pilotes"
    },
    "Manage pilots - Otto": {
        "fr": "Gérer les projets pilotes - Otto",
        "fr_auto": "Gérer les pilotes - Otto"
    },
    "Add pilot": {
        "fr": "Ajouter un projet pilote",
        "fr_auto": "Ajouter un pilote"
    },
    "Name": {
        "fr": "Nom",
        "fr_auto": "Nom"
    },
    "Pilot ID": {
        "fr": "",
        "fr_auto": "ID du pilote"
    },
    "Service unit": {
        "fr": "",
        "fr_auto": "Unité de service"
    },
    "Start date": {
        "fr": "",
        "fr_auto": "Date de début"
    },
    "End date": {
        "fr": "",
        "fr_auto": "Date de fin"
    },
    "Users": {
        "fr": "",
        "fr_auto": "Utilisateurs"
    },
    "Cost": {
        "fr": "",
        "fr_auto": "Coût"
    },
    "Add/edit pilot": {
        "fr": "",
        "fr_auto": "Pilote d’ajout/modification"
    },
    "Manage users - Otto": {
        "fr": "",
        "fr_auto": "Gérer les utilisateurs - Otto"
    },
    "Pilots": {
        "fr": "",
        "fr_auto": "Pilotes"
    },
    "Download CSV": {
        "fr": "",
        "fr_auto": "Télécharger CSV"
    },
    "Modify/add users": {
        "fr": "",
        "fr_auto": "Modifier/ajouter des utilisateurs"
    },
    "Selected users...": {
        "fr": "",
        "fr_auto": "Utilisateurs sélectionnés..."
    },
    "Copy all email addresses": {
        "fr": "",
        "fr_auto": "Copier toutes les adresses électroniques"
    },
    "Bulk edit roles": {
        "fr": "",
        "fr_auto": "Modifier les rôles en bloc"
    },
    "UPN": {
        "fr": "",
        "fr_auto": "L’UPN"
    },
    "Last login": {
        "fr": "",
        "fr_auto": "Dernière connexion"
    },
    "Costs": {
        "fr": "",
        "fr_auto": "Coûts"
    },
    "Roles": {
        "fr": "",
        "fr_auto": "Rôles"
    },
    "Pilot": {
        "fr": "",
        "fr_auto": "Pilote"
    },
    "Manage": {
        "fr": "",
        "fr_auto": "Gérer"
    },
    "Edit user": {
        "fr": "",
        "fr_auto": "Modifier l’utilisateur"
    },
    "Bulk upload user roles": {
        "fr": "",
        "fr_auto": "Téléchargement en bloc des rôles d’utilisateur"
    },
    "Select CSV file": {
        "fr": "",
        "fr_auto": "Sélectionner un fichier CSV"
    },
    "Expected format and behaviour": {
        "fr": "",
        "fr_auto": "Format et comportement attendus"
    },
    "The file must be in English as shown above.": {
        "fr": "",
        "fr_auto": "Le fichier doit être en anglais comme indiqué ci-dessus."
    },
    "Roles are case-insensitive. Invalid roles will be ignored. These are the valid roles:": {
        "fr": "",
        "fr_auto": "Les rôles ne tiennent pas compte de la casse. Les rôles non valides seront ignorés. Ce sont les rôles valides :"
    },
    "Users which do not currently exist in Otto will be created. Users which do exist will have their roles updated to match the CSV file. i.e. the user's roles which are not in the CSV will be removed.": {
        "fr": "",
        "fr_auto": "Les utilisateurs qui n’existent pas actuellement dans Otto seront créés. Les rôles des utilisateurs qui existent auront leurs rôles mis à jour pour correspondre au fichier CSV. c’est-à-dire que les rôles de l’utilisateur qui ne sont pas dans le CSV seront supprimés."
    },
    "Any pilot_id that does not exist will be created, then the user will be associated with it. The pilot_id is optional.": {
        "fr": "",
        "fr_auto": "Toute pilot_id qui n’existe pas sera créée, puis l’utilisateur y sera associé. Le pilot_id est facultatif."
    },
    "Modify user(s)": {
        "fr": "",
        "fr_auto": "Modifier le(s) utilisateur(s)"
    },
    "Terms of use for Otto Protected B Pilot": {
        "fr": "Conditions d'utilisation du projet pilot Otto Protégé B ",
        "fr_auto": "Conditions d’utilisation d’Otto Protected B Pilot"
    },
    "You agreed to these terms on": {
        "fr": "",
        "fr_auto": "Vous avez accepté ces conditions le"
    },
    "Participation in pilot activities": {
        "fr": "Participation aux activités du projet pilote ",
        "fr_auto": "Participation aux activités pilotes"
    },
    "You are part of a select group of 'Pilot users' who have been granted early access to Otto during the pilot phase. You are expected to actively experiment with Otto for work tasks, to provide feedback through Otto, and to complete surveys when requested.": {
        "fr": "Vous faites partie d'un groupe restreint de participants qui bénéficie d'un accès anticipé à Otto pendant la phase pilote. On s’attend à ce que vous expérimentiez activement avec Otto pour des tâches professionnelles, fournissiez des commentaires/retours via Otto et répondiez à des sondages sur demande. ",
        "fr_auto": "Vous faites partie d’un groupe sélectionné d'«utilisateurs pilotes » qui ont obtenu un accès anticipé à Otto pendant la phase pilote. Vous devez expérimenter activement avec Otto pour les tâches de travail, fournir des commentaires par l’intermédiaire d’Otto et répondre à des enquêtes sur demande."
    },
    "Responsible and ethical use of AI": {
        "fr": "Utilisation responsable et éthique de l'IA",
        "fr_auto": "Utilisation responsable et éthique de l’IA"
    },
    "Follow policies and best practices for the responsible use of AI. Refer to and follow the guidance in the following policy documents:": {
        "fr": "Pour suivre les politiques et les meilleures pratiques pour une utilisation responsable de l'IA, consultez et suivez les directives des documents de politiques suivants : ",
        "fr_auto": "Suivez les politiques et les meilleures pratiques pour une utilisation responsable de l’IA. Se reporter aux lignes directrices des documents de politique suivants et les suivre :"
    },
    "Always be aware that AI can make mistakes, even when you have provided it with documents.": {
        "fr": "Soyez toujours conscient que l'IA peut faire des erreurs, même lorsque vous lui avez fourni des documents.",
        "fr_auto": "Sachez toujours que l’IA peut faire des erreurs, même lorsque vous lui avez fourni des documents."
    },
    "I agree to the terms of use.": {
        "fr": "",
        "fr_auto": "J’accepte les conditions d’utilisation."
    },
    "Access controls": {
        "fr": "",
        "fr_auto": "Contrôles d’accès"
    },
    "You are not authorized to access": {
        "fr": "",
        "fr_auto": "Vous n’êtes pas autorisé à accéder"
    },
    "Unauthorized access of URL:": {
        "fr": "",
        "fr_auto": "Accès non autorisé de l’URL :"
    },
    "Budget limit": {
        "fr": "",
        "fr_auto": "Limite budgétaire"
    },
    "You have reached your monthly budget limit. Please contact an Otto administrator or wait until the 1st for the limit to reset.": {
        "fr": "",
        "fr_auto": "Vous avez atteint votre limite budgétaire mensuelle. Veuillez contacter un administrateur d’Otto ou attendre jusqu’à la 1re pour que la limite soit réinitialisée."
    },
    "Feedback submitted successfully.": {
        "fr": "",
        "fr_auto": "Commentaires soumis avec succès."
    },
    "Day": {
        "fr": "",
        "fr_auto": "Jour"
    },
    "Week": {
        "fr": "",
        "fr_auto": "Semaine"
    },
    "Month": {
        "fr": "",
        "fr_auto": "Mois"
    },
    "Feature": {
        "fr": "",
        "fr_auto": "Caractéristique"
    },
    "User": {
        "fr": "",
        "fr_auto": "Utilisateur"
    },
    "Cost type": {
        "fr": "",
        "fr_auto": "Type de coût"
    },
    "None": {
        "fr": "",
        "fr_auto": "Aucune"
    },
    "Grouped": {
        "fr": "",
        "fr_auto": "Groupé"
    },
    "Stacked": {
        "fr": "",
        "fr_auto": "Empilé"
    },
    "All pilots": {
        "fr": "",
        "fr_auto": "Tous les pilotes"
    },
    "All features": {
        "fr": "",
        "fr_auto": "Toutes les caractéristiques"
    },
    "All cost types": {
        "fr": "",
        "fr_auto": "Tous les types de coûts"
    },
    "All time": {
        "fr": "",
        "fr_auto": "Tout le temps"
    },
    "Last 90 days": {
        "fr": "",
        "fr_auto": "90 derniers jours"
    },
    "Last 30 days": {
        "fr": "",
        "fr_auto": "30 derniers jours"
    },
    "Last 7 days": {
        "fr": "",
        "fr_auto": "7 derniers jours"
    },
    "Today": {
        "fr": "",
        "fr_auto": "Aujourd’hui"
    },
    "Custom date range": {
        "fr": "",
        "fr_auto": "Plage de dates personnalisée"
    },
    "No costs found for the selected date range": {
        "fr": "",
        "fr_auto": "Aucun coût trouvé pour la plage de dates sélectionnée"
    },
    "Selected dates": {
        "fr": "",
        "fr_auto": "Dates sélectionnées"
    },
    "Per user per day": {
        "fr": "",
        "fr_auto": "Par utilisateur et par jour"
    },
    "Total cost (CAD)": {
        "fr": "",
        "fr_auto": "Coût total (CAD)"
    },
    "this month": {
        "fr": "durant ce mois",
        "fr_auto": "cette mois"
    },
    "User costs": {
        "fr": "",
        "fr_auto": "Coûts d’utilisation"
    },
    "Language": {
        "fr": "",
        "fr_auto": "Langue"
    },
    "Plain text": {
        "fr": "",
        "fr_auto": "Texte brut"
    },
    "Text Extractor - Otto": {
        "fr": "",
        "fr_auto": "Extracteur de texte - Otto"
    },
    "Upload scanned PDFs or images": {
        "fr": "",
        "fr_auto": "Télécharger des fichiers PDF ou des images numérisés"
    },
    "Maximum 2000 files / 300mb total": {
        "fr": "",
        "fr_auto": "Maximum de 2000 fichiers / 300 Mo au total"
    },
    "Merge multiple files into one document": {
        "fr": "",
        "fr_auto": "Fusionner plusieurs fichiers en un seul document"
    },
    "Output documents": {
        "fr": "",
        "fr_auto": "Documents de sortie"
    },
    "Document name": {
        "fr": "",
        "fr_auto": "Nom du document"
    },
    "Downloads": {
        "fr": "",
        "fr_auto": "Téléchargements"
    },
    "Download all files...": {
        "fr": "",
        "fr_auto": "Téléchargez tous les fichiers..."
    },
    "Untitled document": {
        "fr": "",
        "fr_auto": "Document sans titre"
    },
    "Used": {
        "fr": "Vous avez dépensé",
        "fr_auto": "Utilisé"
    },
    "You will be logged out soon due to inactivity.": {
        "fr": "Vous serez bientôt déconnecté en raison de votre inactivité.",
        "fr_auto": "Vous serez bientôt déconnecté en raison de votre inactivité."
    },
    "Click here to extend your session.": {
        "fr": "Cliquez ici pour prolonger votre session de travail.",
        "fr_auto": "Cliquez ici pour prolonger votre séance."
    },
    "Session extended": {
        "fr": "Votre session a été prolongé",
        "fr_auto": "Prolongation de la session de travail"
    },
    "The user must match the 'created_by' and 'modified_by' fields.": {
        "fr": "",
        "fr_auto": "L’utilisateur doit faire correspondre les champs « created_by » et « modified_by »."
    },
    "Untitled library": {
        "fr": "",
        "fr_auto": "Bibliothèque sans titre"
    },
    "Expand all": {
        "fr": "",
        "fr_auto": "Tout agrandir"
    },
    "Collapse all": {
        "fr": "",
        "fr_auto": "Tout réduire"
    },
    "Highlight sources": {
        "fr": "",
        "fr_auto": "Sources saillantes"
    },
    "Next highlight": {
        "fr": "",
        "fr_auto": "Prochain fait saillant"
    },
    "No highlights found": {
        "fr": "",
        "fr_auto": "Aucun fait saillant trouvé"
    },
    "Not for legal advice:": {
        "fr": "Ne pas utiliser pour fournir des conseils juridiques :",
        "fr_auto": "Pas pour des conseils juridiques :"
    },
    "AI answers may contain mistakes, and are not a replacement for legal advice. Always review the relevant sections below the answer.": {
        "fr": "Les réponses de l’IA peuvent contenir des erreurs et ne remplacent pas les conseils juridiques. Veuillez toujours consulter les sections pertinentes sous la réponse.",
        "fr_auto": "Les réponses de l’IA peuvent contenir des erreurs et ne remplacent pas les conseils juridiques. Consultez toujours les sections pertinentes sous la réponse."
    },
    "Improve prompt": {
        "fr": "Améliorer la requête",
        "fr_auto": "Améliorer l'invite"
    },
    "Yesterday": {
        "fr": "",
        "fr_auto": "Hier"
    },
    "Older": {
        "fr": "",
        "fr_auto": "Plus ancien"
    },
    "Done": {
        "fr": "",
        "fr_auto": "Fait"
    },
    "Start a new chat at any time.": {
        "fr": "",
        "fr_auto": "Commencez un nouveau clavardage à tout moment."
    },
    "Start a new chat at any time by clicking this button.": {
        "fr": "",
        "fr_auto": "Commencez un nouveau clavardage à tout moment en cliquant sur ce bouton."
    },
    "Current chat": {
        "fr": "",
        "fr_auto": "Clavardage actuel"
    },
    "Your current chat will appear in bolded characters.": {
        "fr": "",
        "fr_auto": "Votre chat actuel apparaîtra en caractères gras."
    },
    "Chat options": {
        "fr": "",
        "fr_auto": "Options de clavardage"
    },
    "Click on the ellipsis icon to view more options.": {
        "fr": "",
        "fr_auto": "Cliquez sur l’icône de points de suspension pour voir plus d’options."
    },
    "Rename your chats or to delete them entirely.": {
        "fr": "",
        "fr_auto": "Renommez vos clavardages ou supprimez-les complètement."
    },
    "Using the AI Assistant": {
        "fr": "",
        "fr_auto": "Utilisation de l’assistant IA"
    },
    "Use the textbox to start.": {
        "fr": "",
        "fr_auto": "Utilisez la zone de texte pour commencer."
    },
    "Modes": {
        "fr": "",
        "fr_auto": "Modes"
    },
    "Settings are tied to the current chat in use. Saving is done automatically when a change is detected.": {
        "fr": "",
        "fr_auto": "Les paramètres sont liés au clavardage actuel utilisé. L’enregistrement se fait automatiquement lorsqu’un changement est détecté."
    },
    "Mode": {
        "fr": "",
        "fr_auto": "Mode"
    },
    "Selecting a mode in the settings list will automatically set your chat session to that mode.": {
        "fr": "",
        "fr_auto": "En sélectionnant un mode dans la liste des paramètres, votre session de clavardage sera automatiquement réglée sur ce mode."
    },
    "Help": {
        "fr": "",
        "fr_auto": "Aide"
    },
    "Click on this icon to submit feedback about Otto. Let us know what went wrong, or suggest an improvement.": {
        "fr": "",
        "fr_auto": "Cliquez sur cette icône pour soumettre des commentaires sur Otto. Faites-nous savoir ce qui n’a pas fonctionné ou suggérez une amélioration."
    },
    "Toggle theme": {
        "fr": "",
        "fr_auto": "Basculer le thème"
    },
    "Browse presets": {
        "fr": "Menu des préréglages",
        "fr_auto": "Parcourir les préréglages"
    },
    "Save settings": {
        "fr": "Enregistrer",
        "fr_auto": "Sauvegarder les paramètres"
    },
    "(Optional) Define AI model's role, background information, and rules to follow.": {
        "fr": "",
        "fr_auto": "(Facultatif) Définissez le rôle du modèle d’IA, les informations générales et les règles à suivre."
    },
    "(Recommended) What AI model should do with context, query, and formatting instructions.": {
        "fr": "",
        "fr_auto": "(Recommandé) Ce que le modèle d’IA devrait faire avec le contexte, la requête et les instructions de formatage."
    },
    "(Optional) Final reminders of desired behaviour. Keep this fairly short.": {
        "fr": "",
        "fr_auto": "(Facultatif) Derniers rappels du comportement souhaité. Soyez assez bref."
    },
    "Start interactive tour": {
        "fr": "",
        "fr_auto": "Commencer la visite interactive"
    },
    "Email the Otto team": {
        "fr": "",
        "fr_auto": "Envoyez un courriel à l’équipe d’Otto"
    },
    "of": {
        "fr": "",
        "fr_auto": "de"
    },
    "Click the Otto logo in the top left to return to this page at any time.": {
        "fr": "",
        "fr_auto": "Cliquez sur le logo Otto en haut à gauche pour revenir à cette page en tout temps."
    },
    "Cost meter": {
        "fr": "",
        "fr_auto": "Compteur de coûts"
    },
    "Get help": {
        "fr": "",
        "fr_auto": "Obtenir de l’aide"
    },
    "Click the question mark icon to view this tour again, open the user guide, or get help from the Otto team.": {
        "fr": "",
        "fr_auto": "Cliquez sur l’icône en forme de point d’interrogation pour revoir cette visite, ouvrir le guide de l’utilisateur ou obtenir de l’aide de l’équipe d’Otto."
    },
    "It looks like this is your first time here.": {
        "fr": "",
        "fr_auto": "On dirait que c’est la première fois que vous êtes ici."
    },
    "Welcome to the AI Assistant!": {
        "fr": "",
        "fr_auto": "Bienvenue à l’assistant IA!"
    },
    "It looks like this is your first time using the AI Assistant.": {
        "fr": "",
        "fr_auto": "Il semble que ce soit la première fois que vous utilisez l’assistant IA."
    },
    "(required on first use)": {
        "fr": "",
        "fr_auto": "(requis lors de la première utilisation)"
    },
    "Start tour": {
        "fr": "",
        "fr_auto": "Commencer la visite"
    },
    "Welcome to Otto!": {
        "fr": "",
        "fr_auto": "Bienvenue chez Otto!"
    },
    "Reset flags for demo": {
        "fr": "",
        "fr_auto": "Réinitialiser les indicateurs pour la démo"
    },
    "Please take a 1-minute tour to get familiar with the platform.": {
        "fr": "",
        "fr_auto": "Veuillez faire une visite guidée de 1 minute pour vous familiariser avec la plateforme."
    },
    "User menu": {
        "fr": "",
        "fr_auto": "Menu utilisateur"
    },
    "Click your name to see your monthly Otto usage, access the Terms of Use, or Logout.": {
        "fr": "",
        "fr_auto": "Cliquez sur votre nom pour voir votre utilisation mensuelle d’Otto, accéder aux conditions d’utilisation ou se déconnecter."
    },
    "This meter gradually fills up as you use Otto. It represents your monthly personal budget. If you reach your limit, you will no longer be able to use Otto and will have to contact the Business Analytics Center for a temporary exemption.": {
        "fr": "",
        "fr_auto": "Ce compteur se remplit graduellement au fur et à mesure que vous utilisez Otto. Il représente votre budget personnel mensuel. Si vous atteignez votre limite, vous ne pourrez plus utiliser Otto et devrez communiquer avec le Centre d’analyse d’affaires pour obtenir une exemption temporaire."
    },
    "Tour complete!": {
        "fr": "",
        "fr_auto": "Visite terminée!"
    },
    "Start using Otto by clicking one of the app tiles.": {
        "fr": "",
        "fr_auto": "Commencez à utiliser Otto en cliquant sur l’une des vignettes de l’application."
    },
    "Select different modes by clicking the tabs.": {
        "fr": "",
        "fr_auto": "Sélectionnez différents modes en cliquant sur les onglets."
    },
    "Q&A mode": {
        "fr": "",
        "fr_auto": "Mode Q&R"
    },
    "Browse settings presets and create your own to share with others.": {
        "fr": "",
        "fr_auto": "Parcourez les paramètres prédéfinis et créez les vôtres pour les partager avec d’autres."
    },
    "Please take a 5-minute tour to get familiar with the main features.": {
        "fr": "",
        "fr_auto": "Veuillez faire une visite de 5 minutes pour vous familiariser avec les principales caractéristiques."
    },
    "Corrupt docx file.": {
        "fr": "",
        "fr_auto": "Fichier docx corrompu."
    },
    "Corrupt PDF file.": {
        "fr": "",
        "fr_auto": "Fichier PDF corrompu."
    },
    "Corrupt pptx file.": {
        "fr": "",
        "fr_auto": "Fichier pptx corrompu."
    },
    "Corrupt CSV file.": {
        "fr": "",
        "fr_auto": "Fichier CSV corrompu."
    },
    "Corrupt Excel file.": {
        "fr": "",
        "fr_auto": "Fichier Excel corrompu."
    },
    "Error submitting feedback.": {
        "fr": "",
        "fr_auto": "Erreur en soumettant des commentaires."
    },
    "Welcome to the AI Assistant": {
        "fr": "",
        "fr_auto": "Bienvenue à l’Assistant IA"
    },
    "When you start a new chat, the welcome message reminds you of appropriate usage for the selected mode.": {
        "fr": "",
        "fr_auto": "Lorsque vous commencez un nouveau clavardage, le message de bienvenue vous rappelle l’utilisation appropriée du mode sélectionné."
    },
    "Select a mode": {
        "fr": "",
        "fr_auto": "Sélectionnez un mode"
    },
    "Use the tabs to select different modes. The welcome message will update with guidance for the selected mode.": {
        "fr": "",
        "fr_auto": "Utilisez les onglets pour sélectionner différents modes. Le message de bienvenue sera mis à jour avec des directives pour le mode sélectionné."
    },
    "Send a message": {
        "fr": "",
        "fr_auto": "Envoyer un message"
    },
    "You can interact with the AI by sending a chat message.": {
        "fr": "",
        "fr_auto": "Vous pouvez interagir avec l’IA en envoyant un message de clavardage."
    },
    "Hello, Otto!": {
        "fr": "",
        "fr_auto": "Bonjour, Otto!"
    },
    "Messages area": {
        "fr": "",
        "fr_auto": "Zone des messages"
    },
    "Your sent messages and the AI\\": {
        "fr": "",
        "fr_auto": "Vos messages envoyés et l’IA"
    },
    "Switch to Q&A mode": {
        "fr": "",
        "fr_auto": "Passez en mode Questions et réponses"
    },
    "Q&A mode lets you ask questions and extract information from uploaded documents. Click the Q&A tab to try it.": {
        "fr": "Le mode Q&R vous permet de poser des questions et d’extraire de l’information à partir de documents téléversés. Cliquez sur l’onglet Questions et réponses pour l’essayer.",
        "fr_auto": "Le mode Q&R vous permet de poser des questions et d’extraire de l’information à partir de documents téléchargés. Cliquez sur l’onglet Questions et réponses pour l’essayer."
    },
    "Settings sidebar": {
        "fr": "",
        "fr_auto": "Barre latérale des paramètres"
    },
    "All AI assistant modes have editable settings in the right sidebar. The Q&A settings are especially important.": {
        "fr": "",
        "fr_auto": "Tous les modes d’assistant IA ont des paramètres modifiables dans la barre latérale droite. Les paramètres de questions et réponses sont particulièrement importants."
    },
    "Select Q&A library": {
        "fr": "",
        "fr_auto": "Sélectionnez la bibliothèque de questions et réponses"
    },
    "By default, the \\\"Corporate\\\" library is selected. This contains some HR-related information such as collective agreements.": {
        "fr": "Par défaut, la bibliothèque « Ministériel » est sélectionnée. Elle contient des renseignements liés aux RH, comme les conventions collectives.",
        "fr_auto": "Par défaut, la bibliothèque \\\"Corporate\\ » est sélectionnée. Il contient des renseignements liés aux RH, comme les conventions collectives."
    },
    "What is LP-02 step 3 pay in 2024?": {
        "fr": "Quelle-est la rémunération de l’échelon 3 du LP-02 en 2024?",
        "fr_auto": "Qu’est-ce que la rémunération de l’échelon 3 du LP-02 en 2024?"
    },
    "Q&A response": {
        "fr": "",
        "fr_auto": "Réponse aux questions et réponses"
    },
    "In Q&A mode, the AI searches through the library to find the answer. This allows it to provide references for verification.": {
        "fr": "",
        "fr_auto": "En mode Q&R, l’IA cherche dans la bibliothèque pour trouver la réponse. Cela lui permet de fournir des références à des fins de vérification."
    },
    "Upload your own files": {
        "fr": "",
        "fr_auto": "Téléchargez vos propres fichiers"
    },
    "You can upload many types of files for Q&A, summarization or translation. These files are stored in the chat and will be deleted after 30 days inactivity. You can also drag and drop files into the chat. Uploading a file will switch the Q&A library to \\\"Chat uploads\\\".": {
        "fr": "Vous pouvez télécharger de nombreux types de fichiers pour les questions et réponses, les résumés ou les traductions. Ces fichiers sont stockés dans le clavardage et seront supprimés après 30 jours d’inactivité. Vous pouvez également faire glisser et déposer des fichiers dans le clavardage. Le téléchargement d’un fichier fera passer la bibliothèque de questions et réponses à \\\"Téléchargements de clavardage\\ ».",
        "fr_auto": "Vous pouvez télécharger de nombreux types de fichiers pour les questions et réponses, les résumés ou les traductions. Ces fichiers sont stockés dans le clavardage et seront supprimés après 30 jours d’inactivité. Vous pouvez également faire glisser et déposer des fichiers dans le clavardage. Le téléchargement d’un fichier fera passer la bibliothèque de questions et réponses à \\\"Téléchargements de clavardage\\ »."
    },
    "Editing libraries": {
        "fr": "",
        "fr_auto": "Modifier les bibliothèques"
    },
    "Instead of uploading files to a chat, you might want to create a document library. This allows you to query the same documents across multiple chats, or share your Q&A library with others. Use the \\\"Edit libraries\\\" function to upload, organize and share document libraries.": {
        "fr": "Au lieu de télécharger des fichiers dans un clavardage, vous pouvez créer une bibliothèque de documents. Celle-ci vous permettra d’interroger les mêmes documents sur plusieurs sessions de clavardages ou de partager votre bibliothèque de questions et réponses avec d’autres personnes. Utilisez la fonction « Modifier les bibliothèques » pour télécharger, organiser et partager des bibliothèques de documents.",
        "fr_auto": "Au lieu de télécharger des fichiers dans un clavardage, vous voudrez peut-être créer une bibliothèque de documents. Cela vous permet d’interroger les mêmes documents sur plusieurs clavardages ou de partager votre bibliothèque de questions et réponses avec d’autres personnes. Utilisez la fonction « Modifier les bibliothèques » pour télécharger, organiser et partager des bibliothèques de documents."
    },
    "Q&A search mode": {
        "fr": "",
        "fr_auto": "Mode de recherche Q&R"
    },
    "By default, Q&A mode will quickly search for the most relevant \\\"chunks\\\" from the library. The AI will then read those chunks and provide an answer. For some questions though, you may need to have the AI read the full document. WARNING: This mode can be expensive when there are lots of documents!": {
        "fr": "Par défaut, le mode Q&A recherchera rapidement les « morceaux » les plus pertinents dans la bibliothèque. L’IA lira ensuite ces morceaux et fournira une réponse. Pour certaines questions, vous devrez peut-être demander à l’IA de lire le document complet. ATTENTION : Ce mode peut être coûteux lorsqu’il y a beaucoup de documents!",
        "fr_auto": "Par défaut, le mode Q&A recherchera rapidement les \\\"morceaux\\ » les plus pertinents dans la bibliothèque. L’IA lira ensuite ces morceaux et fournira une réponse. Pour certaines questions, vous devrez peut-être demander à l’IA de lire le document complet. ATTENTION : Ce mode peut être coûteux lorsqu’il y a beaucoup de documents!"
    },
    "Q&A filters": {
        "fr": "",
        "fr_auto": "Filtres de questions et réponses"
    },
    "In the full document modes, select the documents or folders you want the AI to read.": {
        "fr": "",
        "fr_auto": "Dans les modes de document complet, sélectionnez les documents ou les dossiers que vous voulez que l’IA lise."
    },
    "Select AI model": {
        "fr": "",
        "fr_auto": "Sélectionnez le modèle d’IA"
    },
    "When accuracy is paramount, select the more expensive GPT-4.1 model. (This setting is available in all modes.)": {
        "fr": "",
        "fr_auto": "Lorsque la précision est primordiale, sélectionnez le modèle GPT-4.1 plus coûteux. (Ce paramètre est disponible dans tous les modes.)"
    },
    "To customize the behaviour further, you can edit advanced settings by clicking here. For example, you can change the number of top sources that the AI will read, or customize the response format": {
        "fr": "Pour personnaliser davantage le comportement du système, vous pouvez modifier les paramètres avancés en cliquant ici. Par exemple, vous pouvez modifier le nombre de sources principales que l’IA lira ou personnaliser le format de réponse",
        "fr_auto": "Pour personnaliser davantage le comportement, vous pouvez modifier les paramètres avancés en cliquant ici. Par exemple, vous pouvez modifier le nombre de sources principales que l’IA lira ou personnaliser le format de réponse"
    },
    "Summarize mode": {
        "fr": "",
        "fr_auto": "Mode de résumé"
    },
    "In summarize mode, you can upload documents, paste long text or enter a URL (canada.ca, *.gc.ca, CanLii and Wikipedia only). Like in Q&A \\\"full documents\\\" mode, the AI will read the entire document before responding. Let\\": {
        "fr": "",
        "fr_auto": "En mode résumé, vous pouvez télécharger des documents, coller du texte long ou entrer une URL (canada.ca, *.gc.ca, CanLii et Wikipédia seulement). Comme dans le mode Q&R \\« documents complets \\ », l’IA lira l’intégralité du document avant de répondre. Let\\"
    },
    "Summarize response": {
        "fr": "",
        "fr_auto": "Résumer la réponse"
    },
    "Summarize settings": {
        "fr": "",
        "fr_auto": "Résumer les paramètres"
    },
    "There are 3 preset length settings, but you can add additional instructions or override the prompt entirely. A custom summarize prompt is the easiest way to extract exactly the information you want from a document.": {
        "fr": "Il y a 3 réglages de longueur prédéfinis, mais vous pouvez ajouter des instructions supplémentaires ou remplacer complètement la requête. Une requête de résumé personnalisée est le moyen le plus simple d’extraire exactement l’information que vous voulez d’un document.",
        "fr_auto": "Il y a 3 réglages de longueur prédéfinis, mais vous pouvez ajouter des instructions supplémentaires ou remplacer complètement l’invite. Une invite de résumé personnalisée est le moyen le plus simple d’extraire exactement l’information que vous voulez d’un document."
    },
    "My team at Department of Justice Canada has developed a generative AI tool. What are the top 7 pieces of guidance I should provide users? Write a 1000-word Buzzfeed-style listicle with nice formatting. The audience is end-users.": {
        "fr": "",
        "fr_auto": "Mon équipe au ministère de la Justice du Canada a mis au point un outil d’IA générative. Quels sont les 7 principaux conseils que je devrais fournir aux utilisateurs? Rédigez une liste de 1000 mots de style Buzzfeed avec un bon formatage. Le public est constitué d’utilisateurs finaux."
    },
    "Summary with custom prompt": {
        "fr": "Résumé avec requête personnalisée",
        "fr_auto": "Résumé avec invite personnalisée"
    },
    "The AI now generates a summary according to the custom prompt!": {
        "fr": "L’IA génère maintenant un résumé selon la requête personnalisée!",
        "fr_auto": "L’IA génère maintenant un résumé selon l’invite personnalisée!"
    },
    "Switching back to chat mode": {
        "fr": "",
        "fr_auto": "Retour en mode clavardage"
    },
    "We\\": {
        "fr": "",
        "fr_auto": "Nous \\"
    },
    "Our tool is called Otto, so please use that name. Otto is actually approved for Protected B data unlike many generative AI tools. Also would prefer a bit more bold and italics, and lots of emojis. More memorable titles for the tips, maybe alliterative or rhyming. 300 words max.": {
        "fr": "",
        "fr_auto": "Notre outil s’appelle Otto, alors veuillez utiliser ce nom. Otto est en fait approuvé pour les données Protected B contrairement à de nombreux outils d’IA générative. Je préférerais aussi un peu plus de gras et d’italique, et beaucoup d’emojis. Des titres plus mémorables pour les pointes, peut-être allitératifs ou rimés. 300 mots max."
    },
    "Human in the loop": {
        "fr": "Avec intervention humaine",
        "fr_auto": "Humain dans la boucle"
    },
    "Remember, the AI assistant is just a tool to help you accomplish your goals. Be specific and you\\": {
        "fr": "",
        "fr_auto": "N’oubliez pas que l’assistant d’IA n’est qu’un outil pour vous aider à atteindre vos objectifs. Soyez précis et vous\\"
    },
    "Translation options": {
        "fr": "",
        "fr_auto": "Options de traduction"
    },
    "In translate mode, you can upload files or directly input text (in any language). Select the target language in the sidebar.": {
        "fr": "En mode traduction, vous pouvez téléverser des fichiers ou écrire directement dans le champs de texte (dans la langue de votre choix). Sélectionnez la langue cible dans la barre latérale.",
        "fr_auto": "En mode traduction, vous pouvez télécharger des fichiers ou entrer directement du texte (dans n’importe quelle langue). Sélectionnez la langue cible dans la barre latérale."
    },
    "Browse presets created by the Otto team or other users. You can also save your current settings as a preset, and choose your default settings for new chats.": {
        "fr": "Parcourez les préréglages créés par l’équipe d'Otto ou créés par d’autres utilisateurs. Vous pouvez également enregistrer vos paramètres actuels en tant que préréglage et choisir vos paramètres par défaut pour les nouvelles conversations.",
        "fr_auto": "Parcourez les préréglages créés par l’équipe Otto ou d’autres utilisateurs. Vous pouvez également enregistrer vos paramètres actuels en tant que préréglage et choisir vos paramètres par défaut pour les nouvelles conversations."
    },
    "Your chats remain accessible in the left sidebar, but are deleted after 30 days of inactivity. The current chat is bolded.": {
        "fr": "Vos discussions restent accessibles dans la barre latérale gauche, mais sont supprimées après 30 jours d’inactivité. Le clavardage actuel apparait en charactère gras.",
        "fr_auto": "Vos discussions restent accessibles dans la barre latérale gauche, mais sont supprimées après 30 jours d’inactivité. Le clavardage actuel est en gras."
    },
    "Rename and delete chats": {
        "fr": "",
        "fr_auto": "Renommer et supprimer des clavardages"
    },
    "When you hover over a chat title, three dots appear. Click the dots to rename or delete a chat manually.": {
        "fr": "",
        "fr_auto": "Lorsque vous passez la souris sur le titre d’un clavardage, trois points apparaissent. Cliquez sur les points pour renommer ou supprimer un clavardage manuellement."
    },
    "Start a new chat": {
        "fr": "",
        "fr_auto": "Démarrer un nouveau clavardage"
    },
    "When you are changing topics, always start a new chat. This reduces cost and improves quality. The tour is now complete!": {
        "fr": "Lorsque vous changez de sujet, commencez toujours une nouvelle discussion. Cela réduit les coûts et améliore la qualité des réponses. La visite est maintenant terminée!",
        "fr_auto": "Lorsque vous changez de sujet, commencez toujours une nouvelle discussion. Cela réduit les coûts et améliore la qualité. La visite est maintenant terminée!"
    },
    "Light and dark themes": {
        "fr": "",
        "fr_auto": "Thèmes clairs et sombres"
    },
    "Click the sun or moon icon to switch between dark and light themes.": {
        "fr": "",
        "fr_auto": "Cliquez sur l’icône du soleil ou de la lune pour basculer entre les thèmes sombres et clairs."
    },
    "No documents in this chat.": {
        "fr": "",
        "fr_auto": "Aucun document dans ce clavardage."
    },
    "Enter a message to chat with the AI": {
        "fr": "",
        "fr_auto": "Entrez un message pour discuter avec l’IA"
    },
    "Ask a question about the selected documents, upload files or enter a URL to add": {
        "fr": "Posez une question sur les documents sélectionnés, téléversez des fichiers ou entrez une URL à ajouter",
        "fr_auto": "Posez une question sur les documents sélectionnés, téléchargez des fichiers ou entrez une URL à ajouter"
    },
    "Enter a URL, paste long text or upload files to summarize": {
        "fr": "Entrez une URL, collez du texte long ou téléversez des fichiers pour résumer",
        "fr_auto": "Entrez une URL, collez du texte long ou téléchargez des fichiers pour résumer"
    },
    "Enter text or upload files to translate (select language in sidebar)": {
        "fr": "Entrez du texte ou téléversez des fichiers à traduire (sélectionnez la langue dans la barre latérale)",
        "fr_auto": "Entrez du texte ou téléversez des fichiers à traduire (sélectionnez la langue dans la barre latérale)"
    },
    "o3-mini (adds reasoning, 7x cost)": {
        "fr": "o3-mini (ajoute du raisonnement, coût 7x)",
        "fr_auto": "o3-mini (ajoute un raisonnement, coût 7x)"
    },
    "GPT-4o (best accuracy, 15x cost)": {
        "fr": "",
        "fr_auto": "GPT-4o (meilleure précision, coût 15x)"
    },
    "Request cancelled.": {
        "fr": "",
        "fr_auto": "Demande annulée."
    },
    "No description available": {
        "fr": "",
        "fr_auto": "Aucune description disponible"
    },
    "English metadata": {
        "fr": "",
        "fr_auto": "Métadonnées en anglais"
    },
    "French metadata": {
        "fr": "",
        "fr_auto": "Métadonnées en français"
    },
    "Sharing": {
        "fr": "",
        "fr_auto": "Partage"
    },
    "Save preset": {
        "fr": "",
        "fr_auto": "Enregistrer le préréglage"
    },
    "Update preset": {
        "fr": "",
        "fr_auto": "Mettre à jour le préréglage"
    },
    "Update preset:": {
        "fr": "",
        "fr_auto": "Préréglage de mise à jour :"
    },
    "Create new preset": {
        "fr": "",
        "fr_auto": "Créer un nouveau préréglage"
    },
    "Error extracting text from file. Try copying and pasting the text.": {
        "fr": "",
        "fr_auto": "Erreur lors de l’extraction du texte du fichier. Essayez de copier et coller le texte."
    },
    "Mark complete": {
        "fr": "",
        "fr_auto": "Marquer comme terminé"
    },
    "Load settings": {
        "fr": "",
        "fr_auto": "Réglages de charge"
    },
    "Edit / share": {
        "fr": "",
        "fr_auto": "Modifier / partager"
    },
    "Default for new chats": {
        "fr": "Par défaut pour nouveaux clavardages",
        "fr_auto": "Par défaut pour les nouvelles conversations"
    },
    "Default preset updated.": {
        "fr": "",
        "fr_auto": "Préréglage par défaut mis à jour."
    },
    "Only me": {
        "fr": "",
        "fr_auto": "Seulement moi"
    },
    "This preset is set as your default for new chats. Are you sure you want to overwrite it?": {
        "fr": "",
        "fr_auto": "Ce préréglage est défini par défaut pour les nouvelles discussions. Êtes-vous sûr de vouloir l’écraser?"
    },
    "This preset is shared with other users. Are you sure you want to overwrite it?": {
        "fr": "",
        "fr_auto": "Ce préréglage est partagé avec d’autres utilisateurs. Êtes-vous sûr de vouloir l’écraser?"
    },
    "WARNING: This preset is shared with all Otto users. Are you sure you want to overwrite it?": {
        "fr": "",
        "fr_auto": "AVERTISSEMENT : Ce préréglage est partagé avec tous les utilisateurs d’Otto. Êtes-vous sûr de vouloir l’écraser?"
    },
    "DANGER: This preset is set as the default for all Otto users. Are you sure you want to overwrite it?": {
        "fr": "",
        "fr_auto": "DANGER : Ce préréglage est défini par défaut pour tous les utilisateurs d’Otto. Êtes-vous sûr de vouloir l’écraser?"
    },
    "Loaded": {
        "fr": "",
        "fr_auto": "Chargé"
    },
    "modified": {
        "fr": "",
        "fr_auto": "modifié"
    },
    "Everyone": {
        "fr": "",
        "fr_auto": "Tout le monde"
    },
    "Continue at estimated cost ": {
        "fr": "",
        "fr_auto": "Continuer au coût estimatif "
    },
    "AI can make mistakes. Verify the output if you intend to rely upon it.": {
        "fr": "",
        "fr_auto": "L’IA peut faire des erreurs. Vérifiez le résultat si vous avez l’intention de vous fier à lui."
    },
    "Changes will overwrite properties of all selected users": {
        "fr": "",
        "fr_auto": "Les modifications remplaceront les propriétés de tous les utilisateurs sélectionnés"
    },
    "AttributeError: input_file does not have a file extension.": {
        "fr": "",
        "fr_auto": "AttributeError : input_file n’a pas d’extension de fichier."
    },
    "Azure Form Recognizer finished OCR text for {len(ocr_results.pages)} pages.": {
        "fr": "",
        "fr_auto": "Azure Form Recognizer a terminé le texte OCR pour les pages {len(ocr_results.pages)}."
    },
    "Task {task_id} failed with error: {result['message']} (Error ID: {result['error_id']})": {
        "fr": "",
        "fr_auto": "La tâche {task_id} a échoué avec l’erreur : {result['message']} (ID d’erreur : {result['error_id']})"
    },
    "Failed to parse PDF from task {task_id}: {e}": {
        "fr": "",
        "fr_auto": "Échec de l’analyse du PDF à partir de la tâche {task_id} : {e}"
    },
    "Failed to write merged PDF: {e}": {
        "fr": "",
        "fr_auto": "Échec de la rédaction du PDF fusionné : {e}"
    },
    "Received {len(files)} files": {
        "fr": "",
        "fr_auto": "Fichiers {len(files)} reçus"
    },
    "PDFStreamError while processing files - invalid or corrupted pdf uploaded": {
        "fr": "",
        "fr_auto": "PDFStreamErreur lors du traitement des fichiers - PDF valide ou corrompu téléchargé"
    },
    "Error: One or more of your files is not a valid PDF/image or is corrupted.": {
        "fr": "",
        "fr_auto": "Erreur : Un ou plusieurs de vos fichiers ne sont pas un PDF/image valide ou sont corrompus."
    },
    "Sorry, we ran into an error while running OCR": {
        "fr": "",
        "fr_auto": "Désolé, nous avons rencontré une erreur lors de l’exécution de l’OCR"
    },
    "Error running OCR on documents": {
        "fr": "",
        "fr_auto": "Erreur lors de l’exécution de la ROC sur les documents"
    },
    "Error ID: %(error_id)s - Failed to create PDF overlay after OCR.": {
        "fr": "",
        "fr_auto": "Error ID: %(error_id)s - Failed to create PDF overlay after OCR."
    },
    "What is Otto?": {
        "fr": "",
        "fr_auto": "Qu’est-ce qu’Otto?"
    },
    "Otto is a platform for data & AI tools developed by and for the Department of Justice Canada, designed to enhance the workflow and efficiency of corporate and legal professionals through automation and generative AI.": {
        "fr": "",
        "fr_auto": "Otto est une plateforme d’outils de données et d’IA développée par et pour le ministère de la Justice du Canada, conçue pour améliorer le flux de travail et l’efficacité des professionnels des entreprises et du droit grâce à l’automatisation et à l’IA générative."
    },
    "What is the Otto Pro-B Pilot?": {
        "fr": "",
        "fr_auto": "Qu’est-ce que le pilote Otto Pro-B?"
    },
    "Justice's Business Analytics Centre (BAC) is launching a limited user pilot in a Protected B environment. The pilot includes ~625 users split into 65 distinct pilot groups with specific use cases covering all types of Justice work. The pilot will run for approximately 8 months. Following its conclusion, results and feedback will be used to refine the tools, which will then be deployed to all JUS employees.": {
        "fr": "",
        "fr_auto": "Le Centre d’analyse des affaires (BAC) du ministère de la Justice lance un projet pilote limité d’utilisateurs dans un environnement Protégé B. Le projet pilote comprend ~625 utilisateurs répartis en 65 groupes pilotes distincts avec des cas d’utilisation spécifiques couvrant tous les types de travail dans le domaine de la justice. Le projet pilote durera environ 8 mois. À la suite de sa conclusion, les résultats et la rétroaction seront utilisés pour peaufiner les outils, qui seront ensuite déployés auprès de tous les employés de JUS."
    },
    "What can Otto do for me?": {
        "fr": "",
        "fr_auto": "Qu’est-ce qu’Otto peut faire pour moi?"
    },
    "Otto is designed to enhance the workflow and efficiency of corporate and legal professionals by providing various capabilities, including:": {
        "fr": "",
        "fr_auto": "Otto est conçu pour améliorer le flux de travail et l’efficacité des professionnels des entreprises et du droit en offrant diverses capacités, notamment :"
    },
    "Engage in general-purpose conversations for assistance with writing and other straightforward tasks.": {
        "fr": "",
        "fr_auto": "Engagez-vous dans des conversations générales pour obtenir de l’aide à la rédaction et à d’autres tâches simples."
    },
    "Retrieve answers from uploaded documents. Users can share or personalize libraries of documents to query.": {
        "fr": "",
        "fr_auto": "Récupérez les réponses des documents téléchargés. Les utilisateurs peuvent partager ou personnaliser des bibliothèques de documents à interroger."
    },
    "Summarize content from text, webpages, or uploaded documents at user-specified lengths.": {
        "fr": "",
        "fr_auto": "Résumer le contenu du texte, des pages Web ou des documents téléchargés à la longueur spécifiée par l’utilisateur."
    },
    "Translate content into French or English.": {
        "fr": "",
        "fr_auto": "Traduire le contenu en français ou en anglais."
    },
    "Text Extraction": {
        "fr": "",
        "fr_auto": "Extraction de texte"
    },
    "Extract text from images or scanned PDFs – including handwritten text – using advanced Optical Character Recognition (OCR).": {
        "fr": "",
        "fr_auto": "Extraire du texte d’images ou de PDF numérisés – y compris du texte manuscrit – à l’aide de la reconnaissance optique de caractères (OCR) avancée."
    },
    "Query Canadian acts and regulations using natural language to find relevant sections and get AI answers to questions.": {
        "fr": "",
        "fr_auto": "Interrogez les lois et règlements canadiens en utilisant le langage naturel pour trouver les sections pertinentes et obtenir des réponses aux questions de l’IA."
    },
    "When should I use Otto?": {
        "fr": "",
        "fr_auto": "Quand devrais-je utiliser Otto?"
    },
    "You should use Otto when you need AI assistance with tasks such as AI text generation, question answering, document summarization, translation to English and French, extracting text from images or scanned PDFs, or searching Canadian laws and regulations.  Otto is intended for streamlining workflows, improving efficiency, and accessing accurate information pertaining to the Canadian Department of Justice.": {
        "fr": "",
        "fr_auto": "Vous devriez utiliser Otto lorsque vous avez besoin de l’aide de l’IA pour des tâches telles que la génération de texte en IA, la réponse aux questions, le résumé de documents, la traduction en anglais et en français, l’extraction de texte à partir d’images ou de PDF numérisés ou la recherche dans les lois et règlements canadiens.  Otto est destiné à rationaliser les flux de travail, à améliorer l’efficacité et à accéder à de l’information exacte concernant le ministère de la Justice du Canada."
    },
    "Otto is meant to save you time and effort by providing quick, reliable answers to your questions. Whether you're looking for general information or need help navigating internal policies, this tool can help streamline your work and point you in the right direction.": {
        "fr": "",
        "fr_auto": "Otto est destiné à vous faire gagner du temps et des efforts en fournissant des réponses rapides et fiables à vos questions. Que vous recherchiez des informations générales ou que vous ayez besoin d’aide pour naviguer dans les politiques internes, cet outil peut vous aider à rationaliser votre travail et à vous orienter dans la bonne direction."
    },
    "What are Otto's limitations?": {
        "fr": "",
        "fr_auto": "Quelles sont les limites d’Otto?"
    },
    "Otto has no internet access so its general knowledge is not necessarily up to date.": {
        "fr": "",
        "fr_auto": "Otto n’a pas d’accès à Internet, donc ses connaissances générales ne sont pas nécessairement à jour."
    },
    "Otto may not be used to automate decision-making that affects the rights, privileges or interests of individuals, or to automate steps needed to make decisions. Otto should also not be used to assist decision-makers as it has not been designed for this purpose.": {
        "fr": "",
        "fr_auto": "Otto ne peut pas être utilisé pour automatiser la prise de décisions qui touchent les droits, les privilèges ou les intérêts des personnes, ni pour automatiser les étapes nécessaires à la prise de décisions. Otto ne doit pas être utilisé pour aider à la prise de décision, car il n’a pas été conçu à cette fin."
    },
    "Otto cannot process documents or data classified above the Protected B level.": {
        "fr": "",
        "fr_auto": "Otto ne peut pas traiter des documents ou des données classés au-dessus du niveau Protégé B."
    },
    "The AI may produce inaccurate or incomplete responses if user prompts are unclear or lack sufficient detail.": {
        "fr": "L’IA peut produire des réponses inexactes ou incomplètes si les requêtes de l’utilisateur ne sont pas claires ou manquent de détails.",
        "fr_auto": "L’IA peut produire des réponses inexactes ou incomplètes si les invites de l’utilisateur ne sont pas claires ou manquent de détails."
    },
    "Users are limited to a monthly budget of $32 for AI use and exceeding this requires a request to administrators.": {
        "fr": "",
        "fr_auto": "Les utilisateurs sont limités à un budget mensuel de 32 $ pour l’utilisation de l’IA et le dépassement de ce budget nécessite une demande aux administrateurs."
    },
    "Due to the nature of the AI and the data used for training, Otto may occasionally generate hallucinations or irrelevant information. Human verification of output is required if the output is to be relied upon.": {
        "fr": "",
        "fr_auto": "En raison de la nature de l’IA et des données utilisées pour l’entraînement, Otto peut occasionnellement générer des hallucinations ou des informations non pertinentes. Une vérification humaine de la production est nécessaire si l’on peut se fier à la production."
    },
    "Otto is not a repository for information of business value.  It is for transitory information only.  Document libraries and chats are deleted after 30 days of inactivity.": {
        "fr": "",
        "fr_auto": "Otto n’est pas un dépôt d’information à valeur opérationnelle.  Il s’agit uniquement d’informations transitoires.  Les bibliothèques de documents et les clavardages sont supprimés après 30 jours d’inactivité."
    },
    "Can Otto replace human experts?": {
        "fr": "",
        "fr_auto": "Otto peut-il remplacer les experts humains?"
    },
    "No, Otto is not a replacement for human experts. Otto is a tool designed to assist and complement your work. For complex or sensitive matters, you should always consult a qualified professional or departmental subject matter experts.": {
        "fr": "",
        "fr_auto": "Non, Otto ne remplace pas les experts humains. Otto est un outil conçu pour vous aider et compléter votre travail. Pour les questions complexes ou délicates, vous devriez toujours consulter un professionnel qualifié ou des experts en la matière."
    },
    "Is Otto secure?": {
        "fr": "",
        "fr_auto": "Otto est-il sécurisé?"
    },
    "Otto is designed to operate within the secure environment of the Government of Canada for information up to and including Protected B. Data is encrypted at rest and stored only in Canadian Microsoft Azure data centers. Otto is only accessible to Justice employees through the Justice network. Otto does not store or share sensitive information outside of this environment.": {
        "fr": "",
        "fr_auto": "Otto est conçu pour fonctionner dans l’environnement sécurisé du gouvernement du Canada pour l’information jusqu’à Protégé B. Les données sont chiffrées au repos et stockées uniquement dans les centres de données Microsoft Azure canadiens. Otto n’est accessible qu’aux employés du ministère de la Justice par l’intermédiaire du réseau du Justice. Otto ne stocke ni ne partage de renseignements sensibles en dehors de cet environnement."
    },
    "How do I access Otto?": {
        "fr": "",
        "fr_auto": "Comment puis-je accéder à Otto?"
    },
    "Otto can be accessed via the URL <a href=\"https://otto-pilot.cloud.justice.gc.ca/\">https://otto-pilot.cloud.justice.gc.ca/</a>. You must be connected to the Justice network.": {
        "fr": "",
        "fr_auto": "Otto est accessible via l’URL <a href=\"https://otto-pilot.cloud.justice.gc.ca/\">https://otto-pilot.cloud.justice.gc.ca/</a>. Vous devez être connecté au réseau de la justice."
    },
    "Who can I contact if I have questions about Otto?": {
        "fr": "",
        "fr_auto": "Qui puis-je contacter si j’ai des questions au sujet d’Otto?"
    },
    "How do I  ensure the accuracy of information from Otto?": {
        "fr": "",
        "fr_auto": "Comment puis-je m’assurer de l’exactitude des informations d’Otto?"
    },
    "Otto relies on pre-existing knowledge and trusted internal documents to provide information. Otto retrieves answers from user-uploaded documents and displays page-numbered references and relevant links for verification. Additionally, users can customize prompts and settings to refine how information is extracted and presented, ensuring clarity and reliability. For certain questions, Otto will attempt to let users know if there are limitations to its responses and may recommend consulting the appropriate resources or experts.  If they are to be relied upon, all outputs from Otto must undergo human verification by the user or a person with appropriate knowledge and expertise to evaluate the outputs.": {
        "fr": "Otto s’appuie sur des connaissances préexistantes et des documents internes fiables pour fournir de l’information. Otto récupère les réponses des documents téléchargés par les utilisateurs et affiche des références numérotées et des liens pertinents pour vérification. De plus, les utilisateurs peuvent personnaliser les requêtes et les paramètres pour affiner la façon dont l’information est extraite et présentée, ce qui garantit la clarté et la fiabilité. Pour certaines questions, Otto tentera d’informer les utilisateurs s’il y a des limites à ses réponses et peut recommander de consulter les ressources ou les experts appropriés.  Pour qu'ils soient fiables, tous les résultats d’Otto doivent faire l’objet d’une vérification humaine par l’utilisateur ou une personne disposant de connaissances et de l’expertise appropriées pour évaluer les résultats.",
        "fr_auto": "Otto s’appuie sur des connaissances préexistantes et des documents internes fiables pour fournir de l’information. Otto récupère les réponses des documents téléchargés par les utilisateurs et affiche des références numérotées et des liens pertinents pour vérification. De plus, les utilisateurs peuvent personnaliser les requêtes et les paramètres pour affiner la façon dont l’information est extraite et présentée, ce qui garantit la clarté et la fiabilité. Pour certaines questions, Otto tentera d’informer les utilisateurs s’il y a des limites à ses réponses et peut recommander de consulter les ressources ou les experts appropriés.  Pour s’y fier, tous les extrants d’Otto doivent faire l’objet d’une vérification humaine par l’utilisateur ou une personne possédant les connaissances et l’expertise appropriées pour évaluer les extrants."
    },
    "Can Otto help me with bilingual (English/French) questions?": {
        "fr": "",
        "fr_auto": "Otto peut-il m’aider avec des questions bilingues (anglais/français)?"
    },
    "Yes, Otto can assist with bilingual (English/French) questions. Users can ask questions directly in both Official Language(s). It also offers a translation tool for translating content between English and French,and from other languages into English and French. Additionally, users can set the desired language for summaries and other outputs.": {
        "fr": "",
        "fr_auto": "Oui, Otto peut répondre aux questions bilingues (anglais/français). Les utilisateurs peuvent poser des questions directement dans les deux langues officielles. Il offre également un outil de traduction pour traduire du contenu entre l’anglais et le français, et d’autres langues vers l’anglais et le français. De plus, les utilisateurs peuvent définir la langue souhaitée pour les résumés et autres résultats."
    },
    "Can I insert URLs in Otto?": {
        "fr": "",
        "fr_auto": "Puis-je insérer des URL dans Otto?"
    },
    "The AI assistant in Otto can access websites from the following domains.": {
        "fr": "",
        "fr_auto": "L’assistant IA d’Otto peut accéder à des sites Web à partir des domaines suivants."
    },
    "canada.ca": {
        "fr": "",
        "fr_auto": "canada.ca"
    },
    "gc.ca": {
        "fr": "",
        "fr_auto": "gc.ca"
    },
    "canlii.org": {
        "fr": "",
        "fr_auto": "canlii.org"
    },
    "wikipedia.org": {
        "fr": "",
        "fr_auto": "wikipedia.org"
    },
    "URLs that are not from these domains will not work. As a workaround, you can save relevant content to a file and upload it inside the AI assistant for querying.": {
        "fr": "",
        "fr_auto": "Les URL qui ne proviennent pas de ces domaines ne fonctionneront pas. Comme solution de contournement, vous pouvez enregistrer le contenu pertinent dans un fichier et le télécharger dans l’assistant d’IA pour l’interroger."
    },
    "Can I upload documents that come from a third party?": {
        "fr": "",
        "fr_auto": "Puis-je télécharger des documents qui proviennent d’un tiers?"
    },
    "Users must respect any applicable statutory or contractual restrictions that may apply to uploading those documents to Otto. For example, the license to use a document may restrict saving an electronic copy.": {
        "fr": "",
        "fr_auto": "Les utilisateurs doivent respecter toutes les restrictions légales ou contractuelles applicables qui peuvent s’appliquer au téléchargement de ces documents sur Otto. Par exemple, la licence d’utilisation d’un document peut restreindre l’enregistrement d’une copie électronique."
    },
    "Feedback and bug reporting is collected in-app through a feedback form. Please direct all other questions to the mailbox at <a href=\"mailto:otto@justice.gc.ca\">otto@justice.gc.ca</a>.": {
        "fr": "",
        "fr_auto": "Les commentaires et les rapports de bogues sont recueillis dans l’application par le biais d’un formulaire de rétroaction. Veuillez adresser toutes les autres questions à la boîte aux lettres à <a href=\"mailto:otto@justice.gc.ca\">otto@justice.gc.ca</a>."
    },
    "This request is estimated to cost ${formatted_cost}, which exceeds your remaining monthly budget. Please contact an Otto administrator or wait until the 1st for the limit to reset.": {
        "fr": "",
        "fr_auto": "Le coût de cette demande est estimé à {formatted_cost} $, ce qui dépasse votre budget mensuel restant. Veuillez contacter un administrateur Otto ou attendre le 1er pour que la limite soit réinitialisée."
    },
    "This request could be expensive. Are you sure?": {
        "fr": "",
        "fr_auto": "Cette demande pourrait être coûteuse. Es-tu certain?"
    },
    "Use with unclassified, Protected A or": {
        "fr": "",
        "fr_auto": "À utiliser avec des produits non classifiés, protégés A ou"
    },
    "Specific legislation may impose additional requirements pertaining to certain classes of sensitive information that are considered Protected B. In such cases, the use of Otto should be considered on a case-by-case basis.": {
        "fr": "",
        "fr_auto": "Une législation particulière peut imposer des exigences supplémentaires relatives à certaines catégories de renseignements sensibles qui sont considérées comme protégées B. Dans de tels cas, l’utilisation d’Otto doit être envisagée au cas par cas."
    },
    "information only.": {
        "fr": "",
        "fr_auto": "information seulement."
    },
    "Not for legal research:": {
        "fr": "",
        "fr_auto": "Pas pour la recherche juridique :"
    },
    "Does not connect to legal databases like Westlaw, Lexis, CanLII or Justipedia.": {
        "fr": "",
        "fr_auto": "Ne se connecte pas à des bases de données juridiques comme Westlaw, Lexis, CanLII ou Justipedia."
    },
    "Only legal professionals can critically analyze client matters and provide legal advice.": {
        "fr": "",
        "fr_auto": "Seuls les professionnels du droit peuvent analyser de manière critique les affaires des clients et fournir des conseils juridiques."
    },
    "Do not use for making or assisting in making": {
        "fr": "",
        "fr_auto": "Ne pas utiliser pour fabriquer ou aider à la fabrication"
    },
    "Administrative decisions are decisions affecting individuals, their rights, privileges or interests.": {
        "fr": "",
        "fr_auto": "Les décisions administratives sont des décisions touchant des personnes, leurs droits, privilèges ou intérêts."
    },
    "administrative decisions": {
        "fr": "",
        "fr_auto": "décisions administratives"
    },
    "Limit information shared. Chats and Q&A libraries are deleted after 30 days inactivity.": {
        "fr": "",
        "fr_auto": "Limitez l’information partagée. Les clavardages et les bibliothèques de questions et réponses sont supprimés après 30 jours d’inactivité."
    },
    "Chat mode is not suitable for factual research because it may hallucinate or provide biased outputs.": {
        "fr": "",
        "fr_auto": "Le mode clavardage ne convient pas à la recherche factuelle parce qu’il peut halluciner ou fournir des résultats biaisés."
    },
    "\n            <strong>Summarize</strong> uploaded documents. You can also paste long text or enter a URL for a web page.\n          ": {
        "fr": "",
        "fr_auto": "\n<strong>Résumer</strong> les documents téléchargés. Vous pouvez également coller du texte long ou entrer une URL pour une page Web.\n          "
    },
    "Search acts and regulations using natural language. Find relevant sections of laws.": {
        "fr": "",
        "fr_auto": "Rechercher des lois et des règlements en langage naturel. Trouvez les articles pertinents des lois."
    },
    "Safe use of Legislation Search": {
        "fr": "",
        "fr_auto": "Utilisation sécuritaire de la législation Recherche"
    },
    "Only humans can exercise the required professional judgement to critically analyze client matters and provide tailored strategic advice.": {
        "fr": "",
        "fr_auto": "Seuls les humains peuvent exercer le jugement professionnel requis pour analyser de manière critique les questions des clients et fournir des conseils stratégiques personnalisés."
    },
    "Only federal legislation:": {
        "fr": "",
        "fr_auto": "Seule la législation fédérale :"
    },
    "Case law and other legal sources are not included in this tool.": {
        "fr": "",
        "fr_auto": "La jurisprudence et les autres sources juridiques ne sont pas incluses dans cet outil."
    },
    "Inappropriate uses and limitations of Otto": {
        "fr": "",
        "fr_auto": "Utilisations inappropriées et limites d’Otto"
    },
    "You must read and follow the notices within these Terms of Use and in the notices within Otto tools.": {
        "fr": "Vous devez lire et respectez les Conditions d'utilisation énumérées ici et se trouvant dans les outils Otto. ",
        "fr_auto": "Vous devez lire et suivre les avis contenus dans les présentes conditions d’utilisation et dans les avis contenus dans les outils Otto."
    },
    "AI Assistant's Chat mode should not be trusted to provide factual information, as it is more prone to hallucination and bias in the output. Instead, use the Q&A and Summarize modes to ground the AI's responses in trusted sources such as documents that you upload or a shared document library.": {
        "fr": "Veuillez utiliser les modes Q&R et Résumé pour fonder les réponses de l'IA sur des sources fiables telles que des documents que vous téléchargez ou une bibliothèque de documents partagée.  Il ne faut pas faire confiance au mode Clavardage pour fournir des informations factuelles, car il est plus sujet aux hallucinations et aux biais dans la sortie.  ",
        "fr_auto": "Il ne faut pas faire confiance au mode Chat de l’Assistant IA pour fournir des informations factuelles, car il est plus sujet aux hallucinations et aux biais dans la sortie. Utilisez plutôt les modes Questions et réponses et Résumé pour ancrer les réponses de l’IA dans des sources fiables telles que des documents que vous téléchargez ou une bibliothèque de documents partagée."
    },
    "Otto may not be used to automate decision-making (administrative decisions affecting the rights, privileges or interests of individuals). Examples of decision-making include many human resources activities or program or funding decisions. Otto should not be used as a tool for decision-makers, nor to automate steps needed to make decisions. The use of AI for activities related to or impacting decision-making raises several legal and policy issues which are not detailed here or in other Otto documentation.": {
        "fr": "Otto ne doit pas servir à automatiser la prise de décision (telles les décisions administratives affectant les droits, privilèges ou intérêts des individus). De nombreuses activités de ressources humaines, de décisions à propos de programmes ou de financement en sont des exemples. Otto ne doit ni être utilisé comme un outil pour les décideurs, ni pour automatiser les étapes nécessaires à la prise de décisions. L'utilisation de l'IA pour des activités liées à la prise de décision ou ayant un impact sur celle-ci soulève plusieurs questions juridiques et politiques qui ne sont pas détaillées ici ou dans d'autres documents d'Otto. ",
        "fr_auto": "Otto ne peut pas être utilisé pour automatiser la prise de décisions (décisions administratives touchant les droits, les privilèges ou les intérêts des personnes). Parmi les exemples de prise de décisions, mentionnons de nombreuses activités de ressources humaines ou des décisions de programme ou de financement. Otto ne doit pas être utilisé comme un outil pour les décideurs, ni pour automatiser les étapes nécessaires à la prise de décisions. L’utilisation de l’IA pour des activités liées à la prise de décisions ou ayant une incidence sur la prise de décisions soulève plusieurs questions juridiques et politiques qui ne sont pas détaillées ici ou dans d’autres documents d’Otto."
    },
    "The AI Assistant does not connect to legal databases like Westlaw, Lexis, CanLII or Justipedia. It should not be used for searching for legislation, case law, opinions, etc. Only the Legislation Search tool should be used for questions about Canadian federal laws.": {
        "fr": "Seul l'outil de recherche législative doit être utilisé pour les questions concernant les lois fédérales canadiennes. L'assistant IA ne se connecte pas aux bases de données juridiques telles que Westlaw, Lexis, CanLII ou Justipedia. Il ne doit pas donc être utilisé pour rechercher des lois, de la jurisprudence, des opinions, etc.  ",
        "fr_auto": "L’assistant IA ne se connecte pas à des bases de données juridiques comme Westlaw, Lexis, CanLII ou Justipedia. Il ne devrait pas être utilisé pour rechercher des lois, de la jurisprudence, des opinions, etc. Seul l’outil de recherche de lois doit être utilisé pour les questions sur les lois fédérales canadiennes."
    },
    "Otto is not a substitute for professional legal advice. Legal professionals must analyze and understand the unique complexities of client matters, exercise professional judgment, and provide tailored strategic advice.": {
        "fr": "Otto ne remplace pas un conseil juridique professionnel. Les professionnels du droit doivent analyser et comprendre les complexités uniques des affaires des clients, exercer un jugement professionnel et fournir des conseils stratégiques personnalisés. ",
        "fr_auto": "Otto ne remplace pas les conseils juridiques professionnels. Les professionnels du droit doivent analyser et comprendre la complexité unique des affaires des clients, exercer un jugement professionnel et fournir des conseils stratégiques personnalisés."
    },
    "For examples of appropriate use cases, please see the ": {
        "fr": "Pour des exemples de cas d'utilisation appropriés, veuillez consulter le ",
        "fr_auto": "Pour des exemples de cas d’utilisation appropriés, veuillez consulter le "
    },
    "Otto user guide.": {
        "fr": "guide d'utilisation d'Otto.",
        "fr_auto": "Guide de l’utilisateur d’Otto."
    },
    "Security and privacy": {
        "fr": "Sécurité et confidentialité  ",
        "fr_auto": "Sécurité et confidentialité"
    },
    "Otto is approved for information up to and including Protected B. This normally includes information subject to solicitor-client privilege. Specific statutes and regulations may impose additional requirements pertaining to certain classes of sensitive information that are considered Protected B. In such cases, the use of Otto should be considered on a case-by-case basis.": {
        "fr": "Otto est approuvé pour les renseignements jusqu'à et incluant Protégés B. Cela comprend normalement les renseignements protégés par le secret professionnel de l'avocat. Des lois et des règlements particuliers peuvent imposer des exigences supplémentaires à l'égard de certaines catégories de renseignements sensibles qui sont considérés comme Protégés B. Alors, l'utilisation d'Otto doit être décidé au cas par cas. ",
        "fr_auto": "Otto est approuvé pour l’information jusqu’à Protégé B. Cela comprend normalement les renseignements protégés par le secret professionnel de l’avocat. Des lois et des règlements particuliers peuvent imposer des exigences supplémentaires relatives à certaines catégories de renseignements sensibles qui sont considérés comme protégés B. Dans de tels cas, l’utilisation d’Otto doit être envisagée au cas par cas."
    },
    "You must not input any information above Protected B, either through uploads or direct text input.": {
        "fr": "Vous ne devez pas utiliser de renseignements au-dessus de la catégorie Protégée B, que ce soit par téléchargement ou par saisie directe de texte. ",
        "fr_auto": "Vous ne devez pas saisir d’informations au-dessus de Protégé B, que ce soit par téléchargement ou saisie directe de texte."
    },
    "Apply security classification labels to chats and document libraries when they contain Protected and/or personal information.": {
        "fr": "Appliquez des étiquettes de classification de sécurité aux conversations et aux bibliothèques de documents lorsqu'elles contiennent des informations protégées et/ou personnelles. ",
        "fr_auto": "Appliquez des étiquettes de classification de sécurité aux clavardages et aux bibliothèques de documents lorsqu’ils contiennent des renseignements protégés ou personnels."
    },
    "Avoid uploading personal information except as needed for specific tasks. Share document libraries and chats only with those who require access (i.e. need to know if personal information is included).": {
        "fr": "Évitez de télécharger des informations personnelles, sauf si nécessaire pour des tâches spécifiques. Partagez les bibliothèques de documents et les discussions uniquement avec les personnes qui en ont besoin (c'est-à-dire qui ont besoin de savoir si des informations personnelles sont incluses). ",
        "fr_auto": "Évitez de télécharger des renseignements personnels, sauf si cela est nécessaire pour des tâches spécifiques. Partagez les bibliothèques de documents et les clavardages uniquement avec les personnes qui ont besoin d’y accéder (c.-à-d. qui ont besoin de savoir si des renseignements personnels sont inclus)."
    },
    "If information is shared with you through Otto which you should not have access to, use the provided links to email the authors or library administrators. To report other privacy or security issues, email the Otto team at": {
        "fr": "Si des informations sont partagées avec vous via Otto auxquelles vous ne devriez pas avoir accès, utilisez les liens fournis pour envoyer un courriel aux auteurs ou aux administrateurs de la bibliothèque. Pour signaler d'autres problèmes de confidentialité ou de sécurité, envoyez un courriel à l'équipe Otto à l'adresse ",
        "fr_auto": "Si des renseignements vous sont partagés par l’intermédiaire d’Otto auxquels vous ne devriez pas avoir accès, utilisez les liens fournis pour envoyer un courriel aux auteurs ou aux administrateurs de la bibliothèque. Pour signaler d’autres problèmes de confidentialité ou de sécurité, envoyez un courriel à l’équipe d’Otto à l’adresse suivante :"
    },
    "For more information, please review the following:": {
        "fr": "Pour plus d'informations sur le sujet, veuillez consulter les suivants : ",
        "fr_auto": "Pour plus d’informations, veuillez consulter les documents suivants :"
    },
    "Handling and Safeguarding Sensitive Information": {
        "fr": "Traitement et protection des informations sensibles  ",
        "fr_auto": "Traitement et protection des renseignements sensibles"
    },
    "Privacy protocol for non-administrative purposes - JUSnet": {
        "fr": "Protocole de confidentialité à des fins non administratives - JUSnet  ",
        "fr_auto": "Protocole de confidentialité à des fins non administratives - JUSnet"
    },
    "Information management": {
        "fr": "Gestion de l'information ",
        "fr_auto": "Gestion de l’information"
    },
    "Otto is for transitory information only. It is not a repository for information of business value.": {
        "fr": "Otto n'est fourni que pour l’information éphémère. Il ne s'agit pas d'un dépôt d'information à valeur opérationnelle. ",
        "fr_auto": "Otto est à titre d’information transitoire seulement. Il ne s’agit pas d’un dépôt d’information à valeur opérationnelle."
    },
    "Only upload to Otto the documents you need to perform your tasks.": {
        "fr": "Ne téléversez sur Otto que les documents dont vous avez besoin pour effectuer vos tâches.  ",
        "fr_auto": "Téléchargez uniquement sur Otto les documents dont vous avez besoin pour effectuer vos tâches."
    },
    "When working with documents obtained from third parties, respect any applicable statutory or contractual restrictions that may apply to uploading those documents to Otto.": {
        "fr": "Lorsque vous travaillez avec des documents de tiers, respectez toutes  les restrictions légales ou contractuelles applicables reliées au téléchargement de ces documents sur Otto. ",
        "fr_auto": "Lorsque vous travaillez avec des documents obtenus de tiers, respectez toutes les restrictions légales ou contractuelles applicables qui peuvent s’appliquer au téléchargement de ces documents sur Otto."
    },
    "Actively delete protected or personal information when it is no longer needed. Document libraries and chats will be deleted after 30 days of inactivity. This means that if you do not open a chat for 30 days, it will be automatically deleted along with all files uploaded to the chat. For libraries, if no changes have been made and no Q&A queries have been performed for 30 days, the library will be automatically deleted.": {
        "fr": "Détruisez régulièrement les informations protégées ou personnelles dès qu'elles ne sont plus nécessaires. Les bibliothèques de documents et les clavadages seront supprimés après 30 jours d'inactivité. Si vous n'ouvrez pas une discussion pendant 30 jours, il sera automatiquement supprimé avec tous les fichiers téléchargés sur la discussion. Pour les bibliothèques, si aucune modification n'a été apportée et qu'aucune requête Q&R n'a été effectuée pendant 30 jours, la bibliothèque sera automatiquement supprimée. ",
        "fr_auto": "Supprimez activement les renseignements protégés ou personnels lorsqu’ils ne sont plus nécessaires. Les bibliothèques de documents et les clavardages seront supprimés après 30 jours d’inactivité. Cela signifie que si vous n’ouvrez pas un chat pendant 30 jours, il sera automatiquement supprimé avec tous les fichiers téléchargés sur le chat. Pour les bibliothèques, si aucun changement n’a été apporté et qu’aucune requête de questions n’a été effectuée pendant 30 jours, la bibliothèque sera automatiquement supprimée."
    },
    "Information of Business Value vs Transitory Information - Information Management (IM) Guidelines": {
        "fr": "Information à valeur opérationnelle ou information éphémère - Lignes directrices sur la gestion de l'information (GI) ",
        "fr_auto": "Information à valeur opérationnelle par rapport à l’information transitoire - Lignes directrices sur la gestion de l’information (GI)"
    },
    "Guide on the use of generative artificial intelligence - Canada.ca": {
        "fr": "",
        "fr_auto": "Guide sur l’utilisation de l’intelligence artificielle générative - Canada.ca"
    },
    "Generative AI in your daily work - Canada.ca": {
        "fr": "",
        "fr_auto": "L’IA générative dans votre travail quotidien - Canada.ca"
    },
    "Legal professionals must consult developing directions and notices from courts and tribunals pertaining to the use of artificial intelligence, as well as guidance from law societies. You should endeavor to notify clients when AI tools are being used.": {
        "fr": "Les professionnels du droit doivent consulter les directives et les avis des cours et des tribunaux concernant l'utilisation de l'intelligence artificielle, ainsi que les conseils des barreaux. Vous devez vous efforcer d'informer les clients lorsque des outils d'IA sont utilisés.",
        "fr_auto": "Les professionnels du droit doivent consulter les directives et les avis des cours et des tribunaux concernant l’utilisation de l’intelligence artificielle, ainsi que les directives des ordres professionnels de juristes. Vous devez vous efforcer d’informer les clients lorsque des outils d’IA sont utilisés."
    },
    "If they are to be relied upon, all outputs from Otto must undergo human verification by the user or a person with appropriate knowledge and expertise to evaluate the outputs. Citations provided in outputs from Otto can assist with this verification.": {
        "fr": "Pour qu'ils soient fiables, tous les résultats d'Otto doivent faire l'objet d'une vérification humaine par l'utilisateur ou par une personne disposant de connaissances et de l'expertise appropriées pour évaluer les résultats.  Les citations fournies dans les illustrations d'Otto peuvent aider à cette vérification",
        "fr_auto": "Pour s’y fier, tous les extrants d’Otto doivent faire l’objet d’une vérification humaine par l’utilisateur ou une personne possédant les connaissances et l’expertise appropriées pour évaluer les extrants. Les citations fournies dans les résultats d’Otto peuvent aider à cette vérification."
    },
    "Extract text and handwriting from scanned PDF and images with AI-enabled OCR.": {
        "fr": "",
        "fr_auto": "Extrayez du texte et de l’écriture manuscrite de PDF et d’images numérisés grâce à l’OCR activée par l’IA."
    },
    "Safe use of Text Extractor": {
        "fr": "",
        "fr_auto": "Utilisation sécuritaire de l’extracteur de texte"
    },
    "Error: Your file's extension is not supported, please upload images or pdf files": {
        "fr": "",
        "fr_auto": "Erreur : L’extension de votre fichier n’est pas prise en charge, veuillez télécharger des images ou des fichiers pdf"
    },
    "Error: The file '{input_file.name}' is not a valid PDF or is corrupted.": {
        "fr": "",
        "fr_auto": "Erreur : Le fichier '{input_file.name}' n’est pas un PDF valide ou est corrompu."
    },
    "Error ID:%(error_id)s - Error occurred while converting pdfs into images": {
        "fr": "",
        "fr_auto": "Error ID:%(error_id)s - Error occurred while converting pdfs into images"
    },
    "Error ID: %(error_id)s -The file '{input_file.name}' cannot be processed.": {
        "fr": "",
        "fr_auto": "Error ID: %(error_id)s -The file '{input_file.name}' cannot be processed."
    },
    "Error ID: %(error_id)s - Azure's document intelligence API failed to process the file.": {
        "fr": "",
        "fr_auto": "Error ID: %(error_id)s - Azure's document intelligence API failed to process the file."
    },
    "Error processing row. Error ID: ": {
        "fr": "",
        "fr_auto": "Rangée de traitement des erreurs. ID d’erreur : "
    },
    "Sorry, we ran into an error. Error ID: %%(error_id)s.": {
        "fr": "",
        "fr_auto": "Désolé, nous avons rencontré une erreur. ID d’erreur :%%(error_id)s."
    },
    "Corruption/Type mismatch.\n ": {
        "fr": "",
        "fr_auto": "Corruption et incompatibilité de type.\n "
    },
    "%(count)d identical document(s) already exist in the library. ": {
        "fr": "%(count)d document(s) identique(s) existent déjà dans la bibliothèque. ",
        "fr_auto": "%(count)d document(s) identique(s) existent déjà dans la bibliothèque. "
    },
    "An error occurred while summarizing the text.": {
        "fr": "",
        "fr_auto": "Une erreur s’est produite lors du résumé du texte."
    },
    "An error occurred while processing the request. ": {
        "fr": "",
        "fr_auto": "Il y a eu une erreur lors du téléchargement de votre fichier."
    },
    "now": {
        "fr": "",
        "fr_auto": "maintenant"
    },
    "files translated:": {
        "fr": "fichiers traduits :",
        "fr_auto": "Fichiers traduits :"
    },
    "for Q&A:": {
        "fr": "pour les questions et réponses :",
        "fr_auto": "Pour les questions et réponses :"
    },
    "file uploaded": {
        "fr": "fichier téléchargé",
        "fr_auto": "Fichier téléchargé"
    },
    "files uploaded": {
        "fr": "",
        "fr_auto": "fichiers téléchargés"
    },
    "PDFPageCountError while processing {input_file.name} in {error_id}: {e}": {
        "fr": "",
        "fr_auto": "PDFPageCountError lors du traitement de {input_file.name} dans {error_id} : {e}"
    },
    "Error converting pdfs into images in {error_id}: {e}": {
        "fr": "",
        "fr_auto": "Erreur lors de la conversion de pdf en images dans {error_id} : {e}"
    },
    "Error processing image {input_file.name} in {error_id}: {e}": {
        "fr": "",
        "fr_auto": "Erreur de traitement de l’image {input_file.name} dans {error_id} : {e}"
    },
    "Error running Azure's document intelligence API on in {error_id}: {e}": {
        "fr": "",
        "fr_auto": "Erreur lors de l’exécution de l’API de renseignements de documents d’Azure dans {error_id} : {e}"
    },
    "Error creating PDF overlay after OCR with ErrorID- {error_id}: {e}": {
        "fr": "",
        "fr_auto": "Erreur lors de la superposition PDF après l’OCR avec ErrorID- {error_id} : {e}"
    },
    "There was an error uploading your files.": {
        "fr": "",
        "fr_auto": "Il y a eu une erreur lors du téléchargement de vos fichiers."
    },
    "Uploading...": {
        "fr": "",
        "fr_auto": "Téléchargement..."
    },
    "File too large (max 10MB)": {
        "fr": "",
        "fr_auto": "Fichier trop volumineux (max 10 Mo)"
    },
    "File too large (max 25MB)": {
        "fr": "",
        "fr_auto": "Fichier trop volumineux (max 25 Mo)"
    },
    "Summarize prompt": {
        "fr": "",
        "fr_auto": "Invite de résumé"
    },
    "The default settings for summarize will output an executive summary followed by more details under headings.": {
        "fr": "",
        "fr_auto": "Les paramètres par défaut pour le résumé produiront un résumé suivi de plus de détails sous les titres."
    },
    "You can modify the summarize prompt in the sidebar. By being specific, you can extract exactly the information you want from a document.": {
        "fr": "Vous pouvez modifier la requête de résumé dans la barre latérale. En étant précis, vous pouvez extraire exactement l’information que vous voulez d’un document.",
        "fr_auto": "Vous pouvez modifier l’invite de résumé dans la barre latérale. En étant précis, vous pouvez extraire exactement l’information que vous voulez d’un document."
    },
    "Filter presets": {
        "fr": "",
        "fr_auto": "Préréglages de filtres"
    },
    "All modes": {
        "fr": "Tous les modes",
        "fr_auto": "Tous les modes"
    },
    "All sharing": {
        "fr": "Tous les types de partage",
        "fr_auto": "Tous les partages"
    },
    "All languages": {
        "fr": "Toutes les langues",
        "fr_auto": "Toutes les langues"
    },
    "Search...": {
        "fr": "",
        "fr_auto": "Rechercher..."
    },
    "Clear filters": {
        "fr": "Réinitialiser les filtres",
        "fr_auto": "Effacer les filtres"
    },
    "GPT-4.1 (better quality, 12x cost)": {
        "fr": "",
        "fr_auto": "GPT-4.1 (meilleure qualité, coût 12x)"
    },
    "GPT-4o (legacy model, 15x cost)": {
        "fr": "",
        "fr_auto": "GPT-4o (modèle existant, coût 15x)"
    },
    "The following document(s) already exist in the library:": {
        "fr": "",
        "fr_auto": "Les documents suivants existent déjà dans la bibliothèque :"
    },
    "Extraction in progress.": {
        "fr": "",
        "fr_auto": "Extraction en cours."
    },
    "Please do not leave this page.": {
        "fr": "",
        "fr_auto": "S’il vous plaît, ne quittez pas cette page."
    },
    "If the context information is entirely unrelated to the provided query, don't try to answer the question; just say 'Sorry, I cannot answer that question.'.\n\nUse markdown formatting (headings, LaTeX math, tables, etc) as necessary including the liberal use of bold.\n\nCite sources inline, directly after a sentence that makes a claim using the exact title of the source. Do NOT add a link.\nFor example: \"Murder is a crime (My Example Act, Section 3(2)\".\n\nIf there are multiple answers depending on contextual factors, detail each scenario.": {
        "fr": "",
        "fr_auto": "Si l’information contextuelle n’est pas du tout liée à la requête fournie, n’essayez pas de répondre à la question; dites simplement « Désolé, je ne peux pas répondre à cette question ».\n\nUtilisez le formatage de la démarque (titres, mathématiques LaTeX, tableaux, etc.) au besoin, y compris l’utilisation libérale du gras.\n\nCitez les sources en ligne, directement après une phrase qui fait une affirmation en utilisant le titre exact de la source. N’ajoutez PAS de lien.\nPar exemple : « Le meurtre est un crime (Mon exemple de loi, paragraphe 3(2) ».\n\nS’il y a plusieurs réponses en fonction de facteurs contextuels, détaillez chaque scénario."
    },
    "Maximum 2000 files / 300MB total / 10MB each PDF file": {
        "fr": "",
        "fr_auto": "Maximum de 2000 fichiers / 300 Mo au total / 10 Mo chaque fichier PDF"
    },
    "If the context information is entirely unrelated to the provided query, don't try to answer the question; just say 'Sorry, I cannot answer that question.'.\n\nUse markdown formatting (headings, LaTeX math, tables, etc) as necessary including the liberal use of bold.\n\nCite sources inline, DIRECTLY after a sentence that makes a claim using the exact title of the section, as an anchor link to the section_id.\n\nFor example: \"Murder is a crime [My Example Act, Section 3(2)](#SOR-2020-123_eng_subsection_3(2)). First degree murder requires premeditation [My Example Act, Section 1](#SOR-2020-123_eng_section_1).\".\n\nIf there are multiple answers depending on contextual factors, detail each scenario.": {
        "fr": "",
        "fr_auto": "Si l’information contextuelle n’est pas du tout liée à la requête fournie, n’essayez pas de répondre à la question; dites simplement « Désolé, je ne peux pas répondre à cette question ».\n\nUtilisez le formatage de la démarque (titres, mathématiques LaTeX, tableaux, etc.) au besoin, y compris l’utilisation libérale du gras.\n\nCitez les sources en ligne, DIRECTEMENT après une phrase qui fait une affirmation en utilisant le titre exact de la section, comme lien d’ancrage vers le section_id.\n\nPar exemple : « Le meurtre est un crime [Loi sur mon exemple, paragraphe 3(2)](#SOR-2020-123_eng_subsection_3(2)). Le meurtre au premier degré nécessite une préméditation [Mon exemple de loi, article 1] (#SOR-2020-123_eng_section_1).\n\nS’il y a plusieurs réponses en fonction de facteurs contextuels, détaillez chaque scénario."
    },
    "Show AI answer": {
        "fr": "",
        "fr_auto": "Afficher la réponse de l’IA"
    },
    "Back to top": {
        "fr": "",
        "fr_auto": "Retour en haut de la page"
    },
    "GPT-4.1-mini (best value, 3x cost)": {
        "fr": "",
        "fr_auto": "GPT-4.1-mini (meilleur rapport qualité-prix, coût 3x)"
    },
    "GPT-4.1 (best quality, 12x cost)": {
        "fr": "",
        "fr_auto": "GPT-4.1 (meilleure qualité, coût 12x)"
    },
    "GPT-4o-mini (legacy model, 1x cost)": {
        "fr": "",
        "fr_auto": "GPT-4o-mini (modèle hérité, coût 1x)"
    },
    "'Your sent messages and the AI\\'s responses appear here.'": {
        "fr": "",
        "fr_auto": "« Vos messages envoyés et les réponses de l’IA apparaissent ici. »"
    },
    "'In summarize mode, you can upload documents, paste long text or enter a URL (canada.ca, *.gc.ca, CanLii and Wikipedia only). Like in Q&A \\\"full documents\\\" mode, the AI will read the entire document before responding. Let\\'s try summarizing a long page on Canada.ca.'": {
        "fr": "",
        "fr_auto": "« En mode résumé, vous pouvez télécharger des documents, coller du texte long ou entrer une URL (canada.ca, *.gc.ca, CanLii et Wikipédia seulement). Comme dans le mode Q&R \\« documents complets \\ », l’IA lira l’intégralité du document avant de répondre. Essayons de résumer une longue page sur Canada.ca."
    },
    "'We\\'ve seen in Q&A and Summarize mode that the AI reads documents, or chunks of documents, to provide an informed response. In Chat mode, the AI reads the previous messages to understand the context. When you want to iterate on some text, switch to Chat mode and describe the changes you want made. (If you\\'re having trouble expressing what you want, try the \\\"Improve prompt\\\" tool!)'": {
        "fr": "",
        "fr_auto": "« Nous avons vu en mode Q&R et Summary que l’IA lit des documents, ou des morceaux de documents, pour fournir une réponse éclairée. En mode Chat, l’IA lit les messages précédents pour comprendre le contexte. Lorsque vous voulez itérer sur un texte, passez en mode Clavardage et décrivez les modifications que vous souhaitez apporter. (Si vous avez de la difficulté à exprimer ce que vous voulez, essayez l’outil « Améliorer l’invite »!)"
    },
    "'Remember, the AI assistant is just a tool to help you accomplish your goals. Be specific and you\\'ll be more likely to get the results you want.'": {
        "fr": "",
        "fr_auto": "« N’oubliez pas que l’assistant d’IA n’est qu’un outil pour vous aider à atteindre vos objectifs. Soyez précis et vous aurez plus de chances d’obtenir les résultats que vous souhaitez."
    },
    "Your sent messages and the AI\\'s responses appear here.": {
        "fr": "",
        "fr_auto": "Vos messages envoyés et les réponses de l’IA apparaissent ici."
    },
    "In summarize mode, you can upload documents, paste long text or enter a URL (canada.ca, *.gc.ca, CanLii and Wikipedia only). Like in Q&A \\\"full documents\\\" mode, the AI will read the entire document before responding. Let\\'s try summarizing a long page on Canada.ca.": {
        "fr": "",
        "fr_auto": "En mode résumé, vous pouvez télécharger des documents, coller du texte long ou entrer une URL (canada.ca, *.gc.ca, CanLii et Wikipédia seulement). Comme dans le mode Q&R \\« documents complets \\ », l’IA lira l’intégralité du document avant de répondre. Essayons de résumer une longue page sur Canada.ca."
    },
    "We\\'ve seen in Q&A and Summarize mode that the AI reads documents, or chunks of documents, to provide an informed response. In Chat mode, the AI reads the previous messages to understand the context. When you want to iterate on some text, switch to Chat mode and describe the changes you want made. (If you\\'re having trouble expressing what you want, try the \\\"Improve prompt\\\" tool!)": {
        "fr": "",
        "fr_auto": "Nous avons vu en mode Q&R et Summarize que l’IA lit des documents, ou des morceaux de documents, pour fournir une réponse éclairée. En mode Chat, l’IA lit les messages précédents pour comprendre le contexte. Lorsque vous voulez itérer sur un texte, passez en mode Clavardage et décrivez les modifications que vous souhaitez apporter. (Si vous avez de la difficulté à exprimer ce que vous voulez, essayez l’outil « Améliorer l’invite »!)"
    },
    "Remember, the AI assistant is just a tool to help you accomplish your goals. Be specific and you\\'ll be more likely to get the results you want.": {
        "fr": "",
        "fr_auto": "N’oubliez pas que l’assistant d’IA n’est qu’un outil pour vous aider à atteindre vos objectifs. Soyez précis et vous aurez plus de chances d’obtenir les résultats que vous souhaitez."
    },
    "Last updated on": {
        "fr": "",
        "fr_auto": "Dernière mise à jour le"
    },
    "The Government of Canada aims to be a model user of copyright. Uploading copyrighted material to Otto in limited quantities for purposes such as research, study, education, criticism or review may qualify as fair dealing and thus not infringe copyright. Users should respect any contractual restrictions on sharing documents with AI-based tools. Material obtained from the Justice Library may be subject to such use restrictions.": {
        "fr": "",
        "fr_auto": "Le gouvernement du Canada vise à être un utilisateur modèle du droit d’auteur. Le téléchargement de matériel protégé par le droit d’auteur sur Otto en quantités limitées à des fins telles que la recherche, l’étude, l’éducation, la critique ou la critique peut être considéré comme une utilisation équitable et donc ne pas enfreindre le droit d’auteur. Les utilisateurs doivent respecter toutes les restrictions contractuelles sur le partage de documents avec des outils basés sur l’IA. Les documents obtenus de la Bibliothèque de justice peuvent être assujettis à de telles restrictions d’utilisation."
    },
    "Outputs from Otto may contain the intellectual property of others, including excerpts of copyrighted material and third-party trademarks. Users intending to include outputs from Otto in external publications or communications should review the output carefully. The Treasury Board guidance referred to below provides helpful recommendations in this respect. Avoid using Otto-generated content in government publications when it is particularly critical that the Crown own the copyright.": {
        "fr": "",
        "fr_auto": "Les résultats d’Otto peuvent contenir la propriété intellectuelle d’autrui, y compris des extraits de matériel protégé par le droit d’auteur et des marques de commerce de tiers. Les utilisateurs qui ont l’intention d’inclure des extrants d’Otto dans des publications ou des communications externes doivent examiner attentivement les extrants. Les directives du Conseil du Trésor mentionnées ci-dessous contiennent des recommandations utiles à cet égard. Évitez d’utiliser du contenu généré par Otto dans des publications gouvernementales lorsqu’il est particulièrement important que la Couronne détienne les droits d’auteur."
    },
<<<<<<< HEAD
    "Commands Portal": {
        "fr": "",
        "fr_auto": "Portail des commandes"
    },
    "No commands found.": {
        "fr": "",
        "fr_auto": "Aucune commande trouvée."
    },
    "Commands": {
        "fr": "",
        "fr_auto": "Commandes"
=======
    "Bot responded with these files: ": {
        "fr": "",
        "fr_auto": "Bot a répondu avec ces fichiers : "
    },
    "User uploaded these files: ": {
        "fr": "",
        "fr_auto": "L’utilisateur a téléchargé ces fichiers : "
    },
    "(empty message)": {
        "fr": "",
        "fr_auto": "(message vide)"
    },
    "<text to summarize...>": {
        "fr": "",
        "fr_auto": "<texte pour résumer...>"
>>>>>>> 62cfeaf5
    }
}<|MERGE_RESOLUTION|>--- conflicted
+++ resolved
@@ -3851,19 +3851,6 @@
         "fr": "",
         "fr_auto": "Les résultats d’Otto peuvent contenir la propriété intellectuelle d’autrui, y compris des extraits de matériel protégé par le droit d’auteur et des marques de commerce de tiers. Les utilisateurs qui ont l’intention d’inclure des extrants d’Otto dans des publications ou des communications externes doivent examiner attentivement les extrants. Les directives du Conseil du Trésor mentionnées ci-dessous contiennent des recommandations utiles à cet égard. Évitez d’utiliser du contenu généré par Otto dans des publications gouvernementales lorsqu’il est particulièrement important que la Couronne détienne les droits d’auteur."
     },
-<<<<<<< HEAD
-    "Commands Portal": {
-        "fr": "",
-        "fr_auto": "Portail des commandes"
-    },
-    "No commands found.": {
-        "fr": "",
-        "fr_auto": "Aucune commande trouvée."
-    },
-    "Commands": {
-        "fr": "",
-        "fr_auto": "Commandes"
-=======
     "Bot responded with these files: ": {
         "fr": "",
         "fr_auto": "Bot a répondu avec ces fichiers : "
@@ -3879,6 +3866,121 @@
     "<text to summarize...>": {
         "fr": "",
         "fr_auto": "<texte pour résumer...>"
->>>>>>> 62cfeaf5
+    },
+    "Celery Task History": {
+        "fr": "",
+        "fr_auto": "Historique des tâches de Celery"
+    },
+    "Celery Task Management": {
+        "fr": "",
+        "fr_auto": "Gestion des tâches de Celery"
+    },
+    "Task History": {
+        "fr": "",
+        "fr_auto": "Historique des tâches"
+    },
+    "Registered Tasks": {
+        "fr": "",
+        "fr_auto": "Tâches enregistrées"
+    },
+    "Task Results": {
+        "fr": "",
+        "fr_auto": "Résultats de la tâche"
+    },
+    "Registered Celery Tasks": {
+        "fr": "",
+        "fr_auto": "Tâches enregistrées sur le céleri"
+    },
+    "Run Task:": {
+        "fr": "",
+        "fr_auto": "Tâche d’exécution :"
+    },
+    "Arguments (JSON array)": {
+        "fr": "",
+        "fr_auto": "Arguments (tableau JSON)"
+    },
+    "Example: [\\": {
+        "fr": "",
+        "fr_auto": "Exemple : [\\"
+    },
+    "Keyword Arguments (JSON object)": {
+        "fr": "",
+        "fr_auto": "Arguments de mots-clés (objet JSON)"
+    },
+    "Example: {\\": {
+        "fr": "",
+        "fr_auto": "Exemple : {\\"
+    },
+    "Starting task...": {
+        "fr": "",
+        "fr_auto": "Tâche de départ..."
+    },
+    "Run Task": {
+        "fr": "",
+        "fr_auto": "Tâche d’exécution"
+    },
+    "All statuses": {
+        "fr": "",
+        "fr_auto": "Tous les statuts"
+    },
+    "Task Name": {
+        "fr": "",
+        "fr_auto": "Nom de la tâche"
+    },
+    "All tasks": {
+        "fr": "",
+        "fr_auto": "Toutes les tâches"
+    },
+    "Node": {
+        "fr": "",
+        "fr_auto": "Nœud"
+    },
+    "Actions": {
+        "fr": "",
+        "fr_auto": "Mesures"
+    },
+    "No registered tasks found. Make sure Celery workers are running.": {
+        "fr": "",
+        "fr_auto": "Aucune tâche enregistrée trouvée. Assurez-vous que les travailleurs de Celery fonctionnent."
+    },
+    "Date": {
+        "fr": "",
+        "fr_auto": "Rendez-vous"
+    },
+    "ID": {
+        "fr": "",
+        "fr_auto": "Pièce d’identité"
+    },
+    "Task Details": {
+        "fr": "",
+        "fr_auto": "Détails de la tâche"
+    },
+    "Task ID": {
+        "fr": "",
+        "fr_auto": "ID de la tâche"
+    },
+    "Arguments": {
+        "fr": "",
+        "fr_auto": "Arguments"
+    },
+    "Keyword Arguments": {
+        "fr": "",
+        "fr_auto": "Arguments de mots-clés"
+    },
+    "Result": {
+        "fr": "",
+        "fr_auto": "Résultat"
+    },
+    "Traceback": {
+        "fr": "",
+        "fr_auto": "Retraçage"
+    },
+    "No tasks found matching the current filters.": {
+        "fr": "",
+        "fr_auto": "Aucune tâche n’a été trouvée correspondant aux filtres actuels."
+    },
+    "Celery Tasks Management": {
+        "fr": "",
+        "fr_auto": "Gestion des tâches de Celery"
     }
 }