{
    "Title:": {
        "fr": "Titre :",
        "fr_auto": "Titre:"
    },
    "Language:": {
        "fr": "Langue :",
        "fr_auto": "Langue:"
    },
    "English": {
        "fr": "Anglais",
        "fr_auto": "Anglais"
    },
    "French": {
        "fr": "Français",
        "fr_auto": "Français"
    },
    "Team Name:": {
        "fr": "Nom de l'équipe :",
        "fr_auto": "Nom de l'équipe:"
    },
    "Contact Email:": {
        "fr": "Courriel du contact",
        "fr_auto": "Courriel du contact"
    },
    "Element ID:": {
        "fr": "Id de l'élément :",
        "fr_auto": "Id de l'élément:"
    },
    "Submit": {
        "fr": "Soumettre",
        "fr_auto": "Soumettre"
    },
    "Avoid using colloquial language or jargon that may not be understood by the chatbot": {
        "fr": "Évitez d'utiliser un langage familier ou un jargon qui pourrait ne pas être compris par l'agent conversationel.",
        "fr_auto": "Évitez d'utiliser un langage familier ou un jargon qui pourrait ne pas être compris par le chatbot."
    },
    "Include clear and concise headings or titles to help the chatbot understand the structure of the document": {
        "fr": "Incluez des titres clairs et concis pour aider l'agent conversationel à comprendre la structure du document.",
        "fr_auto": "Incluez des titres clairs et concis pour aider le chatbot à comprendre la structure du document."
    },
    "Avoid using abbreviations that may be ambiguous or unclear to the chatbot": {
        "fr": "Évitez d'utiliser des abréviations qui peuvent être ambiguës pour l'agent conversationel.",
        "fr_auto": "Évitez d'utiliser des abréviations qui peuvent être ambiguës pour le chatbot."
    },
    "Home": {
        "fr": "Acceuil",
        "fr_auto": "Acceuil"
    },
    "Protected B": {
        "fr": "Protégé B",
        "fr_auto": "Protégé B"
    },
    "Otto Feedback Form": {
        "fr": "Formulaire de rétrocation Otto",
        "fr_auto": "Formulaire de rétrocation Otto"
    },
    "Provide feeback or report an issue using the form below.": {
        "fr": "Donnez votre avis ou signalez un problème en utilisant le formulaire ci-dessous.",
        "fr_auto": "Donnez votre avis ou signalez un problème en utilisant le formulaire ci-dessous."
    },
    "* All fields are mandatory": {
        "fr": "* Tous les champ sont obligatoires.",
        "fr_auto": "* Tous les champ sont obligatoires."
    },
    "No notifications": {
        "fr": "Aucune notification",
        "fr_auto": "Aucune notification"
    },
    "Provide Feedback": {
        "fr": "Rétroaction",
        "fr_auto": "Rétroaction"
    },
    "Has access to %(summary)s apps": {
        "fr": "A accès à %(summary)s application(s)",
        "fr_auto": "A accès à %(summary)s application(s)"
    },
    "Sent %(messages_count)s messages to AI tools": {
        "fr": "A envoyé %(messages_count)s message(s) aux outils d'IA",
        "fr_auto": "A envoyé %(messages_count)s message(s) aux outils d'IA"
    },
    "Thank you for your feedback. We will process your form shortly.": {
        "fr": "Merci, nous traiterons votre formulaire sous peu.",
        "fr_auto": "Merci, nous traiterons votre formulaire sous peu."
    },
    "Submit Feedback": {
        "fr": "Rétroaction",
        "fr_auto": "Rétroaction"
    },
    "Chat with trusted sources": {
        "fr": "Dialoguez avec des sources fiables",
        "fr_auto": "Dialoguez avec des sources fiables"
    },
    "Summarize text": {
        "fr": "Synthèse de texte",
        "fr_auto": "Résumer un texte"
    },
    "Summarize files": {
        "fr": "Synthèse des fichiers",
        "fr_auto": "Synthèse des fichiers"
    },
    "Summarize CanLii URL": {
        "fr": "Synthèse des URL CanLii",
        "fr_auto": "Synthèse des URL CanLii"
    },
    "Translate text to French": {
        "fr": "Traduire un texte en français",
        "fr_auto": "Traduire un texte en français"
    },
    "Translate text to English": {
        "fr": "Traduire un texte en anglais",
        "fr_auto": "Traduire un texte en anglais"
    },
    "Translate files to French": {
        "fr": "Traduire des fichiers en français",
        "fr_auto": "Traduire des fichiers en français"
    },
    "Translate files to English": {
        "fr": "Traduire des fichiers en anglais",
        "fr_auto": "Traduire des fichiers en anglais"
    },
    "Translation": {
        "fr": "Traduction",
        "fr_auto": "Traduction"
    },
    "Summarization": {
        "fr": "Synthèse",
        "fr_auto": "Synthèse"
    },
    "Automated templates": {
        "fr": "Modèles automatisés",
        "fr_auto": "Modèles automatisés"
    },
    "Opens in new tab": {
        "fr": "Ouvrira un nouvel onglet",
        "fr_auto": "Ouvrira un nouvel onglet"
    },
    "Upload one or more files to the chat to start Document Q&A.": {
        "fr": "Téléchargez un ou plusieurs fichiers pour commencer à poser des question sur vos documents.",
        "fr_auto": "Téléchargez un ou plusieurs fichiers sur le chat pour commencer à demander les documents."
    },
    "Librarian": {
        "fr": "Bibliothèque",
        "fr_auto": "Bibliothécaire"
    },
    "GPT-3.5 (faster)": {
        "fr": "GPT-3.5 (plus rapide)",
        "fr_auto": "GPT-3.5 (plus rapide)"
    },
    "GPT-4 (accurate)": {
        "fr": "GPT-4 (précis)",
        "fr_auto": "GPT-4 (précis)"
    },
    "Short": {
        "fr": "Court",
        "fr_auto": "Court métrage"
    },
    "Medium": {
        "fr": "Moyen",
        "fr_auto": "Moyenne"
    },
    "Long": {
        "fr": "Long",
        "fr_auto": "Long"
    },
    "Precise": {
        "fr": "Précis",
        "fr_auto": "Précis"
    },
    "Balanced": {
        "fr": "Équilibré",
        "fr_auto": "Équilibré"
    },
    "Toggle chat options sidebar": {
        "fr": "Basculer la barre latérale des options de clavardage",
        "fr_auto": "Basculer la barre latérale des options de chat"
    },
    "Chat history": {
        "fr": "Historique du clavardage",
        "fr_auto": "Historique des discussions"
    },
    "New chat": {
        "fr": "Nouveau clavardage",
        "fr_auto": "Nouveau chat"
    },
    "Document Q&A": {
        "fr": "Question-réponses sur les documents",
        "fr_auto": "Questions et réponses sur le document"
    },
    "Chat": {
        "fr": "Clavardez",
        "fr_auto": "Discutez avec l’IA"
    },
    "Load": {
        "fr": "Utiliser",
        "fr_auto": "Charge"
    },
    "\n            <strong>Chat</strong> is a general-purpose AI-powered tool for writing assistance and text formatting. Please note that this tool is provided solely for enhancing your writing process and refining your ideas using natural language.          \n          ": {
        "fr": "\n<strong>Clavardez</strong> est un outil polyvalent alimenté par l’IA pour l’aide à la rédaction et la mise en forme du texte. Veuillez noter que cet outil est fourni uniquement pour améliorer votre processus d’écriture et affiner vos idées en utilisant un langage naturel.          \n          ",
        "fr_auto": "\n<strong>Chat</strong> est un outil polyvalent alimenté par l’IA pour l’aide à la rédaction et la mise en forme du texte. Veuillez noter que cet outil est fourni uniquement pour améliorer votre processus d’écriture et affiner vos idées en utilisant un langage naturel.          \n          "
    },
    "We kindly advise you to refrain from using Chat as a means to seek factual information, conduct research, or request data. Its primary purpose is to offer writing suggestions, grammar corrections, and structure recommendations, ensuring your content is well-crafted and coherent.": {
        "fr": "Nous vous conseillons de vous abstenir d’utiliser 'Clavardez' avec l’IA comme un moyen de rechercher des informations factuelles, de mener des recherches ou de demander des données. Son objectif principal est d’offrir des suggestions d’écriture, des corrections grammaticales et des recommandations de structure, en veillant à ce que votre contenu soit bien conçu et cohérent.",
        "fr_auto": "Nous vous conseillons de vous abstenir d’utiliser chat avec l’IA comme un moyen de rechercher des informations factuelles, de mener des recherches ou de demander des données. Son objectif principal est d’offrir des suggestions d’écriture, des corrections grammaticales et des recommandations de structure, en veillant à ce que votre contenu soit bien conçu et cohérent."
    },
    "Although the Document Q&A tool aims to deliver precise answers, users should validate the outputs by checking the sources. For critical decisions, consulting with experts is recommended rather than relying solely on the AI's responses.": {
        "fr": "Bien que l’outil de demander des documents vise à fournir des réponses précises, les utilisateurs doivent valider les résultats en vérifiant les sources. Pour les décisions critiques, il est recommandé de consulter des experts plutôt que de se fier uniquement aux réponses de l’IA.",
        "fr_auto": "Bien que l’outil de demander des documents vise à fournir des réponses précises, les utilisateurs doivent valider les résultats en vérifiant les sources. Pour les décisions critiques, il est recommandé de consulter des experts plutôt que de se fier uniquement aux réponses de l’IA."
    },
    "Chat settings": {
        "fr": "Paramètres de clavardage",
        "fr_auto": "Paramètres de chat"
    },
    ":": {
        "fr": " :",
        "fr_auto": " :"
    },
    "**Error:** The chat is too long for this AI model.\n\nYou can try: \n1. Starting a new chat\n2. Using summarize mode, which can handle longer texts\n3. Using a different model\n": {
        "fr": "**Erreur :** La discussion est trop longue pour ce modèle d’IA.\n\nVous pouvez essayer : \n1. Démarrage d’une nouvelle session\n2. Utilisation du mode résumé, qui peut gérer des textes plus longs\n3. Utilisation d’un modèle différent\n",
        "fr_auto": "**Erreur :** Le chat est trop long pour ce modèle d’IA.\n\nVous pouvez essayer : \n1. Démarrage d’un nouveau chat\n2. Utilisation du mode résumé, qui peut gérer des textes plus longs\n3. Utilisation d’un modèle différent\n"
    },
    "Untitled chat": {
        "fr": "Clavardage sans titre",
        "fr_auto": "Chat sans titre"
    },
    "Each row (or \"entry\", \"item\", or \"record\") in the database contains information about words or phrases that may be problematic for harmonization.": {
        "fr": "Chaque rangée (ou « entrée », « élément » ou « enregistrement ») de la base de données contient des renseignements sur des mots ou des expressions qui peuvent être problématiques pour l’harmonisation.",
        "fr_auto": "Chaque ligne (ou « entrée », « élément » ou « enregistrement ») de la base de données contient des renseignements sur des mots ou des expressions qui peuvent être problématiques pour l’harmonisation."
    },
    "<strong>Change type</strong>: what kind of change should be made to the potentially-problematic term,": {
        "fr": "<strong>Modifier le type</strong> : quel genre de changement devrait être apporté au terme potentiellement problématique,",
        "fr_auto": "<strong>Type de changement</strong> : quel genre de changement devrait être apporté au terme potentiellement problématique,"
    },
    "<a href=\"https://www.justice.gc.ca/eng/csj-sjc/harmonization/bijurilex/terminolog/table.html\">Bijural Terminology Record</a>": {
        "fr": "<a href=\"https://www.justice.gc.ca/fra/sjc-csj/harmonization/bijurilex/terminolog/table.html\">Fiches terminologiques bijuridiques</a>",
        "fr_auto": "<a href=\"https://www.justice.gc.ca/eng/csj-sjc/harmonization/bijurilex/terminolog/table.html\">Bijural Terminology Record</a>"
    },
    "This entry from the English database concerns the potentially-problematic word \"owner\".": {
        "fr": "Cette entrée de la base de données française concerne le mot potentiellement problématique proprietaire.",
        "fr_auto": "Cette entrée de la base de données anglaise concerne le mot potentiellement problématique « owner »."
    },
    "in lines that contain the words \"charge\" , \"interest\", or \"right\".": {
        "fr": "dans les lignes qui contiennent les mots « charge » ou « droit ».",
        "fr_auto": "dans les lignes qui contiennent les mots « charge », « intérêt » ou « droit »."
    },
    "Here, we see that relevant lines of legislative text may also need to include the word \"holder\" for validity in both law systems.": {
        "fr": "Ici, nous voyons que les lignes pertinentes du texte législatif peuvent également devoir inclure le mot « detenteur » pour la validité dans les deux systèmes de droit.",
        "fr_auto": "Ici, nous voyons que les lignes pertinentes du texte législatif peuvent également devoir inclure le mot « titulaire » pour la validité dans les deux systèmes de droit."
    },
    "Here, we should <strong>add</strong> the term \"holder\" to resolve the potential terminology problem.": {
        "fr": "Ici, nous devrions <strong>ajouter</strong> le terme « detenteur » pour résoudre le problème de terminologie potentiel.",
        "fr_auto": "Ici, nous devrions <strong>ajouter</strong> le terme « titulaire » pour résoudre le problème de terminologie potentiel."
    },
    "Only displaying users with roles assigned.": {
        "fr": "N'affiche que les utilisateurs avec des rôles attribués dans le système.",
        "fr_auto": "Afficher uniquement les utilisateurs avec des rôles attribués."
    },
    "Chat files are deleted after 7 days": {
        "fr": "Les fichiers de clavardage sont supprimés après 7 jours",
        "fr_auto": "Les fichiers de chat sont supprimés après 7 jours"
    },
    "The document summarization feature allows you to generate a summary for any document in your case files. The summary will be created in a new chat session, where you can ask follow-up questions about the content of the document.": {
        "fr": "La fonction de résumé de document vous permet de générer un résumé pour n’importe quel document dans vos fichiers de cas. Le résumé sera créé dans une nouvelle session de clavardage, où vous pourrez poser des questions de suivi sur le contenu du document.",
        "fr_auto": "La fonction de résumé de document vous permet de générer un résumé pour n’importe quel document dans vos fichiers de cas. Le résumé sera créé dans une nouvelle session de chat, où vous pourrez poser des questions de suivi sur le contenu du document."
    },
    "Upload CSV": {
        "fr": "Téléverser CSV",
        "fr_auto": "Télécharger CSV"
    },
    "Chat upload": {
        "fr": "Téléversement de clavardage",
        "fr_auto": "Téléchargement de chat"
    },
    "\n            <strong>Q&A</strong> provides answers based on Justice documents. Create or select your own document libraries from the settings sidebar.\n          ": {
        "fr": "\n<strong>Question-réponses</strong> fournit des réponses basées sur des documents de justice. Créez ou sélectionnez vos propres bibliothèques de documents dans la barre latérale des paramètres.\n          ",
        "fr_auto": "\n<strong>Questions et réponses</strong> fournit des réponses basées sur des documents de justice. Créez ou sélectionnez vos propres bibliothèques de documents dans la barre latérale des paramètres.\n          "
    },
    "Delete chat": {
        "fr": "Supprimer le clavardage",
        "fr_auto": "Supprimer le chat"
    },
    "Edit chat title": {
        "fr": "Modifier le titre du clavardage",
        "fr_auto": "Modifier le titre du chat"
    },
    "You are a general-purpose AI chatbot. You follow these rules:\n\n1. Your name is 'Otto', an AI who works for the Department of Justice Canada.\n\n2. If the user asks any question regarding Canada's laws and regulations, you must inform them of the [Legislation Search app](/laws/), a tool in Otto built to be better suited for finding relevant and accurate laws and regulations in Canada. Make sure to mention the tool at the beginning of your response and in the form of a markdown link.3. You do not have access to the internet or other knowledge bases. If you are asked about very specific facts, especially one about the Government of Canada or laws, you always caveat your response, e.g., 'I am a pre-trained AI and do not have access to the internet, so my answers might not be correct. Based on my training data, I expect that...'\n\n4. If you are asked a question about Department of Justice or other Government of Canada / HR policies, you inform users of Otto's 'Q&A' mode which can provide more accurate information.\n\n5. You answer in markdown format to provide clear and readable responses.\n\n": {
        "fr": "Vous êtes un agent conversationel IA à usage général. Vous suivez ces règles :\n\n1. Vous vous appelez « Otto », une IA qui travaille pour le ministère de la Justice du Canada.\n\n2. Si l’utilisateur pose une question concernant les lois et règlements du Canada, vous devez l’informer de [l’application de recherche de Législation](/laws/), un outil d’Otto conçu pour être mieux adapté pour trouver des lois et des règlements pertinents et exacts au Canada. Assurez-vous de mentionner l’outil au début de votre réponse et sous la forme d’un lien de démarque.3. Vous n’avez pas accès à Internet ou à d’autres bases de connaissances. Si on vous pose des questions sur des faits très précis, en particulier un fait sur le gouvernement du Canada ou les lois, vous mettez toujours en garde votre réponse, par exemple : « Je suis une IA pré-formée et je n’ai pas accès à Internet, donc mes réponses pourraient ne pas être correctes. Sur la base de mes données d’entraînement, je m’attends à ce que...\n\n4. Si on vous pose une question sur le ministère de la Justice ou d’autres politiques du gouvernement du Canada / RH, vous informez les utilisateurs du mode « Q&A » d’Otto qui peut fournir des informations plus précises.\n\n5. Vous répondez dans un format de démarque pour fournir des réponses claires et lisibles.\n\n",
        "fr_auto": "Vous êtes un chatbot IA à usage général. Vous suivez ces règles :\n\n1. Vous vous appelez « Otto », une IA qui travaille pour le ministère de la Justice du Canada.\n\n2. Si l’utilisateur pose une question concernant les lois et règlements du Canada, vous devez l’informer de [l’application de recherche de Législation](/laws/), un outil d’Otto conçu pour être mieux adapté pour trouver des lois et des règlements pertinents et exacts au Canada. Assurez-vous de mentionner l’outil au début de votre réponse et sous la forme d’un lien de démarque.3. Vous n’avez pas accès à Internet ou à d’autres bases de connaissances. Si on vous pose des questions sur des faits très précis, en particulier un fait sur le gouvernement du Canada ou les lois, vous mettez toujours en garde votre réponse, par exemple : « Je suis une IA pré-formée et je n’ai pas accès à Internet, donc mes réponses pourraient ne pas être correctes. Sur la base de mes données d’entraînement, je m’attends à ce que...\n\n4. Si on vous pose une question sur le ministère de la Justice ou d’autres politiques du gouvernement du Canada / RH, vous informez les utilisateurs du mode « Q&A » d’Otto qui peut fournir des informations plus précises.\n\n5. Vous répondez dans un format de démarque pour fournir des réponses claires et lisibles.\n\n"
    },
    "Given the information from multiple sources and not prior knowledge, answer the query in markdown format with liberal use of **bold**.\n\nOutput format:\n\nI found the following information:\n\n* <supporting direct quote> - <source link or filename>\n...\n<succinct answer to question>\nIf you can't find the answer in the sources, just say so. Don't try to provide irrelevant references or made up answers.": {
        "fr": "Compte tenu de l’information provenant de sources multiples et non de connaissances préalables, répondez à la requête en format de démarque avec l’utilisation libérale de **bold**.\n\nFormat de sortie :\n\nJ’ai trouvé les informations suivantes :\n\n* <citation directe à l'appui> - <lien à source ou nom de fichier>\n...\n<succinct réponse à la question>\nSi vous ne trouvez pas la réponse dans les sources, dites-le simplement. N’essayez pas de fournir des références non pertinentes ou des réponses inventées.",
        "fr_auto": "Compte tenu de l’information provenant de sources multiples et non de connaissances préalables, répondez à la requête en format de démarque avec l’utilisation libérale de **bold**.\n\nFormat de sortie :\n\nJ’ai trouvé les informations suivantes :\n\n* <citation directe à l'appui> - <lien à source ou nom de fichier>\n...\n<succinct réponse à la question>\nSi vous ne trouvez pas la réponse dans les sources, dites-le simplement. N’essayez pas de fournir des références non pertinentes ou des réponses inventées."
    },
    "Otto": {
        "fr": "Otto",
        "fr_auto": "Otton"
    },
    "Are you sure you want to delete all chats? This action is irreversible.": {
        "fr": "Êtes-vous sûr de vouloir supprimer toutes les sessions de clavardages ? Cette action est irréversible.",
        "fr_auto": "Êtes-vous sûr de vouloir supprimer tous les chats ? Cette action est irréversible."
    },
    "Delete all chats": {
        "fr": "Supprimer tous les clavardages",
        "fr_auto": "Supprimer tous les chats"
    },
    "You are a general-purpose AI chatbot. You follow these rules:\n\n1. Your name is 'Otto', an AI who works for the Department of Justice Canada.\n\n2. If the user asks any question regarding Canada's laws and regulations, you must inform them of the [Legislation Search app](/laws/), a tool in Otto built to be better suited for finding relevant and accurate laws and regulations in Canada. If relevant, add a markdown link to the Legislation Search app.\n\n3. You do not have access to the internet or other knowledge bases. If you are asked about very specific facts, especially one about the Government of Canada or laws, you always caveat your response, e.g., 'I am a pre-trained AI and do not have access to the internet, so my answers might not be correct. Based on my training data, I expect that...'\n\n4. You answer in markdown format to provide clear and readable responses.": {
        "fr": "Vous êtes un agent d'IA conversationel à usage général. Vous suivez ces règles :\n\n1. Vous vous appelez « Otto », une IA qui travaille pour le ministère de la Justice du Canada.\n\n2. Si l’utilisateur pose une question concernant les lois et règlements du Canada, vous devez l’informer de l’application de recherche de [Législation] (/lois/), un outil d’Otto conçu pour être mieux adapté pour trouver des lois et des règlements pertinents et exacts au Canada. S’il y a lieu, ajoutez un lien de démarque à l’application de recherche de Législation.\n\n3. Vous n’avez pas accès à Internet ou à d’autres bases de connaissances. Si on vous pose des questions sur des faits très précis, en particulier un fait sur le gouvernement du Canada ou les lois, vous mettez toujours en garde votre réponse, par exemple : « Je suis une IA pré-formée et je n’ai pas accès à Internet, donc mes réponses pourraient ne pas être correctes. Sur la base de mes données d’entraînement, je m’attends à ce que...\n\n4. Vous répondez dans un format de démarque pour fournir des réponses claires et lisibles.",
        "fr_auto": "Vous êtes un chatbot IA à usage général. Vous suivez ces règles :\n\n1. Vous vous appelez « Otto », une IA qui travaille pour le ministère de la Justice du Canada.\n\n2. Si l’utilisateur pose une question concernant les lois et règlements du Canada, vous devez l’informer de l’application de recherche de [Législation] (/lois/), un outil d’Otto conçu pour être mieux adapté pour trouver des lois et des règlements pertinents et exacts au Canada. S’il y a lieu, ajoutez un lien de démarque à l’application de recherche de Législation.\n\n3. Vous n’avez pas accès à Internet ou à d’autres bases de connaissances. Si on vous pose des questions sur des faits très précis, en particulier un fait sur le gouvernement du Canada ou les lois, vous mettez toujours en garde votre réponse, par exemple : « Je suis une IA pré-formée et je n’ai pas accès à Internet, donc mes réponses pourraient ne pas être correctes. Sur la base de mes données d’entraînement, je m’attends à ce que...\n\n4. Vous répondez dans un format de démarque pour fournir des réponses claires et lisibles."
    },
    "Switched mode to": {
        "fr": "Mode changé en",
        "fr_auto": "Mode commuté vers"
    },
    "Detect best mode (Chat or Q&A)": {
        "fr": "Détecter le meilleur mode (Clavardage ou Q&R)",
        "fr_auto": "Détecter le meilleur mode (Chat ou Q&A)"
    },
    "Chat agent": {
        "fr": "Agent de clavardage",
        "fr_auto": "Agent de chat"
    },
    "Shared with everyone": {
        "fr": "Partager avec tous les utilisateurs",
        "fr_auto": "Partagé avec tout le monde"
    },
    "Private": {
        "fr": "Privé",
        "fr_auto": "Secteur privé"
    },
    "Create a new preset to use your chat settings in other sessions or shared them with others.": {
        "fr": "Créez un nouveau préréglage pour utiliser vos paramètres de clavardage dans d’autres sessions ou les partager avec d’autres utilisateurs.",
        "fr_auto": "Créez un nouveau préréglage pour utiliser vos paramètres de chat dans d’autres sessions ou les partager avec d’autres."
    },
    "Settings Presets": {
        "fr": "Paramètres de Préréglages",
        "fr_auto": "Paramètres de Préréglages"
    },
    "Settings presets": {
        "fr": "Paramètres de préréglages",
        "fr_auto": "Paramètres prédéfinis"
    },
    "Share with others": {
        "fr": "Partagé avec d’autres utilisateurs",
        "fr_auto": "Partager avec d’autres"
    },
    "Shared with others": {
        "fr": "Partagé avec certains utilisateurs",
        "fr_auto": "Partagé avec d’autres"
    },
    "Stop all": {
        "fr": "Tout arrêter",
        "fr_auto": "Arrêtez tout"
    },
    "Process all": {
        "fr": "Tout traiter",
        "fr_auto": "Traiter tout"
    },
    "Force OCR": {
        "fr": "Forcer la ROC",
        "fr_auto": "Force OCR"
    },
    "Process": {
        "fr": "Traiter",
        "fr_auto": "Processus"
    },
    "QA": {
        "fr": "Q&R",
        "fr_auto": "AQ"
    },
    "Share with everyone": {
        "fr": "Partager avec tous les utilisateurs",
        "fr_auto": "Partager avec tout le monde"
    },
    "OCR": {
        "fr": "ROC",
        "fr_auto": "OCR"
    },
    "layout & OCR": {
        "fr": "mise en page & ROC",
        "fr_auto": "mise en page & OCR"
    },
    "Process all, including completed": {
        "fr": "Tout traiter, y compris terminé",
        "fr_auto": "Traiter tout, y compris terminé"
    },
    "PDF OCR": {
        "fr": "ROC PDF",
        "fr_auto": "PDF OCR"
    },
    "PDF layout & OCR": {
        "fr": "Mise en page PDF & ROC",
        "fr_auto": "Mise en page PDF & OCR"
    },
    "Process incomplete only": {
        "fr": "Seulement les traitements incomplets",
        "fr_auto": "Processus incomplet seulement"
    },
    "Process document": {
        "fr": "Traiter le document",
        "fr_auto": "Document de processus"
    },
    "today": {
        "fr": "aujourd’hui",
        "fr_auto": "Aujourd’hui"
    },
    "Status": {
        "fr": "État",
        "fr_auto": "État d’avancement"
    },
    "Question": {
        "fr": "Question",
        "fr_auto": "Question :"
    },
    "Feature request": {
        "fr": "Demande de fonctionnalité",
        "fr_auto": "Demande de fonctionnalité"
    },
    "New": {
        "fr": "Nouveau",
        "fr_auto": "Nouveau"
    },
    "In progress": {
        "fr": "En cours",
        "fr_auto": "En cours"
    },
    "Resolved": {
        "fr": "Résolu",
        "fr_auto": "Résolu"
    },
    "Closed": {
        "fr": "Fermé",
        "fr_auto": "Fermé"
    },
    "Low": {
        "fr": "Faible",
        "fr_auto": "Faible"
    },
    "High": {
        "fr": "Élevée",
        "fr_auto": "Élevée"
    },
    "Latest feedback": {
        "fr": "Derniers commentaires",
        "fr_auto": "Derniers commentaires"
    },
    "No results available.": {
        "fr": "Aucun résultat disponible.",
        "fr_auto": "Aucun résultat disponible."
    },
    "First": {
        "fr": "Première",
        "fr_auto": "Premièrement"
    },
    "Last": {
        "fr": "Dernière",
        "fr_auto": "Dernier"
    },
    "View feedback in context": {
        "fr": "Voir les commentaires dans leur contexte",
        "fr_auto": "Voir les commentaires dans leur contexte"
    },
    "Administrative details": {
        "fr": "Détails administratifs",
        "fr_auto": "Détails administratifs"
    },
    "App": {
        "fr": "Application",
        "fr_auto": "L’application"
    },
    "Apply Filters": {
        "fr": "Appliquer les filtres",
        "fr_auto": "Appliquer des filtres"
    },
    "Feedback updated successfully.": {
        "fr": "Les commentaires ont été mis à jour avec succès.",
        "fr_auto": "Les commentaires ont été mis à jour avec succès."
    },
    "GPT-4o-mini (Global)": {
        "fr": "GPT-4o-mini (Global)",
        "fr_auto": "GPT-4o-mini (Global)"
    },
    "GPT-4o (Global)": {
        "fr": "GPT-4o (Global)",
        "fr_auto": "GPT-4o (Global)"
    },
    "GPT-4 (Canada)": {
        "fr": "GPT-4 (Canada)",
        "fr_auto": "GPT-4 (Canada)"
    },
    "GPT-3.5 (Canada)": {
        "fr": "GPT-3.5 (Canada)",
        "fr_auto": "GPT-3.5 (Canada)"
    },
    "JUS-managed": {
        "fr": "Géré par JUS",
        "fr_auto": "Gestion du JUS"
    },
    "Shared with me": {
        "fr": "Partagé avec moi",
        "fr_auto": "Partagé avec moi"
    },
    "Make private": {
        "fr": "Rendre privé",
        "fr_auto": "Rendre privé"
    },
    "Toggle chat history sidebar": {
        "fr": "Basculez la barre latérale d'historique",
        "fr_auto": "Basculez la barre latérale historique des discussions"
    },
    "Q&A": {
        "fr": "Question-réponses",
        "fr_auto": "Questions et réponses"
    },
    "Advanced Q&A settings": {
        "fr": "Paramètres avancés de question-réponses",
        "fr_auto": "Paramètres avancés de questions et réponses"
    },
    "Ask a question about federal legislation...": {
        "fr": "Posez une question sur la législation fédérale...",
        "fr_auto": "Posez une question sur la législation fédérale..."
    },
    "Legislation Search - Otto": {
        "fr": "Recherche de législation - Otto",
        "fr_auto": "Recherche de législation - Otto"
    },
    "Legislation Search": {
        "fr": "Recherche de législation",
        "fr_auto": "Recherche de législation"
    },
    "Edit library users - enter Justice email": {
        "fr": "Modifier les utilisateurs de la bibliothèque - saisissez l'addresse courriel de l'employé",
        "fr_auto": "Modifier les utilisateurs de la bibliothèque - entrez l’e-mail justice"
    },
    "Unsaved data source": {
        "fr": "Source de données non enregistrée",
        "fr_auto": "Source de données non enregistrée"
    },
    "Unsaved library": {
        "fr": "Bibliothèque non enregistrée",
        "fr_auto": "Bibliothèque non enregistrée"
    },
    "Let us know what went wrong, or suggest an improvement.": {
        "fr": "Faites-nous savoir ce qui n’a pas fonctionné ou suggérez une amélioration.",
        "fr_auto": "Faites-nous savoir ce qui n’a pas fonctionné ou suggérez une amélioration."
    },
    "AI Assistant": {
        "fr": "Assistant IA",
        "fr_auto": "Assistant IA"
    },
    "Monitoring": {
        "fr": "Suivi",
        "fr_auto": "Suivi"
    },
    "Other": {
        "fr": "Autres",
        "fr_auto": "Autres"
    },
    "Legislation loading": {
        "fr": "Chargement de la législation",
        "fr_auto": "Chargement de la législation"
    },
    "Text extractor": {
        "fr": "Extracteur de texte",
        "fr_auto": "Extracteur de texte"
    },
    "Load test": {
        "fr": "Essai de charge",
        "fr_auto": "Essai de charge"
    },
    "Create": {
        "fr": "Créer",
        "fr_auto": "Créer"
    },
    "Update": {
        "fr": "Mettre à jour",
        "fr_auto": "Mettre à jour"
    },
    "Bad request": {
        "fr": "Mauvaise demande",
        "fr_auto": "Mauvaise demande"
    },
    "We're sorry, but something went wrong.": {
        "fr": "Nous sommes désolés, mais une erreur s’est produite.",
        "fr_auto": "Nous sommes désolés, mais quelque chose s’est mal passé."
    },
    "Permission denied": {
        "fr": "Autorisation refusée",
        "fr_auto": "Autorisation refusée"
    },
    "You do not have permission to access this page.": {
        "fr": "Vous n’êtes pas autorisé à accéder à cette page.",
        "fr_auto": "Vous n’êtes pas autorisé à accéder à cette page."
    },
    "Page not found": {
        "fr": "Page introuvable",
        "fr_auto": "Page introuvable"
    },
    "We're sorry, but the requested page could not be found.": {
        "fr": "Nous sommes désolés, mais la page demandée n’a pas pu être trouvée.",
        "fr_auto": "Nous sommes désolés, mais la page demandée n’a pas pu être trouvée."
    },
    "Server error": {
        "fr": "Erreur du serveur",
        "fr_auto": "Erreur de serveur"
    },
    "Contact us": {
        "fr": "Contactez-nous",
        "fr_auto": "Contactez-nous"
    },
    "The upn column must match the Azure Active Directory (Entra) userPrincipalName property. This is usually the user's Justice email, and is case-sensitive.": {
        "fr": "La colonne upn doit correspondre à la propriété Azure Active Directory (Entra) userPrincipalName. Il s’agit généralement de l’addresse courriel justice de l’utilisateur et est sensible à la casse.",
        "fr_auto": "La colonne upn doit correspondre à la propriété Azure Active Directory (Entra) userPrincipalName. Il s’agit généralement de l’e-mail justice de l’utilisateur et est sensible à la casse."
    },
    "If the user does not exist, their first name, last name and email will be extrapolated from the UPN. These properties will be updated when the user next logs in with Entra.": {
        "fr": "Si l’utilisateur n’existe pas, son prénom, son nom et son adresse courriel seront extrapolés à partir de l’UPN. Ces propriétés seront mises à jour lors de la prochaine connexion de l’utilisateur avec Entra",
        "fr_auto": "Si l’utilisateur n’existe pas, son prénom, son nom et son adresse e-mail seront extrapolés à partir de l’UPN. Ces propriétés seront mises à jour lors de la prochaine connexion de l’utilisateur avec Entra."
    },
    "User-requested URLs for Q&A, summarization etc. which were not on the allow-list": {
        "fr": "URL demandées par l’utilisateur pour les questions-réponses, les résumés, etc. qui ne figuraient pas sur la liste d’adresses autorisées",
        "fr_auto": "URL demandées par l’utilisateur pour les questions et réponses, les résumés, etc. qui ne figuraient pas sur la liste d’adresses autorisées"
    },
    "Update Preset": {
        "fr": "Mettre à jour le préréglage",
        "fr_auto": "Mise à jour prédéfinie"
    },
    "Browse": {
        "fr": "Naviguer",
        "fr_auto": "Parcourir"
    },
    "\n            <strong>Chat</strong> with a secure AI for brainstorming, writing assistance and text formatting.\n          ": {
        "fr": "\n<strong>Clavardez</strong> avec une IA sécurisée pour le brainstorming, l’aide à la rédaction et le formatage du texte.\n          ",
        "fr_auto": "\n<strong>Discutez</strong> avec une IA sécurisée pour le brainstorming, l’aide à la rédaction et le formatage du texte.\n          "
    },
    "Chat mode is not suitable for factual research.": {
        "fr": "Le mode de clavardage ne convient pas à la recherche factuelle.",
        "fr_auto": "Le mode chat ne convient pas à la recherche factuelle."
    },
    "\n            <strong>Q&A</strong> provides answers based on specific documents. Select or create document libraries from the settings sidebar, or simply upload documents to the chat.\n          ": {
        "fr": "\n<strong>Q&R</strong> fournit des réponses basées sur des documents spécifiques. Sélectionnez ou créez des bibliothèques de documents à partir de la barre latérale des paramètres, ou simplement téléversez des documents sur la session de clavardage.\n          ",
        "fr_auto": "\n<strong>Q&R</strong> fournit des réponses basées sur des documents spécifiques. Sélectionnez ou créez des bibliothèques de documents à partir de la barre latérale des paramètres, ou téléchargez simplement des documents sur le chat.\n          "
    },
    "In the AI assistant, document libraries and chats will be deleted after 30 days of inactivity. This means that if you do not open a chat for 30 days, it will be automatically deleted along with all files uploaded to the chat. For libraries, if no changes have been made and no Q&A queries have been performed for 30 days, the library will be automatically deleted.": {
        "fr": "Les bibliothèques de documents et les sessions de clavardage seront supprimés après 30 jours d’inactivité dans l'assistant d'IA. Cela signifie que si vous n’ouvrez pas une session de clavardage pendant 30 jours, elle sera automatiquement supprimée avec tous ses fichiers téléversés. Pour les bibliothèques, si aucune modification n’a été apportée et qu’aucune requête Q&R n’a été effectuée pendant 30 jours, la bibliothèque sera automatiquement supprimée.",
        "fr_auto": "Dans l’assistant IA, les bibliothèques de documents et les chats seront supprimés après 30 jours d’inactivité. Cela signifie que si vous n’ouvrez pas un chat pendant 30 jours, il sera automatiquement supprimé avec tous les fichiers téléchargés sur le chat. Pour les bibliothèques, si aucune modification n’a été apportée et qu’aucune requête Q&A n’a été effectuée pendant 30 jours, la bibliothèque sera automatiquement supprimée."
    },
    "Read and follow the notices within Otto tools like the AI assistant. Certain tools such as the Chat mode should not be trusted for facts. Instead, use the Q&A and Summarize modes to ground the AI's responses in trusted sources such as documents that you upload or a shared document library.": {
        "fr": "Lisez et suivez les avis de confidentialité dans les outils Otto comme l’assistant d’IA. Certains outils tels que le mode Clavardez ne doivent pas être considérés comme faits. Utilisez plutôt les modes Q&R et Résumer pour ancrer les réponses de l’IA dans des sources fiables telles que les documents que vous téléversez ou dans une bibliothèque de documents partagée.",
        "fr_auto": "Lisez et suivez les avis dans les outils Otto comme l’assistant d’IA. Certains outils tels que le mode Chat ne doivent pas être fiables pour les faits. Utilisez plutôt les modes Q&R et Summarize pour ancrer les réponses de l’IA dans des sources fiables telles que les documents que vous téléchargez ou une bibliothèque de documents partagée."
    },
    "In the AI assistant, apply security classification labels to chats and document libraries when they contain classified and/or personal information.": {
        "fr": "Dans l’Assistant IA, appliquez des étiquettes de classification de sécurité aux sessions de clavardage et aux bibliothèques de documents lorsqu’elles contiennent des informations classifiées et/ou personnelles.",
        "fr_auto": "Dans l’Assistant IA, appliquez des étiquettes de classification de sécurité aux chats et aux bibliothèques de documents lorsqu’elles contiennent des informations classifiées et/ou personnelles."
    },
    "Email administrators": {
        "fr": "Contactez les administrateurs",
        "fr_auto": "Administrateurs de messagerie"
    },
    "If information is shared with you through Otto which you should not have access to, use the provided links to email the authors or library administrators. If this is not possible, contact the Otto team at the following email address to report a privacy issue:": {
        "fr": "Si des informations sont partagées avec vous via Otto auxquelles vous ne devriez pas avoir accès, utilisez les liens fournis pour envoyer un courriel aux auteurs ou aux administrateurs de la bibliothèque. Si cela n’est pas possible, contactez l’équipe Otto à l’adresse courriel suivante pour signaler un problème de confidentialité :",
        "fr_auto": "Si des informations sont partagées avec vous via Otto auxquelles vous ne devriez pas avoir accès, utilisez les liens fournis pour envoyer un e-mail aux auteurs ou aux administrateurs de la bibliothèque. Si cela n’est pas possible, contactez l’équipe Otto à l’adresse e-mail suivante pour signaler un problème de confidentialité :"
    },
    "This chat was shared with you and is read-only.": {
        "fr": "Cette session de clavardage a été partagé avec vous et est en lecture seule.",
        "fr_auto": "Ce chat a été partagé avec vous et est en lecture seule."
    },
    "email the chat author": {
        "fr": "envoyer un courriel à l’auteur de la sesison de clavardage",
        "fr_auto": "envoyer un e-mail à l’auteur du chat"
    },
    "Limit information shared in chats and Q&A libraries (deleted after 30 days inactivity).": {
        "fr": "Limitez les informations partagées dans les sessions de clavardage et les bibliothèques de questions-réponses (supprimées après 30 jours d’inactivité).",
        "fr_auto": "Limitez les informations partagées dans les chats et les bibliothèques de questions et réponses (supprimées après 30 jours d’inactivité)."
    },
    "\n            <strong>Q&A</strong> provides answers based on specific documents. Select or create document libraries from the settings sidebar, or upload files and enter URLs directly in the chat.\n          ": {
        "fr": "\n<strong>Q&R</strong> fournit des réponses basées sur des documents spécifiques. Sélectionnez ou créez des bibliothèques de documents dans la barre latérale des paramètres, ou téléchargez des fichiers et entrez des URL directement dans la session de clavardage.\n          ",
        "fr_auto": "\n<strong>Q&R</strong> fournit des réponses basées sur des documents spécifiques. Sélectionnez ou créez des bibliothèques de documents dans la barre latérale des paramètres, ou téléchargez des fichiers et entrez des URL directement dans le chat.\n          "
    },
    "Read and follow the notices within Otto tools like the AI assistant. Certain tools such as the Chat mode should not be trusted to provide factual information. Instead, use the Q&A and Summarize modes to ground the AI's responses in trusted sources such as documents that you upload or a shared document library.": {
        "fr": "Lisez et suivez les avis dans les outils Otto comme l’assistant d’IA. Certains outils tels que le mode Clavardez ne doivent pas être considérés comme étant fiables pour fournir des faits. Utilisez plutôt les modes Q&R et Résumer pour ancrer les réponses de l’IA dans des sources fiables telles que les documents que vous téléversez ou dans une bibliothèque de documents partagée.",
        "fr_auto": "Lisez et suivez les avis dans les outils Otto comme l’assistant d’IA. Certains outils tels que le mode Chat ne doivent pas être fiables pour fournir des informations factuelles. Utilisez plutôt les modes Q&R et Summarize pour ancrer les réponses de l’IA dans des sources fiables telles que les documents que vous téléchargez ou une bibliothèque de documents partagée."
    },
    "Chats": {
        "fr": "Clavardages",
        "fr_auto": "Les chats"
    },
    "Select chat(s)": {
        "fr": "Sélectionnez clavardages(s)",
        "fr_auto": "Sélectionnez chat(s)"
    },
    "Selected chats": {
        "fr": "Clavardages sélectionnés",
        "fr_auto": "Chats sélectionnés"
    },
    "User chat uploads": {
        "fr": "Téléchargements de clavardage utilisateur",
        "fr_auto": "Téléchargements de chat utilisateur"
    },
    "All chats": {
        "fr": "Tous les clavardage",
        "fr_auto": "Tous les chats"
    },
    "Chat uploads": {
        "fr": "Téléchargements de clavardage",
        "fr_auto": "Téléchargements de chat"
    },
    "No chats to show.": {
        "fr": "Pas de clavardages à montrer.",
        "fr_auto": "Pas de chats à montrer."
    },
    "This chat": {
        "fr": "Ce clavardage",
        "fr_auto": "Ce chat"
    },
    "Managed by me": {
        "fr": "Je gère",
        "fr_auto": "Géré par moi"
    },
    "Select document(s)": {
        "fr": "Sélectionner le(s) document(s)",
        "fr_auto": "Sélectionner le(s) document(s)"
    },
    "Entire library": {
        "fr": "Bibliothèque entière",
        "fr_auto": "Bibliothèque entière"
    },
    "Selected documents": {
        "fr": "Documents sélectionnés",
        "fr_auto": "Documents sélectionnés"
    },
    "Use top sources only (fast, cheap)": {
        "fr": "Utilisez les meilleures sources uniquement (rapide, pas cher)",
        "fr_auto": "Utilisez les meilleures sources uniquement (rapide, pas cher)"
    },
    "Full documents, separate answers ($)": {
        "fr": "Documents complets, réponses séparées ($)",
        "fr_auto": "Documents complets, réponses séparées ($)"
    },
    "Full documents, combined answer ($)": {
        "fr": "Documents complets, réponse combinée ($)",
        "fr_auto": "Documents complets, réponse combinée ($)"
    },
    "Relevance score": {
        "fr": "Cote de pertinence",
        "fr_auto": "Cote de pertinence"
    },
    "Reading order": {
        "fr": "Ordre de lecture",
        "fr_auto": "Ordre de lecture"
    },
    "Source not available (document deleted or modified since message)": {
        "fr": "Source non disponible (document supprimé ou modifié depuis ce message)",
        "fr_auto": "Source non disponible (document supprimé ou modifié depuis le message)"
    },
    "Current date: {time}": {
        "fr": "Date actuelle : {time}",
        "fr_auto": "Date actuelle : {time}"
    },
    "Invalid mode.": {
        "fr": "Mode non valide.",
        "fr_auto": "Mode non valide."
    },
    "No text to summarize.": {
        "fr": "Aucun texte à résumer.",
        "fr_auto": "Aucun texte à résumer."
    },
    "Couldn't retrieve the webpage. The site might block bots. Try copy & pasting the webpage here.": {
        "fr": "Impossible de récupérer la page web. Le site peut bloquer les robots. Essayez de copier et coller la page Web ici.",
        "fr_auto": "Impossible de récupérer la page Web. Le site peut bloquer les robots. Essayez de copier et coller la page Web ici."
    },
    "Initiating translation...": {
        "fr": "Initialisation de la traduction...",
        "fr_auto": "Initier la traduction..."
    },
    "Translating file": {
        "fr": "Traduction du fichier",
        "fr_auto": "Traduction d’un fichier"
    },
    "Error translating files.": {
        "fr": "Erreur de traduction des fichiers.",
        "fr_auto": "Erreur de traduction des fichiers."
    },
    "URL ready for Q&A.": {
        "fr": "URL prête pour les questions et réponses.",
        "fr_auto": "URL prête pour les questions et réponses."
    },
    "new document(s) ready for Q&A.": {
        "fr": "nouveau(s) document(s) prêt(s) pour les questions et réponses.",
        "fr_auto": "nouveau(s) document(s) prêt(s) pour les questions et réponses."
    },
    "There was an error processing your request.": {
        "fr": "Une erreur s'est produite lors du traitement de votre demande.",
        "fr_auto": "Il y a eu une erreur de traitement de votre demande."
    },
    "No user message found.": {
        "fr": "Aucun message de l’utilisateur trouvé.",
        "fr_auto": "Aucun message de l’utilisateur trouvé."
    },
    "Close": {
        "fr": "Fermer",
        "fr_auto": "Fermer"
    },
    "Stop": {
        "fr": "Arrêter",
        "fr_auto": "Arrêtez"
    },
    "Summarize": {
        "fr": "Résumer",
        "fr_auto": "Résumer"
    },
    "Translate": {
        "fr": "Traduire",
        "fr_auto": "Traduire"
    },
    "Upload": {
        "fr": "Téléverser",
        "fr_auto": "Télécharger"
    },
    "Settings": {
        "fr": "Paramètres",
        "fr_auto": "Paramètres"
    },
    "Message": {
        "fr": "Message",
        "fr_auto": "Le message"
    },
    "Type your message here...": {
        "fr": "Écrivez votre message ici...",
        "fr_auto": "Tapez votre message ici..."
    },
    "Send": {
        "fr": "Envoyer",
        "fr_auto": "Envoyer"
    },
    "Options": {
        "fr": "Options",
        "fr_auto": "Options"
    },
    "Rename": {
        "fr": "Renommer",
        "fr_auto": "Renommer"
    },
    "Delete": {
        "fr": "Supprimer",
        "fr_auto": "Supprimer"
    },
    "Cancel": {
        "fr": "Annuler",
        "fr_auto": "Annuler"
    },
    "AI Assistant - Otto": {
        "fr": "Assistant IA - Otto",
        "fr_auto": "Assistant IA - Otto"
    },
    "Show all...": {
        "fr": "Tout montrez...",
        "fr_auto": "Montrez tout..."
    },
    "Open presets menu": {
        "fr": "Ouvrir le menu des préréglages",
        "fr_auto": "Ouvrir le menu des préréglages"
    },
    "Save": {
        "fr": "Enregistrer",
        "fr_auto": "Enregistrer"
    },
    "Reset settings to default": {
        "fr": "Réinitialiser les paramètres",
        "fr_auto": "Réinitialiser les paramètres par défaut"
    },
    "Set security label": {
        "fr": "Définir l’étiquette de sécurité",
        "fr_auto": "Définir l’étiquette de sécurité"
    },
    "Warning": {
        "fr": "Avertissement",
        "fr_auto": "Avertissement"
    },
    "Safe use of the AI Assistant": {
        "fr": "Utilisation sécuritaire de l’assistant IA",
        "fr_auto": "Utilisation sécuritaire de l’assistant IA"
    },
    "File": {
        "fr": "Fichier",
        "fr_auto": "Fichier"
    },
    "Copy": {
        "fr": "Copier",
        "fr_auto": "Copie"
    },
    "Like": {
        "fr": "J'aime",
        "fr_auto": "Comme"
    },
    "Dislike": {
        "fr": "Je n'aime pas",
        "fr_auto": "N’aime pas"
    },
    "Edit in new prompt": {
        "fr": "Modifier dans une nouvelle requête",
        "fr_auto": "Modifier dans une nouvelle invite"
    },
    "Delete message": {
        "fr": "Supprimer le message",
        "fr_auto": "Supprimer le message"
    },
    "\n      Translated %(num_files)s/%(total_files)s files:\n    ": {
        "fr": "\n      Traduit %(num_files)s fichier(s) sur %(total_files)s:\n    ",
        "fr_auto": "\n      Translated %(num_files)s/%(total_files)s files:\n    "
    },
    "\n      Uploaded %(num_files)s file%(s)s\n    ": {
        "fr": "\n      Téléversé %(num_files)s fichier%(s)s\n    ",
        "fr_auto": "\n      Uploaded %(num_files)s file%(s)s\n    "
    },
    "deleted": {
        "fr": "supprimé",
        "fr_auto": "supprimé"
    },
    "Sources": {
        "fr": "Sources",
        "fr_auto": "Les sources"
    },
    "Selected library:": {
        "fr": "Bibliothèque sélectionnée :",
        "fr_auto": "Bibliothèque sélectionnée :"
    },
    "Model": {
        "fr": "Modèle",
        "fr_auto": "Modèle"
    },
    "Style": {
        "fr": "Style",
        "fr_auto": "Le style"
    },
    "Summary length": {
        "fr": "Longueur du résumé",
        "fr_auto": "Longueur du résumé"
    },
    "Desired language": {
        "fr": "Langue souhaitée",
        "fr_auto": "Langue souhaitée"
    },
    "Avoid personal pronouns": {
        "fr": "Évitez les pronoms personnels",
        "fr_auto": "Évitez les pronoms personnels"
    },
    "Additional instructions": {
        "fr": "Instructions supplémentaires",
        "fr_auto": "Instructions supplémentaires"
    },
    "Custom summarize prompt": {
        "fr": "Requête de résumé personnalisée",
        "fr_auto": "Invite de résumé personnalisée"
    },
    "(overrides all previous settings)": {
        "fr": "(remplace tous les paramètres précédents)",
        "fr_auto": "(remplace tous les paramètres précédents)"
    },
    "Library": {
        "fr": "Bibliothèque",
        "fr_auto": "Bibliothèque"
    },
    "Edit libraries": {
        "fr": "Modifier les bibliothèques",
        "fr_auto": "Modifier les bibliothèques"
    },
    "Search mode": {
        "fr": "Mode de recherche",
        "fr_auto": "Mode de recherche"
    },
    "Edit advanced settings and prompts": {
        "fr": "Modifier les paramètres avancés et les requêtes",
        "fr_auto": "Modifier les paramètres avancés et les invites"
    },
    "Filter results": {
        "fr": "Résultats du filtre",
        "fr_auto": "Résultats du filtre"
    },
    "Keyword ↔ Vector": {
        "fr": "Vecteur ↔ mots clés",
        "fr_auto": "Vecteur ↔ mots clés"
    },
    "Drag or use the left and right arrows to resize.": {
        "fr": "Faites glisser ou utilisez les flèches gauche et droite de votre clavier pour redimensionner.",
        "fr_auto": "Faites glisser ou utilisez les flèches gauche et droite pour redimensionner."
    },
    "Reset": {
        "fr": "Réinitialiser",
        "fr_auto": "Réinitialiser"
    },
    "Protected B approved:": {
        "fr": "Approuvé pour le matériel protégé b",
        "fr_auto": "Protégé B approuvé :"
    },
    "The processing of your file(s) was interrupted.": {
        "fr": "Le traitement de vos dossiers a été interrompu.",
        "fr_auto": "Le traitement de vos dossiers a été interrompu."
    },
    "An interruption occurred while generating the response.": {
        "fr": "Une interruption s’est produite pendant la production de la réponse.",
        "fr_auto": "Une interruption s’est produite pendant la génération de la réponse."
    },
    "Drop files anywhere": {
        "fr": "Placez des fichiers n’importe où sur la page",
        "fr_auto": "Déposez des fichiers n’importe où"
    },
    "\n        Uploading <span class=\"filename fst-italic\">'filename'</span>\n      ": {
        "fr": "\nTéléversement <span class=\"filename fst-italic\">'filename'</span>\n      ",
        "fr_auto": "\nTéléchargement <span class=\"filename fst-italic\">'filename'</span>\n      "
    },
    "File upload progress": {
        "fr": "Progression du téléversement de fichiers",
        "fr_auto": "Progression du téléversement de fichiers"
    },
    "for translation:": {
        "fr": "pour la traduction :",
        "fr_auto": "pour la traduction :"
    },
    "for summarization:": {
        "fr": "à des fins de résumé :",
        "fr_auto": "à des fins de résumé :"
    },
    "System prompt": {
        "fr": "Requête du système",
        "fr_auto": "Invite système"
    },
    "Maximum sources": {
        "fr": "Sources maximales",
        "fr_auto": "Sources maximales"
    },
    "Order sources by": {
        "fr": "Classer les source par",
        "fr_auto": "Commander les sources par"
    },
    "Relevance (score)": {
        "fr": "Pertinence (cote)",
        "fr_auto": "Pertinence (cote)"
    },
    "Answer granularity": {
        "fr": "Granularité de la réponse",
        "fr_auto": "Granularité de réponse"
    },
    "Single answer": {
        "fr": "Réponse unique",
        "fr_auto": "Réponse unique"
    },
    "Granular answers": {
        "fr": "Réponses granulaires",
        "fr_auto": "Réponses granulaires"
    },
    "Granularity": {
        "fr": "Granularité",
        "fr_auto": "Granularité"
    },
    "Fine": {
        "fr": "Précis",
        "fr_auto": "Fin"
    },
    "Coarse": {
        "fr": "Approximatif",
        "fr_auto": "Grossier"
    },
    "GPT-4o-mini (fastest, best value)": {
        "fr": "GPT-4o-mini (rapide et économique)",
        "fr_auto": "GPT-4o-mini (le plus rapide, meilleur rapport qualité-prix)"
    },
    "GPT-4o (best quality, but 25x cost)": {
        "fr": "GPT-4o (meilleure qualité, mais coûte 25x)",
        "fr_auto": "GPT-4o (meilleure qualité, mais coût 25x)"
    },
    "Creative": {
        "fr": "Créatif",
        "fr_auto": "Créatif"
    },
    "Select folder(s)": {
        "fr": "Sélectionner le(s) dossier(s)",
        "fr_auto": "Sélectionner le(s) dossier(s)"
    },
    "Selected folders": {
        "fr": "Dossiers sélectionnés",
        "fr_auto": "Dossiers sélectionnés"
    },
    "Adding to the Q&A library": {
        "fr": "En cours d'ajout à la bibliothèque de questions-réponses",
        "fr_auto": "Ajout à la bibliothèque de questions et réponses"
    },
    "Error processing the following document(s):": {
        "fr": "Erreur de traitement du ou des documents suivants :",
        "fr_auto": "Erreur de traitement du ou des documents suivants :"
    },
    "Sorry, I couldn't find any information about that. Try selecting more folders or documents, or try a different library.": {
        "fr": "",
        "fr_auto": "Désolé, je n’ai trouvé aucune information à ce sujet. Essayez de sélectionner plus de dossiers ou de documents, ou essayez une autre bibliothèque."
    },
    "Sorry, I couldn't find any information about that. Try selecting a different library or folder.": {
        "fr": "",
        "fr_auto": "Désolé, je n’ai trouvé aucune information à ce sujet. Essayez de sélectionner une autre bibliothèque ou un autre dossier."
    },
    "If you should not have access,": {
        "fr": "Si vous ne devriez pas y avoir accès,",
        "fr_auto": "Si vous ne devriez pas y avoir accès,"
    },
    "to report the issue.": {
        "fr": "pour signaler le problème.",
        "fr_auto": "pour signaler le problème."
    },
    "Drag or use the up and down arrows to resize.": {
        "fr": "Faites glisser la barre ou utilisez les flèches haut et bas de votre clavier pour redimensionner l'espace.",
        "fr_auto": "Faites glisser ou utilisez les flèches haut et bas pour redimensionner."
    },
    "ChatGPT for writing assistance (not for facts)": {
        "fr": "",
        "fr_auto": "ChatGPT pour l’aide à la rédaction (pas pour les faits)"
    },
    "Ask questions about documents": {
        "fr": "Posez des questions sur le contenu de vos documents",
        "fr_auto": "Posez des questions sur les documents"
    },
    "Summarize text, files and URLs": {
        "fr": "Résumer du texte, des fichiers et le contenu de site web.",
        "fr_auto": "Résumer le texte, les fichiers et les URL"
    },
    "Translate text and files to English or French": {
        "fr": "Traduisez du texte et des fichiers en anglais ou en français.",
        "fr_auto": "Traduire du texte et des fichiers en anglais ou en français"
    },
    "Help me write a good prompt": {
        "fr": "Aidez-moi à écrire une bonne requête",
        "fr_auto": "Aidez-moi à écrire une bonne invite"
    },
    "Save preset from current settings": {
        "fr": "Enregistrer le préréglage à partir des paramètres actuels",
        "fr_auto": "Enregistrer le préréglage à partir des paramètres actuels"
    },
    "Use with unclassified, Protected A or Protected B information only.": {
        "fr": "Utilisez uniquement avec des informations non classifiées, protégées A ou Protégées B.",
        "fr_auto": "Utilisez uniquement avec des informations non classifiées, protégées A ou Protégées B."
    },
    "Unclassified only:": {
        "fr": "Non classifié seulement :",
        "fr_auto": "Non classifié seulement :"
    },
    "This is a development / testing environment. Use unclassified information only.": {
        "fr": "Il s’agit d’un environnement de développement / test. Utilisez uniquement des informations non classifiées.",
        "fr_auto": "Il s’agit d’un environnement de développement / test. Utilisez uniquement des informations non classifiées."
    },
    "Human review required:": {
        "fr": "Examen humain requis :",
        "fr_auto": "Examen humain requis :"
    },
    "Not for decision-making:": {
        "fr": "",
        "fr_auto": "Pas pour la prise de décision :"
    },
    "Information management:": {
        "fr": "",
        "fr_auto": "Gestion de l’information :"
    },
    "AI-generated summaries may contain inaccuracies. Review the text before using it for official purposes.": {
        "fr": "",
        "fr_auto": "Les résumés générés par l’IA peuvent contenir des inexactitudes. Passez en revue le texte avant de l’utiliser à des fins officielles."
    },
    "\n            <strong>Translate</strong> input text or uploaded documents from any language into French or English.\n          ": {
        "fr": "",
        "fr_auto": "\n<strong>Traduire le</strong> texte d’entrée ou les documents téléchargés de n’importe quelle langue en français ou en anglais.\n          "
    },
    "Translations should undergo human review prior to use in a legal or official capacity.": {
        "fr": "",
        "fr_auto": "Les traductions doivent faire l’objet d’un examen humain avant d’être utilisées à titre juridique ou officiel."
    },
    "For official use, always verify generated material with the provided sources due to the potential for inaccuracies.": {
        "fr": "",
        "fr_auto": "Pour un usage officiel, vérifiez toujours le matériel généré avec les sources fournies en raison du risque d’inexactitudes."
    },
    "Remove irrelevant sources": {
        "fr": "",
        "fr_auto": "Supprimer les sources non pertinentes"
    },
    "Pre-query instructions": {
        "fr": "",
        "fr_auto": "Instructions préalables à la requête"
    },
    "Post-query instructions": {
        "fr": "",
        "fr_auto": "Instructions post-requête"
    },
    "Save changes": {
        "fr": "",
        "fr_auto": "Enregistrer les modifications"
    },
    "Edit": {
        "fr": "Modifier",
        "fr_auto": "Modifier"
    },
    "Create preset from current settings": {
        "fr": "Créer un préréglage à partir des paramètres actuels",
        "fr_auto": "Créer un préréglage à partir des paramètres actuels"
    },
    "Remove default": {
        "fr": "Supprimer la valeur par défaut",
        "fr_auto": "Supprimer la valeur par défaut"
    },
    "Set as default": {
        "fr": "Défini par défaut",
        "fr_auto": "Défini par défaut"
    },
    "No presets available": {
        "fr": "Aucun préréglage disponible",
        "fr_auto": "Aucun préréglage disponible"
    },
    "Remove from favourites": {
        "fr": "Retirer des favoris",
        "fr_auto": "Retirer des favoris"
    },
    "Add to favourites": {
        "fr": "Ajouter aux favoris",
        "fr_auto": "Ajouter aux favoris"
    },
    "Please provide a title in either English or French.": {
        "fr": "Veuillez fournir un titre en anglais ou en français.",
        "fr_auto": "Veuillez fournir un titre en anglais ou en français."
    },
    "Please provide at least one user for the accessible field.": {
        "fr": "Veuillez fournir au moins un utilisateur au champ « accessible ».",
        "fr_auto": "Veuillez fournir au moins un utilisateur pour le champ accessible."
    },
    "Title (English)": {
        "fr": "Titre (anglais)",
        "fr_auto": "Titre (anglais)"
    },
    "Description (English)": {
        "fr": "Description (anglais)",
        "fr_auto": "Description (anglais)"
    },
    "Title (French)": {
        "fr": "Titre (français)",
        "fr_auto": "Titre (français)"
    },
    "Description (French)": {
        "fr": "Description (français)",
        "fr_auto": "Description (français)"
    },
    "Privacy controls": {
        "fr": "Contrôles de confidentialité",
        "fr_auto": "Contrôles de confidentialité"
    },
    "Share with:": {
        "fr": "Partager avec :",
        "fr_auto": "Partager avec :"
    },
    "Replace with current settings": {
        "fr": "Remplacer par les paramètres actuels",
        "fr_auto": "Remplacer par les paramètres actuels"
    },
    "This is the default Otto preset. Use caution!": {
        "fr": "Il s’agit du préréglage Otto par défaut. Soyez prudent !",
        "fr_auto": "Il s’agit du préréglage Otto par défaut. Soyez prudent !"
    },
    "Changes will be visible to all Otto users.": {
        "fr": "Les modifications seront visibles pour tous les utilisateurs d’Otto.",
        "fr_auto": "Les modifications seront visibles pour tous les utilisateurs d’Otto."
    },
    "Are you sure you want to delete this preset?": {
        "fr": "Êtes-vous sûr de vouloir supprimer ce préréglage ?",
        "fr_auto": "Êtes-vous sûr de vouloir supprimer ce préréglage ?"
    },
    "Create New Preset": {
        "fr": "Créer un nouveau préréglage",
        "fr_auto": "Créer un nouveau préréglage"
    },
    "Create a new preset from your current settings.": {
        "fr": "Créez un nouveau préréglage à partir de vos paramètres actuels.",
        "fr_auto": "Créez un nouveau préréglage à partir de vos paramètres actuels."
    },
    "Improve prompt using AI": {
        "fr": "Améliorer la requête à l’aide de l’IA",
        "fr_auto": "Améliorer l’invite à l’aide de l’IA"
    },
    "Loading": {
        "fr": "Chargement",
        "fr_auto": "Chargement"
    },
    "Generate a more detailed version of your prompt. Use this as a starting point for further edits.": {
        "fr": "Générez une version plus détaillée de votre requête. Utilisez ceci comme point de départ pour d’autres modifications.",
        "fr_auto": "Générez une version plus détaillée de votre invite. Utilisez ceci comme point de départ pour d’autres modifications."
    },
    "Type your prompt here...": {
        "fr": "Écrivez votre requête ici...",
        "fr_auto": "Tapez votre invite ici..."
    },
    "Generate": {
        "fr": "Générer",
        "fr_auto": "Générer"
    },
    "Your prompt": {
        "fr": "Votre requête",
        "fr_auto": "Votre invite"
    },
    "AI-generated prompt": {
        "fr": "Requête générée par l’IA",
        "fr_auto": "Invite générée par l’IA"
    },
    "Regenerate": {
        "fr": "Régénérer",
        "fr_auto": "Régénérer"
    },
    "Use this prompt": {
        "fr": "Utilisez cette requête",
        "fr_auto": "Utilisez cette invite"
    },
    "QA library for settings preset not accessible. It has been reset to your personal library.": {
        "fr": "Bibliothèque question-répnse pour les paramètres prédéfinis non accessibles. Il a été réinitialisé à votre bibliothèque personnelle.",
        "fr_auto": "Bibliothèque d’assurance qualité pour les paramètres prédéfinis non accessibles. Il a été réinitialisé à votre bibliothèque personnelle."
    },
    "Response stopped early. Costs may still be incurred after stopping.": {
        "fr": "La réponse à votre requête s’est arrêtée avant la fin de son exécution. Des coûts peuvent encore être engendrés.",
        "fr_auto": "La réponse s’est arrêtée tôt. Des coûts peuvent encore être engagés après l’arrêt."
    },
    "An error occurred.": {
        "fr": "Une erreur s’est produite.",
        "fr_auto": "Une erreur s’est produite."
    },
    "with files:": {
        "fr": "avec les fichiers :",
        "fr_auto": "avec des fichiers :"
    },
    "No text provided.": {
        "fr": "Aucun texte n’a été fourni.",
        "fr_auto": "Aucun texte n’a été fourni."
    },
    "**No relevant sources found.**": {
        "fr": "**Aucune source pertinente n’a été trouvée.**",
        "fr_auto": "**Aucune source pertinente n’a été trouvée.**"
    },
    "Sorry, that URL isn't allowed. Otto can only access sites ending in:": {
        "fr": "Désolé, cette URL n’est pas autorisée. Otto ne peut accéder qu’aux sites se terminant par :",
        "fr_auto": "Désolé, cette URL n’est pas autorisée. Otto ne peut accéder qu’aux sites se terminant par :"
    },
    "(e.g., `justice.gc.ca` or `www.tbs-sct.canada.ca` are also allowed)": {
        "fr": "(p. ex., « justice.gc.ca » ou « www.tbs-sct.canada.ca » sont également autorisés)",
        "fr_auto": "(p. ex., « justice.gc.ca » ou « www.tbs-sct.canada.ca » sont également autorisés)"
    },
    "As a workaround, you can save the content to a file and upload it here.": {
        "fr": "Alternativement, vous pouvez enregistrer le contenu du site dans un fichier et le téléverser ici.",
        "fr_auto": "Comme solution de contournement, vous pouvez enregistrer le contenu dans un fichier et le télécharger ici."
    },
    "Preset loaded successfully.": {
        "fr": "Préréglage chargé avec succès.",
        "fr_auto": "Préréglage chargé avec succès."
    },
    "Preset saved successfully.": {
        "fr": "Préréglage enregistré avec succès.",
        "fr_auto": "Préréglage enregistré avec succès."
    },
    "Preset updated successfully.": {
        "fr": "Préréglage mis à jour avec succès.",
        "fr_auto": "Préréglage mis à jour avec succès."
    },
    "Preset deleted successfully.": {
        "fr": "Préréglage supprimé avec succès.",
        "fr_auto": "Préréglage supprimé avec succès."
    },
    "Preset added to favourites.": {
        "fr": "Préréglage ajouté aux favoris.",
        "fr_auto": "Préréglage ajouté aux favoris."
    },
    "Preset removed from favourites.": {
        "fr": "Préréglage retiré des favoris.",
        "fr_auto": "Préréglage retiré des favoris."
    },
    "An error occurred while setting the preset as favourite.": {
        "fr": "Une erreur s’est produite lors de la définition du préréglage comme favori.",
        "fr_auto": "Une erreur s’est produite lors de la définition du préréglage comme favori."
    },
    "Default preset was set successfully.": {
        "fr": "Le paramètre prédéfini par défaut a été défini avec succès.",
        "fr_auto": "Le paramètre prédéfini par défaut a été défini avec succès."
    },
    "An error occurred while setting the default preset.": {
        "fr": "Une erreur s’est produite lors de la définition du préréglage par défaut.",
        "fr_auto": "Une erreur s’est produite lors de la définition du préréglage par défaut."
    },
    "All acts and regulations": {
        "fr": "",
        "fr_auto": "Toutes les lois et tous les règlements"
    },
    "All acts": {
        "fr": "",
        "fr_auto": "Tous les actes"
    },
    "All regulations": {
        "fr": "",
        "fr_auto": "Tous les règlements"
    },
    "Specific act(s)/regulation(s)...": {
        "fr": "",
        "fr_auto": "Loi(s)/règlement(s) spécifique(s)..."
    },
    "Enabled by specific act(s)...": {
        "fr": "",
        "fr_auto": "Activé par des actes spécifiques..."
    },
    "Select laws to search": {
        "fr": "",
        "fr_auto": "Sélectionner des lois à rechercher"
    },
    "Select act(s)/regulation(s)": {
        "fr": "",
        "fr_auto": "Certains actes/règlements"
    },
    "Select enabling act(s)": {
        "fr": "",
        "fr_auto": "Sélectionnez loi(s) habilitante(s)"
    },
    "All dates": {
        "fr": "",
        "fr_auto": "Toutes les dates"
    },
    "Filter by section date metadata...": {
        "fr": "",
        "fr_auto": "Filtrer par section les métadonnées de date..."
    },
    "Select date filters": {
        "fr": "",
        "fr_auto": "Sélectionner des filtres de date"
    },
    "In force as of (start)": {
        "fr": "",
        "fr_auto": "En vigueur à partir du (début)"
    },
    "In force as of (end)": {
        "fr": "",
        "fr_auto": "En vigueur à compter du (fin)"
    },
    "Last amended (start)": {
        "fr": "",
        "fr_auto": "Dernière modification (début)"
    },
    "Last amended (end)": {
        "fr": "",
        "fr_auto": "Dernière modification (fin)"
    },
    "Number of sources": {
        "fr": "",
        "fr_auto": "Nombre de sources"
    },
    "Trim redundant sources": {
        "fr": "",
        "fr_auto": "Couper les sources redondantes"
    },
    "AI model": {
        "fr": "",
        "fr_auto": "Modèle d’IA"
    },
    "Max input tokens": {
        "fr": "",
        "fr_auto": "Nombre maximal de jetons d’entrée"
    },
    "Additional instructions for AI answer": {
        "fr": "",
        "fr_auto": "Instructions supplémentaires pour la réponse à l’IA"
    },
    "Query": {
        "fr": "Requête",
        "fr_auto": "Requête"
    },
    "AI answer": {
        "fr": "Réponse de l’IA",
        "fr_auto": "Réponse de l’IA"
    },
    "Any language results": {
        "fr": "",
        "fr_auto": "Tous les résultats linguistiques"
    },
    "Basic search": {
        "fr": "Recherche de base",
        "fr_auto": "Recherche de base"
    },
    "Advanced search": {
        "fr": "Recherche avancée",
        "fr_auto": "Recherche avancée"
    },
    "Last refreshed from the": {
        "fr": "Dernière actualisation à partir de",
        "fr_auto": "Dernière actualisation à partir de l'"
    },
    "repository on": {
        "fr": "",
        "fr_auto": "référentiel sur"
    },
    "Clear": {
        "fr": "Effacer",
        "fr_auto": "Effacer"
    },
    "Advanced search options": {
        "fr": "Options de recherche avancées",
        "fr_auto": "Options de recherche avancées"
    },
    "AI-generated answer &mdash; may contain inaccuracies": {
        "fr": "Réponse générée par l’IA — peut contenir des inexactitudes",
        "fr_auto": "Réponse générée par l’IA — peut contenir des inexactitudes"
    },
    "Error getting search results:": {
        "fr": "",
        "fr_auto": "Erreur d’obtention des résultats de recherche :"
    },
    "No sources found. Please modify the search options or use basic search.": {
        "fr": "Aucune source trouvée. Veuillez modifier les options de recherche ou utiliser la recherche de base.",
        "fr_auto": "Aucune source trouvée. Veuillez modifier les options de recherche ou utiliser la recherche de base."
    },
    "Results for &quot;": {
        "fr": "",
        "fr_auto": "Résultats pour «"
    },
    "&quot;": {
        "fr": "»",
        "fr_auto": "&quot;"
    },
    "Part": {
        "fr": "",
        "fr_auto": "Partie"
    },
    "Details": {
        "fr": "Détails",
        "fr_auto": "Détails"
    },
    "Close source details": {
        "fr": "",
        "fr_auto": "Fermer les détails de la source"
    },
    "Find similar sections": {
        "fr": "",
        "fr_auto": "Trouver des sections similaires"
    },
    "Go to source document": {
        "fr": "",
        "fr_auto": "Aller au document source"
    },
    "Metadata": {
        "fr": "Métadonnées",
        "fr_auto": "Métadonnées"
    },
    "In-force start date:": {
        "fr": "",
        "fr_auto": "Date de début en vigueur :"
    },
    "Last amended date:": {
        "fr": "",
        "fr_auto": "Dernière date de modification :"
    },
    "Alternate language": {
        "fr": "Autre langue",
        "fr_auto": "Autre langue"
    },
    "Source document": {
        "fr": "Document source",
        "fr_auto": "Document source"
    },
    "Short title:": {
        "fr": "Titre abrégé :",
        "fr_auto": "Titre abrégé :"
    },
    "Long title:": {
        "fr": "Titre long :",
        "fr_auto": "Titre long :"
    },
    "Referenced as:": {
        "fr": "",
        "fr_auto": "Référencé comme :"
    },
    "Type:": {
        "fr": "Type :",
        "fr_auto": "Type :"
    },
    "Act": {
        "fr": "",
        "fr_auto": "Loi"
    },
    "Regulation": {
        "fr": "",
        "fr_auto": "Réglementation"
    },
    "Enabling authority:": {
        "fr": "",
        "fr_auto": "Autorité habilitante :"
    },
    "An error occurred:": {
        "fr": "Une erreur s’est produite :",
        "fr_auto": "Une erreur s’est produite :"
    },
    "An error occurred while processing the request.": {
        "fr": "Une erreur s’est produite lors du traitement de la demande.",
        "fr_auto": "Une erreur s’est produite lors du traitement de la demande."
    },
    "Source not found.": {
        "fr": "",
        "fr_auto": "Source introuvable."
    },
    "Error generating AI response.": {
        "fr": "",
        "fr_auto": "Erreur générant une réponse d’IA."
    },
    "Invalid URL": {
        "fr": "",
        "fr_auto": "URL non valide"
    },
    "Administrators (edit library and manage users)": {
        "fr": "Administrateurs (modifier la bibliothèque et gérer les utilisateurs)",
        "fr_auto": "Administrateurs (modifier la bibliothèque et gérer les utilisateurs)"
    },
    "Contributors (edit library)": {
        "fr": "Contributeurs (modifier la bibliothèque)",
        "fr_auto": "Contributeurs (modifier la bibliothèque)"
    },
    "Viewers (read-only access)": {
        "fr": "Utilisateurs avec accès en lecture seule",
        "fr_auto": "Visionneuses (accès en lecture seule)"
    },
    "The same user cannot be in multiple roles.": {
        "fr": "Le même utilisateur ne peut pas avoir accès à plusieurs rôles.",
        "fr_auto": "Le même utilisateur ne peut pas être dans plusieurs rôles."
    },
    "text only": {
        "fr": "texte seulement",
        "fr_auto": "texte seulement"
    },
    "Fetching URL...": {
        "fr": "Extraction de l’URL...",
        "fr_auto": "Extraction de l’URL..."
    },
    "Reading file...": {
        "fr": "Lecture du fichier...",
        "fr_auto": "Lecture du fichier..."
    },
    "Extracting text...": {
        "fr": "Extraction de texte...",
        "fr_auto": "Extraction de texte..."
    },
    "Adding to library...": {
        "fr": "Ajout à la bibliothèque...",
        "fr_auto": "Ajouter à la bibliothèque..."
    },
    "Folders": {
        "fr": "Dossiers",
        "fr_auto": "Dossiers"
    },
    "Select a library to edit folders.": {
        "fr": "Sélectionnez une bibliothèque pour modifier les dossiers.",
        "fr_auto": "Sélectionnez une bibliothèque pour modifier les dossiers."
    },
    "New folder": {
        "fr": "Nouveau dossier",
        "fr_auto": "Nouveau dossier"
    },
    "No folders in this library.": {
        "fr": "Aucun dossier dans cette bibliothèque.",
        "fr_auto": "Aucun dossier dans cette bibliothèque."
    },
    "Documents": {
        "fr": "",
        "fr_auto": "Documents d’information"
    },
    "Select a folder to edit documents.": {
        "fr": "",
        "fr_auto": "Sélectionnez un dossier pour modifier les documents."
    },
    "Add URL": {
        "fr": "Ajouter une addresse URL",
        "fr_auto": "Ajouter une URL"
    },
    "Bulk actions": {
        "fr": "",
        "fr_auto": "Actions en bloc"
    },
    "Text only": {
        "fr": "Texte seulement",
        "fr_auto": "Texte seulement"
    },
    "(default, $)": {
        "fr": "(par défaut, $)",
        "fr_auto": "(par défaut, $)"
    },
    "(more robust, $$)": {
        "fr": "(plus robuste, $$)",
        "fr_auto": "(plus robuste, $$)"
    },
    "(best, $$$)": {
        "fr": "(meilleur, $$$)",
        "fr_auto": "(meilleur, $$$)"
    },
    "Stop all processing": {
        "fr": "",
        "fr_auto": "Arrêter tout traitement"
    },
    "No documents in this folder.": {
        "fr": "Aucun document dans ce dossier.",
        "fr_auto": "Aucun document dans ce dossier."
    },
    "You can only upload a maximum of": {
        "fr": "Vous ne pouvez téléverser qu’un maximum de",
        "fr_auto": "Vous ne pouvez télécharger qu’un maximum de"
    },
    "files per folder.": {
        "fr": "fiechiers par dossier.",
        "fr_auto": "par dossier."
    },
    "files remaining.": {
        "fr": "fichiers restants.",
        "fr_auto": "dossiers restants."
    },
    "You can only upload a total file size of": {
        "fr": "Vous ne pouvez téléverser q'une taille maximale de fichier de",
        "fr_auto": "Vous pouvez uniquement télécharger une taille de fichier totale de"
    },
    "at one time.": {
        "fr": "en même temps.",
        "fr_auto": "en même temps."
    },
    "Document status": {
        "fr": "État du document",
        "fr_auto": "État du document"
    },
    "Not started": {
        "fr": "",
        "fr_auto": "Non commencé"
    },
    "Cancelled": {
        "fr": "Annulé",
        "fr_auto": "Annulé"
    },
    "Queued": {
        "fr": "",
        "fr_auto": "En file d’attente"
    },
    "Processing": {
        "fr": "En cours de traitement",
        "fr_auto": "Traitement"
    },
    "Processed": {
        "fr": "Traité",
        "fr_auto": "Traitées"
    },
    "Error": {
        "fr": "Erreur",
        "fr_auto": "Erreur"
    },
    "Last fetched date": {
        "fr": "Date de la dernière extraction",
        "fr_auto": "Date de la dernière extraction"
    },
    "Filename": {
        "fr": "Nom du fichier",
        "fr_auto": "Nom de fichier"
    },
    "Detected content type": {
        "fr": "Type de contenu détecté",
        "fr_auto": "Type de contenu détecté"
    },
    "Extracted title": {
        "fr": "Titre extrait",
        "fr_auto": "Titre extrait"
    },
    "Extracted modification date": {
        "fr": "Date de modification extraite",
        "fr_auto": "Date de modification extraite"
    },
    "Number of chunks": {
        "fr": "Nombre de blocs",
        "fr_auto": "Nombre de blocs"
    },
    "Processing cost (cumulative)": {
        "fr": "Coût de traitement (cumulatif)",
        "fr_auto": "Coût de traitement (cumulatif)"
    },
    "Extracted text": {
        "fr": "Texte extrait",
        "fr_auto": "Texte extrait"
    },
    "File path": {
        "fr": "Chemin d’accès au fichier",
        "fr_auto": "Chemin d’accès au fichier"
    },
    "View all": {
        "fr": "",
        "fr_auto": "Voir tout"
    },
    "Edit properties": {
        "fr": "Modifier les propriétés",
        "fr_auto": "Modifier les propriétés"
    },
    "Select a library, folder or document to edit.": {
        "fr": "Sélectionnez une bibliothèque, un dossier ou un document à modifier.",
        "fr_auto": "Sélectionnez une bibliothèque, un dossier ou un document à modifier."
    },
    "Processing status": {
        "fr": "État de traitement",
        "fr_auto": "État de traitement"
    },
    "Stopped": {
        "fr": "Arrêté",
        "fr_auto": "Arrêté"
    },
    "Initializing": {
        "fr": "Initialisation",
        "fr_auto": "Initialisation"
    },
    "Success": {
        "fr": "Succès",
        "fr_auto": "Succès"
    },
    "Libraries": {
        "fr": "Bibliothèques",
        "fr_auto": "Bibliothèques"
    },
    "New library": {
        "fr": "Nouvelle bibliothèque",
        "fr_auto": "Nouvelle bibliothèque"
    },
    "Libraries you can edit will appear here.": {
        "fr": "Les bibliothèques que vous pourrez modifier apparaîtront ici.",
        "fr_auto": "Les bibliothèques que vous pouvez modifier apparaîtront ici."
    },
    "JUS library": {
        "fr": "Bibliothèque JUS",
        "fr_auto": "Bibliothèque JUS"
    },
    "Personal library": {
        "fr": "Bibliothèque personnelle",
        "fr_auto": "Bibliothèque personnelle"
    },
    "Edit folder": {
        "fr": "Modifier le dossier",
        "fr_auto": "Modifier le dossier"
    },
    "Create folder": {
        "fr": "Créer un dossier",
        "fr_auto": "Créer un dossier"
    },
    "Name (English)": {
        "fr": "Nom (anglais)",
        "fr_auto": "Nom (anglais)"
    },
    "Name (French)": {
        "fr": "Nom (français)",
        "fr_auto": "Nom (français)"
    },
    "Security label ": {
        "fr": "",
        "fr_auto": "Étiquette de sécurité "
    },
    "Order": {
        "fr": "Ordre",
        "fr_auto": "Ordre"
    },
    "DANGER: Are you sure you want to delete this folder? This action is permanent.": {
        "fr": "DANGER : Êtes-vous sûr de vouloir supprimer ce dossier ? Cette action est permanente.",
        "fr_auto": "DANGER : Êtes-vous sûr de vouloir supprimer ce dossier ? Cette action est permanente."
    },
    "Edit document": {
        "fr": "Modifier le document",
        "fr_auto": "Modifier le document"
    },
    "Create document": {
        "fr": "Créer un document",
        "fr_auto": "Créer un document"
    },
    "URL": {
        "fr": "",
        "fr_auto": "L’URL"
    },
    "Open link in new tab": {
        "fr": "Ouvrir le lien dans un nouvel onglet",
        "fr_auto": "Ouvrir le lien dans le nouvel onglet"
    },
    "CSS selector (optional) ": {
        "fr": "Sélecteur CSS (facultatif) ",
        "fr_auto": "Sélecteur CSS (facultatif) "
    },
    "Title (optional)": {
        "fr": "Titre (facultatif)",
        "fr_auto": "Titre (facultatif)"
    },
    "DANGER: Are you sure you want to delete this document? This action is permanent.": {
        "fr": "DANGER : Êtes-vous sûr de vouloir supprimer ce document ? Cette action est permanente.",
        "fr_auto": "DANGER : Êtes-vous sûr de vouloir supprimer ce document ? Cette action est permanente."
    },
    "Edit library": {
        "fr": "Modifier la bibliothèque",
        "fr_auto": "Modifier la bibliothèque"
    },
    "Create library": {
        "fr": "Créer une bibliothèque",
        "fr_auto": "Créer une bibliothèque"
    },
    "Visible to all JUS users": {
        "fr": "Visible par tous les utilisateurs du ministère",
        "fr_auto": "Visible par tous les utilisateurs de JUS"
    },
    "DANGER: Are you sure you want to delete this library? This action is permanent.": {
        "fr": "DANGER : Êtes-vous sûr de vouloir supprimer cette bibliothèque ? Cette action est permanente.",
        "fr_auto": "DANGER : Êtes-vous sûr de vouloir supprimer cette bibliothèque ? Cette action est permanente."
    },
    "Save users": {
        "fr": "Enregistrer les utilisateurs",
        "fr_auto": "Enregistrer les utilisateurs"
    },
    "Document updated successfully.": {
        "fr": "Document mis à jour avec succès.",
        "fr_auto": "Document mis à jour avec succès."
    },
    "Document created successfully.": {
        "fr": "Document créé avec succès.",
        "fr_auto": "Document créé avec succès."
    },
    "Document deleted successfully.": {
        "fr": "Document supprimé avec succès.",
        "fr_auto": "Document supprimé avec succès."
    },
    "Folder updated successfully.": {
        "fr": "Dossier mis à jour avec succès.",
        "fr_auto": "Dossier mis à jour avec succès."
    },
    "Folder created successfully.": {
        "fr": "Dossier créé avec succès.",
        "fr_auto": "Dossier créé avec succès."
    },
    "Folder deleted successfully.": {
        "fr": "Dossier supprimé avec succès.",
        "fr_auto": "Dossier supprimé avec succès."
    },
    "Library updated successfully.": {
        "fr": "Bibliothèque mise à jour avec succès.",
        "fr_auto": "Bibliothèque mise à jour avec succès."
    },
    "Library created successfully.": {
        "fr": "Bibliothèque créée avec succès.",
        "fr_auto": "Bibliothèque créée avec succès."
    },
    "Library deleted successfully.": {
        "fr": "Bibliothèque supprimée avec succès.",
        "fr_auto": "Bibliothèque supprimée avec succès."
    },
    "Library users updated successfully.": {
        "fr": "Les utilisateurs de la bibliothèque ont été mis à jour avec succès.",
        "fr_auto": "Les utilisateurs de la bibliothèque ont été mis à jour avec succès."
    },
    "Unsaved document": {
        "fr": "Document non sauvegardé",
        "fr_auto": "Document non sauvetillé"
    },
    "Unsaved folder": {
        "fr": "Dossier non sauvegardé",
        "fr_auto": "Dossier non sauveté"
    },
    "Type": {
        "fr": "Type",
        "fr_auto": "Type"
    },
    "Add notes or addition details.": {
        "fr": "",
        "fr_auto": "Ajoutez des notes ou des détails d’ajout."
    },
    "N/A": {
        "fr": "",
        "fr_auto": "S.O."
    },
    "Reporting": {
        "fr": "",
        "fr_auto": "Établissement de rapports"
    },
    "Feedback": {
        "fr": "Rétroaction",
        "fr_auto": "Commentaires"
    },
    "Bug": {
        "fr": "",
        "fr_auto": "Bogue"
    },
    "Template Wizard": {
        "fr": "",
        "fr_auto": "Assistant de modèle"
    },
    "Text Extractor": {
        "fr": "Extracteur de texte",
        "fr_auto": "Extracteur de texte"
    },
    "Empowering Justice efficiency with data and AI": {
        "fr": "",
        "fr_auto": "Renforcer l’efficacité de la justice avec les données et l’IA"
    },
    "Skip to main content": {
        "fr": "Passer au contenu principal",
        "fr_auto": "Passer au contenu principal"
    },
    "Smiling robot head": {
        "fr": "Tête de robot souriante",
        "fr_auto": "Tête de robot souriante"
    },
    "Toggle user menu": {
        "fr": "Basculer le menu",
        "fr_auto": "Basculer le menu utilisateur"
    },
    "Breadcrumb": {
        "fr": "",
        "fr_auto": "Fil d’Ariane"
    },
    "Manage users": {
        "fr": "Gérer les utilisateurs",
        "fr_auto": "Gérer les utilisateurs"
    },
    "Frequently Asked Questions": {
        "fr": "Questions fréquemment posées",
        "fr_auto": "Questions fréquemment posées"
    },
    "User guide": {
        "fr": "Guide de l'utilisateur",
        "fr_auto": "Guide de l'utilisateur"
    },
    "Blocked URLs": {
        "fr": "URL bloquées",
        "fr_auto": "URL bloquées"
    },
    "Blocked URLs - Otto": {
        "fr": "URL bloquées - Otto",
        "fr_auto": "URL bloquées - Otto"
    },
    "Domain": {
        "fr": "Domaine",
        "fr_auto": "Domaine"
    },
    "Requests": {
        "fr": "",
        "fr_auto": "Demandes"
    },
    "Disable load test URL": {
        "fr": "",
        "fr_auto": "Désactiver l’URL du test de chargement"
    },
    "Enable load test URL for 1 hour": {
        "fr": "",
        "fr_auto": "Activer l’URL du test de charge pendant 1 heure"
    },
    "Go to homepage": {
        "fr": "",
        "fr_auto": "Aller à la page d’accueil"
    },
    "Use this section to provide additional details to the feedback provided by the user.": {
        "fr": "",
        "fr_auto": "Utilisez cette section pour fournir des détails supplémentaires aux commentaires fournis par l’utilisateur."
    },
    "Notes": {
        "fr": "",
        "fr_auto": "Remarques :"
    },
    "Save note": {
        "fr": "",
        "fr_auto": "Enregistrer la note"
    },
    "Last modified:": {
        "fr": "Dernière modification :",
        "fr_auto": "Dernière modification :"
    },
    "Click on a row to view more information about the feedback received, to flag the feedback as resolved or to contact the user directly.": {
        "fr": "",
        "fr_auto": "Cliquez sur une ligne pour afficher plus d’informations sur les commentaires reçus, pour marquer les commentaires comme résolus ou pour contacter directement l’utilisateur."
    },
    "ago": {
        "fr": "",
        "fr_auto": "il y a longtemps"
    },
    "Feedback results page navigation.": {
        "fr": "",
        "fr_auto": "Navigation dans la page des résultats des commentaires."
    },
    "Previous": {
        "fr": "Précédent",
        "fr_auto": "Précédent"
    },
    "Next": {
        "fr": "Suivant",
        "fr_auto": "Suivant"
    },
    "Total received": {
        "fr": "Total reçu",
        "fr_auto": "Total reçu"
    },
    "Total resolved": {
        "fr": "Total résolu",
        "fr_auto": "Total résolu"
    },
    "Total negative chat comment(s)": {
        "fr": "",
        "fr_auto": "Total des commentaires négatifs de chat (s)"
    },
    "Most active app": {
        "fr": "",
        "fr_auto": "Application la plus active"
    },
    "Leave feedback": {
        "fr": "",
        "fr_auto": "Laisser un commentaire"
    },
    "Submit feedback about Otto": {
        "fr": "",
        "fr_auto": "Soumettre des commentaires sur Otto"
    },
    "Otto feedback form": {
        "fr": "",
        "fr_auto": "Formulaire de rétroaction Otto"
    },
    "Danger:": {
        "fr": "",
        "fr_auto": "Danger :"
    },
    "Notifications": {
        "fr": "Notifications",
        "fr_auto": "Notifications"
    },
    "For use in the CSV. Use only lowercase characters and underscores, e.g. 'lsb_drafting'": {
        "fr": "",
        "fr_auto": "Pour une utilisation dans le CSV. Utilisez uniquement des caractères minuscules et des traits de soulignement, par exemple « lsb_drafting »"
    },
    "Are you sure you want to delete this pilot?": {
        "fr": "",
        "fr_auto": "Êtes-vous sûr de vouloir supprimer ce pilote ?"
    },
    "Search": {
        "fr": "Recherche",
        "fr_auto": "Recherche"
    },
    "Load testing URL is enabled": {
        "fr": "",
        "fr_auto": "L’URL de test de chargement est activée"
    },
    "Cost dashboard": {
        "fr": "",
        "fr_auto": "Tableau de bord des coûts"
    },
    "Feedback dashboard": {
        "fr": "",
        "fr_auto": "Tableau de bord des commentaires"
    },
    "Terms of use": {
        "fr": "",
        "fr_auto": "Conditions d’utilisation"
    },
    "Logout": {
        "fr": "",
        "fr_auto": "Déconnexion"
    },
    "Cost dashboard - Otto": {
        "fr": "",
        "fr_auto": "Tableau de bord des coûts - Otto"
    },
    "Chart options": {
        "fr": "",
        "fr_auto": "Options de graphique"
    },
    "Chart:": {
        "fr": "",
        "fr_auto": "Graphique :"
    },
    "X-axis:": {
        "fr": "",
        "fr_auto": "Axe des X :"
    },
    "Group by:": {
        "fr": "",
        "fr_auto": "Regrouper par :"
    },
    "Bar chart type:": {
        "fr": "",
        "fr_auto": "Type de graphique à barres :"
    },
    "Filter:": {
        "fr": "",
        "fr_auto": "Filtre :"
    },
    "Pilot:": {
        "fr": "",
        "fr_auto": "Projet pilote :"
    },
    "Feature:": {
        "fr": "",
        "fr_auto": "Caractéristique :"
    },
    "Cost type:": {
        "fr": "",
        "fr_auto": "Type de coût :"
    },
    "Dates:": {
        "fr": "",
        "fr_auto": "Dates :"
    },
    "Range:": {
        "fr": "",
        "fr_auto": "Portée :"
    },
    "Start:": {
        "fr": "",
        "fr_auto": "Début :"
    },
    "End:": {
        "fr": "",
        "fr_auto": "Fin :"
    },
    "Download CSV for selected dates (filters disabled)": {
        "fr": "",
        "fr_auto": "Télécharger CSV pour les dates sélectionnées (filtres désactivés)"
    },
    "Feedback dashboard - Otto": {
        "fr": "",
        "fr_auto": "Tableau de bord des commentaires - Huit"
    },
    "Export data": {
        "fr": "",
        "fr_auto": "Exporter des données"
    },
    "View filter options": {
        "fr": "",
        "fr_auto": "Afficher les options de filtre"
    },
    "Filters": {
        "fr": "",
        "fr_auto": "Filtres"
    },
    "Feedback Type": {
        "fr": "",
        "fr_auto": "Type de rétroaction"
    },
    "All": {
        "fr": "",
        "fr_auto": "Tous"
    },
    "Warning:": {
        "fr": "",
        "fr_auto": "Avertissement :"
    },
    "Welcome to the Otto Protected B pilot.": {
        "fr": "Bienvenue au projet pilote Otto Protégé B.",
        "fr_auto": "Bienvenue au pilote Otto Protected B."
    },
    "Welcome to the Otto pilot development / test environment.": {
        "fr": "Bienvenue dans l’environnement de développement / test pilote Otto.",
        "fr_auto": "Bienvenue dans l’environnement de développement / test pilote Otto."
    },
    "Please abide by the": {
        "fr": "Veuillez respecter les",
        "fr_auto": "S’il vous plaît respecter le"
    },
    "terms of use": {
        "fr": "conditions d’utilisation",
        "fr_auto": "conditions d’utilisation"
    },
    "report issues or suggest improvements by": {
        "fr": "signaler des problèmes ou suggérer des améliorations en :",
        "fr_auto": "signaler les problèmes ou suggérer des améliorations en :"
    },
    "leaving feedback": {
        "fr": "laissant des commentaires",
        "fr_auto": "laisser de la rétroaction"
    },
    "and be patient as we resolve issues.": {
        "fr": "et veuillez faire preuve de patience pendant que nous résolvons les problèmes signalés.",
        "fr_auto": "et soyez patient lorsque nous résolvons les problèmes."
    },
    "Manage pilots": {
        "fr": "Gérer les projets pilotes",
        "fr_auto": "Gérer les pilotes"
    },
    "Manage pilots - Otto": {
        "fr": "Gérer les projets pilotes - Otto",
        "fr_auto": "Gérer les pilotes - Otto"
    },
    "Add pilot": {
        "fr": "Ajouter un projet pilote",
        "fr_auto": "Ajouter un pilote"
    },
    "Name": {
        "fr": "Nom",
        "fr_auto": "Nom"
    },
    "Pilot ID": {
        "fr": "",
        "fr_auto": "ID du pilote"
    },
    "Service unit": {
        "fr": "",
        "fr_auto": "Unité de service"
    },
    "Start date": {
        "fr": "",
        "fr_auto": "Date de début"
    },
    "End date": {
        "fr": "",
        "fr_auto": "Date de fin"
    },
    "Users": {
        "fr": "",
        "fr_auto": "Utilisateurs"
    },
    "Cost": {
        "fr": "",
        "fr_auto": "Coût"
    },
    "Add/edit pilot": {
        "fr": "",
        "fr_auto": "Pilote d’ajout/modification"
    },
    "Manage users - Otto": {
        "fr": "",
        "fr_auto": "Gérer les utilisateurs - Otto"
    },
    "Pilots": {
        "fr": "",
        "fr_auto": "Pilotes"
    },
    "Download CSV": {
        "fr": "",
        "fr_auto": "Télécharger CSV"
    },
    "Modify/add users": {
        "fr": "",
        "fr_auto": "Modifier/ajouter des utilisateurs"
    },
    "Selected users...": {
        "fr": "",
        "fr_auto": "Utilisateurs sélectionnés..."
    },
    "Copy all email addresses": {
        "fr": "",
        "fr_auto": "Copier toutes les adresses électroniques"
    },
    "Bulk edit roles": {
        "fr": "",
        "fr_auto": "Modifier les rôles en bloc"
    },
    "UPN": {
        "fr": "",
        "fr_auto": "L’UPN"
    },
    "Last login": {
        "fr": "",
        "fr_auto": "Dernière connexion"
    },
    "Costs": {
        "fr": "",
        "fr_auto": "Coûts"
    },
    "Roles": {
        "fr": "",
        "fr_auto": "Rôles"
    },
    "Pilot": {
        "fr": "",
        "fr_auto": "Pilote"
    },
    "Manage": {
        "fr": "",
        "fr_auto": "Gérer"
    },
    "Edit user": {
        "fr": "",
        "fr_auto": "Modifier l’utilisateur"
    },
    "Bulk upload user roles": {
        "fr": "",
        "fr_auto": "Téléchargement en bloc des rôles d’utilisateur"
    },
    "Select CSV file": {
        "fr": "",
        "fr_auto": "Sélectionner un fichier CSV"
    },
    "Expected format and behaviour": {
        "fr": "",
        "fr_auto": "Format et comportement attendus"
    },
    "The file must be in English as shown above.": {
        "fr": "",
        "fr_auto": "Le fichier doit être en anglais comme indiqué ci-dessus."
    },
    "Roles are case-insensitive. Invalid roles will be ignored. These are the valid roles:": {
        "fr": "",
        "fr_auto": "Les rôles ne tiennent pas compte de la casse. Les rôles non valides seront ignorés. Ce sont les rôles valides :"
    },
    "Users which do not currently exist in Otto will be created. Users which do exist will have their roles updated to match the CSV file. i.e. the user's roles which are not in the CSV will be removed.": {
        "fr": "",
        "fr_auto": "Les utilisateurs qui n’existent pas actuellement dans Otto seront créés. Les rôles des utilisateurs qui existent auront leurs rôles mis à jour pour correspondre au fichier CSV. c’est-à-dire que les rôles de l’utilisateur qui ne sont pas dans le CSV seront supprimés."
    },
    "Any pilot_id that does not exist will be created, then the user will be associated with it. The pilot_id is optional.": {
        "fr": "",
        "fr_auto": "Toute pilot_id qui n’existe pas sera créée, puis l’utilisateur y sera associé. Le pilot_id est facultatif."
    },
    "Modify user(s)": {
        "fr": "",
        "fr_auto": "Modifier le(s) utilisateur(s)"
    },
    "Terms of use for Otto Protected B Pilot": {
        "fr": "Conditions d'utilisation du projet pilot Otto Protégé B ",
        "fr_auto": "Conditions d’utilisation d’Otto Protected B Pilot"
    },
    "You agreed to these terms on": {
        "fr": "",
        "fr_auto": "Vous avez accepté ces conditions le"
    },
    "Participation in pilot activities": {
        "fr": "Participation aux activités du projet pilote ",
        "fr_auto": "Participation aux activités pilotes"
    },
    "You are part of a select group of 'Pilot users' who have been granted early access to Otto during the pilot phase. You are expected to actively experiment with Otto for work tasks, to provide feedback through Otto, and to complete surveys when requested.": {
        "fr": "Vous faites partie d'un groupe restreint de participants qui bénéficie d'un accès anticipé à Otto pendant la phase pilote. On s’attend à ce que vous expérimentiez activement avec Otto pour des tâches professionnelles, fournissiez des commentaires/retours via Otto et répondiez à des sondages sur demande. ",
        "fr_auto": "Vous faites partie d’un groupe sélectionné d'«utilisateurs pilotes » qui ont obtenu un accès anticipé à Otto pendant la phase pilote. Vous devez expérimenter activement avec Otto pour les tâches de travail, fournir des commentaires par l’intermédiaire d’Otto et répondre à des enquêtes sur demande."
    },
    "Responsible and ethical use of AI": {
        "fr": "Utilisation responsable et éthique de l'IA",
        "fr_auto": "Utilisation responsable et éthique de l’IA"
    },
    "Follow policies and best practices for the responsible use of AI. Refer to and follow the guidance in the following policy documents:": {
        "fr": "Pour suivre les politiques et les meilleures pratiques pour une utilisation responsable de l'IA, consultez et suivez les directives des documents de politiques suivants : ",
        "fr_auto": "Suivez les politiques et les meilleures pratiques pour une utilisation responsable de l’IA. Se reporter aux lignes directrices des documents de politique suivants et les suivre :"
    },
    "Always be aware that AI can make mistakes, even when you have provided it with documents.": {
        "fr": "Soyez toujours conscient que l'IA peut faire des erreurs, même lorsque vous lui avez fourni des documents.",
        "fr_auto": "Sachez toujours que l’IA peut faire des erreurs, même lorsque vous lui avez fourni des documents."
    },
    "I agree to the terms of use.": {
        "fr": "",
        "fr_auto": "J’accepte les conditions d’utilisation."
    },
    "Access controls": {
        "fr": "",
        "fr_auto": "Contrôles d’accès"
    },
    "You are not authorized to access": {
        "fr": "",
        "fr_auto": "Vous n’êtes pas autorisé à accéder"
    },
    "Unauthorized access of URL:": {
        "fr": "",
        "fr_auto": "Accès non autorisé de l’URL :"
    },
    "Budget limit": {
        "fr": "",
        "fr_auto": "Limite budgétaire"
    },
    "You have reached your monthly budget limit. Please contact an Otto administrator or wait until the 1st for the limit to reset.": {
        "fr": "",
        "fr_auto": "Vous avez atteint votre limite budgétaire mensuelle. Veuillez contacter un administrateur d’Otto ou attendre jusqu’à la 1re pour que la limite soit réinitialisée."
    },
    "Feedback submitted successfully.": {
        "fr": "",
        "fr_auto": "Commentaires soumis avec succès."
    },
    "Day": {
        "fr": "",
        "fr_auto": "Jour"
    },
    "Week": {
        "fr": "",
        "fr_auto": "Semaine"
    },
    "Month": {
        "fr": "",
        "fr_auto": "Mois"
    },
    "Feature": {
        "fr": "",
        "fr_auto": "Caractéristique"
    },
    "User": {
        "fr": "",
        "fr_auto": "Utilisateur"
    },
    "Cost type": {
        "fr": "",
        "fr_auto": "Type de coût"
    },
    "None": {
        "fr": "",
        "fr_auto": "Aucune"
    },
    "Grouped": {
        "fr": "",
        "fr_auto": "Groupé"
    },
    "Stacked": {
        "fr": "",
        "fr_auto": "Empilé"
    },
    "All pilots": {
        "fr": "",
        "fr_auto": "Tous les pilotes"
    },
    "All features": {
        "fr": "",
        "fr_auto": "Toutes les caractéristiques"
    },
    "All cost types": {
        "fr": "",
        "fr_auto": "Tous les types de coûts"
    },
    "All time": {
        "fr": "",
        "fr_auto": "Tout le temps"
    },
    "Last 90 days": {
        "fr": "",
        "fr_auto": "90 derniers jours"
    },
    "Last 30 days": {
        "fr": "",
        "fr_auto": "30 derniers jours"
    },
    "Last 7 days": {
        "fr": "",
        "fr_auto": "7 derniers jours"
    },
    "Today": {
        "fr": "",
        "fr_auto": "Aujourd’hui"
    },
    "Custom date range": {
        "fr": "",
        "fr_auto": "Plage de dates personnalisée"
    },
    "No costs found for the selected date range": {
        "fr": "",
        "fr_auto": "Aucun coût trouvé pour la plage de dates sélectionnée"
    },
    "Selected dates": {
        "fr": "",
        "fr_auto": "Dates sélectionnées"
    },
    "Per user per day": {
        "fr": "",
        "fr_auto": "Par utilisateur et par jour"
    },
    "Total cost (CAD)": {
        "fr": "",
        "fr_auto": "Coût total (CAD)"
    },
    "this month": {
        "fr": "durant ce mois",
        "fr_auto": "cette mois"
    },
    "User costs": {
        "fr": "",
        "fr_auto": "Coûts d’utilisation"
    },
    "Language": {
        "fr": "",
        "fr_auto": "Langue"
    },
    "Plain text": {
        "fr": "",
        "fr_auto": "Texte brut"
    },
    "Text Extractor - Otto": {
        "fr": "",
        "fr_auto": "Extracteur de texte - Otto"
    },
    "Upload scanned PDFs or images": {
        "fr": "",
        "fr_auto": "Télécharger des fichiers PDF ou des images numérisés"
    },
    "Maximum 2000 files / 300mb total": {
        "fr": "",
        "fr_auto": "Maximum de 2000 fichiers / 300 Mo au total"
    },
    "Merge multiple files into one document": {
        "fr": "",
        "fr_auto": "Fusionner plusieurs fichiers en un seul document"
    },
    "Output documents": {
        "fr": "",
        "fr_auto": "Documents de sortie"
    },
    "Document name": {
        "fr": "",
        "fr_auto": "Nom du document"
    },
    "Downloads": {
        "fr": "",
        "fr_auto": "Téléchargements"
    },
    "Download all files...": {
        "fr": "",
        "fr_auto": "Téléchargez tous les fichiers..."
    },
    "Untitled document": {
        "fr": "",
        "fr_auto": "Document sans titre"
    },
    "Used": {
        "fr": "Vous avez dépensé",
        "fr_auto": "Utilisé"
    },
    "You will be logged out soon due to inactivity.": {
        "fr": "Vous serez bientôt déconnecté en raison de votre inactivité.",
        "fr_auto": "Vous serez bientôt déconnecté en raison de votre inactivité."
    },
    "Click here to extend your session.": {
        "fr": "Cliquez ici pour prolonger votre session de travail.",
        "fr_auto": "Cliquez ici pour prolonger votre séance."
    },
    "Session extended": {
        "fr": "Votre session a été prolongé",
        "fr_auto": "Prolongation de la session de travail"
    },
    "The user must match the 'created_by' and 'modified_by' fields.": {
        "fr": "",
        "fr_auto": "L’utilisateur doit faire correspondre les champs « created_by » et « modified_by »."
    },
    "Untitled library": {
        "fr": "",
        "fr_auto": "Bibliothèque sans titre"
    },
    "Expand all": {
        "fr": "",
        "fr_auto": "Tout agrandir"
    },
    "Collapse all": {
        "fr": "",
        "fr_auto": "Tout réduire"
    },
    "Highlight sources": {
        "fr": "",
        "fr_auto": "Sources saillantes"
    },
    "Next highlight": {
        "fr": "",
        "fr_auto": "Prochain fait saillant"
    },
    "No highlights found": {
        "fr": "",
        "fr_auto": "Aucun fait saillant trouvé"
    },
    "Not for legal advice:": {
        "fr": "Ne pas utiliser pour fournir des conseils juridiques :",
        "fr_auto": "Pas pour des conseils juridiques :"
    },
    "AI answers may contain mistakes, and are not a replacement for legal advice. Always review the relevant sections below the answer.": {
        "fr": "Les réponses de l’IA peuvent contenir des erreurs et ne remplacent pas les conseils juridiques. Veuillez toujours consulter les sections pertinentes sous la réponse.",
        "fr_auto": "Les réponses de l’IA peuvent contenir des erreurs et ne remplacent pas les conseils juridiques. Consultez toujours les sections pertinentes sous la réponse."
    },
    "Improve prompt": {
        "fr": "Améliorer la requête",
        "fr_auto": "Améliorer l'invite"
    },
    "Yesterday": {
        "fr": "",
        "fr_auto": "Hier"
    },
    "Older": {
        "fr": "",
        "fr_auto": "Plus ancien"
    },
    "Done": {
        "fr": "",
        "fr_auto": "Fait"
    },
    "Start a new chat at any time.": {
        "fr": "",
        "fr_auto": "Commencez un nouveau clavardage à tout moment."
    },
    "Start a new chat at any time by clicking this button.": {
        "fr": "",
        "fr_auto": "Commencez un nouveau clavardage à tout moment en cliquant sur ce bouton."
    },
    "Current chat": {
        "fr": "",
        "fr_auto": "Clavardage actuel"
    },
    "Your current chat will appear in bolded characters.": {
        "fr": "",
        "fr_auto": "Votre chat actuel apparaîtra en caractères gras."
    },
    "Chat options": {
        "fr": "",
        "fr_auto": "Options de clavardage"
    },
    "Click on the ellipsis icon to view more options.": {
        "fr": "",
        "fr_auto": "Cliquez sur l’icône de points de suspension pour voir plus d’options."
    },
    "Rename your chats or to delete them entirely.": {
        "fr": "",
        "fr_auto": "Renommez vos clavardages ou supprimez-les complètement."
    },
    "Using the AI Assistant": {
        "fr": "",
        "fr_auto": "Utilisation de l’assistant IA"
    },
    "Use the textbox to start.": {
        "fr": "",
        "fr_auto": "Utilisez la zone de texte pour commencer."
    },
    "Modes": {
        "fr": "",
        "fr_auto": "Modes"
    },
    "Settings are tied to the current chat in use. Saving is done automatically when a change is detected.": {
        "fr": "",
        "fr_auto": "Les paramètres sont liés au clavardage actuel utilisé. L’enregistrement se fait automatiquement lorsqu’un changement est détecté."
    },
    "Mode": {
        "fr": "",
        "fr_auto": "Mode"
    },
    "Selecting a mode in the settings list will automatically set your chat session to that mode.": {
        "fr": "",
        "fr_auto": "En sélectionnant un mode dans la liste des paramètres, votre session de clavardage sera automatiquement réglée sur ce mode."
    },
    "Help": {
        "fr": "",
        "fr_auto": "Aide"
    },
    "Click on this icon to submit feedback about Otto. Let us know what went wrong, or suggest an improvement.": {
        "fr": "",
        "fr_auto": "Cliquez sur cette icône pour soumettre des commentaires sur Otto. Faites-nous savoir ce qui n’a pas fonctionné ou suggérez une amélioration."
    },
    "Toggle theme": {
        "fr": "",
        "fr_auto": "Basculer le thème"
    },
    "Browse presets": {
        "fr": "Menu des préréglages",
        "fr_auto": "Parcourir les préréglages"
    },
    "Save settings": {
        "fr": "Enregistrer",
        "fr_auto": "Sauvegarder les paramètres"
    },
    "(Optional) Define AI model's role, background information, and rules to follow.": {
        "fr": "",
        "fr_auto": "(Facultatif) Définissez le rôle du modèle d’IA, les informations générales et les règles à suivre."
    },
    "(Recommended) What AI model should do with context, query, and formatting instructions.": {
        "fr": "",
        "fr_auto": "(Recommandé) Ce que le modèle d’IA devrait faire avec le contexte, la requête et les instructions de formatage."
    },
    "(Optional) Final reminders of desired behaviour. Keep this fairly short.": {
        "fr": "",
        "fr_auto": "(Facultatif) Derniers rappels du comportement souhaité. Soyez assez bref."
    },
    "Start interactive tour": {
        "fr": "",
        "fr_auto": "Commencer la visite interactive"
    },
    "Email the Otto team": {
        "fr": "",
        "fr_auto": "Envoyez un courriel à l’équipe d’Otto"
    },
    "of": {
        "fr": "",
        "fr_auto": "de"
    },
    "Click the Otto logo in the top left to return to this page at any time.": {
        "fr": "",
        "fr_auto": "Cliquez sur le logo Otto en haut à gauche pour revenir à cette page en tout temps."
    },
    "Cost meter": {
        "fr": "",
        "fr_auto": "Compteur de coûts"
    },
    "Get help": {
        "fr": "",
        "fr_auto": "Obtenir de l’aide"
    },
    "Click the question mark icon to view this tour again, open the user guide, or get help from the Otto team.": {
        "fr": "",
        "fr_auto": "Cliquez sur l’icône en forme de point d’interrogation pour revoir cette visite, ouvrir le guide de l’utilisateur ou obtenir de l’aide de l’équipe d’Otto."
    },
    "It looks like this is your first time here.": {
        "fr": "",
        "fr_auto": "On dirait que c’est la première fois que vous êtes ici."
    },
    "Welcome to the AI Assistant!": {
        "fr": "",
        "fr_auto": "Bienvenue à l’assistant IA!"
    },
    "It looks like this is your first time using the AI Assistant.": {
        "fr": "",
        "fr_auto": "Il semble que ce soit la première fois que vous utilisez l’assistant IA."
    },
    "(required on first use)": {
        "fr": "",
        "fr_auto": "(requis lors de la première utilisation)"
    },
    "Start tour": {
        "fr": "",
        "fr_auto": "Commencer la visite"
    },
    "Welcome to Otto!": {
        "fr": "",
        "fr_auto": "Bienvenue chez Otto!"
    },
    "Reset flags for demo": {
        "fr": "",
        "fr_auto": "Réinitialiser les indicateurs pour la démo"
    },
    "Please take a 1-minute tour to get familiar with the platform.": {
        "fr": "",
        "fr_auto": "Veuillez faire une visite guidée de 1 minute pour vous familiariser avec la plateforme."
    },
    "User menu": {
        "fr": "",
        "fr_auto": "Menu utilisateur"
    },
    "Click your name to see your monthly Otto usage, access the Terms of Use, or Logout.": {
        "fr": "",
        "fr_auto": "Cliquez sur votre nom pour voir votre utilisation mensuelle d’Otto, accéder aux conditions d’utilisation ou se déconnecter."
    },
    "This meter gradually fills up as you use Otto. It represents your monthly personal budget. If you reach your limit, you will no longer be able to use Otto and will have to contact the Business Analytics Center for a temporary exemption.": {
        "fr": "",
        "fr_auto": "Ce compteur se remplit graduellement au fur et à mesure que vous utilisez Otto. Il représente votre budget personnel mensuel. Si vous atteignez votre limite, vous ne pourrez plus utiliser Otto et devrez communiquer avec le Centre d’analyse d’affaires pour obtenir une exemption temporaire."
    },
    "Tour complete!": {
        "fr": "",
        "fr_auto": "Visite terminée!"
    },
    "Start using Otto by clicking one of the app tiles.": {
        "fr": "",
        "fr_auto": "Commencez à utiliser Otto en cliquant sur l’une des vignettes de l’application."
    },
    "Select different modes by clicking the tabs.": {
        "fr": "",
        "fr_auto": "Sélectionnez différents modes en cliquant sur les onglets."
    },
    "Q&A mode": {
        "fr": "",
        "fr_auto": "Mode Q&R"
    },
    "Browse settings presets and create your own to share with others.": {
        "fr": "",
        "fr_auto": "Parcourez les paramètres prédéfinis et créez les vôtres pour les partager avec d’autres."
    },
    "Please take a 5-minute tour to get familiar with the main features.": {
        "fr": "",
        "fr_auto": "Veuillez faire une visite de 5 minutes pour vous familiariser avec les principales caractéristiques."
    },
    "Corrupt docx file.": {
        "fr": "",
        "fr_auto": "Fichier docx corrompu."
    },
    "Corrupt PDF file.": {
        "fr": "",
        "fr_auto": "Fichier PDF corrompu."
    },
    "Corrupt pptx file.": {
        "fr": "",
        "fr_auto": "Fichier pptx corrompu."
    },
    "Corrupt CSV file.": {
        "fr": "",
        "fr_auto": "Fichier CSV corrompu."
    },
    "Corrupt Excel file.": {
        "fr": "",
        "fr_auto": "Fichier Excel corrompu."
    },
    "Error submitting feedback.": {
        "fr": "",
        "fr_auto": "Erreur en soumettant des commentaires."
    },
    "Welcome to the AI Assistant": {
        "fr": "",
        "fr_auto": "Bienvenue à l’Assistant IA"
    },
    "When you start a new chat, the welcome message reminds you of appropriate usage for the selected mode.": {
        "fr": "",
        "fr_auto": "Lorsque vous commencez un nouveau clavardage, le message de bienvenue vous rappelle l’utilisation appropriée du mode sélectionné."
    },
    "Select a mode": {
        "fr": "",
        "fr_auto": "Sélectionnez un mode"
    },
    "Use the tabs to select different modes. The welcome message will update with guidance for the selected mode.": {
        "fr": "",
        "fr_auto": "Utilisez les onglets pour sélectionner différents modes. Le message de bienvenue sera mis à jour avec des directives pour le mode sélectionné."
    },
    "Send a message": {
        "fr": "",
        "fr_auto": "Envoyer un message"
    },
    "You can interact with the AI by sending a chat message.": {
        "fr": "",
        "fr_auto": "Vous pouvez interagir avec l’IA en envoyant un message de clavardage."
    },
    "Hello, Otto!": {
        "fr": "",
        "fr_auto": "Bonjour, Otto!"
    },
    "Messages area": {
        "fr": "",
        "fr_auto": "Zone des messages"
    },
    "Your sent messages and the AI\\": {
        "fr": "",
        "fr_auto": "Vos messages envoyés et l’IA"
    },
    "Switch to Q&A mode": {
        "fr": "",
        "fr_auto": "Passez en mode Questions et réponses"
    },
    "Q&A mode lets you ask questions and extract information from uploaded documents. Click the Q&A tab to try it.": {
        "fr": "Le mode Q&R vous permet de poser des questions et d’extraire de l’information à partir de documents téléversés. Cliquez sur l’onglet Questions et réponses pour l’essayer.",
        "fr_auto": "Le mode Q&R vous permet de poser des questions et d’extraire de l’information à partir de documents téléchargés. Cliquez sur l’onglet Questions et réponses pour l’essayer."
    },
    "Settings sidebar": {
        "fr": "",
        "fr_auto": "Barre latérale des paramètres"
    },
    "All AI assistant modes have editable settings in the right sidebar. The Q&A settings are especially important.": {
        "fr": "",
        "fr_auto": "Tous les modes d’assistant IA ont des paramètres modifiables dans la barre latérale droite. Les paramètres de questions et réponses sont particulièrement importants."
    },
    "Select Q&A library": {
        "fr": "",
        "fr_auto": "Sélectionnez la bibliothèque de questions et réponses"
    },
    "By default, the \\\"Corporate\\\" library is selected. This contains some HR-related information such as collective agreements.": {
        "fr": "Par défaut, la bibliothèque « Ministériel » est sélectionnée. Elle contient des renseignements liés aux RH, comme les conventions collectives.",
        "fr_auto": "Par défaut, la bibliothèque \\\"Corporate\\ » est sélectionnée. Il contient des renseignements liés aux RH, comme les conventions collectives."
    },
    "What is LP-02 step 3 pay in 2024?": {
        "fr": "Quelle-est la rémunération de l’échelon 3 du LP-02 en 2024?",
        "fr_auto": "Qu’est-ce que la rémunération de l’échelon 3 du LP-02 en 2024?"
    },
    "Q&A response": {
        "fr": "",
        "fr_auto": "Réponse aux questions et réponses"
    },
    "In Q&A mode, the AI searches through the library to find the answer. This allows it to provide references for verification.": {
        "fr": "",
        "fr_auto": "En mode Q&R, l’IA cherche dans la bibliothèque pour trouver la réponse. Cela lui permet de fournir des références à des fins de vérification."
    },
    "Upload your own files": {
        "fr": "",
        "fr_auto": "Téléchargez vos propres fichiers"
    },
    "You can upload many types of files for Q&A, summarization or translation. These files are stored in the chat and will be deleted after 30 days inactivity. You can also drag and drop files into the chat. Uploading a file will switch the Q&A library to \\\"Chat uploads\\\".": {
        "fr": "Vous pouvez télécharger de nombreux types de fichiers pour les questions et réponses, les résumés ou les traductions. Ces fichiers sont stockés dans le clavardage et seront supprimés après 30 jours d’inactivité. Vous pouvez également faire glisser et déposer des fichiers dans le clavardage. Le téléchargement d’un fichier fera passer la bibliothèque de questions et réponses à \\\"Téléchargements de clavardage\\ ».",
        "fr_auto": "Vous pouvez télécharger de nombreux types de fichiers pour les questions et réponses, les résumés ou les traductions. Ces fichiers sont stockés dans le clavardage et seront supprimés après 30 jours d’inactivité. Vous pouvez également faire glisser et déposer des fichiers dans le clavardage. Le téléchargement d’un fichier fera passer la bibliothèque de questions et réponses à \\\"Téléchargements de clavardage\\ »."
    },
    "Editing libraries": {
        "fr": "",
        "fr_auto": "Modifier les bibliothèques"
    },
    "Instead of uploading files to a chat, you might want to create a document library. This allows you to query the same documents across multiple chats, or share your Q&A library with others. Use the \\\"Edit libraries\\\" function to upload, organize and share document libraries.": {
        "fr": "Au lieu de télécharger des fichiers dans un clavardage, vous pouvez créer une bibliothèque de documents. Celle-ci vous permettra d’interroger les mêmes documents sur plusieurs sessions de clavardages ou de partager votre bibliothèque de questions et réponses avec d’autres personnes. Utilisez la fonction « Modifier les bibliothèques » pour télécharger, organiser et partager des bibliothèques de documents.",
        "fr_auto": "Au lieu de télécharger des fichiers dans un clavardage, vous voudrez peut-être créer une bibliothèque de documents. Cela vous permet d’interroger les mêmes documents sur plusieurs clavardages ou de partager votre bibliothèque de questions et réponses avec d’autres personnes. Utilisez la fonction « Modifier les bibliothèques » pour télécharger, organiser et partager des bibliothèques de documents."
    },
    "Q&A search mode": {
        "fr": "",
        "fr_auto": "Mode de recherche Q&R"
    },
    "By default, Q&A mode will quickly search for the most relevant \\\"chunks\\\" from the library. The AI will then read those chunks and provide an answer. For some questions though, you may need to have the AI read the full document. WARNING: This mode can be expensive when there are lots of documents!": {
        "fr": "Par défaut, le mode Q&A recherchera rapidement les « morceaux » les plus pertinents dans la bibliothèque. L’IA lira ensuite ces morceaux et fournira une réponse. Pour certaines questions, vous devrez peut-être demander à l’IA de lire le document complet. ATTENTION : Ce mode peut être coûteux lorsqu’il y a beaucoup de documents!",
        "fr_auto": "Par défaut, le mode Q&A recherchera rapidement les \\\"morceaux\\ » les plus pertinents dans la bibliothèque. L’IA lira ensuite ces morceaux et fournira une réponse. Pour certaines questions, vous devrez peut-être demander à l’IA de lire le document complet. ATTENTION : Ce mode peut être coûteux lorsqu’il y a beaucoup de documents!"
    },
    "Q&A filters": {
        "fr": "",
        "fr_auto": "Filtres de questions et réponses"
    },
    "In the full document modes, select the documents or folders you want the AI to read.": {
        "fr": "",
        "fr_auto": "Dans les modes de document complet, sélectionnez les documents ou les dossiers que vous voulez que l’IA lise."
    },
    "Select AI model": {
        "fr": "",
        "fr_auto": "Sélectionnez le modèle d’IA"
    },
    "When accuracy is paramount, select the more expensive GPT-4o model. (This setting is available in all modes.)": {
        "fr": "",
        "fr_auto": "Lorsque la précision est primordiale, sélectionnez le modèle GPT-4o plus coûteux. (Ce paramètre est disponible dans tous les modes.)"
    },
    "To customize the behaviour further, you can edit advanced settings by clicking here. For example, you can change the number of top sources that the AI will read, or customize the response format": {
        "fr": "Pour personnaliser davantage le comportement du système, vous pouvez modifier les paramètres avancés en cliquant ici. Par exemple, vous pouvez modifier le nombre de sources principales que l’IA lira ou personnaliser le format de réponse",
        "fr_auto": "Pour personnaliser davantage le comportement, vous pouvez modifier les paramètres avancés en cliquant ici. Par exemple, vous pouvez modifier le nombre de sources principales que l’IA lira ou personnaliser le format de réponse"
    },
    "Summarize mode": {
        "fr": "",
        "fr_auto": "Mode de résumé"
    },
    "In summarize mode, you can upload documents, paste long text or enter a URL (canada.ca, *.gc.ca, CanLii and Wikipedia only). Like in Q&A \\\"full documents\\\" mode, the AI will read the entire document before responding. Let\\": {
        "fr": "",
        "fr_auto": "En mode résumé, vous pouvez télécharger des documents, coller du texte long ou entrer une URL (canada.ca, *.gc.ca, CanLii et Wikipédia seulement). Comme dans le mode Q&R \\« documents complets \\ », l’IA lira l’intégralité du document avant de répondre. Let\\"
    },
    "Summarize response": {
        "fr": "",
        "fr_auto": "Résumer la réponse"
    },
    "Summarize settings": {
        "fr": "",
        "fr_auto": "Résumer les paramètres"
    },
    "There are 3 preset length settings, but you can add additional instructions or override the prompt entirely. A custom summarize prompt is the easiest way to extract exactly the information you want from a document.": {
        "fr": "Il y a 3 réglages de longueur prédéfinis, mais vous pouvez ajouter des instructions supplémentaires ou remplacer complètement la requête. Une requête de résumé personnalisée est le moyen le plus simple d’extraire exactement l’information que vous voulez d’un document.",
        "fr_auto": "Il y a 3 réglages de longueur prédéfinis, mais vous pouvez ajouter des instructions supplémentaires ou remplacer complètement l’invite. Une invite de résumé personnalisée est le moyen le plus simple d’extraire exactement l’information que vous voulez d’un document."
    },
    "My team at Department of Justice Canada has developed a generative AI tool. What are the top 7 pieces of guidance I should provide users? Write a 1000-word Buzzfeed-style listicle with nice formatting. The audience is end-users.": {
        "fr": "",
        "fr_auto": "Mon équipe au ministère de la Justice du Canada a mis au point un outil d’IA générative. Quels sont les 7 principaux conseils que je devrais fournir aux utilisateurs? Rédigez une liste de 1000 mots de style Buzzfeed avec un bon formatage. Le public est constitué d’utilisateurs finaux."
    },
    "Summary with custom prompt": {
        "fr": "Résumé avec requête personnalisée",
        "fr_auto": "Résumé avec invite personnalisée"
    },
    "The AI now generates a summary according to the custom prompt!": {
        "fr": "L’IA génère maintenant un résumé selon la requête personnalisée!",
        "fr_auto": "L’IA génère maintenant un résumé selon l’invite personnalisée!"
    },
    "Switching back to chat mode": {
        "fr": "",
        "fr_auto": "Retour en mode clavardage"
    },
    "We\\": {
        "fr": "",
        "fr_auto": "Nous \\"
    },
    "Our tool is called Otto, so please use that name. Otto is actually approved for Protected B data unlike many generative AI tools. Also would prefer a bit more bold and italics, and lots of emojis. More memorable titles for the tips, maybe alliterative or rhyming. 300 words max.": {
        "fr": "",
        "fr_auto": "Notre outil s’appelle Otto, alors veuillez utiliser ce nom. Otto est en fait approuvé pour les données Protected B contrairement à de nombreux outils d’IA générative. Je préférerais aussi un peu plus de gras et d’italique, et beaucoup d’emojis. Des titres plus mémorables pour les pointes, peut-être allitératifs ou rimés. 300 mots max."
    },
    "Human in the loop": {
        "fr": "Avec intervention humaine",
        "fr_auto": "Humain dans la boucle"
    },
    "Remember, the AI assistant is just a tool to help you accomplish your goals. Be specific and you\\": {
        "fr": "",
        "fr_auto": "N’oubliez pas que l’assistant d’IA n’est qu’un outil pour vous aider à atteindre vos objectifs. Soyez précis et vous\\"
    },
    "Translation options": {
        "fr": "",
        "fr_auto": "Options de traduction"
    },
    "In translate mode, you can upload files or directly input text (in any language). Select the target language in the sidebar.": {
        "fr": "En mode traduction, vous pouvez téléverser des fichiers ou écrire directement dans le champs de texte (dans la langue de votre choix). Sélectionnez la langue cible dans la barre latérale.",
        "fr_auto": "En mode traduction, vous pouvez télécharger des fichiers ou entrer directement du texte (dans n’importe quelle langue). Sélectionnez la langue cible dans la barre latérale."
    },
    "Browse presets created by the Otto team or other users. You can also save your current settings as a preset, and choose your default settings for new chats.": {
        "fr": "Parcourez les préréglages créés par l’équipe d'Otto ou créés par d’autres utilisateurs. Vous pouvez également enregistrer vos paramètres actuels en tant que préréglage et choisir vos paramètres par défaut pour les nouvelles conversations.",
        "fr_auto": "Parcourez les préréglages créés par l’équipe Otto ou d’autres utilisateurs. Vous pouvez également enregistrer vos paramètres actuels en tant que préréglage et choisir vos paramètres par défaut pour les nouvelles conversations."
    },
    "Your chats remain accessible in the left sidebar, but are deleted after 30 days of inactivity. The current chat is bolded.": {
        "fr": "Vos discussions restent accessibles dans la barre latérale gauche, mais sont supprimées après 30 jours d’inactivité. Le clavardage actuel apparait en charactère gras.",
        "fr_auto": "Vos discussions restent accessibles dans la barre latérale gauche, mais sont supprimées après 30 jours d’inactivité. Le clavardage actuel est en gras."
    },
    "Rename and delete chats": {
        "fr": "",
        "fr_auto": "Renommer et supprimer des clavardages"
    },
    "When you hover over a chat title, three dots appear. Click the dots to rename or delete a chat manually.": {
        "fr": "",
        "fr_auto": "Lorsque vous passez la souris sur le titre d’un clavardage, trois points apparaissent. Cliquez sur les points pour renommer ou supprimer un clavardage manuellement."
    },
    "Start a new chat": {
        "fr": "",
        "fr_auto": "Démarrer un nouveau clavardage"
    },
    "When you are changing topics, always start a new chat. This reduces cost and improves quality. The tour is now complete!": {
        "fr": "Lorsque vous changez de sujet, commencez toujours une nouvelle discussion. Cela réduit les coûts et améliore la qualité des réponses. La visite est maintenant terminée!",
        "fr_auto": "Lorsque vous changez de sujet, commencez toujours une nouvelle discussion. Cela réduit les coûts et améliore la qualité. La visite est maintenant terminée!"
    },
    "Light and dark themes": {
        "fr": "",
        "fr_auto": "Thèmes clairs et sombres"
    },
    "Click the sun or moon icon to switch between dark and light themes.": {
        "fr": "",
        "fr_auto": "Cliquez sur l’icône du soleil ou de la lune pour basculer entre les thèmes sombres et clairs."
    },
    "No documents in this chat.": {
        "fr": "",
        "fr_auto": "Aucun document dans ce clavardage."
    },
    "Enter a message to chat with the AI": {
        "fr": "",
        "fr_auto": "Entrez un message pour discuter avec l’IA"
    },
    "Ask a question about the selected documents, upload files or enter a URL to add": {
        "fr": "Posez une question sur les documents sélectionnés, téléversez des fichiers ou entrez une URL à ajouter",
        "fr_auto": "Posez une question sur les documents sélectionnés, téléchargez des fichiers ou entrez une URL à ajouter"
    },
    "Enter a URL, paste long text or upload files to summarize": {
        "fr": "Entrez une URL, collez du texte long ou téléversez des fichiers pour résumer",
        "fr_auto": "Entrez une URL, collez du texte long ou téléchargez des fichiers pour résumer"
    },
    "Enter text or upload files to translate (select language in sidebar)": {
        "fr": "Entrez du texte ou téléversez des fichiers à traduire (sélectionnez la langue dans la barre latérale)",
        "fr_auto": "Entrez du texte ou téléversez des fichiers à traduire (sélectionnez la langue dans la barre latérale)"
    },
    "o3-mini (adds reasoning, 7x cost)": {
        "fr": "o3-mini (ajoute du raisonnement, coût 7x)",
        "fr_auto": "o3-mini (ajoute un raisonnement, coût 7x)"
    },
    "GPT-4o (best accuracy, 15x cost)": {
        "fr": "",
        "fr_auto": "GPT-4o (meilleure précision, coût 15x)"
    },
    "Request cancelled.": {
        "fr": "",
        "fr_auto": "Demande annulée."
    },
    "No description available": {
        "fr": "",
        "fr_auto": "Aucune description disponible"
    },
    "English metadata": {
        "fr": "",
        "fr_auto": "Métadonnées en anglais"
    },
    "French metadata": {
        "fr": "",
        "fr_auto": "Métadonnées en français"
    },
    "Sharing": {
        "fr": "",
        "fr_auto": "Partage"
    },
    "Save preset": {
        "fr": "",
        "fr_auto": "Enregistrer le préréglage"
    },
    "Update preset": {
        "fr": "",
        "fr_auto": "Mettre à jour le préréglage"
    },
    "Update preset:": {
        "fr": "",
        "fr_auto": "Préréglage de mise à jour :"
    },
    "Create new preset": {
        "fr": "",
        "fr_auto": "Créer un nouveau préréglage"
    },
    "Error extracting text from file. Try copying and pasting the text.": {
        "fr": "",
        "fr_auto": "Erreur lors de l’extraction du texte du fichier. Essayez de copier et coller le texte."
    },
    "Mark complete": {
        "fr": "",
        "fr_auto": "Marquer comme terminé"
    },
    "Load settings": {
        "fr": "",
        "fr_auto": "Réglages de charge"
    },
    "Edit / share": {
        "fr": "",
        "fr_auto": "Modifier / partager"
    },
    "Default for new chats": {
        "fr": "Par défaut pour nouveaux clavardages",
        "fr_auto": "Par défaut pour les nouvelles conversations"
    },
    "Default preset updated.": {
        "fr": "",
        "fr_auto": "Préréglage par défaut mis à jour."
    },
    "Only me": {
        "fr": "",
        "fr_auto": "Seulement moi"
    },
    "This preset is set as your default for new chats. Are you sure you want to overwrite it?": {
        "fr": "",
        "fr_auto": "Ce préréglage est défini par défaut pour les nouvelles discussions. Êtes-vous sûr de vouloir l’écraser?"
    },
    "This preset is shared with other users. Are you sure you want to overwrite it?": {
        "fr": "",
        "fr_auto": "Ce préréglage est partagé avec d’autres utilisateurs. Êtes-vous sûr de vouloir l’écraser?"
    },
    "WARNING: This preset is shared with all Otto users. Are you sure you want to overwrite it?": {
        "fr": "",
        "fr_auto": "AVERTISSEMENT : Ce préréglage est partagé avec tous les utilisateurs d’Otto. Êtes-vous sûr de vouloir l’écraser?"
    },
    "DANGER: This preset is set as the default for all Otto users. Are you sure you want to overwrite it?": {
        "fr": "",
        "fr_auto": "DANGER : Ce préréglage est défini par défaut pour tous les utilisateurs d’Otto. Êtes-vous sûr de vouloir l’écraser?"
    },
    "Loaded": {
        "fr": "",
        "fr_auto": "Chargé"
    },
    "modified": {
        "fr": "",
        "fr_auto": "modifié"
    },
    "Everyone": {
        "fr": "",
        "fr_auto": "Tout le monde"
    },
    "Continue at estimated cost ": {
        "fr": "",
        "fr_auto": "Continuer au coût estimatif "
    },
    "AI can make mistakes. Verify the output if you intend to rely upon it.": {
        "fr": "",
        "fr_auto": "L’IA peut faire des erreurs. Vérifiez le résultat si vous avez l’intention de vous fier à lui."
    },
    "Changes will overwrite properties of all selected users": {
        "fr": "",
        "fr_auto": "Les modifications remplaceront les propriétés de tous les utilisateurs sélectionnés"
    },
    "AttributeError: input_file does not have a file extension.": {
        "fr": "",
        "fr_auto": "AttributeError : input_file n’a pas d’extension de fichier."
    },
    "Azure Form Recognizer finished OCR text for {len(ocr_results.pages)} pages.": {
        "fr": "",
        "fr_auto": "Azure Form Recognizer a terminé le texte OCR pour les pages {len(ocr_results.pages)}."
    },
    "Task {task_id} failed with error: {result['message']} (Error ID: {result['error_id']})": {
        "fr": "",
        "fr_auto": "La tâche {task_id} a échoué avec l’erreur : {result['message']} (ID d’erreur : {result['error_id']})"
    },
    "Failed to parse PDF from task {task_id}: {e}": {
        "fr": "",
        "fr_auto": "Échec de l’analyse du PDF à partir de la tâche {task_id} : {e}"
    },
    "Failed to write merged PDF: {e}": {
        "fr": "",
        "fr_auto": "Échec de la rédaction du PDF fusionné : {e}"
    },
    "Received {len(files)} files": {
        "fr": "",
        "fr_auto": "Fichiers {len(files)} reçus"
    },
    "PDFStreamError while processing files - invalid or corrupted pdf uploaded": {
        "fr": "",
        "fr_auto": "PDFStreamErreur lors du traitement des fichiers - PDF valide ou corrompu téléchargé"
    },
    "Error: One or more of your files is not a valid PDF/image or is corrupted.": {
        "fr": "",
        "fr_auto": "Erreur : Un ou plusieurs de vos fichiers ne sont pas un PDF/image valide ou sont corrompus."
    },
    "Sorry, we ran into an error while running OCR": {
        "fr": "",
        "fr_auto": "Désolé, nous avons rencontré une erreur lors de l’exécution de l’OCR"
    },
    "Error running OCR on documents": {
        "fr": "",
        "fr_auto": "Erreur lors de l’exécution de la ROC sur les documents"
    },
    "Error ID: %(error_id)s - Failed to create PDF overlay after OCR.": {
        "fr": "",
        "fr_auto": "Error ID: %(error_id)s - Failed to create PDF overlay after OCR."
    },
    "What is Otto?": {
        "fr": "",
        "fr_auto": "Qu’est-ce qu’Otto?"
    },
    "Otto is a platform for data & AI tools developed by and for the Department of Justice Canada, designed to enhance the workflow and efficiency of corporate and legal professionals through automation and generative AI.": {
        "fr": "",
        "fr_auto": "Otto est une plateforme d’outils de données et d’IA développée par et pour le ministère de la Justice du Canada, conçue pour améliorer le flux de travail et l’efficacité des professionnels des entreprises et du droit grâce à l’automatisation et à l’IA générative."
    },
    "What is the Otto Pro-B Pilot?": {
        "fr": "",
        "fr_auto": "Qu’est-ce que le pilote Otto Pro-B?"
    },
    "Justice's Business Analytics Centre (BAC) is launching a limited user pilot in a Protected B environment. The pilot includes ~625 users split into 65 distinct pilot groups with specific use cases covering all types of Justice work. The pilot will run for approximately 8 months. Following its conclusion, results and feedback will be used to refine the tools, which will then be deployed to all JUS employees.": {
        "fr": "",
        "fr_auto": "Le Centre d’analyse des affaires (BAC) du ministère de la Justice lance un projet pilote limité d’utilisateurs dans un environnement Protégé B. Le projet pilote comprend ~625 utilisateurs répartis en 65 groupes pilotes distincts avec des cas d’utilisation spécifiques couvrant tous les types de travail dans le domaine de la justice. Le projet pilote durera environ 8 mois. À la suite de sa conclusion, les résultats et la rétroaction seront utilisés pour peaufiner les outils, qui seront ensuite déployés auprès de tous les employés de JUS."
    },
    "What can Otto do for me?": {
        "fr": "",
        "fr_auto": "Qu’est-ce qu’Otto peut faire pour moi?"
    },
    "Otto is designed to enhance the workflow and efficiency of corporate and legal professionals by providing various capabilities, including:": {
        "fr": "",
        "fr_auto": "Otto est conçu pour améliorer le flux de travail et l’efficacité des professionnels des entreprises et du droit en offrant diverses capacités, notamment :"
    },
    "Engage in general-purpose conversations for assistance with writing and other straightforward tasks.": {
        "fr": "",
        "fr_auto": "Engagez-vous dans des conversations générales pour obtenir de l’aide à la rédaction et à d’autres tâches simples."
    },
    "Retrieve answers from uploaded documents. Users can share or personalize libraries of documents to query.": {
        "fr": "",
        "fr_auto": "Récupérez les réponses des documents téléchargés. Les utilisateurs peuvent partager ou personnaliser des bibliothèques de documents à interroger."
    },
    "Summarize content from text, webpages, or uploaded documents at user-specified lengths.": {
        "fr": "",
        "fr_auto": "Résumer le contenu du texte, des pages Web ou des documents téléchargés à la longueur spécifiée par l’utilisateur."
    },
    "Translate content into French or English.": {
        "fr": "",
        "fr_auto": "Traduire le contenu en français ou en anglais."
    },
    "Text Extraction": {
        "fr": "",
        "fr_auto": "Extraction de texte"
    },
    "Extract text from images or scanned PDFs – including handwritten text – using advanced Optical Character Recognition (OCR).": {
        "fr": "",
        "fr_auto": "Extraire du texte d’images ou de PDF numérisés – y compris du texte manuscrit – à l’aide de la reconnaissance optique de caractères (OCR) avancée."
    },
    "Query Canadian acts and regulations using natural language to find relevant sections and get AI answers to questions.": {
        "fr": "",
        "fr_auto": "Interrogez les lois et règlements canadiens en utilisant le langage naturel pour trouver les sections pertinentes et obtenir des réponses aux questions de l’IA."
    },
    "When should I use Otto?": {
        "fr": "",
        "fr_auto": "Quand devrais-je utiliser Otto?"
    },
    "You should use Otto when you need AI assistance with tasks such as AI text generation, question answering, document summarization, translation to English and French, extracting text from images or scanned PDFs, or searching Canadian laws and regulations.  Otto is intended for streamlining workflows, improving efficiency, and accessing accurate information pertaining to the Canadian Department of Justice.": {
        "fr": "",
        "fr_auto": "Vous devriez utiliser Otto lorsque vous avez besoin de l’aide de l’IA pour des tâches telles que la génération de texte en IA, la réponse aux questions, le résumé de documents, la traduction en anglais et en français, l’extraction de texte à partir d’images ou de PDF numérisés ou la recherche dans les lois et règlements canadiens.  Otto est destiné à rationaliser les flux de travail, à améliorer l’efficacité et à accéder à de l’information exacte concernant le ministère de la Justice du Canada."
    },
    "Otto is meant to save you time and effort by providing quick, reliable answers to your questions. Whether you're looking for general information or need help navigating internal policies, this tool can help streamline your work and point you in the right direction.": {
        "fr": "",
        "fr_auto": "Otto est destiné à vous faire gagner du temps et des efforts en fournissant des réponses rapides et fiables à vos questions. Que vous recherchiez des informations générales ou que vous ayez besoin d’aide pour naviguer dans les politiques internes, cet outil peut vous aider à rationaliser votre travail et à vous orienter dans la bonne direction."
    },
    "What are Otto's limitations?": {
        "fr": "",
        "fr_auto": "Quelles sont les limites d’Otto?"
    },
    "Otto has no internet access so its general knowledge is not necessarily up to date.": {
        "fr": "",
        "fr_auto": "Otto n’a pas d’accès à Internet, donc ses connaissances générales ne sont pas nécessairement à jour."
    },
    "Otto may not be used to automate decision-making that affects the rights, privileges or interests of individuals, or to automate steps needed to make decisions. Otto should also not be used to assist decision-makers as it has not been designed for this purpose.": {
        "fr": "",
        "fr_auto": "Otto ne peut pas être utilisé pour automatiser la prise de décisions qui touchent les droits, les privilèges ou les intérêts des personnes, ni pour automatiser les étapes nécessaires à la prise de décisions. Otto ne doit pas être utilisé pour aider à la prise de décision, car il n’a pas été conçu à cette fin."
    },
    "Otto cannot process documents or data classified above the Protected B level.": {
        "fr": "",
        "fr_auto": "Otto ne peut pas traiter des documents ou des données classés au-dessus du niveau Protégé B."
    },
    "The AI may produce inaccurate or incomplete responses if user prompts are unclear or lack sufficient detail.": {
        "fr": "L’IA peut produire des réponses inexactes ou incomplètes si les requêtes de l’utilisateur ne sont pas claires ou manquent de détails.",
        "fr_auto": "L’IA peut produire des réponses inexactes ou incomplètes si les invites de l’utilisateur ne sont pas claires ou manquent de détails."
    },
    "Users are limited to a monthly budget of $32 for AI use and exceeding this requires a request to administrators.": {
        "fr": "",
        "fr_auto": "Les utilisateurs sont limités à un budget mensuel de 32 $ pour l’utilisation de l’IA et le dépassement de ce budget nécessite une demande aux administrateurs."
    },
    "Due to the nature of the AI and the data used for training, Otto may occasionally generate hallucinations or irrelevant information. Human verification of output is required if the output is to be relied upon.": {
        "fr": "",
        "fr_auto": "En raison de la nature de l’IA et des données utilisées pour l’entraînement, Otto peut occasionnellement générer des hallucinations ou des informations non pertinentes. Une vérification humaine de la production est nécessaire si l’on peut se fier à la production."
    },
    "Otto is not a repository for information of business value.  It is for transitory information only.  Document libraries and chats are deleted after 30 days of inactivity.": {
        "fr": "",
        "fr_auto": "Otto n’est pas un dépôt d’information à valeur opérationnelle.  Il s’agit uniquement d’informations transitoires.  Les bibliothèques de documents et les clavardages sont supprimés après 30 jours d’inactivité."
    },
    "Can Otto replace human experts?": {
        "fr": "",
        "fr_auto": "Otto peut-il remplacer les experts humains?"
    },
    "No, Otto is not a replacement for human experts. Otto is a tool designed to assist and complement your work. For complex or sensitive matters, you should always consult a qualified professional or departmental subject matter experts.": {
        "fr": "",
        "fr_auto": "Non, Otto ne remplace pas les experts humains. Otto est un outil conçu pour vous aider et compléter votre travail. Pour les questions complexes ou délicates, vous devriez toujours consulter un professionnel qualifié ou des experts en la matière."
    },
    "Is Otto secure?": {
        "fr": "",
        "fr_auto": "Otto est-il sécurisé?"
    },
    "Otto is designed to operate within the secure environment of the Government of Canada for information up to and including Protected B. Data is encrypted at rest and stored only in Canadian Microsoft Azure data centers. Otto is only accessible to Justice employees through the Justice network. Otto does not store or share sensitive information outside of this environment.": {
        "fr": "",
        "fr_auto": "Otto est conçu pour fonctionner dans l’environnement sécurisé du gouvernement du Canada pour l’information jusqu’à Protégé B. Les données sont chiffrées au repos et stockées uniquement dans les centres de données Microsoft Azure canadiens. Otto n’est accessible qu’aux employés du ministère de la Justice par l’intermédiaire du réseau du Justice. Otto ne stocke ni ne partage de renseignements sensibles en dehors de cet environnement."
    },
    "How do I access Otto?": {
        "fr": "",
        "fr_auto": "Comment puis-je accéder à Otto?"
    },
    "Otto can be accessed via the URL <a href=\"https://otto-pilot.cloud.justice.gc.ca/\">https://otto-pilot.cloud.justice.gc.ca/</a>. You must be connected to the Justice network.": {
        "fr": "",
        "fr_auto": "Otto est accessible via l’URL <a href=\"https://otto-pilot.cloud.justice.gc.ca/\">https://otto-pilot.cloud.justice.gc.ca/</a>. Vous devez être connecté au réseau de la justice."
    },
    "Who can I contact if I have questions about Otto?": {
        "fr": "",
        "fr_auto": "Qui puis-je contacter si j’ai des questions au sujet d’Otto?"
    },
    "How do I  ensure the accuracy of information from Otto?": {
        "fr": "",
        "fr_auto": "Comment puis-je m’assurer de l’exactitude des informations d’Otto?"
    },
    "Otto relies on pre-existing knowledge and trusted internal documents to provide information. Otto retrieves answers from user-uploaded documents and displays page-numbered references and relevant links for verification. Additionally, users can customize prompts and settings to refine how information is extracted and presented, ensuring clarity and reliability. For certain questions, Otto will attempt to let users know if there are limitations to its responses and may recommend consulting the appropriate resources or experts.  If they are to be relied upon, all outputs from Otto must undergo human verification by the user or a person with appropriate knowledge and expertise to evaluate the outputs.": {
        "fr": "Otto s’appuie sur des connaissances préexistantes et des documents internes fiables pour fournir de l’information. Otto récupère les réponses des documents téléchargés par les utilisateurs et affiche des références numérotées et des liens pertinents pour vérification. De plus, les utilisateurs peuvent personnaliser les requêtes et les paramètres pour affiner la façon dont l’information est extraite et présentée, ce qui garantit la clarté et la fiabilité. Pour certaines questions, Otto tentera d’informer les utilisateurs s’il y a des limites à ses réponses et peut recommander de consulter les ressources ou les experts appropriés.  Pour qu'ils soient fiables, tous les résultats d’Otto doivent faire l’objet d’une vérification humaine par l’utilisateur ou une personne disposant de connaissances et de l’expertise appropriées pour évaluer les résultats.",
        "fr_auto": "Otto s’appuie sur des connaissances préexistantes et des documents internes fiables pour fournir de l’information. Otto récupère les réponses des documents téléchargés par les utilisateurs et affiche des références numérotées et des liens pertinents pour vérification. De plus, les utilisateurs peuvent personnaliser les requêtes et les paramètres pour affiner la façon dont l’information est extraite et présentée, ce qui garantit la clarté et la fiabilité. Pour certaines questions, Otto tentera d’informer les utilisateurs s’il y a des limites à ses réponses et peut recommander de consulter les ressources ou les experts appropriés.  Pour s’y fier, tous les extrants d’Otto doivent faire l’objet d’une vérification humaine par l’utilisateur ou une personne possédant les connaissances et l’expertise appropriées pour évaluer les extrants."
    },
    "Can Otto help me with bilingual (English/French) questions?": {
        "fr": "",
        "fr_auto": "Otto peut-il m’aider avec des questions bilingues (anglais/français)?"
    },
    "Yes, Otto can assist with bilingual (English/French) questions. Users can ask questions directly in both Official Language(s). It also offers a translation tool for translating content between English and French,and from other languages into English and French. Additionally, users can set the desired language for summaries and other outputs.": {
        "fr": "",
        "fr_auto": "Oui, Otto peut répondre aux questions bilingues (anglais/français). Les utilisateurs peuvent poser des questions directement dans les deux langues officielles. Il offre également un outil de traduction pour traduire du contenu entre l’anglais et le français, et d’autres langues vers l’anglais et le français. De plus, les utilisateurs peuvent définir la langue souhaitée pour les résumés et autres résultats."
    },
    "Can I insert URLs in Otto?": {
        "fr": "",
        "fr_auto": "Puis-je insérer des URL dans Otto?"
    },
    "The AI assistant in Otto can access websites from the following domains.": {
        "fr": "",
        "fr_auto": "L’assistant IA d’Otto peut accéder à des sites Web à partir des domaines suivants."
    },
    "canada.ca": {
        "fr": "",
        "fr_auto": "canada.ca"
    },
    "gc.ca": {
        "fr": "",
        "fr_auto": "gc.ca"
    },
    "canlii.org": {
        "fr": "",
        "fr_auto": "canlii.org"
    },
    "wikipedia.org": {
        "fr": "",
        "fr_auto": "wikipedia.org"
    },
    "URLs that are not from these domains will not work. As a workaround, you can save relevant content to a file and upload it inside the AI assistant for querying.": {
        "fr": "",
        "fr_auto": "Les URL qui ne proviennent pas de ces domaines ne fonctionneront pas. Comme solution de contournement, vous pouvez enregistrer le contenu pertinent dans un fichier et le télécharger dans l’assistant d’IA pour l’interroger."
    },
    "Can I upload documents that come from a third party?": {
        "fr": "",
        "fr_auto": "Puis-je télécharger des documents qui proviennent d’un tiers?"
    },
    "Users must respect any applicable statutory or contractual restrictions that may apply to uploading those documents to Otto. For example, the license to use a document may restrict saving an electronic copy.": {
        "fr": "",
        "fr_auto": "Les utilisateurs doivent respecter toutes les restrictions légales ou contractuelles applicables qui peuvent s’appliquer au téléchargement de ces documents sur Otto. Par exemple, la licence d’utilisation d’un document peut restreindre l’enregistrement d’une copie électronique."
    },
    "Feedback and bug reporting is collected in-app through a feedback form. Please direct all other questions to the mailbox at <a href=\"mailto:otto@justice.gc.ca\">otto@justice.gc.ca</a>.": {
        "fr": "",
        "fr_auto": "Les commentaires et les rapports de bogues sont recueillis dans l’application par le biais d’un formulaire de rétroaction. Veuillez adresser toutes les autres questions à la boîte aux lettres à <a href=\"mailto:otto@justice.gc.ca\">otto@justice.gc.ca</a>."
    },
    "This request is estimated to cost ${formatted_cost}, which exceeds your remaining monthly budget. Please contact an Otto administrator or wait until the 1st for the limit to reset.": {
        "fr": "",
        "fr_auto": "Le coût de cette demande est estimé à {formatted_cost} $, ce qui dépasse votre budget mensuel restant. Veuillez contacter un administrateur Otto ou attendre le 1er pour que la limite soit réinitialisée."
    },
    "This request could be expensive. Are you sure?": {
        "fr": "",
        "fr_auto": "Cette demande pourrait être coûteuse. Es-tu certain?"
    },
    "Use with unclassified, Protected A or": {
        "fr": "",
        "fr_auto": "À utiliser avec des produits non classifiés, protégés A ou"
    },
    "Specific legislation may impose additional requirements pertaining to certain classes of sensitive information that are considered Protected B. In such cases, the use of Otto should be considered on a case-by-case basis.": {
        "fr": "",
        "fr_auto": "Une législation particulière peut imposer des exigences supplémentaires relatives à certaines catégories de renseignements sensibles qui sont considérées comme protégées B. Dans de tels cas, l’utilisation d’Otto doit être envisagée au cas par cas."
    },
    "information only.": {
        "fr": "",
        "fr_auto": "information seulement."
    },
    "Not for legal research:": {
        "fr": "",
        "fr_auto": "Pas pour la recherche juridique :"
    },
    "Does not connect to legal databases like Westlaw, Lexis, CanLII or Justipedia.": {
        "fr": "",
        "fr_auto": "Ne se connecte pas à des bases de données juridiques comme Westlaw, Lexis, CanLII ou Justipedia."
    },
    "Only legal professionals can critically analyze client matters and provide legal advice.": {
        "fr": "",
        "fr_auto": "Seuls les professionnels du droit peuvent analyser de manière critique les affaires des clients et fournir des conseils juridiques."
    },
    "Do not use for making or assisting in making": {
        "fr": "",
        "fr_auto": "Ne pas utiliser pour fabriquer ou aider à la fabrication"
    },
    "Administrative decisions are decisions affecting individuals, their rights, privileges or interests.": {
        "fr": "",
        "fr_auto": "Les décisions administratives sont des décisions touchant des personnes, leurs droits, privilèges ou intérêts."
    },
    "administrative decisions": {
        "fr": "",
        "fr_auto": "décisions administratives"
    },
    "Limit information shared. Chats and Q&A libraries are deleted after 30 days inactivity.": {
        "fr": "",
        "fr_auto": "Limitez l’information partagée. Les clavardages et les bibliothèques de questions et réponses sont supprimés après 30 jours d’inactivité."
    },
    "Chat mode is not suitable for factual research because it may hallucinate or provide biased outputs.": {
        "fr": "",
        "fr_auto": "Le mode clavardage ne convient pas à la recherche factuelle parce qu’il peut halluciner ou fournir des résultats biaisés."
    },
    "\n            <strong>Summarize</strong> uploaded documents. You can also paste long text or enter a URL for a web page.\n          ": {
        "fr": "",
        "fr_auto": "\n<strong>Résumer</strong> les documents téléchargés. Vous pouvez également coller du texte long ou entrer une URL pour une page Web.\n          "
    },
    "Search acts and regulations using natural language. Find relevant sections of laws.": {
        "fr": "",
        "fr_auto": "Rechercher des lois et des règlements en langage naturel. Trouvez les articles pertinents des lois."
    },
    "Safe use of Legislation Search": {
        "fr": "",
        "fr_auto": "Utilisation sécuritaire de la législation Recherche"
    },
    "Only humans can exercise the required professional judgement to critically analyze client matters and provide tailored strategic advice.": {
        "fr": "",
        "fr_auto": "Seuls les humains peuvent exercer le jugement professionnel requis pour analyser de manière critique les questions des clients et fournir des conseils stratégiques personnalisés."
    },
    "Only federal legislation:": {
        "fr": "",
        "fr_auto": "Seule la législation fédérale :"
    },
    "Case law and other legal sources are not included in this tool.": {
        "fr": "",
        "fr_auto": "La jurisprudence et les autres sources juridiques ne sont pas incluses dans cet outil."
    },
    "Inappropriate uses and limitations of Otto": {
        "fr": "",
        "fr_auto": "Utilisations inappropriées et limites d’Otto"
    },
    "You must read and follow the notices within these Terms of Use and in the notices within Otto tools.": {
        "fr": "Vous devez lire et respectez les Conditions d'utilisation énumérées ici et se trouvant dans les outils Otto. ",
        "fr_auto": "Vous devez lire et suivre les avis contenus dans les présentes conditions d’utilisation et dans les avis contenus dans les outils Otto."
    },
    "AI Assistant's Chat mode should not be trusted to provide factual information, as it is more prone to hallucination and bias in the output. Instead, use the Q&A and Summarize modes to ground the AI's responses in trusted sources such as documents that you upload or a shared document library.": {
        "fr": "Veuillez utiliser les modes Q&R et Résumé pour fonder les réponses de l'IA sur des sources fiables telles que des documents que vous téléchargez ou une bibliothèque de documents partagée.  Il ne faut pas faire confiance au mode Clavardage pour fournir des informations factuelles, car il est plus sujet aux hallucinations et aux biais dans la sortie.  ",
        "fr_auto": "Il ne faut pas faire confiance au mode Chat de l’Assistant IA pour fournir des informations factuelles, car il est plus sujet aux hallucinations et aux biais dans la sortie. Utilisez plutôt les modes Questions et réponses et Résumé pour ancrer les réponses de l’IA dans des sources fiables telles que des documents que vous téléchargez ou une bibliothèque de documents partagée."
    },
    "Otto may not be used to automate decision-making (administrative decisions affecting the rights, privileges or interests of individuals). Examples of decision-making include many human resources activities or program or funding decisions. Otto should not be used as a tool for decision-makers, nor to automate steps needed to make decisions. The use of AI for activities related to or impacting decision-making raises several legal and policy issues which are not detailed here or in other Otto documentation.": {
        "fr": "Otto ne doit pas servir à automatiser la prise de décision (telles les décisions administratives affectant les droits, privilèges ou intérêts des individus). De nombreuses activités de ressources humaines, de décisions à propos de programmes ou de financement en sont des exemples. Otto ne doit ni être utilisé comme un outil pour les décideurs, ni pour automatiser les étapes nécessaires à la prise de décisions. L'utilisation de l'IA pour des activités liées à la prise de décision ou ayant un impact sur celle-ci soulève plusieurs questions juridiques et politiques qui ne sont pas détaillées ici ou dans d'autres documents d'Otto. ",
        "fr_auto": "Otto ne peut pas être utilisé pour automatiser la prise de décisions (décisions administratives touchant les droits, les privilèges ou les intérêts des personnes). Parmi les exemples de prise de décisions, mentionnons de nombreuses activités de ressources humaines ou des décisions de programme ou de financement. Otto ne doit pas être utilisé comme un outil pour les décideurs, ni pour automatiser les étapes nécessaires à la prise de décisions. L’utilisation de l’IA pour des activités liées à la prise de décisions ou ayant une incidence sur la prise de décisions soulève plusieurs questions juridiques et politiques qui ne sont pas détaillées ici ou dans d’autres documents d’Otto."
    },
    "The AI Assistant does not connect to legal databases like Westlaw, Lexis, CanLII or Justipedia. It should not be used for searching for legislation, case law, opinions, etc. Only the Legislation Search tool should be used for questions about Canadian federal laws.": {
        "fr": "Seul l'outil de recherche législative doit être utilisé pour les questions concernant les lois fédérales canadiennes. L'assistant IA ne se connecte pas aux bases de données juridiques telles que Westlaw, Lexis, CanLII ou Justipedia. Il ne doit pas donc être utilisé pour rechercher des lois, de la jurisprudence, des opinions, etc.  ",
        "fr_auto": "L’assistant IA ne se connecte pas à des bases de données juridiques comme Westlaw, Lexis, CanLII ou Justipedia. Il ne devrait pas être utilisé pour rechercher des lois, de la jurisprudence, des opinions, etc. Seul l’outil de recherche de lois doit être utilisé pour les questions sur les lois fédérales canadiennes."
    },
    "Otto is not a substitute for professional legal advice. Legal professionals must analyze and understand the unique complexities of client matters, exercise professional judgment, and provide tailored strategic advice.": {
        "fr": "Otto ne remplace pas un conseil juridique professionnel. Les professionnels du droit doivent analyser et comprendre les complexités uniques des affaires des clients, exercer un jugement professionnel et fournir des conseils stratégiques personnalisés. ",
        "fr_auto": "Otto ne remplace pas les conseils juridiques professionnels. Les professionnels du droit doivent analyser et comprendre la complexité unique des affaires des clients, exercer un jugement professionnel et fournir des conseils stratégiques personnalisés."
    },
    "For examples of appropriate use cases, please see the ": {
        "fr": "Pour des exemples de cas d'utilisation appropriés, veuillez consulter le ",
        "fr_auto": "Pour des exemples de cas d’utilisation appropriés, veuillez consulter le "
    },
    "Otto user guide.": {
        "fr": "guide d'utilisation d'Otto.",
        "fr_auto": "Guide de l’utilisateur d’Otto."
    },
    "Security and privacy": {
        "fr": "Sécurité et confidentialité  ",
        "fr_auto": "Sécurité et confidentialité"
    },
    "Otto is approved for information up to and including Protected B. This normally includes information subject to solicitor-client privilege. Specific statutes and regulations may impose additional requirements pertaining to certain classes of sensitive information that are considered Protected B. In such cases, the use of Otto should be considered on a case-by-case basis.": {
        "fr": "Otto est approuvé pour les renseignements jusqu'à et incluant Protégés B. Cela comprend normalement les renseignements protégés par le secret professionnel de l'avocat. Des lois et des règlements particuliers peuvent imposer des exigences supplémentaires à l'égard de certaines catégories de renseignements sensibles qui sont considérés comme Protégés B. Alors, l'utilisation d'Otto doit être décidé au cas par cas. ",
        "fr_auto": "Otto est approuvé pour l’information jusqu’à Protégé B. Cela comprend normalement les renseignements protégés par le secret professionnel de l’avocat. Des lois et des règlements particuliers peuvent imposer des exigences supplémentaires relatives à certaines catégories de renseignements sensibles qui sont considérés comme protégés B. Dans de tels cas, l’utilisation d’Otto doit être envisagée au cas par cas."
    },
    "You must not input any information above Protected B, either through uploads or direct text input.": {
        "fr": "Vous ne devez pas utiliser de renseignements au-dessus de la catégorie Protégée B, que ce soit par téléchargement ou par saisie directe de texte. ",
        "fr_auto": "Vous ne devez pas saisir d’informations au-dessus de Protégé B, que ce soit par téléchargement ou saisie directe de texte."
    },
    "Apply security classification labels to chats and document libraries when they contain Protected and/or personal information.": {
        "fr": "Appliquez des étiquettes de classification de sécurité aux conversations et aux bibliothèques de documents lorsqu'elles contiennent des informations protégées et/ou personnelles. ",
        "fr_auto": "Appliquez des étiquettes de classification de sécurité aux clavardages et aux bibliothèques de documents lorsqu’ils contiennent des renseignements protégés ou personnels."
    },
    "Avoid uploading personal information except as needed for specific tasks. Share document libraries and chats only with those who require access (i.e. need to know if personal information is included).": {
        "fr": "Évitez de télécharger des informations personnelles, sauf si nécessaire pour des tâches spécifiques. Partagez les bibliothèques de documents et les discussions uniquement avec les personnes qui en ont besoin (c'est-à-dire qui ont besoin de savoir si des informations personnelles sont incluses). ",
        "fr_auto": "Évitez de télécharger des renseignements personnels, sauf si cela est nécessaire pour des tâches spécifiques. Partagez les bibliothèques de documents et les clavardages uniquement avec les personnes qui ont besoin d’y accéder (c.-à-d. qui ont besoin de savoir si des renseignements personnels sont inclus)."
    },
    "If information is shared with you through Otto which you should not have access to, use the provided links to email the authors or library administrators. To report other privacy or security issues, email the Otto team at": {
        "fr": "Si des informations sont partagées avec vous via Otto auxquelles vous ne devriez pas avoir accès, utilisez les liens fournis pour envoyer un courriel aux auteurs ou aux administrateurs de la bibliothèque. Pour signaler d'autres problèmes de confidentialité ou de sécurité, envoyez un courriel à l'équipe Otto à l'adresse ",
        "fr_auto": "Si des renseignements vous sont partagés par l’intermédiaire d’Otto auxquels vous ne devriez pas avoir accès, utilisez les liens fournis pour envoyer un courriel aux auteurs ou aux administrateurs de la bibliothèque. Pour signaler d’autres problèmes de confidentialité ou de sécurité, envoyez un courriel à l’équipe d’Otto à l’adresse suivante :"
    },
    "For more information, please review the following:": {
        "fr": "Pour plus d'informations sur le sujet, veuillez consulter les suivants : ",
        "fr_auto": "Pour plus d’informations, veuillez consulter les documents suivants :"
    },
    "Handling and Safeguarding Sensitive Information": {
        "fr": "Traitement et protection des informations sensibles  ",
        "fr_auto": "Traitement et protection des renseignements sensibles"
    },
    "Privacy protocol for non-administrative purposes - JUSnet": {
        "fr": "Protocole de confidentialité à des fins non administratives - JUSnet  ",
        "fr_auto": "Protocole de confidentialité à des fins non administratives - JUSnet"
    },
    "Information management": {
        "fr": "Gestion de l'information ",
        "fr_auto": "Gestion de l’information"
    },
    "Otto is for transitory information only. It is not a repository for information of business value.": {
        "fr": "Otto n'est fourni que pour l’information éphémère. Il ne s'agit pas d'un dépôt d'information à valeur opérationnelle. ",
        "fr_auto": "Otto est à titre d’information transitoire seulement. Il ne s’agit pas d’un dépôt d’information à valeur opérationnelle."
    },
    "Only upload to Otto the documents you need to perform your tasks.": {
        "fr": "Ne téléversez sur Otto que les documents dont vous avez besoin pour effectuer vos tâches.  ",
        "fr_auto": "Téléchargez uniquement sur Otto les documents dont vous avez besoin pour effectuer vos tâches."
    },
    "When working with documents obtained from third parties, respect any applicable statutory or contractual restrictions that may apply to uploading those documents to Otto.": {
        "fr": "Lorsque vous travaillez avec des documents de tiers, respectez toutes  les restrictions légales ou contractuelles applicables reliées au téléchargement de ces documents sur Otto. ",
        "fr_auto": "Lorsque vous travaillez avec des documents obtenus de tiers, respectez toutes les restrictions légales ou contractuelles applicables qui peuvent s’appliquer au téléchargement de ces documents sur Otto."
    },
    "Actively delete protected or personal information when it is no longer needed. Document libraries and chats will be deleted after 30 days of inactivity. This means that if you do not open a chat for 30 days, it will be automatically deleted along with all files uploaded to the chat. For libraries, if no changes have been made and no Q&A queries have been performed for 30 days, the library will be automatically deleted.": {
        "fr": "Détruisez régulièrement les informations protégées ou personnelles dès qu'elles ne sont plus nécessaires. Les bibliothèques de documents et les clavadages seront supprimés après 30 jours d'inactivité. Si vous n'ouvrez pas une discussion pendant 30 jours, il sera automatiquement supprimé avec tous les fichiers téléchargés sur la discussion. Pour les bibliothèques, si aucune modification n'a été apportée et qu'aucune requête Q&R n'a été effectuée pendant 30 jours, la bibliothèque sera automatiquement supprimée. ",
        "fr_auto": "Supprimez activement les renseignements protégés ou personnels lorsqu’ils ne sont plus nécessaires. Les bibliothèques de documents et les clavardages seront supprimés après 30 jours d’inactivité. Cela signifie que si vous n’ouvrez pas un chat pendant 30 jours, il sera automatiquement supprimé avec tous les fichiers téléchargés sur le chat. Pour les bibliothèques, si aucun changement n’a été apporté et qu’aucune requête de questions n’a été effectuée pendant 30 jours, la bibliothèque sera automatiquement supprimée."
    },
    "Information of Business Value vs Transitory Information - Information Management (IM) Guidelines": {
        "fr": "Information à valeur opérationnelle ou information éphémère - Lignes directrices sur la gestion de l'information (GI) ",
        "fr_auto": "Information à valeur opérationnelle par rapport à l’information transitoire - Lignes directrices sur la gestion de l’information (GI)"
    },
    "Guide on the use of generative artificial intelligence - Canada.ca": {
        "fr": "",
        "fr_auto": "Guide sur l’utilisation de l’intelligence artificielle générative - Canada.ca"
    },
    "Generative AI in your daily work - Canada.ca": {
        "fr": "",
        "fr_auto": "L’IA générative dans votre travail quotidien - Canada.ca"
    },
    "Legal professionals must consult developing directions and notices from courts and tribunals pertaining to the use of artificial intelligence, as well as guidance from law societies. You should endeavor to notify clients when AI tools are being used.": {
        "fr": "Les professionnels du droit doivent consulter les directives et les avis des cours et des tribunaux concernant l'utilisation de l'intelligence artificielle, ainsi que les conseils des barreaux. Vous devez vous efforcer d'informer les clients lorsque des outils d'IA sont utilisés.",
        "fr_auto": "Les professionnels du droit doivent consulter les directives et les avis des cours et des tribunaux concernant l’utilisation de l’intelligence artificielle, ainsi que les directives des ordres professionnels de juristes. Vous devez vous efforcer d’informer les clients lorsque des outils d’IA sont utilisés."
    },
    "If they are to be relied upon, all outputs from Otto must undergo human verification by the user or a person with appropriate knowledge and expertise to evaluate the outputs. Citations provided in outputs from Otto can assist with this verification.": {
        "fr": "Pour qu'ils soient fiables, tous les résultats d'Otto doivent faire l'objet d'une vérification humaine par l'utilisateur ou par une personne disposant de connaissances et de l'expertise appropriées pour évaluer les résultats.  Les citations fournies dans les illustrations d'Otto peuvent aider à cette vérification",
        "fr_auto": "Pour s’y fier, tous les extrants d’Otto doivent faire l’objet d’une vérification humaine par l’utilisateur ou une personne possédant les connaissances et l’expertise appropriées pour évaluer les extrants. Les citations fournies dans les résultats d’Otto peuvent aider à cette vérification."
    },
    "Extract text and handwriting from scanned PDF and images with AI-enabled OCR.": {
        "fr": "",
        "fr_auto": "Extrayez du texte et de l’écriture manuscrite de PDF et d’images numérisés grâce à l’OCR activée par l’IA."
    },
    "Safe use of Text Extractor": {
        "fr": "",
        "fr_auto": "Utilisation sécuritaire de l’extracteur de texte"
    },
    "Error: Your file's extension is not supported, please upload images or pdf files": {
        "fr": "",
        "fr_auto": "Erreur : L’extension de votre fichier n’est pas prise en charge, veuillez télécharger des images ou des fichiers pdf"
    },
    "Error: The file '{input_file.name}' is not a valid PDF or is corrupted.": {
        "fr": "",
        "fr_auto": "Erreur : Le fichier '{input_file.name}' n’est pas un PDF valide ou est corrompu."
    },
    "Error ID:%(error_id)s - Error occurred while converting pdfs into images": {
        "fr": "",
        "fr_auto": "Error ID:%(error_id)s - Error occurred while converting pdfs into images"
    },
    "Error ID: %(error_id)s -The file '{input_file.name}' cannot be processed.": {
        "fr": "",
        "fr_auto": "Error ID: %(error_id)s -The file '{input_file.name}' cannot be processed."
    },
    "Error ID: %(error_id)s - Azure's document intelligence API failed to process the file.": {
        "fr": "",
        "fr_auto": "Error ID: %(error_id)s - Azure's document intelligence API failed to process the file."
    },
    "Error processing row. Error ID: ": {
        "fr": "",
        "fr_auto": "Rangée de traitement des erreurs. ID d’erreur : "
    },
    "Sorry, we ran into an error. Error ID: %%(error_id)s.": {
        "fr": "",
        "fr_auto": "Désolé, nous avons rencontré une erreur. ID d’erreur :%%(error_id)s."
    },
    "Corruption/Type mismatch.\n ": {
        "fr": "",
        "fr_auto": "Corruption et incompatibilité de type.\n "
    },
    "%(count)d identical document(s) already exist in the library. ": {
        "fr": "%(count)d document(s) identique(s) existent déjà dans la bibliothèque. ",
        "fr_auto": "%(count)d document(s) identique(s) existent déjà dans la bibliothèque. "
    },
    "An error occurred while summarizing the text.": {
        "fr": "",
        "fr_auto": "Une erreur s’est produite lors du résumé du texte."
    },
    "An error occurred while processing the request. ": {
        "fr": "",
        "fr_auto": "Il y a eu une erreur lors du téléchargement de votre fichier."
    },
    "now": {
        "fr": "",
        "fr_auto": "maintenant"
    },
    "files translated:": {
        "fr": "fichiers traduits :",
        "fr_auto": "Fichiers traduits :"
    },
    "for Q&A:": {
        "fr": "pour les questions et réponses :",
        "fr_auto": "Pour les questions et réponses :"
    },
    "file uploaded": {
        "fr": "fichier téléchargé",
        "fr_auto": "Fichier téléchargé"
    },
    "files uploaded": {
        "fr": "",
        "fr_auto": "fichiers téléchargés"
    },
    "PDFPageCountError while processing {input_file.name} in {error_id}: {e}": {
        "fr": "",
        "fr_auto": "PDFPageCountError lors du traitement de {input_file.name} dans {error_id} : {e}"
    },
    "Error converting pdfs into images in {error_id}: {e}": {
        "fr": "",
        "fr_auto": "Erreur lors de la conversion de pdf en images dans {error_id} : {e}"
    },
    "Error processing image {input_file.name} in {error_id}: {e}": {
        "fr": "",
        "fr_auto": "Erreur de traitement de l’image {input_file.name} dans {error_id} : {e}"
    },
    "Error running Azure's document intelligence API on in {error_id}: {e}": {
        "fr": "",
        "fr_auto": "Erreur lors de l’exécution de l’API de renseignements de documents d’Azure dans {error_id} : {e}"
    },
    "Error creating PDF overlay after OCR with ErrorID- {error_id}: {e}": {
        "fr": "",
        "fr_auto": "Erreur lors de la superposition PDF après l’OCR avec ErrorID- {error_id} : {e}"
    },
    "There was an error uploading your files.": {
        "fr": "",
        "fr_auto": "Il y a eu une erreur lors du téléchargement de vos fichiers."
    },
    "Uploading...": {
        "fr": "",
        "fr_auto": "Téléchargement..."
    },
    "File too large (max 10MB)": {
        "fr": "",
        "fr_auto": "Fichier trop volumineux (max 10 Mo)"
    },
    "File too large (max 25MB)": {
        "fr": "",
        "fr_auto": "Fichier trop volumineux (max 25 Mo)"
    },
    "Summarize prompt": {
        "fr": "",
        "fr_auto": "Invite de résumé"
    },
    "The default settings for summarize will output an executive summary followed by more details under headings.": {
        "fr": "",
        "fr_auto": "Les paramètres par défaut pour le résumé produiront un résumé suivi de plus de détails sous les titres."
    },
    "You can modify the summarize prompt in the sidebar. By being specific, you can extract exactly the information you want from a document.": {
        "fr": "Vous pouvez modifier la requête de résumé dans la barre latérale. En étant précis, vous pouvez extraire exactement l’information que vous voulez d’un document.",
        "fr_auto": "Vous pouvez modifier l’invite de résumé dans la barre latérale. En étant précis, vous pouvez extraire exactement l’information que vous voulez d’un document."
    },
    "Filter presets": {
        "fr": "",
        "fr_auto": "Préréglages de filtres"
    },
    "All modes": {
        "fr": "Tous les modes",
        "fr_auto": "Tous les modes"
    },
    "All sharing": {
        "fr": "Tous les types de partage",
        "fr_auto": "Tous les partages"
    },
    "All languages": {
        "fr": "Toutes les langues",
        "fr_auto": "Toutes les langues"
    },
    "Search...": {
        "fr": "",
        "fr_auto": "Rechercher..."
    },
    "Clear filters": {
        "fr": "Réinitialiser les filtres",
        "fr_auto": "Effacer les filtres"
    },
<<<<<<< HEAD
    "GPT-4.1 (better quality, 12x cost)": {
        "fr": "",
        "fr_auto": "GPT-4.1 (meilleure qualité, coût 12x)"
    },
    "GPT-4o (legacy model, 15x cost)": {
        "fr": "",
        "fr_auto": "GPT-4o (modèle existant, coût 15x)"
=======
    "The following document(s) already exist in the library:": {
        "fr": "",
        "fr_auto": "Les documents suivants existent déjà dans la bibliothèque :"
    },
    "Extraction in progress.": {
        "fr": "",
        "fr_auto": "Extraction en cours."
    },
    "Please do not leave this page.": {
        "fr": "",
        "fr_auto": "S’il vous plaît, ne quittez pas cette page."
    },
    "If the context information is entirely unrelated to the provided query, don't try to answer the question; just say 'Sorry, I cannot answer that question.'.\n\nUse markdown formatting (headings, LaTeX math, tables, etc) as necessary including the liberal use of bold.\n\nCite sources inline, directly after a sentence that makes a claim using the exact title of the source. Do NOT add a link.\nFor example: \"Murder is a crime (My Example Act, Section 3(2)\".\n\nIf there are multiple answers depending on contextual factors, detail each scenario.": {
        "fr": "",
        "fr_auto": "Si l’information contextuelle n’est pas du tout liée à la requête fournie, n’essayez pas de répondre à la question; dites simplement « Désolé, je ne peux pas répondre à cette question ».\n\nUtilisez le formatage de la démarque (titres, mathématiques LaTeX, tableaux, etc.) au besoin, y compris l’utilisation libérale du gras.\n\nCitez les sources en ligne, directement après une phrase qui fait une affirmation en utilisant le titre exact de la source. N’ajoutez PAS de lien.\nPar exemple : « Le meurtre est un crime (Mon exemple de loi, paragraphe 3(2) ».\n\nS’il y a plusieurs réponses en fonction de facteurs contextuels, détaillez chaque scénario."
    },
    "Maximum 2000 files / 300MB total / 10MB each PDF file": {
        "fr": "",
        "fr_auto": "Maximum de 2000 fichiers / 300 Mo au total / 10 Mo chaque fichier PDF"
    },
    "If the context information is entirely unrelated to the provided query, don't try to answer the question; just say 'Sorry, I cannot answer that question.'.\n\nUse markdown formatting (headings, LaTeX math, tables, etc) as necessary including the liberal use of bold.\n\nCite sources inline, DIRECTLY after a sentence that makes a claim using the exact title of the section, as an anchor link to the section_id.\n\nFor example: \"Murder is a crime [My Example Act, Section 3(2)](#SOR-2020-123_eng_subsection_3(2)). First degree murder requires premeditation [My Example Act, Section 1](#SOR-2020-123_eng_section_1).\".\n\nIf there are multiple answers depending on contextual factors, detail each scenario.": {
        "fr": "",
        "fr_auto": "Si l’information contextuelle n’est pas du tout liée à la requête fournie, n’essayez pas de répondre à la question; dites simplement « Désolé, je ne peux pas répondre à cette question ».\n\nUtilisez le formatage de la démarque (titres, mathématiques LaTeX, tableaux, etc.) au besoin, y compris l’utilisation libérale du gras.\n\nCitez les sources en ligne, DIRECTEMENT après une phrase qui fait une affirmation en utilisant le titre exact de la section, comme lien d’ancrage vers le section_id.\n\nPar exemple : « Le meurtre est un crime [Loi sur mon exemple, paragraphe 3(2)](#SOR-2020-123_eng_subsection_3(2)). Le meurtre au premier degré nécessite une préméditation [Mon exemple de loi, article 1] (#SOR-2020-123_eng_section_1).\n\nS’il y a plusieurs réponses en fonction de facteurs contextuels, détaillez chaque scénario."
    },
    "Show AI answer": {
        "fr": "",
        "fr_auto": "Afficher la réponse de l’IA"
    },
    "Back to top": {
        "fr": "",
        "fr_auto": "Retour en haut de la page"
>>>>>>> 18c62f88
    }
}<|MERGE_RESOLUTION|>--- conflicted
+++ resolved
@@ -3755,7 +3755,6 @@
         "fr": "Réinitialiser les filtres",
         "fr_auto": "Effacer les filtres"
     },
-<<<<<<< HEAD
     "GPT-4.1 (better quality, 12x cost)": {
         "fr": "",
         "fr_auto": "GPT-4.1 (meilleure qualité, coût 12x)"
@@ -3763,7 +3762,7 @@
     "GPT-4o (legacy model, 15x cost)": {
         "fr": "",
         "fr_auto": "GPT-4o (modèle existant, coût 15x)"
-=======
+    },
     "The following document(s) already exist in the library:": {
         "fr": "",
         "fr_auto": "Les documents suivants existent déjà dans la bibliothèque :"
@@ -3795,6 +3794,5 @@
     "Back to top": {
         "fr": "",
         "fr_auto": "Retour en haut de la page"
->>>>>>> 18c62f88
     }
 }