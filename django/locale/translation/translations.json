{
    "Title:": {
        "fr": "Titre :",
        "fr_auto": "Titre:"
    },
    "Language:": {
        "fr": "Langue :",
        "fr_auto": "Langue:"
    },
    "English": {
        "fr": "Anglais",
        "fr_auto": "Anglais"
    },
    "French": {
        "fr": "Français",
        "fr_auto": "Français"
    },
    "Team Name:": {
        "fr": "Nom de l'équipe :",
        "fr_auto": "Nom de l'équipe:"
    },
    "Contact Email:": {
        "fr": "Courriel du contact",
        "fr_auto": "Courriel du contact"
    },
    "Element ID:": {
        "fr": "Id de l'élément :",
        "fr_auto": "Id de l'élément:"
    },
    "Submit": {
        "fr": "Soumettre",
        "fr_auto": "Soumettre"
    },
    "Avoid using colloquial language or jargon that may not be understood by the chatbot": {
        "fr": "Évitez d'utiliser un langage familier ou un jargon qui pourrait ne pas être compris par l'agent conversationel.",
        "fr_auto": "Évitez d'utiliser un langage familier ou un jargon qui pourrait ne pas être compris par le chatbot."
    },
    "Include clear and concise headings or titles to help the chatbot understand the structure of the document": {
        "fr": "Incluez des titres clairs et concis pour aider l'agent conversationel à comprendre la structure du document.",
        "fr_auto": "Incluez des titres clairs et concis pour aider le chatbot à comprendre la structure du document."
    },
    "Avoid using abbreviations that may be ambiguous or unclear to the chatbot": {
        "fr": "Évitez d'utiliser des abréviations qui peuvent être ambiguës pour l'agent conversationel.",
        "fr_auto": "Évitez d'utiliser des abréviations qui peuvent être ambiguës pour le chatbot."
    },
    "Home": {
        "fr": "Acceuil",
        "fr_auto": "Acceuil"
    },
    "Protected B": {
        "fr": "Protégé B",
        "fr_auto": "Protégé B"
    },
    "Otto Feedback Form": {
        "fr": "Formulaire de rétrocation Otto",
        "fr_auto": "Formulaire de rétrocation Otto"
    },
    "Provide feeback or report an issue using the form below.": {
        "fr": "Donnez votre avis ou signalez un problème en utilisant le formulaire ci-dessous.",
        "fr_auto": "Donnez votre avis ou signalez un problème en utilisant le formulaire ci-dessous."
    },
    "* All fields are mandatory": {
        "fr": "* Tous les champ sont obligatoires.",
        "fr_auto": "* Tous les champ sont obligatoires."
    },
    "No notifications": {
        "fr": "Aucune notification",
        "fr_auto": "Aucune notification"
    },
    "Provide Feedback": {
        "fr": "Rétroaction",
        "fr_auto": "Rétroaction"
    },
    "Has access to %(summary)s apps": {
        "fr": "A accès à %(summary)s application(s)",
        "fr_auto": "A accès à %(summary)s application(s)"
    },
    "Sent %(messages_count)s messages to AI tools": {
        "fr": "A envoyé %(messages_count)s message(s) aux outils d'IA",
        "fr_auto": "A envoyé %(messages_count)s message(s) aux outils d'IA"
    },
    "Thank you for your feedback. We will process your form shortly.": {
        "fr": "Merci, nous traiterons votre formulaire sous peu.",
        "fr_auto": "Merci, nous traiterons votre formulaire sous peu."
    },
    "Submit Feedback": {
        "fr": "Rétroaction",
        "fr_auto": "Rétroaction"
    },
    "Chat with trusted sources": {
        "fr": "Dialoguez avec des sources fiables",
        "fr_auto": "Dialoguez avec des sources fiables"
    },
    "Summarize text": {
        "fr": "Synthèse de texte",
        "fr_auto": "Résumer un texte"
    },
    "Summarize files": {
        "fr": "Synthèse des fichiers",
        "fr_auto": "Synthèse des fichiers"
    },
    "Summarize CanLii URL": {
        "fr": "Synthèse des URL CanLii",
        "fr_auto": "Synthèse des URL CanLii"
    },
    "Translate text to French": {
        "fr": "Traduire un texte en français",
        "fr_auto": "Traduire un texte en français"
    },
    "Translate text to English": {
        "fr": "Traduire un texte en anglais",
        "fr_auto": "Traduire un texte en anglais"
    },
    "Translate files to French": {
        "fr": "Traduire des fichiers en français",
        "fr_auto": "Traduire des fichiers en français"
    },
    "Translate files to English": {
        "fr": "Traduire des fichiers en anglais",
        "fr_auto": "Traduire des fichiers en anglais"
    },
    "Translation": {
        "fr": "Traduction",
        "fr_auto": "Traduction"
    },
    "Summarization": {
        "fr": "Synthèse",
        "fr_auto": "Synthèse"
    },
    "Automated templates": {
        "fr": "Modèles automatisés",
        "fr_auto": "Modèles automatisés"
    },
    "Opens in new tab": {
        "fr": "Ouvrira un nouvel onglet",
        "fr_auto": "Ouvrira un nouvel onglet"
    },
    "Upload one or more files to the chat to start Document Q&A.": {
        "fr": "Téléchargez un ou plusieurs fichiers pour commencer à poser des question sur vos documents.",
        "fr_auto": "Téléchargez un ou plusieurs fichiers sur le chat pour commencer à demander les documents."
    },
    "Librarian": {
        "fr": "Bibliothèque",
        "fr_auto": "Bibliothécaire"
    },
    "GPT-3.5 (faster)": {
        "fr": "GPT-3.5 (plus rapide)",
        "fr_auto": "GPT-3.5 (plus rapide)"
    },
    "GPT-4 (accurate)": {
        "fr": "GPT-4 (précis)",
        "fr_auto": "GPT-4 (précis)"
    },
    "Short": {
        "fr": "Court",
        "fr_auto": "Court métrage"
    },
    "Medium": {
        "fr": "Moyen",
        "fr_auto": "Moyenne"
    },
    "Long": {
        "fr": "Long",
        "fr_auto": "Long"
    },
    "Precise": {
        "fr": "Précis",
        "fr_auto": "Précis"
    },
    "Balanced": {
        "fr": "Équilibré",
        "fr_auto": "Équilibré"
    },
    "Toggle chat options sidebar": {
        "fr": "Basculer la barre latérale des options de clavardage",
        "fr_auto": "Basculer la barre latérale des options de chat"
    },
    "Chat history": {
        "fr": "Historique du clavardage",
        "fr_auto": "Historique des discussions"
    },
    "New chat": {
        "fr": "Nouveau clavardage",
        "fr_auto": "Nouveau chat"
    },
    "Document Q&A": {
        "fr": "Question-réponses sur les documents",
        "fr_auto": "Questions et réponses sur le document"
    },
    "Chat": {
        "fr": "Clavardez",
        "fr_auto": "Discutez avec l’IA"
    },
    "Load": {
        "fr": "Utiliser",
        "fr_auto": "Charge"
    },
    "\n            <strong>Chat</strong> is a general-purpose AI-powered tool for writing assistance and text formatting. Please note that this tool is provided solely for enhancing your writing process and refining your ideas using natural language.          \n          ": {
        "fr": "\n<strong>Clavardez</strong> est un outil polyvalent alimenté par l’IA pour l’aide à la rédaction et la mise en forme du texte. Veuillez noter que cet outil est fourni uniquement pour améliorer votre processus d’écriture et affiner vos idées en utilisant un langage naturel.          \n          ",
        "fr_auto": "\n<strong>Chat</strong> est un outil polyvalent alimenté par l’IA pour l’aide à la rédaction et la mise en forme du texte. Veuillez noter que cet outil est fourni uniquement pour améliorer votre processus d’écriture et affiner vos idées en utilisant un langage naturel.          \n          "
    },
    "We kindly advise you to refrain from using Chat as a means to seek factual information, conduct research, or request data. Its primary purpose is to offer writing suggestions, grammar corrections, and structure recommendations, ensuring your content is well-crafted and coherent.": {
        "fr": "Nous vous conseillons de vous abstenir d’utiliser 'Clavardez' avec l’IA comme un moyen de rechercher des informations factuelles, de mener des recherches ou de demander des données. Son objectif principal est d’offrir des suggestions d’écriture, des corrections grammaticales et des recommandations de structure, en veillant à ce que votre contenu soit bien conçu et cohérent.",
        "fr_auto": "Nous vous conseillons de vous abstenir d’utiliser chat avec l’IA comme un moyen de rechercher des informations factuelles, de mener des recherches ou de demander des données. Son objectif principal est d’offrir des suggestions d’écriture, des corrections grammaticales et des recommandations de structure, en veillant à ce que votre contenu soit bien conçu et cohérent."
    },
    "Although the Document Q&A tool aims to deliver precise answers, users should validate the outputs by checking the sources. For critical decisions, consulting with experts is recommended rather than relying solely on the AI's responses.": {
        "fr": "Bien que l’outil de demander des documents vise à fournir des réponses précises, les utilisateurs doivent valider les résultats en vérifiant les sources. Pour les décisions critiques, il est recommandé de consulter des experts plutôt que de se fier uniquement aux réponses de l’IA.",
        "fr_auto": "Bien que l’outil de demander des documents vise à fournir des réponses précises, les utilisateurs doivent valider les résultats en vérifiant les sources. Pour les décisions critiques, il est recommandé de consulter des experts plutôt que de se fier uniquement aux réponses de l’IA."
    },
    "Chat settings": {
        "fr": "Paramètres de clavardage",
        "fr_auto": "Paramètres de chat"
    },
    ":": {
        "fr": " :",
        "fr_auto": " :"
    },
    "**Error:** The chat is too long for this AI model.\n\nYou can try: \n1. Starting a new chat\n2. Using summarize mode, which can handle longer texts\n3. Using a different model\n": {
        "fr": "**Erreur :** La discussion est trop longue pour ce modèle d’IA.\n\nVous pouvez essayer : \n1. Démarrage d’une nouvelle session\n2. Utilisation du mode résumé, qui peut gérer des textes plus longs\n3. Utilisation d’un modèle différent\n",
        "fr_auto": "**Erreur :** Le chat est trop long pour ce modèle d’IA.\n\nVous pouvez essayer : \n1. Démarrage d’un nouveau chat\n2. Utilisation du mode résumé, qui peut gérer des textes plus longs\n3. Utilisation d’un modèle différent\n"
    },
    "Untitled chat": {
        "fr": "Clavardage sans titre",
        "fr_auto": "Chat sans titre"
    },
    "Each row (or \"entry\", \"item\", or \"record\") in the database contains information about words or phrases that may be problematic for harmonization.": {
        "fr": "Chaque rangée (ou « entrée », « élément » ou « enregistrement ») de la base de données contient des renseignements sur des mots ou des expressions qui peuvent être problématiques pour l’harmonisation.",
        "fr_auto": "Chaque ligne (ou « entrée », « élément » ou « enregistrement ») de la base de données contient des renseignements sur des mots ou des expressions qui peuvent être problématiques pour l’harmonisation."
    },
    "<strong>Change type</strong>: what kind of change should be made to the potentially-problematic term,": {
        "fr": "<strong>Modifier le type</strong> : quel genre de changement devrait être apporté au terme potentiellement problématique,",
        "fr_auto": "<strong>Type de changement</strong> : quel genre de changement devrait être apporté au terme potentiellement problématique,"
    },
    "<a href=\"https://www.justice.gc.ca/eng/csj-sjc/harmonization/bijurilex/terminolog/table.html\">Bijural Terminology Record</a>": {
        "fr": "<a href=\"https://www.justice.gc.ca/fra/sjc-csj/harmonization/bijurilex/terminolog/table.html\">Fiches terminologiques bijuridiques</a>",
        "fr_auto": "<a href=\"https://www.justice.gc.ca/eng/csj-sjc/harmonization/bijurilex/terminolog/table.html\">Bijural Terminology Record</a>"
    },
    "This entry from the English database concerns the potentially-problematic word \"owner\".": {
        "fr": "Cette entrée de la base de données française concerne le mot potentiellement problématique proprietaire.",
        "fr_auto": "Cette entrée de la base de données anglaise concerne le mot potentiellement problématique « owner »."
    },
    "in lines that contain the words \"charge\" , \"interest\", or \"right\".": {
        "fr": "dans les lignes qui contiennent les mots « charge » ou « droit ».",
        "fr_auto": "dans les lignes qui contiennent les mots « charge », « intérêt » ou « droit »."
    },
    "Here, we see that relevant lines of legislative text may also need to include the word \"holder\" for validity in both law systems.": {
        "fr": "Ici, nous voyons que les lignes pertinentes du texte législatif peuvent également devoir inclure le mot « detenteur » pour la validité dans les deux systèmes de droit.",
        "fr_auto": "Ici, nous voyons que les lignes pertinentes du texte législatif peuvent également devoir inclure le mot « titulaire » pour la validité dans les deux systèmes de droit."
    },
    "Here, we should <strong>add</strong> the term \"holder\" to resolve the potential terminology problem.": {
        "fr": "Ici, nous devrions <strong>ajouter</strong> le terme « detenteur » pour résoudre le problème de terminologie potentiel.",
        "fr_auto": "Ici, nous devrions <strong>ajouter</strong> le terme « titulaire » pour résoudre le problème de terminologie potentiel."
    },
    "Only displaying users with roles assigned.": {
        "fr": "N'affiche que les utilisateurs avec des rôles attribués dans le système.",
        "fr_auto": "Afficher uniquement les utilisateurs avec des rôles attribués."
    },
    "Chat files are deleted after 7 days": {
        "fr": "Les fichiers de clavardage sont supprimés après 7 jours",
        "fr_auto": "Les fichiers de chat sont supprimés après 7 jours"
    },
    "The document summarization feature allows you to generate a summary for any document in your case files. The summary will be created in a new chat session, where you can ask follow-up questions about the content of the document.": {
        "fr": "La fonction de résumé de document vous permet de générer un résumé pour n’importe quel document dans vos fichiers de cas. Le résumé sera créé dans une nouvelle session de clavardage, où vous pourrez poser des questions de suivi sur le contenu du document.",
        "fr_auto": "La fonction de résumé de document vous permet de générer un résumé pour n’importe quel document dans vos fichiers de cas. Le résumé sera créé dans une nouvelle session de chat, où vous pourrez poser des questions de suivi sur le contenu du document."
    },
    "Upload CSV": {
        "fr": "Téléverser CSV",
        "fr_auto": "Télécharger CSV"
    },
    "Chat upload": {
        "fr": "Téléversement de clavardage",
        "fr_auto": "Téléchargement de chat"
    },
    "\n            <strong>Q&A</strong> provides answers based on Justice documents. Create or select your own document libraries from the settings sidebar.\n          ": {
        "fr": "\n<strong>Question-réponses</strong> fournit des réponses basées sur des documents de justice. Créez ou sélectionnez vos propres bibliothèques de documents dans la barre latérale des paramètres.\n          ",
        "fr_auto": "\n<strong>Questions et réponses</strong> fournit des réponses basées sur des documents de justice. Créez ou sélectionnez vos propres bibliothèques de documents dans la barre latérale des paramètres.\n          "
    },
    "Delete chat": {
        "fr": "Supprimer le clavardage",
        "fr_auto": "Supprimer le chat"
    },
    "Edit chat title": {
        "fr": "Modifier le titre du clavardage",
        "fr_auto": "Modifier le titre du chat"
    },
    "You are a general-purpose AI chatbot. You follow these rules:\n\n1. Your name is 'Otto', an AI who works for the Department of Justice Canada.\n\n2. If the user asks any question regarding Canada's laws and regulations, you must inform them of the [Legislation Search app](/laws/), a tool in Otto built to be better suited for finding relevant and accurate laws and regulations in Canada. Make sure to mention the tool at the beginning of your response and in the form of a markdown link.3. You do not have access to the internet or other knowledge bases. If you are asked about very specific facts, especially one about the Government of Canada or laws, you always caveat your response, e.g., 'I am a pre-trained AI and do not have access to the internet, so my answers might not be correct. Based on my training data, I expect that...'\n\n4. If you are asked a question about Department of Justice or other Government of Canada / HR policies, you inform users of Otto's 'Q&A' mode which can provide more accurate information.\n\n5. You answer in markdown format to provide clear and readable responses.\n\n": {
        "fr": "Vous êtes un agent conversationel IA à usage général. Vous suivez ces règles :\n\n1. Vous vous appelez « Otto », une IA qui travaille pour le ministère de la Justice du Canada.\n\n2. Si l’utilisateur pose une question concernant les lois et règlements du Canada, vous devez l’informer de [l’application de recherche de Législation](/laws/), un outil d’Otto conçu pour être mieux adapté pour trouver des lois et des règlements pertinents et exacts au Canada. Assurez-vous de mentionner l’outil au début de votre réponse et sous la forme d’un lien de démarque.3. Vous n’avez pas accès à Internet ou à d’autres bases de connaissances. Si on vous pose des questions sur des faits très précis, en particulier un fait sur le gouvernement du Canada ou les lois, vous mettez toujours en garde votre réponse, par exemple : « Je suis une IA pré-formée et je n’ai pas accès à Internet, donc mes réponses pourraient ne pas être correctes. Sur la base de mes données d’entraînement, je m’attends à ce que...\n\n4. Si on vous pose une question sur le ministère de la Justice ou d’autres politiques du gouvernement du Canada / RH, vous informez les utilisateurs du mode « Q&A » d’Otto qui peut fournir des informations plus précises.\n\n5. Vous répondez dans un format de démarque pour fournir des réponses claires et lisibles.\n\n",
        "fr_auto": "Vous êtes un chatbot IA à usage général. Vous suivez ces règles :\n\n1. Vous vous appelez « Otto », une IA qui travaille pour le ministère de la Justice du Canada.\n\n2. Si l’utilisateur pose une question concernant les lois et règlements du Canada, vous devez l’informer de [l’application de recherche de Législation](/laws/), un outil d’Otto conçu pour être mieux adapté pour trouver des lois et des règlements pertinents et exacts au Canada. Assurez-vous de mentionner l’outil au début de votre réponse et sous la forme d’un lien de démarque.3. Vous n’avez pas accès à Internet ou à d’autres bases de connaissances. Si on vous pose des questions sur des faits très précis, en particulier un fait sur le gouvernement du Canada ou les lois, vous mettez toujours en garde votre réponse, par exemple : « Je suis une IA pré-formée et je n’ai pas accès à Internet, donc mes réponses pourraient ne pas être correctes. Sur la base de mes données d’entraînement, je m’attends à ce que...\n\n4. Si on vous pose une question sur le ministère de la Justice ou d’autres politiques du gouvernement du Canada / RH, vous informez les utilisateurs du mode « Q&A » d’Otto qui peut fournir des informations plus précises.\n\n5. Vous répondez dans un format de démarque pour fournir des réponses claires et lisibles.\n\n"
    },
    "Given the information from multiple sources and not prior knowledge, answer the query in markdown format with liberal use of **bold**.\n\nOutput format:\n\nI found the following information:\n\n* <supporting direct quote> - <source link or filename>\n...\n<succinct answer to question>\nIf you can't find the answer in the sources, just say so. Don't try to provide irrelevant references or made up answers.": {
        "fr": "Compte tenu de l’information provenant de sources multiples et non de connaissances préalables, répondez à la requête en format de démarque avec l’utilisation libérale de **bold**.\n\nFormat de sortie :\n\nJ’ai trouvé les informations suivantes :\n\n* <citation directe à l'appui> - <lien à source ou nom de fichier>\n...\n<succinct réponse à la question>\nSi vous ne trouvez pas la réponse dans les sources, dites-le simplement. N’essayez pas de fournir des références non pertinentes ou des réponses inventées.",
        "fr_auto": "Compte tenu de l’information provenant de sources multiples et non de connaissances préalables, répondez à la requête en format de démarque avec l’utilisation libérale de **bold**.\n\nFormat de sortie :\n\nJ’ai trouvé les informations suivantes :\n\n* <citation directe à l'appui> - <lien à source ou nom de fichier>\n...\n<succinct réponse à la question>\nSi vous ne trouvez pas la réponse dans les sources, dites-le simplement. N’essayez pas de fournir des références non pertinentes ou des réponses inventées."
    },
    "Otto": {
        "fr": "Otto",
        "fr_auto": "Otton"
    },
    "Are you sure you want to delete all chats? This action is irreversible.": {
        "fr": "Êtes-vous sûr de vouloir supprimer toutes les sessions de clavardages ? Cette action est irréversible.",
        "fr_auto": "Êtes-vous sûr de vouloir supprimer tous les chats ? Cette action est irréversible."
    },
    "Delete all chats": {
        "fr": "Supprimer tous les clavardages",
        "fr_auto": "Supprimer tous les chats"
    },
    "You are a general-purpose AI chatbot. You follow these rules:\n\n1. Your name is 'Otto', an AI who works for the Department of Justice Canada.\n\n2. If the user asks any question regarding Canada's laws and regulations, you must inform them of the [Legislation Search app](/laws/), a tool in Otto built to be better suited for finding relevant and accurate laws and regulations in Canada. If relevant, add a markdown link to the Legislation Search app.\n\n3. You do not have access to the internet or other knowledge bases. If you are asked about very specific facts, especially one about the Government of Canada or laws, you always caveat your response, e.g., 'I am a pre-trained AI and do not have access to the internet, so my answers might not be correct. Based on my training data, I expect that...'\n\n4. You answer in markdown format to provide clear and readable responses.": {
        "fr": "Vous êtes un agent d'IA conversationel à usage général. Vous suivez ces règles :\n\n1. Vous vous appelez « Otto », une IA qui travaille pour le ministère de la Justice du Canada.\n\n2. Si l’utilisateur pose une question concernant les lois et règlements du Canada, vous devez l’informer de l’application de recherche de [Législation] (/lois/), un outil d’Otto conçu pour être mieux adapté pour trouver des lois et des règlements pertinents et exacts au Canada. S’il y a lieu, ajoutez un lien de démarque à l’application de recherche de Législation.\n\n3. Vous n’avez pas accès à Internet ou à d’autres bases de connaissances. Si on vous pose des questions sur des faits très précis, en particulier un fait sur le gouvernement du Canada ou les lois, vous mettez toujours en garde votre réponse, par exemple : « Je suis une IA pré-formée et je n’ai pas accès à Internet, donc mes réponses pourraient ne pas être correctes. Sur la base de mes données d’entraînement, je m’attends à ce que...\n\n4. Vous répondez dans un format de démarque pour fournir des réponses claires et lisibles.",
        "fr_auto": "Vous êtes un chatbot IA à usage général. Vous suivez ces règles :\n\n1. Vous vous appelez « Otto », une IA qui travaille pour le ministère de la Justice du Canada.\n\n2. Si l’utilisateur pose une question concernant les lois et règlements du Canada, vous devez l’informer de l’application de recherche de [Législation] (/lois/), un outil d’Otto conçu pour être mieux adapté pour trouver des lois et des règlements pertinents et exacts au Canada. S’il y a lieu, ajoutez un lien de démarque à l’application de recherche de Législation.\n\n3. Vous n’avez pas accès à Internet ou à d’autres bases de connaissances. Si on vous pose des questions sur des faits très précis, en particulier un fait sur le gouvernement du Canada ou les lois, vous mettez toujours en garde votre réponse, par exemple : « Je suis une IA pré-formée et je n’ai pas accès à Internet, donc mes réponses pourraient ne pas être correctes. Sur la base de mes données d’entraînement, je m’attends à ce que...\n\n4. Vous répondez dans un format de démarque pour fournir des réponses claires et lisibles."
    },
    "Switched mode to": {
        "fr": "Mode changé en",
        "fr_auto": "Mode commuté vers"
    },
    "Detect best mode (Chat or Q&A)": {
        "fr": "Détecter le meilleur mode (Clavardage ou Q&R)",
        "fr_auto": "Détecter le meilleur mode (Chat ou Q&A)"
    },
    "Chat agent": {
        "fr": "Agent de clavardage",
        "fr_auto": "Agent de chat"
    },
    "Shared with everyone": {
        "fr": "Partager avec tous les utilisateurs",
        "fr_auto": "Partagé avec tout le monde"
    },
    "Private": {
        "fr": "Privé",
        "fr_auto": "Secteur privé"
    },
    "Create a new preset to use your chat settings in other sessions or shared them with others.": {
        "fr": "Créez un nouveau préréglage pour utiliser vos paramètres de clavardage dans d’autres sessions ou les partager avec d’autres utilisateurs.",
        "fr_auto": "Créez un nouveau préréglage pour utiliser vos paramètres de chat dans d’autres sessions ou les partager avec d’autres."
    },
    "Settings Presets": {
        "fr": "Paramètres de Préréglages",
        "fr_auto": "Paramètres de Préréglages"
    },
    "Settings presets": {
        "fr": "Paramètres de préréglages",
        "fr_auto": "Paramètres prédéfinis"
    },
    "Share with others": {
        "fr": "Partagé avec d’autres utilisateurs",
        "fr_auto": "Partager avec d’autres"
    },
    "Shared with others": {
        "fr": "Partagé avec d’autres utilisateurs",
        "fr_auto": "Partagé avec d’autres"
    },
    "Stop all": {
        "fr": "Tout arrêter",
        "fr_auto": "Arrêtez tout"
    },
    "Process all": {
        "fr": "Tout traiter",
        "fr_auto": "Traiter tout"
    },
    "Force OCR": {
        "fr": "Forcer la ROC",
        "fr_auto": "Force OCR"
    },
    "Process": {
        "fr": "Traiter",
        "fr_auto": "Processus"
    },
    "QA": {
        "fr": "Q&R",
        "fr_auto": "AQ"
    },
    "Share with everyone": {
        "fr": "Partager avec tous les utilisateurs",
        "fr_auto": "Partager avec tout le monde"
    },
    "OCR": {
        "fr": "ROC",
        "fr_auto": "OCR"
    },
    "layout & OCR": {
        "fr": "mise en page & ROC",
        "fr_auto": "mise en page & OCR"
    },
    "Process all, including completed": {
        "fr": "Tout traiter, y compris terminé",
        "fr_auto": "Traiter tout, y compris terminé"
    },
    "PDF OCR": {
        "fr": "ROC PDF",
        "fr_auto": "PDF OCR"
    },
    "PDF layout & OCR": {
        "fr": "Mise en page PDF & ROC",
        "fr_auto": "Mise en page PDF & OCR"
    },
    "Process incomplete only": {
        "fr": "Seulement les traitements incomplets",
        "fr_auto": "Processus incomplet seulement"
    },
    "Process document": {
        "fr": "Traiter le document",
        "fr_auto": "Document de processus"
    },
    "today": {
        "fr": "aujourd’hui",
        "fr_auto": "Aujourd’hui"
    },
    "Status": {
        "fr": "État",
        "fr_auto": "État d’avancement"
    },
    "Question": {
        "fr": "Question",
        "fr_auto": "Question :"
    },
    "Feature request": {
        "fr": "Demande de fonctionnalité",
        "fr_auto": "Demande de fonctionnalité"
    },
    "New": {
        "fr": "Nouveau",
        "fr_auto": "Nouveau"
    },
    "In progress": {
        "fr": "En cours",
        "fr_auto": "En cours"
    },
    "Resolved": {
        "fr": "Résolu",
        "fr_auto": "Résolu"
    },
    "Closed": {
        "fr": "Fermé",
        "fr_auto": "Fermé"
    },
    "Low": {
        "fr": "Faible",
        "fr_auto": "Faible"
    },
    "High": {
        "fr": "Élevée",
        "fr_auto": "Élevée"
    },
    "Latest feedback": {
        "fr": "Derniers commentaires",
        "fr_auto": "Derniers commentaires"
    },
    "No results available.": {
        "fr": "Aucun résultat disponible.",
        "fr_auto": "Aucun résultat disponible."
    },
    "First": {
        "fr": "Première",
        "fr_auto": "Premièrement"
    },
    "Last": {
        "fr": "Dernière",
        "fr_auto": "Dernier"
    },
    "View feedback in context": {
        "fr": "Voir les commentaires dans leur contexte",
        "fr_auto": "Voir les commentaires dans leur contexte"
    },
    "Administrative details": {
        "fr": "Détails administratifs",
        "fr_auto": "Détails administratifs"
    },
    "App": {
        "fr": "Application",
        "fr_auto": "L’application"
    },
    "Apply Filters": {
        "fr": "Appliquer les filtres",
        "fr_auto": "Appliquer des filtres"
    },
    "Feedback updated successfully.": {
        "fr": "Les commentaires ont été mis à jour avec succès.",
        "fr_auto": "Les commentaires ont été mis à jour avec succès."
    },
    "GPT-4o-mini (Global)": {
        "fr": "GPT-4o-mini (Global)",
        "fr_auto": "GPT-4o-mini (Global)"
    },
    "GPT-4o (Global)": {
        "fr": "GPT-4o (Global)",
        "fr_auto": "GPT-4o (Global)"
    },
    "GPT-4 (Canada)": {
        "fr": "GPT-4 (Canada)",
        "fr_auto": "GPT-4 (Canada)"
    },
    "GPT-3.5 (Canada)": {
        "fr": "GPT-3.5 (Canada)",
        "fr_auto": "GPT-3.5 (Canada)"
    },
    "JUS-managed": {
        "fr": "Géré par JUS",
        "fr_auto": "Gestion du JUS"
    },
    "Shared with me": {
        "fr": "Partagé avec moi",
        "fr_auto": "Partagé avec moi"
    },
    "Make private": {
        "fr": "Rendre privé",
        "fr_auto": "Rendre privé"
    },
    "Toggle chat history sidebar": {
        "fr": "Basculez la barre latérale d'historique",
        "fr_auto": "Basculez la barre latérale historique des discussions"
    },
    "Q&A": {
        "fr": "Question-réponses",
        "fr_auto": "Questions et réponses"
    },
    "Advanced Q&A settings": {
        "fr": "Paramètres avancés de question-réponses",
        "fr_auto": "Paramètres avancés de questions et réponses"
    },
    "Ask a question about federal legislation...": {
        "fr": "Posez une question sur la législation fédérale...",
        "fr_auto": "Posez une question sur la législation fédérale..."
    },
    "Legislation Search - Otto": {
        "fr": "Recherche de législation - Otto",
        "fr_auto": "Recherche de législation - Otto"
    },
    "Legislation Search": {
        "fr": "Recherche de législation",
        "fr_auto": "Recherche de législation"
    },
    "Edit library users - enter Justice email": {
        "fr": "Modifier les utilisateurs de la bibliothèque - saisissez l'addresse courriel de l'employé",
        "fr_auto": "Modifier les utilisateurs de la bibliothèque - entrez l’e-mail justice"
    },
    "Unsaved data source": {
        "fr": "Source de données non enregistrée",
        "fr_auto": "Source de données non enregistrée"
    },
    "Unsaved library": {
        "fr": "Bibliothèque non enregistrée",
        "fr_auto": "Bibliothèque non enregistrée"
    },
    "Let us know what went wrong, or suggest an improvement.": {
        "fr": "Faites-nous savoir ce qui n’a pas fonctionné ou suggérez une amélioration.",
        "fr_auto": "Faites-nous savoir ce qui n’a pas fonctionné ou suggérez une amélioration."
    },
    "AI Assistant": {
        "fr": "Assistant IA",
        "fr_auto": "Assistant IA"
    },
    "Monitoring": {
        "fr": "Suivi",
        "fr_auto": "Suivi"
    },
    "Other": {
        "fr": "Autres",
        "fr_auto": "Autres"
    },
    "Legislation loading": {
        "fr": "Chargement de la législation",
        "fr_auto": "Chargement de la législation"
    },
    "Text extractor": {
        "fr": "Extracteur de texte",
        "fr_auto": "Extracteur de texte"
    },
    "Load test": {
        "fr": "Essai de charge",
        "fr_auto": "Essai de charge"
    },
    "Create": {
        "fr": "Créer",
        "fr_auto": "Créer"
    },
    "Update": {
        "fr": "Mettre à jour",
        "fr_auto": "Mettre à jour"
    },
    "Bad request": {
        "fr": "Mauvaise demande",
        "fr_auto": "Mauvaise demande"
    },
    "We're sorry, but something went wrong.": {
        "fr": "Nous sommes désolés, mais une erreur s’est produite.",
        "fr_auto": "Nous sommes désolés, mais quelque chose s’est mal passé."
    },
    "Permission denied": {
        "fr": "Autorisation refusée",
        "fr_auto": "Autorisation refusée"
    },
    "You do not have permission to access this page.": {
        "fr": "Vous n’êtes pas autorisé à accéder à cette page.",
        "fr_auto": "Vous n’êtes pas autorisé à accéder à cette page."
    },
    "Page not found": {
        "fr": "Page introuvable",
        "fr_auto": "Page introuvable"
    },
    "We're sorry, but the requested page could not be found.": {
        "fr": "Nous sommes désolés, mais la page demandée n’a pas pu être trouvée.",
        "fr_auto": "Nous sommes désolés, mais la page demandée n’a pas pu être trouvée."
    },
    "Server error": {
        "fr": "Erreur du serveur",
        "fr_auto": "Erreur de serveur"
    },
    "Contact us": {
        "fr": "Contactez-nous",
        "fr_auto": "Contactez-nous"
    },
    "The upn column must match the Azure Active Directory (Entra) userPrincipalName property. This is usually the user's Justice email, and is case-sensitive.": {
        "fr": "La colonne upn doit correspondre à la propriété Azure Active Directory (Entra) userPrincipalName. Il s’agit généralement de l’addresse courriel justice de l’utilisateur et est sensible à la casse.",
        "fr_auto": "La colonne upn doit correspondre à la propriété Azure Active Directory (Entra) userPrincipalName. Il s’agit généralement de l’e-mail justice de l’utilisateur et est sensible à la casse."
    },
    "If the user does not exist, their first name, last name and email will be extrapolated from the UPN. These properties will be updated when the user next logs in with Entra.": {
        "fr": "Si l’utilisateur n’existe pas, son prénom, son nom et son adresse courriel seront extrapolés à partir de l’UPN. Ces propriétés seront mises à jour lors de la prochaine connexion de l’utilisateur avec Entra",
        "fr_auto": "Si l’utilisateur n’existe pas, son prénom, son nom et son adresse e-mail seront extrapolés à partir de l’UPN. Ces propriétés seront mises à jour lors de la prochaine connexion de l’utilisateur avec Entra."
    },
    "User-requested URLs for Q&A, summarization etc. which were not on the allow-list": {
        "fr": "URL demandées par l’utilisateur pour les questions-réponses, les résumés, etc. qui ne figuraient pas sur la liste d’adresses autorisées",
        "fr_auto": "URL demandées par l’utilisateur pour les questions et réponses, les résumés, etc. qui ne figuraient pas sur la liste d’adresses autorisées"
    },
    "Update Preset": {
        "fr": "Mettre à jour le préréglage",
        "fr_auto": "Mise à jour prédéfinie"
    },
    "Browse": {
        "fr": "Naviguer",
        "fr_auto": "Parcourir"
    },
    "\n            <strong>Chat</strong> with a secure AI for brainstorming, writing assistance and text formatting.\n          ": {
        "fr": "\n<strong>Clavardez</strong> avec une IA sécurisée pour le brainstorming, l’aide à la rédaction et le formatage du texte.\n          ",
        "fr_auto": "\n<strong>Discutez</strong> avec une IA sécurisée pour le brainstorming, l’aide à la rédaction et le formatage du texte.\n          "
    },
    "Chat mode is not suitable for factual research.": {
        "fr": "Le mode de clavardage ne convient pas à la recherche factuelle.",
        "fr_auto": "Le mode chat ne convient pas à la recherche factuelle."
    },
    "\n            <strong>Q&A</strong> provides answers based on specific documents. Select or create document libraries from the settings sidebar, or simply upload documents to the chat.\n          ": {
        "fr": "\n<strong>Q&R</strong> fournit des réponses basées sur des documents spécifiques. Sélectionnez ou créez des bibliothèques de documents à partir de la barre latérale des paramètres, ou simplement téléversez des documents sur la session de clavardage.\n          ",
        "fr_auto": "\n<strong>Q&R</strong> fournit des réponses basées sur des documents spécifiques. Sélectionnez ou créez des bibliothèques de documents à partir de la barre latérale des paramètres, ou téléchargez simplement des documents sur le chat.\n          "
    },
    "In the AI assistant, document libraries and chats will be deleted after 30 days of inactivity. This means that if you do not open a chat for 30 days, it will be automatically deleted along with all files uploaded to the chat. For libraries, if no changes have been made and no Q&A queries have been performed for 30 days, the library will be automatically deleted.": {
        "fr": "Les bibliothèques de documents et les sessions de clavardage seront supprimés après 30 jours d’inactivité dans l'assistant d'IA. Cela signifie que si vous n’ouvrez pas une session de clavardage pendant 30 jours, elle sera automatiquement supprimée avec tous ses fichiers téléversés. Pour les bibliothèques, si aucune modification n’a été apportée et qu’aucune requête Q&R n’a été effectuée pendant 30 jours, la bibliothèque sera automatiquement supprimée.",
        "fr_auto": "Dans l’assistant IA, les bibliothèques de documents et les chats seront supprimés après 30 jours d’inactivité. Cela signifie que si vous n’ouvrez pas un chat pendant 30 jours, il sera automatiquement supprimé avec tous les fichiers téléchargés sur le chat. Pour les bibliothèques, si aucune modification n’a été apportée et qu’aucune requête Q&A n’a été effectuée pendant 30 jours, la bibliothèque sera automatiquement supprimée."
    },
    "Read and follow the notices within Otto tools like the AI assistant. Certain tools such as the Chat mode should not be trusted for facts. Instead, use the Q&A and Summarize modes to ground the AI's responses in trusted sources such as documents that you upload or a shared document library.": {
        "fr": "Lisez et suivez les avis de confidentialité dans les outils Otto comme l’assistant d’IA. Certains outils tels que le mode Clavardez ne doivent pas être considérés comme faits. Utilisez plutôt les modes Q&R et Résumer pour ancrer les réponses de l’IA dans des sources fiables telles que les documents que vous téléversez ou dans une bibliothèque de documents partagée.",
        "fr_auto": "Lisez et suivez les avis dans les outils Otto comme l’assistant d’IA. Certains outils tels que le mode Chat ne doivent pas être fiables pour les faits. Utilisez plutôt les modes Q&R et Summarize pour ancrer les réponses de l’IA dans des sources fiables telles que les documents que vous téléchargez ou une bibliothèque de documents partagée."
    },
    "In the AI assistant, apply security classification labels to chats and document libraries when they contain classified and/or personal information.": {
        "fr": "Dans l’Assistant IA, appliquez des étiquettes de classification de sécurité aux sessions de clavardage et aux bibliothèques de documents lorsqu’elles contiennent des informations classifiées et/ou personnelles.",
        "fr_auto": "Dans l’Assistant IA, appliquez des étiquettes de classification de sécurité aux chats et aux bibliothèques de documents lorsqu’elles contiennent des informations classifiées et/ou personnelles."
    },
    "Email administrators": {
        "fr": "Contactez les administrateurs",
        "fr_auto": "Administrateurs de messagerie"
    },
    "If information is shared with you through Otto which you should not have access to, use the provided links to email the authors or library administrators. If this is not possible, contact the Otto team at the following email address to report a privacy issue:": {
        "fr": "Si des informations sont partagées avec vous via Otto auxquelles vous ne devriez pas avoir accès, utilisez les liens fournis pour envoyer un courriel aux auteurs ou aux administrateurs de la bibliothèque. Si cela n’est pas possible, contactez l’équipe Otto à l’adresse courriel suivante pour signaler un problème de confidentialité :",
        "fr_auto": "Si des informations sont partagées avec vous via Otto auxquelles vous ne devriez pas avoir accès, utilisez les liens fournis pour envoyer un e-mail aux auteurs ou aux administrateurs de la bibliothèque. Si cela n’est pas possible, contactez l’équipe Otto à l’adresse e-mail suivante pour signaler un problème de confidentialité :"
    },
    "This chat was shared with you and is read-only.": {
        "fr": "Cette session de clavardage a été partagé avec vous et est en lecture seule.",
        "fr_auto": "Ce chat a été partagé avec vous et est en lecture seule."
    },
    "email the chat author": {
        "fr": "envoyer un courriel à l’auteur de la sesison de clavardage",
        "fr_auto": "envoyer un e-mail à l’auteur du chat"
    },
    "Limit information shared in chats and Q&A libraries (deleted after 30 days inactivity).": {
        "fr": "Limitez les informations partagées dans les sessions de clavardage et les bibliothèques de questions-réponses (supprimées après 30 jours d’inactivité).",
        "fr_auto": "Limitez les informations partagées dans les chats et les bibliothèques de questions et réponses (supprimées après 30 jours d’inactivité)."
    },
    "\n            <strong>Q&A</strong> provides answers based on specific documents. Select or create document libraries from the settings sidebar, or upload files and enter URLs directly in the chat.\n          ": {
        "fr": "\n<strong>Q&R</strong> fournit des réponses basées sur des documents spécifiques. Sélectionnez ou créez des bibliothèques de documents dans la barre latérale des paramètres, ou téléchargez des fichiers et entrez des URL directement dans la session de clavardage.\n          ",
        "fr_auto": "\n<strong>Q&R</strong> fournit des réponses basées sur des documents spécifiques. Sélectionnez ou créez des bibliothèques de documents dans la barre latérale des paramètres, ou téléchargez des fichiers et entrez des URL directement dans le chat.\n          "
    },
    "Read and follow the notices within Otto tools like the AI assistant. Certain tools such as the Chat mode should not be trusted to provide factual information. Instead, use the Q&A and Summarize modes to ground the AI's responses in trusted sources such as documents that you upload or a shared document library.": {
        "fr": "Lisez et suivez les avis dans les outils Otto comme l’assistant d’IA. Certains outils tels que le mode Clavardez ne doivent pas être considérés comme étant fiables pour fournir des faits. Utilisez plutôt les modes Q&R et Résumer pour ancrer les réponses de l’IA dans des sources fiables telles que les documents que vous téléversez ou dans une bibliothèque de documents partagée.",
        "fr_auto": "Lisez et suivez les avis dans les outils Otto comme l’assistant d’IA. Certains outils tels que le mode Chat ne doivent pas être fiables pour fournir des informations factuelles. Utilisez plutôt les modes Q&R et Summarize pour ancrer les réponses de l’IA dans des sources fiables telles que les documents que vous téléchargez ou une bibliothèque de documents partagée."
    },
    "Chats": {
        "fr": "Clavardages",
        "fr_auto": "Les chats"
    },
    "Select chat(s)": {
        "fr": "Sélectionnez clavardages(s)",
        "fr_auto": "Sélectionnez chat(s)"
    },
    "Selected chats": {
        "fr": "Clavardages sélectionnés",
        "fr_auto": "Chats sélectionnés"
    },
    "User chat uploads": {
        "fr": "Téléchargements de clavardage utilisateur",
        "fr_auto": "Téléchargements de chat utilisateur"
    },
    "All chats": {
        "fr": "Tous les clavardage",
        "fr_auto": "Tous les chats"
    },
    "Chat uploads": {
        "fr": "Téléchargements de clavardage",
        "fr_auto": "Téléchargements de chat"
    },
    "No chats to show.": {
        "fr": "Pas de clavardages à montrer.",
        "fr_auto": "Pas de chats à montrer."
    },
    "This chat": {
        "fr": "Ce clavardage",
        "fr_auto": "Ce chat"
    },
    "Managed by me": {
        "fr": "Je gère",
        "fr_auto": "Géré par moi"
    },
    "Select document(s)": {
        "fr": "Sélectionner le(s) document(s)",
        "fr_auto": "Sélectionner le(s) document(s)"
    },
    "Entire library": {
        "fr": "Bibliothèque entière",
        "fr_auto": "Bibliothèque entière"
    },
    "Selected documents": {
        "fr": "Documents sélectionnés",
        "fr_auto": "Documents sélectionnés"
    },
    "Use top sources only (fast, cheap)": {
        "fr": "Utilisez les meilleures sources uniquement (rapide, pas cher)",
        "fr_auto": "Utilisez les meilleures sources uniquement (rapide, pas cher)"
    },
    "Full documents, separate answers ($)": {
        "fr": "Documents complets, réponses séparées ($)",
        "fr_auto": "Documents complets, réponses séparées ($)"
    },
    "Full documents, combined answer ($)": {
        "fr": "Documents complets, réponse combinée ($)",
        "fr_auto": "Documents complets, réponse combinée ($)"
    },
    "Relevance score": {
        "fr": "Cote de pertinence",
        "fr_auto": "Cote de pertinence"
    },
    "Reading order": {
        "fr": "Ordre de lecture",
        "fr_auto": "Ordre de lecture"
    },
    "Source not available (document deleted or modified since message)": {
        "fr": "Source non disponible (document supprimé ou modifié depuis ce message)",
        "fr_auto": "Source non disponible (document supprimé ou modifié depuis le message)"
    },
    "Current date: {time}": {
        "fr": "Date actuelle : {time}",
        "fr_auto": "Date actuelle : {time}"
    },
    "Invalid mode.": {
        "fr": "Mode non valide.",
        "fr_auto": "Mode non valide."
    },
    "No text to summarize.": {
        "fr": "Aucun texte à résumer.",
        "fr_auto": "Aucun texte à résumer."
    },
    "Couldn't retrieve the webpage. The site might block bots. Try copy & pasting the webpage here.": {
        "fr": "Impossible de récupérer la page web. Le site peut bloquer les robots. Essayez de copier et coller la page Web ici.",
        "fr_auto": "Impossible de récupérer la page Web. Le site peut bloquer les robots. Essayez de copier et coller la page Web ici."
    },
    "Initiating translation...": {
        "fr": "Initialisation de la traduction...",
        "fr_auto": "Initier la traduction..."
    },
    "Translating file": {
        "fr": "Traduction du fichier",
        "fr_auto": "Traduction d’un fichier"
    },
    "Error translating files.": {
        "fr": "Erreur de traduction des fichiers.",
        "fr_auto": "Erreur de traduction des fichiers."
    },
    "URL ready for Q&A.": {
        "fr": "URL prête pour les questions et réponses.",
        "fr_auto": "URL prête pour les questions et réponses."
    },
    "new document(s) ready for Q&A.": {
        "fr": "nouveau(s) document(s) prêt(s) pour les questions et réponses.",
        "fr_auto": "nouveau(s) document(s) prêt(s) pour les questions et réponses."
    },
    "There was an error processing your request.": {
        "fr": "Une erreur s'est produite lors du traitement de votre demande.",
        "fr_auto": "Il y a eu une erreur de traitement de votre demande."
    },
    "No user message found.": {
        "fr": "Aucun message de l’utilisateur trouvé.",
        "fr_auto": "Aucun message de l’utilisateur trouvé."
    },
    "Close": {
        "fr": "Fermer",
        "fr_auto": "Fermer"
    },
    "Stop": {
        "fr": "Arrêter",
        "fr_auto": "Arrêtez"
    },
    "Summarize": {
        "fr": "Résumer",
        "fr_auto": "Résumer"
    },
    "Translate": {
        "fr": "Traduire",
        "fr_auto": "Traduire"
    },
    "Upload": {
        "fr": "Téléverser",
        "fr_auto": "Télécharger"
    },
    "Settings": {
        "fr": "Paramètres",
        "fr_auto": "Paramètres"
    },
    "Message": {
        "fr": "Message",
        "fr_auto": "Le message"
    },
    "Type your message here...": {
        "fr": "Écrivez votre message ici...",
        "fr_auto": "Tapez votre message ici..."
    },
    "Send": {
        "fr": "Envoyer",
        "fr_auto": "Envoyer"
    },
    "Options": {
        "fr": "Options",
        "fr_auto": "Options"
    },
    "Rename": {
        "fr": "Renommer",
        "fr_auto": "Renommer"
    },
    "Delete": {
        "fr": "Supprimer",
        "fr_auto": "Supprimer"
    },
    "Cancel": {
        "fr": "Annuler",
        "fr_auto": "Annuler"
    },
    "AI Assistant - Otto": {
        "fr": "Assistant IA - Otto",
        "fr_auto": "Assistant IA - Otto"
    },
    "Show all...": {
        "fr": "Tout montrez...",
        "fr_auto": "Montrez tout..."
    },
    "Open presets menu": {
        "fr": "Ouvrir le menu des préréglages",
        "fr_auto": "Ouvrir le menu des préréglages"
    },
    "Save": {
        "fr": "Enregistrer",
        "fr_auto": "Enregistrer"
    },
    "Reset settings to default": {
        "fr": "Réinitialiser les paramètres",
        "fr_auto": "Réinitialiser les paramètres par défaut"
    },
    "Set security label": {
        "fr": "Définir l’étiquette de sécurité",
        "fr_auto": "Définir l’étiquette de sécurité"
    },
    "Warning": {
        "fr": "Avertissement",
        "fr_auto": "Avertissement"
    },
    "Safe use of the AI Assistant": {
        "fr": "Utilisation sécuritaire de l’assistant IA",
        "fr_auto": "Utilisation sécuritaire de l’assistant IA"
    },
    "File": {
        "fr": "Fichier",
        "fr_auto": "Fichier"
    },
    "Copy": {
        "fr": "Copier",
        "fr_auto": "Copie"
    },
    "Like": {
        "fr": "J'aime",
        "fr_auto": "Comme"
    },
    "Dislike": {
        "fr": "Je n'aime pas",
        "fr_auto": "N’aime pas"
    },
    "Edit in new prompt": {
        "fr": "Modifier dans une nouvelle invite",
        "fr_auto": "Modifier dans une nouvelle invite"
    },
    "Delete message": {
        "fr": "Supprimer le message",
        "fr_auto": "Supprimer le message"
    },
    "\n      Translated %(num_files)s/%(total_files)s files:\n    ": {
        "fr": "\n      Traduit %(num_files)s fichier(s) sur %(total_files)s:\n    ",
        "fr_auto": "\n      Translated %(num_files)s/%(total_files)s files:\n    "
    },
    "\n      Uploaded %(num_files)s file%(s)s\n    ": {
        "fr": "\n      Téléversé %(num_files)s fichier%(s)s\n    ",
        "fr_auto": "\n      Uploaded %(num_files)s file%(s)s\n    "
    },
    "deleted": {
        "fr": "supprimé",
        "fr_auto": "supprimé"
    },
    "Sources": {
        "fr": "Sources",
        "fr_auto": "Les sources"
    },
    "Selected library:": {
        "fr": "Bibliothèque sélectionnée :",
        "fr_auto": "Bibliothèque sélectionnée :"
    },
    "Model": {
        "fr": "Modèle",
        "fr_auto": "Modèle"
    },
    "Style": {
        "fr": "Style",
        "fr_auto": "Le style"
    },
    "Summary length": {
        "fr": "Longueur du résumé",
        "fr_auto": "Longueur du résumé"
    },
    "Desired language": {
        "fr": "Langue souhaitée",
        "fr_auto": "Langue souhaitée"
    },
    "Avoid personal pronouns": {
        "fr": "Évitez les pronoms personnels",
        "fr_auto": "Évitez les pronoms personnels"
    },
    "Additional instructions": {
        "fr": "Instructions supplémentaires",
        "fr_auto": "Instructions supplémentaires"
    },
    "Custom summarize prompt": {
        "fr": "Invite de résumé personnalisée",
        "fr_auto": "Invite de résumé personnalisée"
    },
    "(overrides all previous settings)": {
        "fr": "(remplace tous les paramètres précédents)",
        "fr_auto": "(remplace tous les paramètres précédents)"
    },
    "Library": {
        "fr": "Bibliothèque",
        "fr_auto": "Bibliothèque"
    },
    "Edit libraries": {
        "fr": "Modifier les bibliothèques",
        "fr_auto": "Modifier les bibliothèques"
    },
    "Search mode": {
        "fr": "Mode de recherche",
        "fr_auto": "Mode de recherche"
    },
    "Edit advanced settings and prompts": {
        "fr": "Modifier les paramètres avancés et les invites",
        "fr_auto": "Modifier les paramètres avancés et les invites"
    },
    "Filter results": {
        "fr": "Résultats du filtre",
        "fr_auto": "Résultats du filtre"
    },
    "Keyword ↔ Vector": {
        "fr": "Vecteur ↔ mots clés",
        "fr_auto": "Vecteur ↔ mots clés"
    },
    "Drag or use the left and right arrows to resize.": {
        "fr": "Faites glisser ou utilisez les flèches gauche et droite de votre clavier pour redimensionner.",
        "fr_auto": "Faites glisser ou utilisez les flèches gauche et droite pour redimensionner."
    },
    "Reset": {
        "fr": "Réinitialiser",
        "fr_auto": "Réinitialiser"
    },
    "Protected B approved:": {
        "fr": "Approuvé pour le matériel protégé b",
        "fr_auto": "Protégé B approuvé :"
    },
    "The processing of your file(s) was interrupted.": {
        "fr": "Le traitement de vos dossiers a été interrompu.",
        "fr_auto": "Le traitement de vos dossiers a été interrompu."
    },
    "An interruption occurred while generating the response.": {
        "fr": "Une interruption s’est produite pendant la production de la réponse.",
        "fr_auto": "Une interruption s’est produite pendant la génération de la réponse."
    },
    "Drop files anywhere": {
        "fr": "Placez des fichiers n’importe où sur la page",
        "fr_auto": "Déposez des fichiers n’importe où"
    },
    "\n        Uploading <span class=\"filename fst-italic\">'filename'</span>\n      ": {
        "fr": "\nTéléversement <span class=\"filename fst-italic\">'filename'</span>\n      ",
        "fr_auto": "\nTéléchargement <span class=\"filename fst-italic\">'filename'</span>\n      "
    },
    "File upload progress": {
        "fr": "Progression du téléversement de fichiers",
        "fr_auto": "Progression du téléversement de fichiers"
    },
    "for translation:": {
        "fr": "pour la traduction :",
        "fr_auto": "pour la traduction :"
    },
    "for summarization:": {
        "fr": "à des fins de résumé :",
        "fr_auto": "à des fins de résumé :"
    },
    "System prompt": {
        "fr": "Invite du système",
        "fr_auto": "Invite système"
    },
    "Maximum sources": {
        "fr": "Sources maximales",
        "fr_auto": "Sources maximales"
    },
    "Order sources by": {
        "fr": "Classer les source par",
        "fr_auto": "Commander les sources par"
    },
    "Relevance (score)": {
        "fr": "Pertinence (cote)",
        "fr_auto": "Pertinence (cote)"
    },
    "Answer granularity": {
        "fr": "Granularité de la réponse",
        "fr_auto": "Granularité de réponse"
    },
    "Single answer": {
        "fr": "Réponse unique",
        "fr_auto": "Réponse unique"
    },
    "Granular answers": {
        "fr": "Réponses granulaires",
        "fr_auto": "Réponses granulaires"
    },
    "Granularity": {
        "fr": "Granularité",
        "fr_auto": "Granularité"
    },
    "Fine": {
        "fr": "Précis",
        "fr_auto": "Fin"
    },
    "Coarse": {
        "fr": "Approximatif",
        "fr_auto": "Grossier"
    },
    "GPT-4o-mini (fastest, best value)": {
        "fr": "GPT-4o-mini (le plus rapide, meilleur rapport qualité-prix)",
        "fr_auto": "GPT-4o-mini (le plus rapide, meilleur rapport qualité-prix)"
    },
    "GPT-4o (best quality, but 25x cost)": {
        "fr": "GPT-4o (meilleure qualité, mais coûte 25x)",
        "fr_auto": "GPT-4o (meilleure qualité, mais coût 25x)"
    },
    "Creative": {
        "fr": "Créatif",
        "fr_auto": "Créatif"
    },
    "Select folder(s)": {
        "fr": "Sélectionner le(s) dossier(s)",
        "fr_auto": "Sélectionner le(s) dossier(s)"
    },
    "Selected folders": {
        "fr": "Dossiers sélectionnés",
        "fr_auto": "Dossiers sélectionnés"
    },
    "Adding to the Q&A library": {
        "fr": "En cours d'ajout à la bibliothèque de questions-réponses",
        "fr_auto": "Ajout à la bibliothèque de questions et réponses"
    },
    "Error processing the following document(s):": {
        "fr": "Erreur de traitement du ou des documents suivants :",
        "fr_auto": "Erreur de traitement du ou des documents suivants :"
    },
    "Sorry, I couldn't find any information about that. Try selecting more folders or documents, or try a different library.": {
        "fr": "",
        "fr_auto": "Désolé, je n’ai trouvé aucune information à ce sujet. Essayez de sélectionner plus de dossiers ou de documents, ou essayez une autre bibliothèque."
    },
    "Sorry, I couldn't find any information about that. Try selecting a different library or folder.": {
        "fr": "",
        "fr_auto": "Désolé, je n’ai trouvé aucune information à ce sujet. Essayez de sélectionner une autre bibliothèque ou un autre dossier."
    },
    "If you should not have access,": {
        "fr": "Si vous ne devriez pas y avoir accès,",
        "fr_auto": "Si vous ne devriez pas y avoir accès,"
    },
    "to report the issue.": {
        "fr": "pour signaler le problème.",
        "fr_auto": "pour signaler le problème."
    },
    "Drag or use the up and down arrows to resize.": {
        "fr": "Faites glisser la barre ou utilisez les flèches haut et bas de votre clavier pour redimensionner l'espace.",
        "fr_auto": "Faites glisser ou utilisez les flèches haut et bas pour redimensionner."
    },
    "ChatGPT for writing assistance (not for facts)": {
        "fr": "",
        "fr_auto": "ChatGPT pour l’aide à la rédaction (pas pour les faits)"
    },
    "Ask questions about documents": {
        "fr": "Posez des questions sur le contenu de vos documents",
        "fr_auto": "Posez des questions sur les documents"
    },
    "Summarize text, files and URLs": {
        "fr": "Résumer du texte, des fichiers et le contenu de site web.",
        "fr_auto": "Résumer le texte, les fichiers et les URL"
    },
    "Translate text and files to English or French": {
        "fr": "Traduisez du texte et des fichiers en anglais ou en français.",
        "fr_auto": "Traduire du texte et des fichiers en anglais ou en français"
    },
    "Help me write a good prompt": {
        "fr": "",
        "fr_auto": "Aidez-moi à écrire une bonne invite"
    },
    "Save preset from current settings": {
        "fr": "Enregistrer le préréglage à partir des paramètres actuels",
        "fr_auto": "Enregistrer le préréglage à partir des paramètres actuels"
    },
    "Use with unclassified, Protected A or Protected B information only.": {
        "fr": "Utilisez uniquement avec des informations non classifiées, protégées A ou Protégées B.",
        "fr_auto": "Utilisez uniquement avec des informations non classifiées, protégées A ou Protégées B."
    },
    "Unclassified only:": {
        "fr": "Non classifié seulement :",
        "fr_auto": "Non classifié seulement :"
    },
    "This is a development / testing environment. Use unclassified information only.": {
        "fr": "Il s’agit d’un environnement de développement / test. Utilisez uniquement des informations non classifiées.",
        "fr_auto": "Il s’agit d’un environnement de développement / test. Utilisez uniquement des informations non classifiées."
    },
    "Human review required:": {
        "fr": "Examen humain requis :",
        "fr_auto": "Examen humain requis :"
    },
    "AI can make mistakes. Review the text before using it in an official capacity.": {
        "fr": "",
        "fr_auto": "L’IA peut faire des erreurs. Passez en revue le texte avant de l’utiliser à titre officiel."
    },
    "Not for legal advice or research:": {
        "fr": "",
        "fr_auto": "Pas pour des conseils juridiques ou de la recherche :"
    },
    "Does not connect to legal databases like Westlaw, Lexis or CanLII.": {
        "fr": "",
        "fr_auto": "Ne se connecte pas aux bases de données juridiques comme Westlaw, Lexis ou CanLII."
    },
    "Not for decision-making:": {
        "fr": "",
        "fr_auto": "Pas pour la prise de décision :"
    },
    "Do not use for legal decisions, administrative decisions affecting individuals, etc.": {
        "fr": "",
        "fr_auto": "Ne pas utiliser pour les décisions juridiques, les décisions administratives affectant les individus, etc."
    },
    "Information management:": {
        "fr": "",
        "fr_auto": "Gestion de l’information :"
    },
    "\n            <strong>Summarize</strong> uploaded documents. You may also input free text or enter a URL for a web page.\n          ": {
        "fr": "",
        "fr_auto": "\n<strong>Résumez les</strong> documents téléchargés. Vous pouvez également entrer du texte libre ou entrer une URL pour une page Web.\n          "
    },
    "AI-generated summaries may contain inaccuracies. Review the text before using it for official purposes.": {
        "fr": "",
        "fr_auto": "Les résumés générés par l’IA peuvent contenir des inexactitudes. Passez en revue le texte avant de l’utiliser à des fins officielles."
    },
    "\n            <strong>Translate</strong> input text or uploaded documents from any language into French or English.\n          ": {
        "fr": "",
        "fr_auto": "\n<strong>Traduire le</strong> texte d’entrée ou les documents téléchargés de n’importe quelle langue en français ou en anglais.\n          "
    },
    "Translations should undergo human review prior to use in a legal or official capacity.": {
        "fr": "",
        "fr_auto": "Les traductions doivent faire l’objet d’un examen humain avant d’être utilisées à titre juridique ou officiel."
    },
    "For official use, always verify generated material with the provided sources due to the potential for inaccuracies.": {
        "fr": "",
        "fr_auto": "Pour un usage officiel, vérifiez toujours le matériel généré avec les sources fournies en raison du risque d’inexactitudes."
    },
    "Remove irrelevant sources": {
        "fr": "",
        "fr_auto": "Supprimer les sources non pertinentes"
    },
    "(Optional) Define AI model's role, background information, rules to follow, examples.": {
        "fr": "",
        "fr_auto": "(Facultatif) Définissez le rôle du modèle d’IA, les informations de fond, les règles à suivre, les exemples."
    },
    "Pre-query instructions": {
        "fr": "",
        "fr_auto": "Instructions préalables à la requête"
    },
    "(Recommended) What model should with context and query, formatting instructions.": {
        "fr": "",
        "fr_auto": "(Recommandé) Quel modèle devrait avec le contexte et la requête, les instructions de formatage."
    },
    "Post-query instructions": {
        "fr": "",
        "fr_auto": "Instructions post-requête"
    },
    "(Optional) Final reminders of desired behaviour. Keep this short.": {
        "fr": "",
        "fr_auto": "(Facultatif) Derniers rappels du comportement souhaité. Restez bref."
    },
    "Save changes": {
        "fr": "",
        "fr_auto": "Enregistrer les modifications"
    },
    "Edit": {
        "fr": "Modifier",
        "fr_auto": "Modifier"
    },
    "Create preset from current settings": {
        "fr": "Créer un préréglage à partir des paramètres actuels",
        "fr_auto": "Créer un préréglage à partir des paramètres actuels"
    },
    "Remove default": {
        "fr": "Supprimer la valeur par défaut",
        "fr_auto": "Supprimer la valeur par défaut"
    },
    "Set as default": {
        "fr": "Défini par défaut",
        "fr_auto": "Défini par défaut"
    },
    "No presets available": {
        "fr": "Aucun préréglage disponible",
        "fr_auto": "Aucun préréglage disponible"
    },
    "Remove from favourites": {
        "fr": "Retirer des favoris",
        "fr_auto": "Retirer des favoris"
    },
    "Add to favourites": {
        "fr": "Ajouter aux favoris",
        "fr_auto": "Ajouter aux favoris"
    },
    "Please provide a title in either English or French.": {
        "fr": "Veuillez fournir un titre en anglais ou en français.",
        "fr_auto": "Veuillez fournir un titre en anglais ou en français."
    },
    "Please provide at least one user for the accessible field.": {
        "fr": "Veuillez fournir au moins un utilisateur au champ « accessible ».",
        "fr_auto": "Veuillez fournir au moins un utilisateur pour le champ accessible."
    },
    "Title (English)": {
        "fr": "Titre (anglais)",
        "fr_auto": "Titre (anglais)"
    },
    "Description (English)": {
        "fr": "Description (anglais)",
        "fr_auto": "Description (anglais)"
    },
    "Title (French)": {
        "fr": "Titre (français)",
        "fr_auto": "Titre (français)"
    },
    "Description (French)": {
        "fr": "Description (français)",
        "fr_auto": "Description (français)"
    },
    "Privacy controls": {
        "fr": "Contrôles de confidentialité",
        "fr_auto": "Contrôles de confidentialité"
    },
    "Share with:": {
        "fr": "Partager avec :",
        "fr_auto": "Partager avec :"
    },
    "Replace with current settings": {
        "fr": "Remplacer par les paramètres actuels",
        "fr_auto": "Remplacer par les paramètres actuels"
    },
    "This is the default Otto preset. Use caution!": {
        "fr": "Il s’agit du préréglage Otto par défaut. Soyez prudent !",
        "fr_auto": "Il s’agit du préréglage Otto par défaut. Soyez prudent !"
    },
    "Changes will be visible to all Otto users.": {
        "fr": "Les modifications seront visibles pour tous les utilisateurs d’Otto.",
        "fr_auto": "Les modifications seront visibles pour tous les utilisateurs d’Otto."
    },
    "Are you sure you want to delete this preset?": {
        "fr": "Êtes-vous sûr de vouloir supprimer ce préréglage ?",
        "fr_auto": "Êtes-vous sûr de vouloir supprimer ce préréglage ?"
    },
    "Create New Preset": {
        "fr": "Créer un nouveau préréglage",
        "fr_auto": "Créer un nouveau préréglage"
    },
    "Create a new preset from your current settings.": {
        "fr": "Créez un nouveau préréglage à partir de vos paramètres actuels.",
        "fr_auto": "Créez un nouveau préréglage à partir de vos paramètres actuels."
    },
    "Improve prompt using AI": {
        "fr": "Améliorer l’invite à l’aide de l’IA",
        "fr_auto": "Améliorer l’invite à l’aide de l’IA"
    },
    "Loading": {
        "fr": "Chargement",
        "fr_auto": "Chargement"
    },
    "Generate a more detailed version of your prompt. Use this as a starting point for further edits.": {
        "fr": "Générez une version plus détaillée de votre invite. Utilisez ceci comme point de départ pour d’autres modifications.",
        "fr_auto": "Générez une version plus détaillée de votre invite. Utilisez ceci comme point de départ pour d’autres modifications."
    },
    "Type your prompt here...": {
        "fr": "Écrivez votre invite ici...",
        "fr_auto": "Tapez votre invite ici..."
    },
    "Generate": {
        "fr": "Générer",
        "fr_auto": "Générer"
    },
    "Your prompt": {
        "fr": "Votre invite",
        "fr_auto": "Votre invite"
    },
    "AI-generated prompt": {
        "fr": "Invite générée par l’IA",
        "fr_auto": "Invite générée par l’IA"
    },
    "Regenerate": {
        "fr": "Régénérer",
        "fr_auto": "Régénérer"
    },
    "Use this prompt": {
        "fr": "Utilisez cette invite",
        "fr_auto": "Utilisez cette invite"
    },
    "QA library for settings preset not accessible. It has been reset to your personal library.": {
        "fr": "Bibliothèque question-répnse pour les paramètres prédéfinis non accessibles. Il a été réinitialisé à votre bibliothèque personnelle.",
        "fr_auto": "Bibliothèque d’assurance qualité pour les paramètres prédéfinis non accessibles. Il a été réinitialisé à votre bibliothèque personnelle."
    },
    "Response stopped early. Costs may still be incurred after stopping.": {
        "fr": "La réponse à votre requête s’est arrêtée avant la fin de son exécution. Des coûts peuvent encore être engendrés.",
        "fr_auto": "La réponse s’est arrêtée tôt. Des coûts peuvent encore être engagés après l’arrêt."
    },
    "An error occurred.": {
        "fr": "Une erreur s’est produite.",
        "fr_auto": "Une erreur s’est produite."
    },
    "with files:": {
        "fr": "avec les fichiers :",
        "fr_auto": "avec des fichiers :"
    },
    "No text provided.": {
        "fr": "Aucun texte n’a été fourni.",
        "fr_auto": "Aucun texte n’a été fourni."
    },
    "**No relevant sources found.**": {
        "fr": "**Aucune source pertinente n’a été trouvée.**",
        "fr_auto": "**Aucune source pertinente n’a été trouvée.**"
    },
    "Sorry, that URL isn't allowed. Otto can only access sites ending in:": {
        "fr": "Désolé, cette URL n’est pas autorisée. Otto ne peut accéder qu’aux sites se terminant par :",
        "fr_auto": "Désolé, cette URL n’est pas autorisée. Otto ne peut accéder qu’aux sites se terminant par :"
    },
    "(e.g., `justice.gc.ca` or `www.tbs-sct.canada.ca` are also allowed)": {
        "fr": "(p. ex., « justice.gc.ca » ou « www.tbs-sct.canada.ca » sont également autorisés)",
        "fr_auto": "(p. ex., « justice.gc.ca » ou « www.tbs-sct.canada.ca » sont également autorisés)"
    },
    "As a workaround, you can save the content to a file and upload it here.": {
        "fr": "Alternativement, vous pouvez enregistrer le contenu du site dans un fichier et le téléverser ici.",
        "fr_auto": "Comme solution de contournement, vous pouvez enregistrer le contenu dans un fichier et le télécharger ici."
    },
    "Preset loaded successfully.": {
        "fr": "Préréglage chargé avec succès.",
        "fr_auto": "Préréglage chargé avec succès."
    },
    "Preset saved successfully.": {
        "fr": "Préréglage enregistré avec succès.",
        "fr_auto": "Préréglage enregistré avec succès."
    },
    "Preset updated successfully.": {
        "fr": "Préréglage mis à jour avec succès.",
        "fr_auto": "Préréglage mis à jour avec succès."
    },
    "Preset deleted successfully.": {
        "fr": "Préréglage supprimé avec succès.",
        "fr_auto": "Préréglage supprimé avec succès."
    },
    "Preset added to favourites.": {
        "fr": "Préréglage ajouté aux favoris.",
        "fr_auto": "Préréglage ajouté aux favoris."
    },
    "Preset removed from favourites.": {
        "fr": "Préréglage retiré des favoris.",
        "fr_auto": "Préréglage retiré des favoris."
    },
    "An error occurred while setting the preset as favourite.": {
        "fr": "Une erreur s’est produite lors de la définition du préréglage comme favori.",
        "fr_auto": "Une erreur s’est produite lors de la définition du préréglage comme favori."
    },
    "Default preset was set successfully.": {
        "fr": "Le paramètre prédéfini par défaut a été défini avec succès.",
        "fr_auto": "Le paramètre prédéfini par défaut a été défini avec succès."
    },
    "An error occurred while setting the default preset.": {
        "fr": "Une erreur s’est produite lors de la définition du préréglage par défaut.",
        "fr_auto": "Une erreur s’est produite lors de la définition du préréglage par défaut."
    },
    "All acts and regulations": {
        "fr": "",
        "fr_auto": "Toutes les lois et tous les règlements"
    },
    "All acts": {
        "fr": "",
        "fr_auto": "Tous les actes"
    },
    "All regulations": {
        "fr": "",
        "fr_auto": "Tous les règlements"
    },
    "Specific act(s)/regulation(s)...": {
        "fr": "",
        "fr_auto": "Loi(s)/règlement(s) spécifique(s)..."
    },
    "Enabled by specific act(s)...": {
        "fr": "",
        "fr_auto": "Activé par des actes spécifiques..."
    },
    "Select laws to search": {
        "fr": "",
        "fr_auto": "Sélectionner des lois à rechercher"
    },
    "Select act(s)/regulation(s)": {
        "fr": "",
        "fr_auto": "Certains actes/règlements"
    },
    "Select enabling act(s)": {
        "fr": "",
        "fr_auto": "Sélectionnez loi(s) habilitante(s)"
    },
    "All dates": {
        "fr": "",
        "fr_auto": "Toutes les dates"
    },
    "Filter by section date metadata...": {
        "fr": "",
        "fr_auto": "Filtrer par section les métadonnées de date..."
    },
    "Select date filters": {
        "fr": "",
        "fr_auto": "Sélectionner des filtres de date"
    },
    "In force as of (start)": {
        "fr": "",
        "fr_auto": "En vigueur à partir du (début)"
    },
    "In force as of (end)": {
        "fr": "",
        "fr_auto": "En vigueur à compter du (fin)"
    },
    "Last amended (start)": {
        "fr": "",
        "fr_auto": "Dernière modification (début)"
    },
    "Last amended (end)": {
        "fr": "",
        "fr_auto": "Dernière modification (fin)"
    },
    "Number of sources": {
        "fr": "",
        "fr_auto": "Nombre de sources"
    },
    "Trim redundant sources": {
        "fr": "",
        "fr_auto": "Couper les sources redondantes"
    },
    "AI model": {
        "fr": "",
        "fr_auto": "Modèle d’IA"
    },
    "Max input tokens": {
        "fr": "",
        "fr_auto": "Nombre maximal de jetons d’entrée"
    },
    "Additional instructions for AI answer": {
        "fr": "",
        "fr_auto": "Instructions supplémentaires pour la réponse à l’IA"
    },
    "Query": {
        "fr": "Requête",
        "fr_auto": "Requête"
    },
    "AI answer": {
        "fr": "Réponse de l’IA",
        "fr_auto": "Réponse de l’IA"
    },
    "Any language results": {
        "fr": "",
        "fr_auto": "Tous les résultats linguistiques"
    },
    "Basic search": {
        "fr": "Recherche de base",
        "fr_auto": "Recherche de base"
    },
    "Advanced search": {
        "fr": "Recherche avancée",
        "fr_auto": "Recherche avancée"
    },
    "Last refreshed from the": {
        "fr": "",
        "fr_auto": "Dernière actualisation à partir de l'"
    },
    "repository on": {
        "fr": "",
        "fr_auto": "référentiel sur"
    },
    "Clear": {
        "fr": "Effacer",
        "fr_auto": "Effacer"
    },
    "Advanced search options": {
        "fr": "Options de recherche avancées",
        "fr_auto": "Options de recherche avancées"
    },
    "AI-generated answer &mdash; may contain inaccuracies": {
        "fr": "Réponse générée par l’IA — peut contenir des inexactitudes",
        "fr_auto": "Réponse générée par l’IA — peut contenir des inexactitudes"
    },
    "Error getting search results:": {
        "fr": "",
        "fr_auto": "Erreur d’obtention des résultats de recherche :"
    },
    "No sources found. Please modify the search options or use basic search.": {
        "fr": "Aucune source trouvée. Veuillez modifier les options de recherche ou utiliser la recherche de base.",
        "fr_auto": "Aucune source trouvée. Veuillez modifier les options de recherche ou utiliser la recherche de base."
    },
    "Results for &quot;": {
        "fr": "",
        "fr_auto": "Résultats pour «"
    },
    "&quot;": {
        "fr": "»",
        "fr_auto": "&quot;"
    },
    "Part": {
        "fr": "",
        "fr_auto": "Partie"
    },
    "Details": {
        "fr": "Détails",
        "fr_auto": "Détails"
    },
    "Close source details": {
        "fr": "",
        "fr_auto": "Fermer les détails de la source"
    },
    "Find similar sections": {
        "fr": "",
        "fr_auto": "Trouver des sections similaires"
    },
    "Go to source document": {
        "fr": "",
        "fr_auto": "Aller au document source"
    },
    "Metadata": {
        "fr": "Métadonnées",
        "fr_auto": "Métadonnées"
    },
    "In-force start date:": {
        "fr": "",
        "fr_auto": "Date de début en vigueur :"
    },
    "Last amended date:": {
        "fr": "",
        "fr_auto": "Dernière date de modification :"
    },
    "Alternate language": {
        "fr": "Autre langue",
        "fr_auto": "Autre langue"
    },
    "Source document": {
        "fr": "Document source",
        "fr_auto": "Document source"
    },
    "Short title:": {
        "fr": "Titre abrégé :",
        "fr_auto": "Titre abrégé :"
    },
    "Long title:": {
        "fr": "Titre long :",
        "fr_auto": "Titre long :"
    },
    "Referenced as:": {
        "fr": "",
        "fr_auto": "Référencé comme :"
    },
    "Type:": {
        "fr": "Type :",
        "fr_auto": "Type :"
    },
    "Act": {
        "fr": "",
        "fr_auto": "Loi"
    },
    "Regulation": {
        "fr": "",
        "fr_auto": "Réglementation"
    },
    "Enabling authority:": {
        "fr": "",
        "fr_auto": "Autorité habilitante :"
    },
    "An error occurred:": {
        "fr": "Une erreur s’est produite :",
        "fr_auto": "Une erreur s’est produite :"
    },
    "An error occurred while processing the request.": {
        "fr": "Une erreur s’est produite lors du traitement de la demande.",
        "fr_auto": "Une erreur s’est produite lors du traitement de la demande."
    },
    "Source not found.": {
        "fr": "",
        "fr_auto": "Source introuvable."
    },
    "Error generating AI response.": {
        "fr": "",
        "fr_auto": "Erreur générant une réponse d’IA."
    },
    "Invalid URL": {
        "fr": "",
        "fr_auto": "URL non valide"
    },
    "Administrators (edit library and manage users)": {
        "fr": "Administrateurs (modifier la bibliothèque et gérer les utilisateurs)",
        "fr_auto": "Administrateurs (modifier la bibliothèque et gérer les utilisateurs)"
    },
    "Contributors (edit library)": {
        "fr": "Contributeurs (modifier la bibliothèque)",
        "fr_auto": "Contributeurs (modifier la bibliothèque)"
    },
    "Viewers (read-only access)": {
        "fr": "Utilisateurs avec accès en lecture seule",
        "fr_auto": "Visionneuses (accès en lecture seule)"
    },
    "The same user cannot be in multiple roles.": {
        "fr": "Le même utilisateur ne peut pas avoir accès à plusieurs rôles.",
        "fr_auto": "Le même utilisateur ne peut pas être dans plusieurs rôles."
    },
    "text only": {
        "fr": "texte seulement",
        "fr_auto": "texte seulement"
    },
    "Fetching URL...": {
        "fr": "Extraction de l’URL...",
        "fr_auto": "Extraction de l’URL..."
    },
    "Reading file...": {
        "fr": "Lecture du fichier...",
        "fr_auto": "Lecture du fichier..."
    },
    "Extracting text...": {
        "fr": "Extraction de texte...",
        "fr_auto": "Extraction de texte..."
    },
    "Adding to library...": {
        "fr": "Ajout à la bibliothèque...",
        "fr_auto": "Ajouter à la bibliothèque..."
    },
    "Folders": {
        "fr": "Dossiers",
        "fr_auto": "Dossiers"
    },
    "Select a library to edit folders.": {
        "fr": "Sélectionnez une bibliothèque pour modifier les dossiers.",
        "fr_auto": "Sélectionnez une bibliothèque pour modifier les dossiers."
    },
    "New folder": {
        "fr": "Nouveau dossier",
        "fr_auto": "Nouveau dossier"
    },
    "No folders in this library.": {
        "fr": "Aucun dossier dans cette bibliothèque.",
        "fr_auto": "Aucun dossier dans cette bibliothèque."
    },
    "Documents": {
        "fr": "",
        "fr_auto": "Documents d’information"
    },
    "Select a folder to edit documents.": {
        "fr": "",
        "fr_auto": "Sélectionnez un dossier pour modifier les documents."
    },
    "Add URL": {
        "fr": "Ajouter une addresse URL",
        "fr_auto": "Ajouter une URL"
    },
    "Bulk actions": {
        "fr": "",
        "fr_auto": "Actions en bloc"
    },
    "Text only": {
        "fr": "Texte seulement",
        "fr_auto": "Texte seulement"
    },
    "(default, $)": {
        "fr": "(par défaut, $)",
        "fr_auto": "(par défaut, $)"
    },
    "(more robust, $$)": {
        "fr": "(plus robuste, $$)",
        "fr_auto": "(plus robuste, $$)"
    },
    "(best, $$$)": {
        "fr": "(meilleur, $$$)",
        "fr_auto": "(meilleur, $$$)"
    },
    "Stop all processing": {
        "fr": "",
        "fr_auto": "Arrêter tout traitement"
    },
    "No documents in this folder.": {
        "fr": "Aucun document dans ce dossier.",
        "fr_auto": "Aucun document dans ce dossier."
    },
    "You can only upload a maximum of": {
        "fr": "Vous ne pouvez téléverser qu’un maximum de",
        "fr_auto": "Vous ne pouvez télécharger qu’un maximum de"
    },
    "files per folder.": {
        "fr": "fiechiers par dossier.",
        "fr_auto": "par dossier."
    },
    "files remaining.": {
        "fr": "fichiers restants.",
        "fr_auto": "dossiers restants."
    },
    "You can only upload a total file size of": {
        "fr": "Vous ne pouvez téléverser q'une taille maximale de fichier de",
        "fr_auto": "Vous pouvez uniquement télécharger une taille de fichier totale de"
    },
    "at one time.": {
        "fr": "en même temps.",
        "fr_auto": "en même temps."
    },
    "Document status": {
        "fr": "État du document",
        "fr_auto": "État du document"
    },
    "Not started": {
        "fr": "",
        "fr_auto": "Non commencé"
    },
    "Cancelled": {
        "fr": "Annulé",
        "fr_auto": "Annulé"
    },
    "Queued": {
        "fr": "",
        "fr_auto": "En file d’attente"
    },
    "Processing": {
        "fr": "En cours de traitement",
        "fr_auto": "Traitement"
    },
    "Processed": {
        "fr": "Traité",
        "fr_auto": "Traitées"
    },
    "Error": {
        "fr": "Erreur",
        "fr_auto": "Erreur"
    },
    "Last fetched date": {
        "fr": "Date de la dernière extraction",
        "fr_auto": "Date de la dernière extraction"
    },
    "Filename": {
        "fr": "Nom du fichier",
        "fr_auto": "Nom de fichier"
    },
    "Detected content type": {
        "fr": "Type de contenu détecté",
        "fr_auto": "Type de contenu détecté"
    },
    "Extracted title": {
        "fr": "Titre extrait",
        "fr_auto": "Titre extrait"
    },
    "Extracted modification date": {
        "fr": "Date de modification extraite",
        "fr_auto": "Date de modification extraite"
    },
    "Number of chunks": {
        "fr": "Nombre de blocs",
        "fr_auto": "Nombre de blocs"
    },
    "Processing cost (cumulative)": {
        "fr": "Coût de traitement (cumulatif)",
        "fr_auto": "Coût de traitement (cumulatif)"
    },
    "Extracted text": {
        "fr": "Texte extrait",
        "fr_auto": "Texte extrait"
    },
    "View all": {
        "fr": "",
        "fr_auto": "Voir tout"
    },
    "Edit properties": {
        "fr": "Modifier les propriétés",
        "fr_auto": "Modifier les propriétés"
    },
    "Select a library, folder or document to edit.": {
        "fr": "Sélectionnez une bibliothèque, un dossier ou un document à modifier.",
        "fr_auto": "Sélectionnez une bibliothèque, un dossier ou un document à modifier."
    },
    "Processing status": {
        "fr": "État de traitement",
        "fr_auto": "État de traitement"
    },
    "Stopped": {
        "fr": "Arrêté",
        "fr_auto": "Arrêté"
    },
    "Initializing": {
        "fr": "Initialisation",
        "fr_auto": "Initialisation"
    },
    "Success": {
        "fr": "Succès",
        "fr_auto": "Succès"
    },
    "Libraries": {
        "fr": "Bibliothèques",
        "fr_auto": "Bibliothèques"
    },
    "New library": {
        "fr": "Nouvelle bibliothèque",
        "fr_auto": "Nouvelle bibliothèque"
    },
    "Libraries you can edit will appear here.": {
        "fr": "Les bibliothèques que vous pourrez modifier apparaîtront ici.",
        "fr_auto": "Les bibliothèques que vous pouvez modifier apparaîtront ici."
    },
    "JUS library": {
        "fr": "Bibliothèque JUS",
        "fr_auto": "Bibliothèque JUS"
    },
    "Personal library": {
        "fr": "Bibliothèque personnelle",
        "fr_auto": "Bibliothèque personnelle"
    },
    "Edit folder": {
        "fr": "Modifier le dossier",
        "fr_auto": "Modifier le dossier"
    },
    "Create folder": {
        "fr": "Créer un dossier",
        "fr_auto": "Créer un dossier"
    },
    "Name (English)": {
        "fr": "Nom (anglais)",
        "fr_auto": "Nom (anglais)"
    },
    "Name (French)": {
        "fr": "Nom (français)",
        "fr_auto": "Nom (français)"
    },
    "Security label ": {
        "fr": "",
        "fr_auto": "Étiquette de sécurité "
    },
    "Order": {
        "fr": "Ordre",
        "fr_auto": "Ordre"
    },
    "DANGER: Are you sure you want to delete this folder? This action is permanent.": {
        "fr": "DANGER : Êtes-vous sûr de vouloir supprimer ce dossier ? Cette action est permanente.",
        "fr_auto": "DANGER : Êtes-vous sûr de vouloir supprimer ce dossier ? Cette action est permanente."
    },
    "Edit document": {
        "fr": "Modifier le document",
        "fr_auto": "Modifier le document"
    },
    "Create document": {
        "fr": "Créer un document",
        "fr_auto": "Créer un document"
    },
    "URL": {
        "fr": "",
        "fr_auto": "L’URL"
    },
    "Open link in new tab": {
        "fr": "Ouvrir le lien dans un nouvel onglet",
        "fr_auto": "Ouvrir le lien dans le nouvel onglet"
    },
    "CSS selector (optional) ": {
        "fr": "Sélecteur CSS (facultatif) ",
        "fr_auto": "Sélecteur CSS (facultatif) "
    },
    "Title (optional)": {
        "fr": "Titre (facultatif)",
        "fr_auto": "Titre (facultatif)"
    },
    "DANGER: Are you sure you want to delete this document? This action is permanent.": {
        "fr": "DANGER : Êtes-vous sûr de vouloir supprimer ce document ? Cette action est permanente.",
        "fr_auto": "DANGER : Êtes-vous sûr de vouloir supprimer ce document ? Cette action est permanente."
    },
    "Edit library": {
        "fr": "Modifier la bibliothèque",
        "fr_auto": "Modifier la bibliothèque"
    },
    "Create library": {
        "fr": "Créer une bibliothèque",
        "fr_auto": "Créer une bibliothèque"
    },
    "Visible to all JUS users": {
        "fr": "Visible par tous les utilisateurs du ministère",
        "fr_auto": "Visible par tous les utilisateurs de JUS"
    },
    "DANGER: Are you sure you want to delete this library? This action is permanent.": {
        "fr": "DANGER : Êtes-vous sûr de vouloir supprimer cette bibliothèque ? Cette action est permanente.",
        "fr_auto": "DANGER : Êtes-vous sûr de vouloir supprimer cette bibliothèque ? Cette action est permanente."
    },
    "Save users": {
        "fr": "Enregistrer les utilisateurs",
        "fr_auto": "Enregistrer les utilisateurs"
    },
    "Document updated successfully.": {
        "fr": "Document mis à jour avec succès.",
        "fr_auto": "Document mis à jour avec succès."
    },
    "Document created successfully.": {
        "fr": "Document créé avec succès.",
        "fr_auto": "Document créé avec succès."
    },
    "Document deleted successfully.": {
        "fr": "Document supprimé avec succès.",
        "fr_auto": "Document supprimé avec succès."
    },
    "Folder updated successfully.": {
        "fr": "Dossier mis à jour avec succès.",
        "fr_auto": "Dossier mis à jour avec succès."
    },
    "Folder created successfully.": {
        "fr": "Dossier créé avec succès.",
        "fr_auto": "Dossier créé avec succès."
    },
    "Folder deleted successfully.": {
        "fr": "Dossier supprimé avec succès.",
        "fr_auto": "Dossier supprimé avec succès."
    },
    "Library updated successfully.": {
        "fr": "Bibliothèque mise à jour avec succès.",
        "fr_auto": "Bibliothèque mise à jour avec succès."
    },
    "Library created successfully.": {
        "fr": "Bibliothèque créée avec succès.",
        "fr_auto": "Bibliothèque créée avec succès."
    },
    "Library deleted successfully.": {
        "fr": "Bibliothèque supprimée avec succès.",
        "fr_auto": "Bibliothèque supprimée avec succès."
    },
    "Library users updated successfully.": {
        "fr": "Les utilisateurs de la bibliothèque ont été mis à jour avec succès.",
        "fr_auto": "Les utilisateurs de la bibliothèque ont été mis à jour avec succès."
    },
    "Unsaved document": {
        "fr": "Document non sauvegardé",
        "fr_auto": "Document non sauvetillé"
    },
    "Unsaved folder": {
        "fr": "Dossier non sauvegardé",
        "fr_auto": "Dossier non sauveté"
    },
    "Type": {
        "fr": "Type",
        "fr_auto": "Type"
    },
    "Add notes or addition details.": {
        "fr": "",
        "fr_auto": "Ajoutez des notes ou des détails d’ajout."
    },
    "N/A": {
        "fr": "",
        "fr_auto": "S.O."
    },
    "Reporting": {
        "fr": "",
        "fr_auto": "Établissement de rapports"
    },
    "Feedback": {
        "fr": "Rétroaction",
        "fr_auto": "Commentaires"
    },
    "Bug": {
        "fr": "",
        "fr_auto": "Bogue"
    },
    "Template Wizard": {
        "fr": "",
        "fr_auto": "Assistant de modèle"
    },
    "Text Extractor": {
        "fr": "Extracteur de texte",
        "fr_auto": "Extracteur de texte"
    },
    "Empowering Justice efficiency with data and AI": {
        "fr": "",
        "fr_auto": "Renforcer l’efficacité de la justice avec les données et l’IA"
    },
    "Skip to main content": {
        "fr": "Passer au contenu principal",
        "fr_auto": "Passer au contenu principal"
    },
    "Smiling robot head": {
        "fr": "Tête de robot souriante",
        "fr_auto": "Tête de robot souriante"
    },
    "Toggle user menu": {
        "fr": "Basculer le menu",
        "fr_auto": "Basculer le menu utilisateur"
    },
    "Breadcrumb": {
        "fr": "",
        "fr_auto": "Fil d’Ariane"
    },
    "Manage users": {
        "fr": "Gérer les utilisateurs",
        "fr_auto": "Gérer les utilisateurs"
    },
    "Blocked URLs": {
        "fr": "URL bloquées",
        "fr_auto": "URL bloquées"
    },
    "Blocked URLs - Otto": {
        "fr": "URL bloquées - Otto",
        "fr_auto": "URL bloquées - Otto"
    },
    "Domain": {
        "fr": "Domaine",
        "fr_auto": "Domaine"
    },
    "Requests": {
        "fr": "",
        "fr_auto": "Demandes"
    },
    "Disable load test URL": {
        "fr": "",
        "fr_auto": "Désactiver l’URL du test de chargement"
    },
    "Enable load test URL for 1 hour": {
        "fr": "",
        "fr_auto": "Activer l’URL du test de charge pendant 1 heure"
    },
    "Go to homepage": {
        "fr": "",
        "fr_auto": "Aller à la page d’accueil"
    },
    "Use this section to provide additional details to the feedback provided by the user.": {
        "fr": "",
        "fr_auto": "Utilisez cette section pour fournir des détails supplémentaires aux commentaires fournis par l’utilisateur."
    },
    "Notes": {
        "fr": "",
        "fr_auto": "Remarques :"
    },
    "Save note": {
        "fr": "",
        "fr_auto": "Enregistrer la note"
    },
    "Last modified:": {
        "fr": "Dernière modification :",
        "fr_auto": "Dernière modification :"
    },
    "Click on a row to view more information about the feedback received, to flag the feedback as resolved or to contact the user directly.": {
        "fr": "",
        "fr_auto": "Cliquez sur une ligne pour afficher plus d’informations sur les commentaires reçus, pour marquer les commentaires comme résolus ou pour contacter directement l’utilisateur."
    },
    "ago": {
        "fr": "",
        "fr_auto": "il y a longtemps"
    },
    "Feedback results page navigation.": {
        "fr": "",
        "fr_auto": "Navigation dans la page des résultats des commentaires."
    },
    "Previous": {
        "fr": "Précédent",
        "fr_auto": "Précédent"
    },
    "Next": {
        "fr": "Suivant",
        "fr_auto": "Suivant"
    },
    "Total received": {
        "fr": "Total reçu",
        "fr_auto": "Total reçu"
    },
    "Total resolved": {
        "fr": "Total résolu",
        "fr_auto": "Total résolu"
    },
    "Total negative chat comment(s)": {
        "fr": "",
        "fr_auto": "Total des commentaires négatifs de chat (s)"
    },
    "Most active app": {
        "fr": "",
        "fr_auto": "Application la plus active"
    },
    "Leave feedback": {
        "fr": "",
        "fr_auto": "Laisser un commentaire"
    },
    "Submit feedback about Otto": {
        "fr": "",
        "fr_auto": "Soumettre des commentaires sur Otto"
    },
    "Otto feedback form": {
        "fr": "",
        "fr_auto": "Formulaire de rétroaction Otto"
    },
    "Danger:": {
        "fr": "",
        "fr_auto": "Danger :"
    },
    "Notifications": {
        "fr": "Notifications",
        "fr_auto": "Notifications"
    },
    "For use in the CSV. Use only lowercase characters and underscores, e.g. 'lsb_drafting'": {
        "fr": "",
        "fr_auto": "Pour une utilisation dans le CSV. Utilisez uniquement des caractères minuscules et des traits de soulignement, par exemple « lsb_drafting »"
    },
    "Are you sure you want to delete this pilot?": {
        "fr": "",
        "fr_auto": "Êtes-vous sûr de vouloir supprimer ce pilote ?"
    },
    "Search": {
        "fr": "Recherche",
        "fr_auto": "Recherche"
    },
    "Load testing URL is enabled": {
        "fr": "",
        "fr_auto": "L’URL de test de chargement est activée"
    },
    "Cost dashboard": {
        "fr": "",
        "fr_auto": "Tableau de bord des coûts"
    },
    "Feedback dashboard": {
        "fr": "",
        "fr_auto": "Tableau de bord des commentaires"
    },
    "Terms of use": {
        "fr": "",
        "fr_auto": "Conditions d’utilisation"
    },
    "Logout": {
        "fr": "",
        "fr_auto": "Déconnexion"
    },
    "Cost dashboard - Otto": {
        "fr": "",
        "fr_auto": "Tableau de bord des coûts - Otto"
    },
    "Chart options": {
        "fr": "",
        "fr_auto": "Options de graphique"
    },
    "Chart:": {
        "fr": "",
        "fr_auto": "Graphique :"
    },
    "X-axis:": {
        "fr": "",
        "fr_auto": "Axe des X :"
    },
    "Group by:": {
        "fr": "",
        "fr_auto": "Regrouper par :"
    },
    "Bar chart type:": {
        "fr": "",
        "fr_auto": "Type de graphique à barres :"
    },
    "Filter:": {
        "fr": "",
        "fr_auto": "Filtre :"
    },
    "Pilot:": {
        "fr": "",
        "fr_auto": "Projet pilote :"
    },
    "Feature:": {
        "fr": "",
        "fr_auto": "Caractéristique :"
    },
    "Cost type:": {
        "fr": "",
        "fr_auto": "Type de coût :"
    },
    "Dates:": {
        "fr": "",
        "fr_auto": "Dates :"
    },
    "Range:": {
        "fr": "",
        "fr_auto": "Portée :"
    },
    "Start:": {
        "fr": "",
        "fr_auto": "Début :"
    },
    "End:": {
        "fr": "",
        "fr_auto": "Fin :"
    },
    "Download CSV for selected dates (filters disabled)": {
        "fr": "",
        "fr_auto": "Télécharger CSV pour les dates sélectionnées (filtres désactivés)"
    },
    "Feedback dashboard - Otto": {
        "fr": "",
        "fr_auto": "Tableau de bord des commentaires - Huit"
    },
    "Export data": {
        "fr": "",
        "fr_auto": "Exporter des données"
    },
    "View filter options": {
        "fr": "",
        "fr_auto": "Afficher les options de filtre"
    },
    "Filters": {
        "fr": "",
        "fr_auto": "Filtres"
    },
    "Feedback Type": {
        "fr": "",
        "fr_auto": "Type de rétroaction"
    },
    "All": {
        "fr": "",
        "fr_auto": "Tous"
    },
    "Warning:": {
        "fr": "",
        "fr_auto": "Avertissement :"
    },
    "Welcome to the Otto Protected B pilot.": {
        "fr": "Bienvenue au projet pilote Otto Protégé B.",
        "fr_auto": "Bienvenue au pilote Otto Protected B."
    },
    "Welcome to the Otto pilot development / test environment.": {
        "fr": "Bienvenue dans l’environnement de développement / test pilote Otto.",
        "fr_auto": "Bienvenue dans l’environnement de développement / test pilote Otto."
    },
    "Please abide by the": {
        "fr": "Veuillez respecter les",
        "fr_auto": "S’il vous plaît respecter le"
    },
    "terms of use": {
        "fr": "conditions d’utilisation",
        "fr_auto": "conditions d’utilisation"
    },
    "report issues or suggest improvements by": {
        "fr": "signaler des problèmes ou suggérer des améliorations en :",
        "fr_auto": "signaler les problèmes ou suggérer des améliorations en :"
    },
    "leaving feedback": {
        "fr": "laissant des commentaires",
        "fr_auto": "laisser de la rétroaction"
    },
    "and be patient as we resolve issues.": {
        "fr": "et veuillez faire preuve de patience pendant que nous résolvons les problèmes signalés.",
        "fr_auto": "et soyez patient lorsque nous résolvons les problèmes."
    },
    "Manage pilots": {
        "fr": "Gérer les projets pilotes",
        "fr_auto": "Gérer les pilotes"
    },
    "Manage pilots - Otto": {
        "fr": "Gérer les projets pilotes - Otto",
        "fr_auto": "Gérer les pilotes - Otto"
    },
    "Add pilot": {
        "fr": "Ajouter un projet pilote",
        "fr_auto": "Ajouter un pilote"
    },
    "Name": {
        "fr": "Nom",
        "fr_auto": "Nom"
    },
    "Pilot ID": {
        "fr": "",
        "fr_auto": "ID du pilote"
    },
    "Service unit": {
        "fr": "",
        "fr_auto": "Unité de service"
    },
    "Start date": {
        "fr": "",
        "fr_auto": "Date de début"
    },
    "End date": {
        "fr": "",
        "fr_auto": "Date de fin"
    },
    "Users": {
        "fr": "",
        "fr_auto": "Utilisateurs"
    },
    "Cost": {
        "fr": "",
        "fr_auto": "Coût"
    },
    "Add/edit pilot": {
        "fr": "",
        "fr_auto": "Pilote d’ajout/modification"
    },
    "Manage users - Otto": {
        "fr": "",
        "fr_auto": "Gérer les utilisateurs - Otto"
    },
    "Pilots": {
        "fr": "",
        "fr_auto": "Pilotes"
    },
    "Download CSV": {
        "fr": "",
        "fr_auto": "Télécharger CSV"
    },
    "Modify/add users": {
        "fr": "",
        "fr_auto": "Modifier/ajouter des utilisateurs"
    },
    "UPN": {
        "fr": "",
        "fr_auto": "L’UPN"
    },
    "Last login": {
        "fr": "",
        "fr_auto": "Dernière connexion"
    },
    "Costs": {
        "fr": "",
        "fr_auto": "Coûts"
    },
    "Roles": {
        "fr": "",
        "fr_auto": "Rôles"
    },
    "Pilot": {
        "fr": "",
        "fr_auto": "Pilote"
    },
    "Manage": {
        "fr": "",
        "fr_auto": "Gérer"
    },
    "Edit user": {
        "fr": "",
        "fr_auto": "Modifier l’utilisateur"
    },
    "Bulk upload user roles": {
        "fr": "",
        "fr_auto": "Téléchargement en bloc des rôles d’utilisateur"
    },
    "Select CSV file": {
        "fr": "",
        "fr_auto": "Sélectionner un fichier CSV"
    },
    "Expected format and behaviour": {
        "fr": "",
        "fr_auto": "Format et comportement attendus"
    },
    "The file must be in English as shown above.": {
        "fr": "",
        "fr_auto": "Le fichier doit être en anglais comme indiqué ci-dessus."
    },
    "Roles are case-insensitive. Invalid roles will be ignored. These are the valid roles:": {
        "fr": "",
        "fr_auto": "Les rôles ne tiennent pas compte de la casse. Les rôles non valides seront ignorés. Ce sont les rôles valides :"
    },
    "Users which do not currently exist in Otto will be created. Users which do exist will have their roles updated to match the CSV file. i.e. the user's roles which are not in the CSV will be removed.": {
        "fr": "",
        "fr_auto": "Les utilisateurs qui n’existent pas actuellement dans Otto seront créés. Les rôles des utilisateurs qui existent auront leurs rôles mis à jour pour correspondre au fichier CSV. c’est-à-dire que les rôles de l’utilisateur qui ne sont pas dans le CSV seront supprimés."
    },
    "Any pilot_id that does not exist will be created, then the user will be associated with it. The pilot_id is optional.": {
        "fr": "",
        "fr_auto": "Toute pilot_id qui n’existe pas sera créée, puis l’utilisateur y sera associé. Le pilot_id est facultatif."
    },
    "Modify user(s)": {
        "fr": "",
        "fr_auto": "Modifier le(s) utilisateur(s)"
    },
    "Terms of use for Otto Protected B Pilot": {
        "fr": "",
        "fr_auto": "Conditions d’utilisation d’Otto Protected B Pilot"
    },
    "You agreed to these terms on": {
        "fr": "",
        "fr_auto": "Vous avez accepté ces conditions le"
    },
    "Participation in pilot activities": {
        "fr": "",
        "fr_auto": "Participation aux activités pilotes"
    },
    "You are part of a select group of 'Pilot users' who have been granted early access to Otto during the pilot phase. You are expected to actively experiment with Otto for work tasks, to provide feedback through Otto, and to complete surveys when requested.": {
        "fr": "",
        "fr_auto": "Vous faites partie d’un groupe sélectionné d'«utilisateurs pilotes » qui ont obtenu un accès anticipé à Otto pendant la phase pilote. Vous devez expérimenter activement avec Otto pour les tâches de travail, fournir des commentaires par l’intermédiaire d’Otto et répondre à des enquêtes sur demande."
    },
    "Security, privacy and information management": {
        "fr": "",
        "fr_auto": "Sécurité, protection de la vie privée et gestion de l’information"
    },
    "Otto is approved for up to and including Protected B information. This normally includes information subject to solicitor-client privilege, however this should be determined on a case-by-case basis. Additionally, when using Otto with clients’ legal information, employees must ensure the client is aware their information is being entered into an AI tool, understands the potential risks and advantages of the technology, and consents to the use of AI tools.": {
        "fr": "",
        "fr_auto": "Otto est approuvé pour les informations protégées B jusqu’à et y compris. Cela comprend normalement les renseignements assujettis au secret professionnel de l’avocat, mais cela devrait être déterminé au cas par cas. De plus, lorsqu’ils utilisent Otto avec les informations juridiques des clients, les employés doivent s’assurer que le client sait que leurs informations sont saisies dans un outil d’IA, comprend les risques et les avantages potentiels de la technologie et consent à l’utilisation d’outils d’IA."
    },
    "Specific statutes and regulations may impose additional requirements pertaining to certain classes of sensitive information.": {
        "fr": "",
        "fr_auto": "Des lois et des règlements particuliers peuvent imposer des exigences supplémentaires relatives à certaines catégories de renseignements de nature délicate."
    },
    "You must not input any information classified above Protected B, either through uploads or direct text input.": {
        "fr": "",
        "fr_auto": "Vous ne devez pas entrer d’informations classifiées au-dessus de La Protection B, que ce soit par le biais de téléchargements ou de saisie directe de texte."
    },
    "Limit documents that you upload to Otto only to those you need to perform your tasks. Share document libraries and chats only with those who require access. Avoid uploading personal information except as needed for specific tasks, and actively delete classified or personal information when it is no longer needed.": {
        "fr": "",
        "fr_auto": "Limitez les documents que vous téléchargez sur Otto uniquement à ceux dont vous avez besoin pour effectuer vos tâches. Partagez des bibliothèques de documents et des discussions uniquement avec ceux qui en ont besoin. Évitez de télécharger des informations personnelles, sauf si nécessaire pour des tâches spécifiques, et supprimez activement les informations classifiées ou personnelles lorsqu’elles ne sont plus nécessaires."
    },
    "Appropriate and inappropriate uses": {
        "fr": "",
        "fr_auto": "Utilisations appropriées et inappropriées"
    },
    "Otto may not be used for automated decision-making. Do not use it for administrative decisions affecting individuals.": {
        "fr": "",
        "fr_auto": "Otto ne peut pas être utilisé pour la prise de décision automatisée. Ne l’utilisez pas pour des décisions administratives touchant des personnes."
    },
    "Otto is not a substitute for professional legal advice. Avoid using it for decisions with legal implications.": {
        "fr": "",
        "fr_auto": "Otto n’est pas un substitut aux conseils juridiques professionnels. Évitez de l’utiliser pour des décisions ayant des implications juridiques."
    },
    "Otto does not connect to legal databases like Westlaw, Lexis or CanLII. It should not be used for legal research of case law.": {
        "fr": "",
        "fr_auto": "Otto ne se connecte pas aux bases de données juridiques comme Westlaw, Lexis ou CanLII. Il ne devrait pas être utilisé pour la recherche juridique de la jurisprudence."
    },
    "Only the Legislation Search tool can be trusted for questions about Canadian federal laws.": {
        "fr": "",
        "fr_auto": "Seul l’outil de recherche de législation peut être fiable pour les questions sur les lois fédérales canadiennes."
    },
    "Responsible and ethical use of AI": {
        "fr": "",
        "fr_auto": "Utilisation responsable et éthique de l’IA"
    },
    "Follow policies and best practices for the responsible use of AI. Refer to and follow the guidance in the following policy documents:": {
        "fr": "",
        "fr_auto": "Suivez les politiques et les meilleures pratiques pour une utilisation responsable de l’IA. Se reporter aux lignes directrices des documents de politique suivants et les suivre :"
    },
    "Justice Generative AI Guidelines - Current Draft": {
        "fr": "",
        "fr_auto": "Lignes directrices sur l’IA générative de la justice - Ébauche actuelle"
    },
    "You are encouraged to consult developing directions and notices from courts and tribunals pertaining to the use of artificial intelligence, such as those catalogued by the University of Windsor and the Law Society of Alberta in the documents": {
        "fr": "",
        "fr_auto": "Nous vous encourageons à consulter les directives et les avis des cours et des tribunaux concernant l’utilisation de l’intelligence artificielle, comme ceux catalogués par l’Université de Windsor et le Barreau de l’Alberta dans les documents"
    },
    "Artificial Intelligence Regulation": {
        "fr": "",
        "fr_auto": "Règlement sur l’intelligence artificielle"
    },
    "and": {
        "fr": "",
        "fr_auto": "et"
    },
    "Gen AI Rules of Engagement for Canadian Lawyers": {
        "fr": "",
        "fr_auto": "Gen AI Règles d’engagement pour les avocats canadiens"
    },
    "respectively.": {
        "fr": "",
        "fr_auto": "respectivement."
    },
    "Always be aware that AI can make mistakes, even when you have provided it with documents.": {
        "fr": "",
        "fr_auto": "Sachez toujours que l’IA peut faire des erreurs, même lorsque vous lui avez fourni des documents."
    },
    "For any official use (e.g., distribution outside your immediate team and especially outside the organization) it is crucial that you carefully review AI-generated content.": {
        "fr": "",
        "fr_auto": "Pour toute utilisation officielle (par exemple, la distribution en dehors de votre équipe immédiate et en particulier en dehors de l’organisation), il est essentiel que vous examiniez attentivement le contenu généré par l’IA."
    },
    "I agree to the terms of use.": {
        "fr": "",
        "fr_auto": "J’accepte les conditions d’utilisation."
    },
    "Access controls": {
        "fr": "",
        "fr_auto": "Contrôles d’accès"
    },
    "You are not authorized to access": {
        "fr": "",
        "fr_auto": "Vous n’êtes pas autorisé à accéder"
    },
    "Unauthorized access of URL:": {
        "fr": "",
        "fr_auto": "Accès non autorisé de l’URL :"
    },
    "Budget limit": {
        "fr": "",
        "fr_auto": "Limite budgétaire"
    },
    "You have reached your monthly budget limit. Please contact an Otto administrator or wait until the 1st for the limit to reset.": {
        "fr": "",
        "fr_auto": "Vous avez atteint votre limite budgétaire mensuelle. Veuillez contacter un administrateur d’Otto ou attendre jusqu’à la 1re pour que la limite soit réinitialisée."
    },
    "Feedback submitted successfully.": {
        "fr": "",
        "fr_auto": "Commentaires soumis avec succès."
    },
    "Day": {
        "fr": "",
        "fr_auto": "Jour"
    },
    "Week": {
        "fr": "",
        "fr_auto": "Semaine"
    },
    "Month": {
        "fr": "",
        "fr_auto": "Mois"
    },
    "Feature": {
        "fr": "",
        "fr_auto": "Caractéristique"
    },
    "User": {
        "fr": "",
        "fr_auto": "Utilisateur"
    },
    "Cost type": {
        "fr": "",
        "fr_auto": "Type de coût"
    },
    "None": {
        "fr": "",
        "fr_auto": "Aucune"
    },
    "Grouped": {
        "fr": "",
        "fr_auto": "Groupé"
    },
    "Stacked": {
        "fr": "",
        "fr_auto": "Empilé"
    },
    "All pilots": {
        "fr": "",
        "fr_auto": "Tous les pilotes"
    },
    "All features": {
        "fr": "",
        "fr_auto": "Toutes les caractéristiques"
    },
    "All cost types": {
        "fr": "",
        "fr_auto": "Tous les types de coûts"
    },
    "All time": {
        "fr": "",
        "fr_auto": "Tout le temps"
    },
    "Last 90 days": {
        "fr": "",
        "fr_auto": "90 derniers jours"
    },
    "Last 30 days": {
        "fr": "",
        "fr_auto": "30 derniers jours"
    },
    "Last 7 days": {
        "fr": "",
        "fr_auto": "7 derniers jours"
    },
    "Today": {
        "fr": "",
        "fr_auto": "Aujourd’hui"
    },
    "Custom date range": {
        "fr": "",
        "fr_auto": "Plage de dates personnalisée"
    },
    "No costs found for the selected date range": {
        "fr": "",
        "fr_auto": "Aucun coût trouvé pour la plage de dates sélectionnée"
    },
    "Selected dates": {
        "fr": "",
        "fr_auto": "Dates sélectionnées"
    },
    "Per user per day": {
        "fr": "",
        "fr_auto": "Par utilisateur et par jour"
    },
    "Total cost (CAD)": {
        "fr": "",
        "fr_auto": "Coût total (CAD)"
    },
    "this month": {
        "fr": "durant ce mois",
        "fr_auto": "cette mois"
    },
    "User costs": {
        "fr": "",
        "fr_auto": "Coûts d’utilisation"
    },
    "Generated reports": {
        "fr": "",
        "fr_auto": "Rapports générés"
    },
    "Select Template": {
        "fr": "",
        "fr_auto": "Sélectionner un modèle"
    },
    "Language": {
        "fr": "",
        "fr_auto": "Langue"
    },
    "Both Languages": {
        "fr": "",
        "fr_auto": "Les deux langues"
    },
    "Loading...": {
        "fr": "",
        "fr_auto": "Chargement..."
    },
    "An error occurred while generating the report.": {
        "fr": "",
        "fr_auto": "Une erreur s’est produite lors de la génération du rapport."
    },
    "Choose a data source": {
        "fr": "",
        "fr_auto": "Choisir une source de données"
    },
    "Please select": {
        "fr": "",
        "fr_auto": "Veuillez sélectionner"
    },
    "Canlii URL": {
        "fr": "",
        "fr_auto": "Canlii URL"
    },
    "Upload File": {
        "fr": "",
        "fr_auto": "Télécharger le fichier"
    },
    "Please provide a Canlii URL": {
        "fr": "",
        "fr_auto": "Veuillez fournir une URL Canlii"
    },
    "Enter Canlii URL here": {
        "fr": "",
        "fr_auto": "Entrez l’URL Canlii ici"
    },
    "Please upload a file": {
        "fr": "",
        "fr_auto": "Veuillez télécharger un fichier"
    },
    "Submitted Data": {
        "fr": "",
        "fr_auto": "Données soumises"
    },
    "Data": {
        "fr": "",
        "fr_auto": "Données"
    },
    "Action": {
        "fr": "",
        "fr_auto": "Mesures à prendre"
    },
    "No data has been submitted yet.": {
        "fr": "",
        "fr_auto": "Aucune donnée n’a encore été communiquée."
    },
    "Select a session from the options below:": {
        "fr": "",
        "fr_auto": "Sélectionnez une session dans les options ci-dessous :"
    },
    "Created": {
        "fr": "",
        "fr_auto": "Créé"
    },
    "Select a wizard from the options below:": {
        "fr": "",
        "fr_auto": "Sélectionnez un Assistant dans les options ci-dessous :"
    },
    "Wizard": {
        "fr": "",
        "fr_auto": "Assistant"
    },
    "Description": {
        "fr": "",
        "fr_auto": "Désignation des marchandises"
    },
    "Next: Select data": {
        "fr": "",
        "fr_auto": "Suivant : Sélectionnez les données"
    },
    "Choose from the following templates to generate a report with the selected data:": {
        "fr": "",
        "fr_auto": "Choisissez parmi les modèles suivants pour générer un rapport avec les données sélectionnées :"
    },
    "Finish: Start again": {
        "fr": "",
        "fr_auto": "Terminer : Recommencer"
    },
    "Next: Generate report": {
        "fr": "",
        "fr_auto": "Suivant : Générer un rapport"
    },
    "Template Wizard - Otto": {
        "fr": "",
        "fr_auto": "Assistant de modèle - Otto"
    },
    "Step 1: Get started": {
        "fr": "",
        "fr_auto": "Étape 1 : Commencez"
    },
    "Step 2: Select data": {
        "fr": "",
        "fr_auto": "Étape 2 : Sélectionner des données"
    },
    "Step 3: Generate report": {
        "fr": "",
        "fr_auto": "Étape 3 : Générer un rapport"
    },
    "Plain text": {
        "fr": "",
        "fr_auto": "Texte brut"
    },
    "Sorry, we ran into an error.": {
        "fr": "",
        "fr_auto": "Désolé, nous avons rencontré une erreur."
    },
    "Text Extractor - Otto": {
        "fr": "",
        "fr_auto": "Extracteur de texte - Otto"
    },
    "Upload scanned PDFs or images": {
        "fr": "",
        "fr_auto": "Télécharger des fichiers PDF ou des images numérisés"
    },
    "Maximum 2000 files / 300mb total": {
        "fr": "",
        "fr_auto": "Maximum de 2000 fichiers / 300 Mo au total"
    },
    "Merge multiple files into one document": {
        "fr": "",
        "fr_auto": "Fusionner plusieurs fichiers en un seul document"
    },
    "Output documents": {
        "fr": "",
        "fr_auto": "Documents de sortie"
    },
    "Document name": {
        "fr": "",
        "fr_auto": "Nom du document"
    },
    "Downloads": {
        "fr": "",
        "fr_auto": "Téléchargements"
    },
    "Download all files...": {
        "fr": "",
        "fr_auto": "Téléchargez tous les fichiers..."
    },
    "Untitled document": {
        "fr": "",
        "fr_auto": "Document sans titre"
    },
    "Used": {
        "fr": "Vous avez dépensé",
        "fr_auto": "Utilisé"
    },
    "You will be logged out soon due to inactivity.": {
        "fr": "Vous serez bientôt déconnecté en raison de votre inactivité.",
        "fr_auto": "Vous serez bientôt déconnecté en raison de votre inactivité."
    },
    "Click here to extend your session.": {
        "fr": "Cliquez ici pour prolonger votre session de travail.",
        "fr_auto": "Cliquez ici pour prolonger votre séance."
    },
    "Session extended": {
        "fr": "Votre session a été prolongé",
        "fr_auto": "Prolongation de la session de travail"
    },
    "The user must match the 'created_by' and 'modified_by' fields.": {
        "fr": "",
        "fr_auto": "L’utilisateur doit faire correspondre les champs « created_by » et « modified_by »."
    },
    "Untitled library": {
        "fr": "",
        "fr_auto": "Bibliothèque sans titre"
    },
    "Expand all": {
        "fr": "",
        "fr_auto": "Tout agrandir"
    },
    "Collapse all": {
        "fr": "",
        "fr_auto": "Tout réduire"
    },
    "Highlight sources": {
        "fr": "",
        "fr_auto": "Sources saillantes"
    },
    "Next highlight": {
        "fr": "",
        "fr_auto": "Prochain fait saillant"
    },
    "No highlights found": {
        "fr": "",
        "fr_auto": "Aucun fait saillant trouvé"
    },
    "GPT-4o (best quality, 15x cost)": {
        "fr": "",
        "fr_auto": "GPT-4o (meilleure qualité, coût 15x)"
    },
    "Find relevant sections of acts and regulations using natural language similarity search.": {
        "fr": "",
        "fr_auto": "Trouvez les articles pertinents des lois et des règlements à l’aide de la recherche de similarité en langage naturel."
    },
    "Not for legal advice:": {
        "fr": "Ne pas utiliser pour fournir des conseils juridiques :",
        "fr_auto": "Pas pour des conseils juridiques :"
    },
    "AI answers may contain mistakes, and are not a replacement for legal advice. Always review the relevant sections below the answer.": {
        "fr": "Les réponses de l’IA peuvent contenir des erreurs et ne remplacent pas les conseils juridiques. Veuillez toujours consulter les sections pertinentes sous la réponse.",
        "fr_auto": "Les réponses de l’IA peuvent contenir des erreurs et ne remplacent pas les conseils juridiques. Consultez toujours les sections pertinentes sous la réponse."
    },
    "Improve prompt": {
        "fr": "",
        "fr_auto": "Améliorer l'invite"
    },
    "Yesterday": {
        "fr": "",
        "fr_auto": "Hier"
    },
    "Older": {
        "fr": "",
        "fr_auto": "Plus ancien"
    },
    "Toggle theme": {
        "fr": "",
        "fr_auto": "Basculer le thème"
    },
    "Browse presets": {
        "fr": "Menu des préréglages",
        "fr_auto": "Parcourir les préréglages"
    },
    "Save settings": {
        "fr": "Enregistrer",
        "fr_auto": "Sauvegarder les paramètres"
    },
    "(Optional) Define AI model's role, background information, and rules to follow.": {
        "fr": "",
        "fr_auto": "(Facultatif) Définissez le rôle du modèle d’IA, les informations générales et les règles à suivre."
    },
    "(Recommended) What AI model should do with context, query, and formatting instructions.": {
        "fr": "",
        "fr_auto": "(Recommandé) Ce que le modèle d’IA devrait faire avec le contexte, la requête et les instructions de formatage."
    },
    "(Optional) Final reminders of desired behaviour. Keep this fairly short.": {
        "fr": "",
        "fr_auto": "(Facultatif) Derniers rappels du comportement souhaité. Soyez assez bref."
    },
    "Corrupt docx file.": {
        "fr": "",
        "fr_auto": "Fichier docx corrompu."
    },
    "Corrupt PDF file.": {
        "fr": "",
        "fr_auto": "Fichier PDF corrompu."
    },
    "Corrupt pptx file.": {
        "fr": "",
        "fr_auto": "Fichier pptx corrompu."
    },
    "Corrupt csv file.": {
        "fr": "",
        "fr_auto": "Fichier csv corrompu."
    },
    "Corrupt excel file.": {
        "fr": "",
        "fr_auto": "Fichier ecxel corrompu."
    },
    "Corrupt CSV file.": {
        "fr": "",
        "fr_auto": "Fichier CSV corrompu."
    },
    "Corrupt Excel file.": {
        "fr": "",
        "fr_auto": "Fichier Excel corrompu."
    },
<<<<<<< HEAD
    "Error submitting feedback.": {
        "fr": "",
        "fr_auto": "Erreur en soumettant des commentaires."
    },
    "Chat updated successfully.": {
        "fr": "",
        "fr_auto": "Le clavardage a été mis à jour avec succès."
    },
    "Chat created successfully.": {
        "fr": "",
        "fr_auto": "Chat créé avec succès."
    },
    "Default": {
        "fr": "",
        "fr_auto": "Défaut"
    },
    "(best, $)": {
        "fr": "",
        "fr_auto": "(meilleur, $)"
=======
    "Favorite": {
        "fr": "",
        "fr_auto": "Favori"
    },
    "Share": {
        "fr": "",
        "fr_auto": "Partager"
    },
    "Settings Options": {
        "fr": "",
        "fr_auto": "Options de paramètres"
    },
    "Warning, this will update the preset with the current settings of the chat.": {
        "fr": "",
        "fr_auto": "Attention, cela mettra à jour le préréglage avec les paramètres actuels du chat."
>>>>>>> 2cb02fa1
    }
}<|MERGE_RESOLUTION|>--- conflicted
+++ resolved
@@ -2911,27 +2911,6 @@
         "fr": "",
         "fr_auto": "Fichier Excel corrompu."
     },
-<<<<<<< HEAD
-    "Error submitting feedback.": {
-        "fr": "",
-        "fr_auto": "Erreur en soumettant des commentaires."
-    },
-    "Chat updated successfully.": {
-        "fr": "",
-        "fr_auto": "Le clavardage a été mis à jour avec succès."
-    },
-    "Chat created successfully.": {
-        "fr": "",
-        "fr_auto": "Chat créé avec succès."
-    },
-    "Default": {
-        "fr": "",
-        "fr_auto": "Défaut"
-    },
-    "(best, $)": {
-        "fr": "",
-        "fr_auto": "(meilleur, $)"
-=======
     "Favorite": {
         "fr": "",
         "fr_auto": "Favori"
@@ -2947,6 +2926,5 @@
     "Warning, this will update the preset with the current settings of the chat.": {
         "fr": "",
         "fr_auto": "Attention, cela mettra à jour le préréglage avec les paramètres actuels du chat."
->>>>>>> 2cb02fa1
     }
 }