{
    "Title:": {
        "fr": "Titre:",
        "fr_auto": "Titre:"
    },
    "Language:": {
        "fr": "Langue:",
        "fr_auto": "Langue:"
    },
    "English": {
        "fr": "Anglais",
        "fr_auto": "Anglais"
    },
    "French": {
        "fr": "Français",
        "fr_auto": "Français"
    },
    "Team Name:": {
        "fr": "Nom de l'équipe:",
        "fr_auto": "Nom de l'équipe:"
    },
    "Contact Email:": {
        "fr": "Courriel du contact",
        "fr_auto": "Courriel du contact"
    },
    "Element ID:": {
        "fr": "Id de l'élément:",
        "fr_auto": "Id de l'élément:"
    },
    "Submit": {
        "fr": "Soumettre",
        "fr_auto": "Soumettre"
    },
    "Avoid using colloquial language or jargon that may not be understood by the chatbot": {
        "fr": "Évitez d'utiliser un langage familier ou un jargon qui pourrait ne pas être compris par l'agent conversationel.",
        "fr_auto": "Évitez d'utiliser un langage familier ou un jargon qui pourrait ne pas être compris par le chatbot."
    },
    "Include clear and concise headings or titles to help the chatbot understand the structure of the document": {
        "fr": "Incluez des titres clairs et concis pour aider l'agent conversationel à comprendre la structure du document.",
        "fr_auto": "Incluez des titres clairs et concis pour aider le chatbot à comprendre la structure du document."
    },
    "Avoid using abbreviations that may be ambiguous or unclear to the chatbot": {
        "fr": "Évitez d'utiliser des abréviations qui peuvent être ambiguës pour l'agent conversationel.",
        "fr_auto": "Évitez d'utiliser des abréviations qui peuvent être ambiguës pour le chatbot."
    },
    "Home": {
        "fr": "Acceuil",
        "fr_auto": "Acceuil"
    },
    "Protected B": {
        "fr": "Protégé B",
        "fr_auto": "Protégé B"
    },
    "Otto Feedback Form": {
        "fr": "Formulaire de rétrocation Otto",
        "fr_auto": "Formulaire de rétrocation Otto"
    },
    "Provide feeback or report an issue using the form below.": {
        "fr": "Donnez votre avis ou signalez un problème en utilisant le formulaire ci-dessous.",
        "fr_auto": "Donnez votre avis ou signalez un problème en utilisant le formulaire ci-dessous."
    },
    "* All fields are mandatory": {
        "fr": "* Tous les champ sont obligatoires.",
        "fr_auto": "* Tous les champ sont obligatoires."
    },
    "No notifications": {
        "fr": "Aucune notification",
        "fr_auto": "Aucune notification"
    },
    "Provide Feedback": {
        "fr": "Rétroaction",
        "fr_auto": "Rétroaction"
    },
    "Has access to %(summary)s apps": {
        "fr": "A accès à %(summary)s application(s)",
        "fr_auto": "A accès à %(summary)s application(s)"
    },
    "Sent %(messages_count)s messages to AI tools": {
        "fr": "A envoyé %(messages_count)s message(s) aux outils d'IA",
        "fr_auto": "A envoyé %(messages_count)s message(s) aux outils d'IA"
    },
    "Thank you for your feedback. We will process your form shortly.": {
        "fr": "Merci, nous traiterons votre formulaire sous peu.",
        "fr_auto": "Merci, nous traiterons votre formulaire sous peu."
    },
    "Submit Feedback": {
        "fr": "Rétroaction",
        "fr_auto": "Rétroaction"
    },
    "Chat with trusted sources": {
        "fr": "Dialoguez avec des sources fiables",
        "fr_auto": "Dialoguez avec des sources fiables"
    },
    "Summarize text": {
        "fr": "Synthèse de texte",
        "fr_auto": "Résumer un texte"
    },
    "Summarize files": {
        "fr": "Synthèse des fichiers",
        "fr_auto": "Synthèse des fichiers"
    },
    "Summarize CanLii URL": {
        "fr": "Synthèse des URL CanLii",
        "fr_auto": "Synthèse des URL CanLii"
    },
    "Translate text to French": {
        "fr": "Traduire un texte en français",
        "fr_auto": "Traduire un texte en français"
    },
    "Translate text to English": {
        "fr": "Traduire un texte en anglais",
        "fr_auto": "Traduire un texte en anglais"
    },
    "Translate files to French": {
        "fr": "Traduire des fichiers en français",
        "fr_auto": "Traduire des fichiers en français"
    },
    "Translate files to English": {
        "fr": "Traduire des fichiers en anglais",
        "fr_auto": "Traduire des fichiers en anglais"
    },
    "Translation": {
        "fr": "Traduction",
        "fr_auto": "Traduction"
    },
    "Summarization": {
        "fr": "Synthèse",
        "fr_auto": "Synthèse"
    },
    "Automated templates": {
        "fr": "Modèles automatisés",
        "fr_auto": "Modèles automatisés"
    },
    "Opens in new tab": {
        "fr": "Ouvrira un nouvel onglet",
        "fr_auto": "Ouvrira un nouvel onglet"
    },
    "Upload one or more files to the chat to start Document Q&A.": {
        "fr": "Téléchargez un ou plusieurs fichiers pour commencer à poser des question sur vos documents.",
        "fr_auto": "Téléchargez un ou plusieurs fichiers sur le chat pour commencer à demander les documents."
    },
    "Librarian": {
        "fr": "Bibliothèque",
        "fr_auto": "Bibliothécaire"
    },
    "GPT-3.5 (faster)": {
        "fr": "GPT-3.5 (plus rapide)",
        "fr_auto": "GPT-3.5 (plus rapide)"
    },
    "GPT-4 (accurate)": {
        "fr": "GPT-4 (précis)",
        "fr_auto": "GPT-4 (précis)"
    },
    "Short": {
        "fr": "Court",
        "fr_auto": "Court métrage"
    },
    "Medium": {
        "fr": "Moyen",
        "fr_auto": "Moyenne"
    },
    "Long": {
        "fr": "Long",
        "fr_auto": "Long"
    },
    "Precise": {
        "fr": "Précis",
        "fr_auto": "Précis"
    },
    "Balanced": {
        "fr": "Équilibré",
        "fr_auto": "Équilibré"
    },
    "Creative": {
        "fr": "Créatif",
        "fr_auto": ""
    },
    "Toggle chat options sidebar": {
        "fr": "Basculer la barre latérale des options de clavardage",
        "fr_auto": "Basculer la barre latérale des options de chat"
    },
    "Chat history": {
        "fr": "Historique du clavardage",
        "fr_auto": "Historique des discussions"
    },
    "New chat": {
        "fr": "Nouveau clavardage",
        "fr_auto": "Nouveau chat"
    },
    "Document Q&A": {
        "fr": "Question-réponses sur les documents",
        "fr_auto": "Questions et réponses sur le document"
    },
    "Chat": {
        "fr": "Clavardez",
        "fr_auto": "Discutez avec l’IA"
    },
    "Load": {
        "fr": "Utiliser",
        "fr_auto": "Charge"
    },
    "\n            <strong>Chat</strong> is a general-purpose AI-powered tool for writing assistance and text formatting. Please note that this tool is provided solely for enhancing your writing process and refining your ideas using natural language.          \n          ": {
        "fr": "\n<strong>Clavardez</strong> est un outil polyvalent alimenté par l’IA pour l’aide à la rédaction et la mise en forme du texte. Veuillez noter que cet outil est fourni uniquement pour améliorer votre processus d’écriture et affiner vos idées en utilisant un langage naturel.          \n          ",
        "fr_auto": "\n<strong>Chat</strong> est un outil polyvalent alimenté par l’IA pour l’aide à la rédaction et la mise en forme du texte. Veuillez noter que cet outil est fourni uniquement pour améliorer votre processus d’écriture et affiner vos idées en utilisant un langage naturel.          \n          "
    },
    "We kindly advise you to refrain from using Chat as a means to seek factual information, conduct research, or request data. Its primary purpose is to offer writing suggestions, grammar corrections, and structure recommendations, ensuring your content is well-crafted and coherent.": {
        "fr": "Nous vous conseillons de vous abstenir d’utiliser 'Clavardez' avec l’IA comme un moyen de rechercher des informations factuelles, de mener des recherches ou de demander des données. Son objectif principal est d’offrir des suggestions d’écriture, des corrections grammaticales et des recommandations de structure, en veillant à ce que votre contenu soit bien conçu et cohérent.",
        "fr_auto": "Nous vous conseillons de vous abstenir d’utiliser chat avec l’IA comme un moyen de rechercher des informations factuelles, de mener des recherches ou de demander des données. Son objectif principal est d’offrir des suggestions d’écriture, des corrections grammaticales et des recommandations de structure, en veillant à ce que votre contenu soit bien conçu et cohérent."
    },
    "Although the Document Q&A tool aims to deliver precise answers, users should validate the outputs by checking the sources. For critical decisions, consulting with experts is recommended rather than relying solely on the AI's responses.": {
        "fr": "Bien que l’outil de demander des documents vise à fournir des réponses précises, les utilisateurs doivent valider les résultats en vérifiant les sources. Pour les décisions critiques, il est recommandé de consulter des experts plutôt que de se fier uniquement aux réponses de l’IA.",
        "fr_auto": "Bien que l’outil de demander des documents vise à fournir des réponses précises, les utilisateurs doivent valider les résultats en vérifiant les sources. Pour les décisions critiques, il est recommandé de consulter des experts plutôt que de se fier uniquement aux réponses de l’IA."
    },
    "Chat settings": {
        "fr": "Paramètres de clavardage",
        "fr_auto": "Paramètres de chat"
    },
    ":": {
        "fr": " :",
        "fr_auto": " :"
    },
    "**Error:** The chat is too long for this AI model.\n\nYou can try: \n1. Starting a new chat\n2. Using summarize mode, which can handle longer texts\n3. Using a different model\n": {
        "fr": "**Erreur :** La discussion est trop longue pour ce modèle d’IA.\n\nVous pouvez essayer : \n1. Démarrage d’une nouvelle session\n2. Utilisation du mode résumé, qui peut gérer des textes plus longs\n3. Utilisation d’un modèle différent\n",
        "fr_auto": "**Erreur :** Le chat est trop long pour ce modèle d’IA.\n\nVous pouvez essayer : \n1. Démarrage d’un nouveau chat\n2. Utilisation du mode résumé, qui peut gérer des textes plus longs\n3. Utilisation d’un modèle différent\n"
    },
    "Untitled chat": {
        "fr": "Clavardage sans titre",
        "fr_auto": "Chat sans titre"
    },
    "All": {
        "fr": "Tous",
        "fr_auto": ""
    },
    "Prev. Solution": {
        "fr": "Solution Préc.",
        "fr_auto": ""
    },
    "Next Solution": {
        "fr": "Prochaine solution",
        "fr_auto": ""
    },
    "Type of Modification:": {
        "fr": "Type de Modification:",
        "fr_auto": ""
    },
    "Prev. Term": {
        "fr": "Terme Préc.",
        "fr_auto": ""
    },
    "Next Term": {
        "fr": "Terme Prochaine",
        "fr_auto": ""
    },
    "Date Uploaded": {
        "fr": "Date de Téléversement",
        "fr_auto": ""
    },
    "Total Lines": {
        "fr": "Lignes Totales",
        "fr_auto": ""
    },
    "Uploaded Statues": {
        "fr": "Statues Téléchargées",
        "fr_auto": ""
    },
    "(e.g. 'https://laws-lois.justice.gc.ca/eng/acts/C-10.13/FullText.html')": {
        "fr": "(p. ex. « https://laws-lois.justice.gc.ca/fra/lois/c-10.13/TexteComplet.html »)",
        "fr_auto": ""
    },
    "Enter the URL of a federal statute that you want to analyze. Make sure to use the URL for the \"Full Text\" version <br> (e.g. https://laws-lois.justice.gc.ca/eng/acts/C-10.13/FullText.html).": {
        "fr": "Entrez l’URL d’une loi fédérale que vous souhaitez analyser. Assurez-vous d’utiliser l’URL de la version « Texte intégral » <br> (p. ex. https://laws-lois.justice.gc.ca/fra/lois/c-10.13/TexteComplet.html).",
        "fr_auto": ""
    },
    "Each row (or \"entry\", \"item\", or \"record\") in the database contains information about words or phrases that may be problematic for harmonization.": {
        "fr": "Chaque rangée (ou « entrée », « élément » ou « enregistrement ») de la base de données contient des renseignements sur des mots ou des expressions qui peuvent être problématiques pour l’harmonisation.",
        "fr_auto": "Chaque ligne (ou « entrée », « élément » ou « enregistrement ») de la base de données contient des renseignements sur des mots ou des expressions qui peuvent être problématiques pour l’harmonisation."
    },
    "Line 11111 requires harmonization.": {
        "fr": "La ligne 11111 a besoin d’harmonisation.",
        "fr_auto": ""
    },
    "<strong>Change type</strong>: what kind of change should be made to the potentially-problematic term,": {
        "fr": "<strong>Modifier le type</strong> : quel genre de changement devrait être apporté au terme potentiellement problématique,",
        "fr_auto": "<strong>Type de changement</strong> : quel genre de changement devrait être apporté au terme potentiellement problématique,"
    },
    "<a href=\"https://www.justice.gc.ca/eng/csj-sjc/harmonization/bijurilex/terminolog/table.html\">Bijural Terminology Record</a>": {
        "fr": "<a href=\"https://www.justice.gc.ca/fra/sjc-csj/harmonization/bijurilex/terminolog/table.html\">Fiches terminologiques bijuridiques</a>",
        "fr_auto": "<a href=\"https://www.justice.gc.ca/eng/csj-sjc/harmonization/bijurilex/terminolog/table.html\">Bijural Terminology Record</a>"
    },
    "This entry from the English database concerns the potentially-problematic word \"owner\".": {
        "fr": "Cette entrée de la base de données française concerne le mot potentiellement problématique proprietaire.",
        "fr_auto": "Cette entrée de la base de données anglaise concerne le mot potentiellement problématique « owner »."
    },
    "in lines that contain the words \"charge\" , \"interest\", or \"right\".": {
        "fr": "dans les lignes qui contiennent les mots « charge » ou « droit ».",
        "fr_auto": "dans les lignes qui contiennent les mots « charge », « intérêt » ou « droit »."
    },
    "Here, we see that relevant lines of legislative text may also need to include the word \"holder\" for validity in both law systems.": {
        "fr": "Ici, nous voyons que les lignes pertinentes du texte législatif peuvent également devoir inclure le mot « detenteur » pour la validité dans les deux systèmes de droit.",
        "fr_auto": "Ici, nous voyons que les lignes pertinentes du texte législatif peuvent également devoir inclure le mot « titulaire » pour la validité dans les deux systèmes de droit."
    },
    "Here, we should <strong>add</strong> the term \"holder\" to resolve the potential terminology problem.": {
        "fr": "Ici, nous devrions <strong>ajouter</strong> le terme « detenteur » pour résoudre le problème de terminologie potentiel.",
        "fr_auto": "Ici, nous devrions <strong>ajouter</strong> le terme « titulaire » pour résoudre le problème de terminologie potentiel."
    },
    "Only displaying users with roles assigned.": {
        "fr": "N'affiche que les utilisateurs avec des rôles attribués dans le système.",
        "fr_auto": "Afficher uniquement les utilisateurs avec des rôles attribués."
    },
    "Chat files are deleted after 7 days": {
        "fr": "Les fichiers de clavardage sont supprimés après 7 jours",
        "fr_auto": "Les fichiers de chat sont supprimés après 7 jours"
    },
    "The document summarization feature allows you to generate a summary for any document in your case files. The summary will be created in a new chat session, where you can ask follow-up questions about the content of the document.": {
        "fr": "La fonction de résumé de document vous permet de générer un résumé pour n’importe quel document dans vos fichiers de cas. Le résumé sera créé dans une nouvelle session de clavardage, où vous pourrez poser des questions de suivi sur le contenu du document.",
        "fr_auto": "La fonction de résumé de document vous permet de générer un résumé pour n’importe quel document dans vos fichiers de cas. Le résumé sera créé dans une nouvelle session de chat, où vous pourrez poser des questions de suivi sur le contenu du document."
    },
    "Upload CSV": {
        "fr": "Téléverser CSV",
        "fr_auto": "Télécharger CSV"
    },
    "Chat upload": {
        "fr": "Téléversement de clavardage",
        "fr_auto": "Téléchargement de chat"
    },
    "\n            <strong>Q&A</strong> provides answers based on Justice documents. Create or select your own document libraries from the settings sidebar.\n          ": {
        "fr": "\n<strong>Question-réponses</strong> fournit des réponses basées sur des documents de justice. Créez ou sélectionnez vos propres bibliothèques de documents dans la barre latérale des paramètres.\n          ",
        "fr_auto": "\n<strong>Questions et réponses</strong> fournit des réponses basées sur des documents de justice. Créez ou sélectionnez vos propres bibliothèques de documents dans la barre latérale des paramètres.\n          "
    },
    "Delete chat": {
        "fr": "Supprimer le clavardage",
        "fr_auto": "Supprimer le chat"
    },
    "Edit chat title": {
        "fr": "Modifier le titre du clavardage",
        "fr_auto": "Modifier le titre du chat"
    },
    "You are a general-purpose AI chatbot. You follow these rules:\n\n1. Your name is 'Otto', an AI who works for the Department of Justice Canada.\n\n2. If the user asks any question regarding Canada's laws and regulations, you must inform them of the [Legislation Search app](/laws/), a tool in Otto built to be better suited for finding relevant and accurate laws and regulations in Canada. Make sure to mention the tool at the beginning of your response and in the form of a markdown link.3. You do not have access to the internet or other knowledge bases. If you are asked about very specific facts, especially one about the Government of Canada or laws, you always caveat your response, e.g., 'I am a pre-trained AI and do not have access to the internet, so my answers might not be correct. Based on my training data, I expect that...'\n\n4. If you are asked a question about Department of Justice or other Government of Canada / HR policies, you inform users of Otto's 'Q&A' mode which can provide more accurate information.\n\n5. You answer in markdown format to provide clear and readable responses.\n\n": {
        "fr": "Vous êtes un agent conversationel IA à usage général. Vous suivez ces règles :\n\n1. Vous vous appelez « Otto », une IA qui travaille pour le ministère de la Justice du Canada.\n\n2. Si l’utilisateur pose une question concernant les lois et règlements du Canada, vous devez l’informer de [l’application de recherche de Législation](/laws/), un outil d’Otto conçu pour être mieux adapté pour trouver des lois et des règlements pertinents et exacts au Canada. Assurez-vous de mentionner l’outil au début de votre réponse et sous la forme d’un lien de démarque.3. Vous n’avez pas accès à Internet ou à d’autres bases de connaissances. Si on vous pose des questions sur des faits très précis, en particulier un fait sur le gouvernement du Canada ou les lois, vous mettez toujours en garde votre réponse, par exemple : « Je suis une IA pré-formée et je n’ai pas accès à Internet, donc mes réponses pourraient ne pas être correctes. Sur la base de mes données d’entraînement, je m’attends à ce que...\n\n4. Si on vous pose une question sur le ministère de la Justice ou d’autres politiques du gouvernement du Canada / RH, vous informez les utilisateurs du mode « Q&A » d’Otto qui peut fournir des informations plus précises.\n\n5. Vous répondez dans un format de démarque pour fournir des réponses claires et lisibles.\n\n",
        "fr_auto": "Vous êtes un chatbot IA à usage général. Vous suivez ces règles :\n\n1. Vous vous appelez « Otto », une IA qui travaille pour le ministère de la Justice du Canada.\n\n2. Si l’utilisateur pose une question concernant les lois et règlements du Canada, vous devez l’informer de [l’application de recherche de Législation](/laws/), un outil d’Otto conçu pour être mieux adapté pour trouver des lois et des règlements pertinents et exacts au Canada. Assurez-vous de mentionner l’outil au début de votre réponse et sous la forme d’un lien de démarque.3. Vous n’avez pas accès à Internet ou à d’autres bases de connaissances. Si on vous pose des questions sur des faits très précis, en particulier un fait sur le gouvernement du Canada ou les lois, vous mettez toujours en garde votre réponse, par exemple : « Je suis une IA pré-formée et je n’ai pas accès à Internet, donc mes réponses pourraient ne pas être correctes. Sur la base de mes données d’entraînement, je m’attends à ce que...\n\n4. Si on vous pose une question sur le ministère de la Justice ou d’autres politiques du gouvernement du Canada / RH, vous informez les utilisateurs du mode « Q&A » d’Otto qui peut fournir des informations plus précises.\n\n5. Vous répondez dans un format de démarque pour fournir des réponses claires et lisibles.\n\n"
    },
    "Given the information from multiple sources and not prior knowledge, answer the query in markdown format with liberal use of **bold**.\n\nOutput format:\n\nI found the following information:\n\n* <supporting direct quote> - <source link or filename>\n...\n<succinct answer to question>\nIf you can't find the answer in the sources, just say so. Don't try to provide irrelevant references or made up answers.": {
        "fr": "Compte tenu de l’information provenant de sources multiples et non de connaissances préalables, répondez à la requête en format de démarque avec l’utilisation libérale de **bold**.\n\nFormat de sortie :\n\nJ’ai trouvé les informations suivantes :\n\n* <citation directe à l'appui> - <lien à source ou nom de fichier>\n...\n<succinct réponse à la question>\nSi vous ne trouvez pas la réponse dans les sources, dites-le simplement. N’essayez pas de fournir des références non pertinentes ou des réponses inventées.",
        "fr_auto": "Compte tenu de l’information provenant de sources multiples et non de connaissances préalables, répondez à la requête en format de démarque avec l’utilisation libérale de **bold**.\n\nFormat de sortie :\n\nJ’ai trouvé les informations suivantes :\n\n* <citation directe à l'appui> - <lien à source ou nom de fichier>\n...\n<succinct réponse à la question>\nSi vous ne trouvez pas la réponse dans les sources, dites-le simplement. N’essayez pas de fournir des références non pertinentes ou des réponses inventées."
    },
    "Otto": {
        "fr": "Otto",
        "fr_auto": "Otton"
    },
    "Are you sure you want to delete all chats? This action is irreversible.": {
        "fr": "Êtes-vous sûr de vouloir supprimer toutes les sessions de clavardages ? Cette action est irréversible.",
        "fr_auto": "Êtes-vous sûr de vouloir supprimer tous les chats ? Cette action est irréversible."
    },
    "Delete all chats": {
        "fr": "Supprimer tous les clavardages",
        "fr_auto": "Supprimer tous les chats"
    },
    "You are a general-purpose AI chatbot. You follow these rules:\n\n1. Your name is 'Otto', an AI who works for the Department of Justice Canada.\n\n2. If the user asks any question regarding Canada's laws and regulations, you must inform them of the [Legislation Search app](/laws/), a tool in Otto built to be better suited for finding relevant and accurate laws and regulations in Canada. If relevant, add a markdown link to the Legislation Search app.\n\n3. You do not have access to the internet or other knowledge bases. If you are asked about very specific facts, especially one about the Government of Canada or laws, you always caveat your response, e.g., 'I am a pre-trained AI and do not have access to the internet, so my answers might not be correct. Based on my training data, I expect that...'\n\n4. You answer in markdown format to provide clear and readable responses.": {
        "fr": "Vous êtes un agent d'IA conversationel à usage général. Vous suivez ces règles :\n\n1. Vous vous appelez « Otto », une IA qui travaille pour le ministère de la Justice du Canada.\n\n2. Si l’utilisateur pose une question concernant les lois et règlements du Canada, vous devez l’informer de l’application de recherche de [Législation] (/lois/), un outil d’Otto conçu pour être mieux adapté pour trouver des lois et des règlements pertinents et exacts au Canada. S’il y a lieu, ajoutez un lien de démarque à l’application de recherche de Législation.\n\n3. Vous n’avez pas accès à Internet ou à d’autres bases de connaissances. Si on vous pose des questions sur des faits très précis, en particulier un fait sur le gouvernement du Canada ou les lois, vous mettez toujours en garde votre réponse, par exemple : « Je suis une IA pré-formée et je n’ai pas accès à Internet, donc mes réponses pourraient ne pas être correctes. Sur la base de mes données d’entraînement, je m’attends à ce que...\n\n4. Vous répondez dans un format de démarque pour fournir des réponses claires et lisibles.",
        "fr_auto": "Vous êtes un chatbot IA à usage général. Vous suivez ces règles :\n\n1. Vous vous appelez « Otto », une IA qui travaille pour le ministère de la Justice du Canada.\n\n2. Si l’utilisateur pose une question concernant les lois et règlements du Canada, vous devez l’informer de l’application de recherche de [Législation] (/lois/), un outil d’Otto conçu pour être mieux adapté pour trouver des lois et des règlements pertinents et exacts au Canada. S’il y a lieu, ajoutez un lien de démarque à l’application de recherche de Législation.\n\n3. Vous n’avez pas accès à Internet ou à d’autres bases de connaissances. Si on vous pose des questions sur des faits très précis, en particulier un fait sur le gouvernement du Canada ou les lois, vous mettez toujours en garde votre réponse, par exemple : « Je suis une IA pré-formée et je n’ai pas accès à Internet, donc mes réponses pourraient ne pas être correctes. Sur la base de mes données d’entraînement, je m’attends à ce que...\n\n4. Vous répondez dans un format de démarque pour fournir des réponses claires et lisibles."
    },
    "Switched mode to": {
        "fr": "Mode changé en",
        "fr_auto": "Mode commuté vers"
    },
    "Detect best mode (Chat or Q&A)": {
        "fr": "Détecter le meilleur mode (Clavardage ou Q&R)",
        "fr_auto": "Détecter le meilleur mode (Chat ou Q&A)"
    },
    "Chat agent": {
        "fr": "Agent de clavardage",
        "fr_auto": "Agent de chat"
    },
    "Shared with everyone": {
        "fr": "Partager avec tous les utilisateurs",
        "fr_auto": "Partagé avec tout le monde"
    },
    "Private": {
        "fr": "Privé",
        "fr_auto": "Secteur privé"
    },
    "Create a new preset to use your chat settings in other sessions or shared them with others.": {
        "fr": "Créez un nouveau préréglage pour utiliser vos paramètres de clavardage dans d’autres sessions ou les partager avec d’autres utilisateurs.",
        "fr_auto": "Créez un nouveau préréglage pour utiliser vos paramètres de chat dans d’autres sessions ou les partager avec d’autres."
    },
    "Settings Presets": {
        "fr": "Paramètres de Préréglages",
        "fr_auto": "Paramètres de Préréglages"
    },
    "Settings presets": {
        "fr": "Paramètres de préréglages",
        "fr_auto": "Paramètres prédéfinis"
    },
    "Share with others": {
        "fr": "Partagé avec d’autres utilisateurs",
        "fr_auto": "Partager avec d’autres"
    },
    "Shared with others": {
        "fr": "Partagé avec d’autres utilisateurs",
        "fr_auto": "Partagé avec d’autres"
    },
    "Stop all": {
        "fr": "Tout arrêter",
        "fr_auto": "Arrêtez tout"
    },
    "Process all": {
        "fr": "Tout traiter",
        "fr_auto": "Traiter tout"
    },
    "Force OCR": {
        "fr": "Forcer la ROC",
        "fr_auto": "Force OCR"
    },
    "Process": {
        "fr": "Traiter",
        "fr_auto": "Processus"
    },
    "QA": {
        "fr": "Q&R",
        "fr_auto": "AQ"
    },
    "Share with everyone": {
        "fr": "Partager avec tous les utilisateurs",
        "fr_auto": "Partager avec tout le monde"
    },
    "OCR": {
        "fr": "ROC",
        "fr_auto": "OCR"
    },
    "layout & OCR": {
        "fr": "mise en page & ROC",
        "fr_auto": "mise en page & OCR"
    },
    "Process all, including completed": {
        "fr": "Tout traiter, y compris terminé",
        "fr_auto": "Traiter tout, y compris terminé"
    },
    "PDF OCR": {
        "fr": "ROC PDF",
        "fr_auto": "PDF OCR"
    },
    "PDF layout & OCR": {
        "fr": "Mise en page PDF & ROC",
        "fr_auto": "Mise en page PDF & OCR"
    },
    "Process incomplete only": {
        "fr": "Seulement les traitements incomplets",
        "fr_auto": "Processus incomplet seulement"
    },
    "Process document": {
        "fr": "Traiter le document",
        "fr_auto": "Document de processus"
    },
    "today": {
        "fr": "aujourd’hui",
        "fr_auto": "Aujourd’hui"
    },
    "Status": {
        "fr": "État",
        "fr_auto": "État d’avancement"
    },
    "Question": {
        "fr": "Question",
        "fr_auto": "Question :"
    },
    "Feature request": {
        "fr": "Demande de fonctionnalité",
        "fr_auto": "Demande de fonctionnalité"
    },
    "New": {
        "fr": "Nouveau",
        "fr_auto": "Nouveau"
    },
    "In progress": {
        "fr": "En cours",
        "fr_auto": "En cours"
    },
    "Resolved": {
        "fr": "Résolu",
        "fr_auto": "Résolu"
    },
    "Closed": {
        "fr": "Fermé",
        "fr_auto": "Fermé"
    },
    "Low": {
        "fr": "Faible",
        "fr_auto": "Faible"
    },
    "High": {
        "fr": "Élevée",
        "fr_auto": "Élevée"
    },
    "Latest feedback": {
        "fr": "Derniers commentaires",
        "fr_auto": "Derniers commentaires"
    },
    "No results available.": {
        "fr": "Aucun résultat disponible.",
        "fr_auto": "Aucun résultat disponible."
    },
    "First": {
        "fr": "Première",
        "fr_auto": "Premièrement"
    },
    "Last": {
        "fr": "Dernière",
        "fr_auto": "Dernier"
    },
    "View feedback in context": {
        "fr": "Voir les commentaires dans leur contexte",
        "fr_auto": "Voir les commentaires dans leur contexte"
    },
    "Administrative details": {
        "fr": "Détails administratifs",
        "fr_auto": "Détails administratifs"
    },
    "App": {
        "fr": "Application",
        "fr_auto": "L’application"
    },
    "Apply Filters": {
        "fr": "Appliquer les filtres",
        "fr_auto": "Appliquer des filtres"
    },
    "Feedback updated successfully.": {
        "fr": "Les commentaires ont été mis à jour avec succès.",
        "fr_auto": "Les commentaires ont été mis à jour avec succès."
    },
    "GPT-4o-mini (Global)": {
        "fr": "GPT-4o-mini (Global)",
        "fr_auto": "GPT-4o-mini (Global)"
    },
    "GPT-4o (Global)": {
        "fr": "GPT-4o (Global)",
        "fr_auto": "GPT-4o (Global)"
    },
    "GPT-4 (Canada)": {
        "fr": "GPT-4 (Canada)",
        "fr_auto": "GPT-4 (Canada)"
    },
    "GPT-3.5 (Canada)": {
        "fr": "GPT-3.5 (Canada)",
        "fr_auto": "GPT-3.5 (Canada)"
    },
    "JUS-managed": {
        "fr": "Géré par JUS",
        "fr_auto": "Gestion du JUS"
    },
    "Shared with me": {
        "fr": "Partagé avec moi",
        "fr_auto": "Partagé avec moi"
    },
    "Make private": {
        "fr": "Rendre privé",
        "fr_auto": "Rendre privé"
    },
    "Toggle chat history sidebar": {
        "fr": "Basculez la barre latérale d'historique",
        "fr_auto": "Basculez la barre latérale historique des discussions"
    },
    "Q&A": {
        "fr": "Question-réponses",
        "fr_auto": "Questions et réponses"
    },
    "Advanced Q&A settings": {
        "fr": "Paramètres avancés de question-réponses",
        "fr_auto": "Paramètres avancés de questions et réponses"
    },
    "Ask a question about federal legislation...": {
        "fr": "Posez une question sur la législation fédérale...",
        "fr_auto": "Posez une question sur la législation fédérale..."
    },
    "Legislation Search - Otto": {
        "fr": "Recherche de législation - Otto",
        "fr_auto": "Recherche de législation - Otto"
    },
    "Legislation Search": {
        "fr": "Recherche de législation",
        "fr_auto": "Recherche de législation"
    },
    "Edit library users - enter Justice email": {
        "fr": "Modifier les utilisateurs de la bibliothèque - saisissez l'addresse courriel de l'employé",
        "fr_auto": "Modifier les utilisateurs de la bibliothèque - entrez l’e-mail justice"
    },
    "Unsaved data source": {
        "fr": "Source de données non enregistrée",
        "fr_auto": "Source de données non enregistrée"
    },
    "Unsaved library": {
        "fr": "Bibliothèque non enregistrée",
        "fr_auto": "Bibliothèque non enregistrée"
    },
    "Let us know what went wrong, or suggest an improvement.": {
        "fr": "Faites-nous savoir ce qui n’a pas fonctionné ou suggérez une amélioration.",
        "fr_auto": "Faites-nous savoir ce qui n’a pas fonctionné ou suggérez une amélioration."
    },
    "AI Assistant": {
        "fr": "Assistant IA",
        "fr_auto": "Assistant IA"
    },
    "Monitoring": {
        "fr": "Suivi",
        "fr_auto": "Suivi"
    },
    "Other": {
        "fr": "Autres",
        "fr_auto": "Autres"
    },
    "Legislation loading": {
        "fr": "Chargement de la législation",
        "fr_auto": "Chargement de la législation"
    },
    "Text extractor": {
        "fr": "Extracteur de texte",
        "fr_auto": "Extracteur de texte"
    },
    "Load test": {
        "fr": "Essai de charge",
        "fr_auto": "Essai de charge"
    },
    "Create": {
        "fr": "Créer",
        "fr_auto": "Créer"
    },
    "Update": {
        "fr": "Mettre à jour",
        "fr_auto": "Mettre à jour"
    },
    "Bad request": {
        "fr": "Mauvaise demande",
        "fr_auto": "Mauvaise demande"
    },
    "We're sorry, but something went wrong.": {
        "fr": "Nous sommes désolés, mais une erreur s’est produite.",
        "fr_auto": "Nous sommes désolés, mais quelque chose s’est mal passé."
    },
    "Permission denied": {
        "fr": "Autorisation refusée",
        "fr_auto": "Autorisation refusée"
    },
    "You do not have permission to access this page.": {
        "fr": "Vous n’êtes pas autorisé à accéder à cette page.",
        "fr_auto": "Vous n’êtes pas autorisé à accéder à cette page."
    },
    "Page not found": {
        "fr": "Page introuvable",
        "fr_auto": "Page introuvable"
    },
    "We're sorry, but the requested page could not be found.": {
        "fr": "Nous sommes désolés, mais la page demandée n’a pas pu être trouvée.",
        "fr_auto": "Nous sommes désolés, mais la page demandée n’a pas pu être trouvée."
    },
    "Server error": {
        "fr": "Erreur du serveur",
        "fr_auto": "Erreur de serveur"
    },
    "Contact us": {
        "fr": "Contactez-nous",
        "fr_auto": "Contactez-nous"
    },
    "The upn column must match the Azure Active Directory (Entra) userPrincipalName property. This is usually the user's Justice email, and is case-sensitive.": {
        "fr": "La colonne upn doit correspondre à la propriété Azure Active Directory (Entra) userPrincipalName. Il s’agit généralement de l’addresse courriel justice de l’utilisateur et est sensible à la casse.",
        "fr_auto": "La colonne upn doit correspondre à la propriété Azure Active Directory (Entra) userPrincipalName. Il s’agit généralement de l’e-mail justice de l’utilisateur et est sensible à la casse."
    },
    "If the user does not exist, their first name, last name and email will be extrapolated from the UPN. These properties will be updated when the user next logs in with Entra.": {
        "fr": "Si l’utilisateur n’existe pas, son prénom, son nom et son adresse courriel seront extrapolés à partir de l’UPN. Ces propriétés seront mises à jour lors de la prochaine connexion de l’utilisateur avec Entra",
        "fr_auto": "Si l’utilisateur n’existe pas, son prénom, son nom et son adresse e-mail seront extrapolés à partir de l’UPN. Ces propriétés seront mises à jour lors de la prochaine connexion de l’utilisateur avec Entra."
    },
    "User-requested URLs for Q&A, summarization etc. which were not on the allow-list": {
        "fr": "URL demandées par l’utilisateur pour les questions-réponses, les résumés, etc. qui ne figuraient pas sur la liste d’adresses autorisées",
        "fr_auto": "URL demandées par l’utilisateur pour les questions et réponses, les résumés, etc. qui ne figuraient pas sur la liste d’adresses autorisées"
    },
    "Update Preset": {
        "fr": "Mettre à jour le préréglage",
        "fr_auto": "Mise à jour prédéfinie"
    },
    "Browse": {
        "fr": "Naviguer",
        "fr_auto": "Parcourir"
    },
    "\n            <strong>Chat</strong> with a secure AI for brainstorming, writing assistance and text formatting.\n          ": {
        "fr": "\n<strong>Clavardez</strong> avec une IA sécurisée pour le brainstorming, l’aide à la rédaction et le formatage du texte.\n          ",
        "fr_auto": "\n<strong>Discutez</strong> avec une IA sécurisée pour le brainstorming, l’aide à la rédaction et le formatage du texte.\n          "
    },
    "Chat mode is not suitable for factual research.": {
        "fr": "Le mode de clavardage ne convient pas à la recherche factuelle.",
        "fr_auto": "Le mode chat ne convient pas à la recherche factuelle."
    },
    "\n            <strong>Q&A</strong> provides answers based on specific documents. Select or create document libraries from the settings sidebar, or simply upload documents to the chat.\n          ": {
        "fr": "\n<strong>Q&R</strong> fournit des réponses basées sur des documents spécifiques. Sélectionnez ou créez des bibliothèques de documents à partir de la barre latérale des paramètres, ou simplement téléversez des documents sur la session de clavardage.\n          ",
        "fr_auto": "\n<strong>Q&R</strong> fournit des réponses basées sur des documents spécifiques. Sélectionnez ou créez des bibliothèques de documents à partir de la barre latérale des paramètres, ou téléchargez simplement des documents sur le chat.\n          "
    },
    "In the AI assistant, document libraries and chats will be deleted after 30 days of inactivity. This means that if you do not open a chat for 30 days, it will be automatically deleted along with all files uploaded to the chat. For libraries, if no changes have been made and no Q&A queries have been performed for 30 days, the library will be automatically deleted.": {
        "fr": "Les bibliothèques de documents et les sessions de clavardage seront supprimés après 30 jours d’inactivité dans l'assistant d'IA. Cela signifie que si vous n’ouvrez pas une session de clavardage pendant 30 jours, elle sera automatiquement supprimée avec tous ses fichiers téléversés. Pour les bibliothèques, si aucune modification n’a été apportée et qu’aucune requête Q&R n’a été effectuée pendant 30 jours, la bibliothèque sera automatiquement supprimée.",
        "fr_auto": "Dans l’assistant IA, les bibliothèques de documents et les chats seront supprimés après 30 jours d’inactivité. Cela signifie que si vous n’ouvrez pas un chat pendant 30 jours, il sera automatiquement supprimé avec tous les fichiers téléchargés sur le chat. Pour les bibliothèques, si aucune modification n’a été apportée et qu’aucune requête Q&A n’a été effectuée pendant 30 jours, la bibliothèque sera automatiquement supprimée."
    },
    "Read and follow the notices within Otto tools like the AI assistant. Certain tools such as the Chat mode should not be trusted for facts. Instead, use the Q&A and Summarize modes to ground the AI's responses in trusted sources such as documents that you upload or a shared document library.": {
        "fr": "Lisez et suivez les avis de confidentialité dans les outils Otto comme l’assistant d’IA. Certains outils tels que le mode Clavardez ne doivent pas être considérés comme faits. Utilisez plutôt les modes Q&R et Résumer pour ancrer les réponses de l’IA dans des sources fiables telles que les documents que vous téléversez ou dans une bibliothèque de documents partagée.",
        "fr_auto": "Lisez et suivez les avis dans les outils Otto comme l’assistant d’IA. Certains outils tels que le mode Chat ne doivent pas être fiables pour les faits. Utilisez plutôt les modes Q&R et Summarize pour ancrer les réponses de l’IA dans des sources fiables telles que les documents que vous téléchargez ou une bibliothèque de documents partagée."
    },
    "In the AI assistant, apply security classification labels to chats and document libraries when they contain classified and/or personal information.": {
        "fr": "Dans l’Assistant IA, appliquez des étiquettes de classification de sécurité aux sessions de clavardage et aux bibliothèques de documents lorsqu’elles contiennent des informations classifiées et/ou personnelles.",
        "fr_auto": "Dans l’Assistant IA, appliquez des étiquettes de classification de sécurité aux chats et aux bibliothèques de documents lorsqu’elles contiennent des informations classifiées et/ou personnelles."
    },
    "Email administrators": {
        "fr": "Contactez les administrateurs",
        "fr_auto": "Administrateurs de messagerie"
    },
    "If information is shared with you through Otto which you should not have access to, use the provided links to email the authors or library administrators. If this is not possible, contact the Otto team at the following email address to report a privacy issue:": {
        "fr": "Si des informations sont partagées avec vous via Otto auxquelles vous ne devriez pas avoir accès, utilisez les liens fournis pour envoyer un courriel aux auteurs ou aux administrateurs de la bibliothèque. Si cela n’est pas possible, contactez l’équipe Otto à l’adresse courriel suivante pour signaler un problème de confidentialité :",
        "fr_auto": "Si des informations sont partagées avec vous via Otto auxquelles vous ne devriez pas avoir accès, utilisez les liens fournis pour envoyer un e-mail aux auteurs ou aux administrateurs de la bibliothèque. Si cela n’est pas possible, contactez l’équipe Otto à l’adresse e-mail suivante pour signaler un problème de confidentialité :"
    },
    "This chat was shared with you and is read-only.": {
        "fr": "Cette session de clavardage a été partagé avec vous et est en lecture seule.",
        "fr_auto": "Ce chat a été partagé avec vous et est en lecture seule."
    },
    "email the chat author": {
        "fr": "envoyer un courriel à l’auteur de la sesison de clavardage",
        "fr_auto": "envoyer un e-mail à l’auteur du chat"
    },
    "Limit information shared in chats and Q&A libraries (deleted after 30 days inactivity).": {
        "fr": "Limitez les informations partagées dans les sessions de clavardage et les bibliothèques de questions-réponses (supprimées après 30 jours d’inactivité).",
        "fr_auto": "Limitez les informations partagées dans les chats et les bibliothèques de questions et réponses (supprimées après 30 jours d’inactivité)."
    },
    "\n            <strong>Q&A</strong> provides answers based on specific documents. Select or create document libraries from the settings sidebar, or upload files and enter URLs directly in the chat.\n          ": {
        "fr": "\n<strong>Q&R</strong> fournit des réponses basées sur des documents spécifiques. Sélectionnez ou créez des bibliothèques de documents dans la barre latérale des paramètres, ou téléchargez des fichiers et entrez des URL directement dans la session de clavardage.\n          ",
        "fr_auto": "\n<strong>Q&R</strong> fournit des réponses basées sur des documents spécifiques. Sélectionnez ou créez des bibliothèques de documents dans la barre latérale des paramètres, ou téléchargez des fichiers et entrez des URL directement dans le chat.\n          "
    },
    "Read and follow the notices within Otto tools like the AI assistant. Certain tools such as the Chat mode should not be trusted to provide factual information. Instead, use the Q&A and Summarize modes to ground the AI's responses in trusted sources such as documents that you upload or a shared document library.": {
        "fr": "Lisez et suivez les avis dans les outils Otto comme l’assistant d’IA. Certains outils tels que le mode Clavardez ne doivent pas être considérés comme étant fiables pour fournir des faits. Utilisez plutôt les modes Q&R et Résumer pour ancrer les réponses de l’IA dans des sources fiables telles que les documents que vous téléversez ou dans une bibliothèque de documents partagée.",
        "fr_auto": "Lisez et suivez les avis dans les outils Otto comme l’assistant d’IA. Certains outils tels que le mode Chat ne doivent pas être fiables pour fournir des informations factuelles. Utilisez plutôt les modes Q&R et Summarize pour ancrer les réponses de l’IA dans des sources fiables telles que les documents que vous téléchargez ou une bibliothèque de documents partagée."
    },
    "Chats": {
        "fr": "Clavardages",
        "fr_auto": "Les chats"
    },
    "Select chat(s)": {
        "fr": "Sélectionnez clavardages(s)",
        "fr_auto": "Sélectionnez chat(s)"
    },
    "Selected chats": {
        "fr": "Clavardages sélectionnés",
        "fr_auto": "Chats sélectionnés"
    },
    "User chat uploads": {
        "fr": "Téléchargements de clavardage utilisateur",
        "fr_auto": "Téléchargements de chat utilisateur"
    },
    "All chats": {
        "fr": "Tous les clavardage",
        "fr_auto": "Tous les chats"
    },
    "Chat uploads": {
        "fr": "Téléchargements de clavardage",
        "fr_auto": "Téléchargements de chat"
    },
    "No chats to show.": {
        "fr": "Pas de clavardages à montrer.",
        "fr_auto": "Pas de chats à montrer."
    },
    "This chat": {
        "fr": "Ce clavardage",
        "fr_auto": "Ce chat"
    },
    "GPT-4o-mini (fastest, best value)": {
        "fr": "GPT-4o-mini (le plus rapide, meilleur rapport qualité-prix)",
        "fr_auto": "GPT-4o-mini (le plus rapide, meilleur rapport qualité-prix)"
    },
    "GPT-4o (best quality, but 25x cost)": {
        "fr": "GPT-4o (meilleure qualité, mais coûte 25x)",
        "fr_auto": "GPT-4o (meilleure qualité, mais coût 25x)"
    },
    "Managed by me": {
        "fr": "Je gère",
        "fr_auto": "Géré par moi"
    },
    "Select folder(s)": {
        "fr": "Sélectionner le(s) dossier(s)",
        "fr_auto": "Sélectionner le(s) dossier(s)"
    },
    "Select document(s)": {
        "fr": "Sélectionner le(s) document(s)",
        "fr_auto": "Sélectionner le(s) document(s)"
    },
    "Entire library": {
        "fr": "Bibliothèque entière",
        "fr_auto": "Bibliothèque entière"
    },
    "Selected folders": {
        "fr": "Dossiers sélectionnés",
        "fr_auto": "Dossiers sélectionnés"
    },
    "Selected documents": {
        "fr": "Documents sélectionnés",
        "fr_auto": "Documents sélectionnés"
    },
    "Use top sources only (fast, cheap)": {
        "fr": "Utilisez les meilleures sources uniquement (rapide, pas cher)",
        "fr_auto": "Utilisez les meilleures sources uniquement (rapide, pas cher)"
    },
    "Full documents, separate answers ($)": {
        "fr": "Documents complets, réponses séparées ($)",
        "fr_auto": "Documents complets, réponses séparées ($)"
    },
    "Full documents, combined answer ($)": {
        "fr": "Documents complets, réponse combinée ($)",
        "fr_auto": "Documents complets, réponse combinée ($)"
    },
    "Relevance score": {
        "fr": "Cote de pertinence",
        "fr_auto": "Cote de pertinence"
    },
    "Reading order": {
        "fr": "Ordre de lecture",
        "fr_auto": "Ordre de lecture"
    },
    "Source not available (document deleted or modified since message)": {
        "fr": "Source non disponible (document supprimé ou modifié depuis ce message)",
        "fr_auto": "Source non disponible (document supprimé ou modifié depuis le message)"
    },
    "Current date: {time}": {
        "fr": "Date actuelle : {time}",
        "fr_auto": "Date actuelle : {time}"
    },
    "Invalid mode.": {
        "fr": "Mode non valide.",
        "fr_auto": "Mode non valide."
    },
    "No text to summarize.": {
        "fr": "Aucun texte à résumer.",
        "fr_auto": "Aucun texte à résumer."
    },
    "Couldn't retrieve the webpage. The site might block bots. Try copy & pasting the webpage here.": {
        "fr": "Impossible de récupérer la page web. Le site peut bloquer les robots. Essayez de copier et coller la page Web ici.",
        "fr_auto": "Impossible de récupérer la page Web. Le site peut bloquer les robots. Essayez de copier et coller la page Web ici."
    },
    "Initiating translation...": {
        "fr": "Initialisation de la traduction...",
        "fr_auto": "Initier la traduction..."
    },
    "Translating file": {
        "fr": "Traduction du fichier",
        "fr_auto": "Traduction d’un fichier"
    },
    "Error translating files.": {
        "fr": "Erreur de traduction des fichiers.",
        "fr_auto": "Erreur de traduction des fichiers."
    },
    "URL ready for Q&A.": {
        "fr": "URL prête pour les questions et réponses.",
        "fr_auto": "URL prête pour les questions et réponses."
    },
    "new document(s) ready for Q&A.": {
        "fr": "nouveau(s) document(s) prêt(s) pour les questions et réponses.",
        "fr_auto": "nouveau(s) document(s) prêt(s) pour les questions et réponses."
    },
    "Sorry, I couldn't find any information about that. Try selecting more folders or documents, or try a different library.": {
        "fr": "Désolé, je n’ai trouvé aucune information à propos de ce sujet. Essayez de sélectionner plus de dossiers ou de documents, ou essayez une autre bibliothèque.",
        "fr_auto": "Désolé, je n’ai trouvé aucune information à ce sujet. Essayez de sélectionner plus de dossiers ou de documents, ou essayez une autre bibliothèque."
    },
    "Sorry, I couldn't find any information about that. Try selecting a different library or folder.": {
        "fr": "Désolé, je n’ai trouvé aucune information à propos de ce sujet. Essayez de sélectionner une autre bibliothèque ou un autre dossier.",
        "fr_auto": "Désolé, je n’ai trouvé aucune information à ce sujet. Essayez de sélectionner une autre bibliothèque ou un autre dossier."
    },
    "There was an error processing your request.": {
        "fr": "Une erreur s'est produite lors du traitement de votre demande.",
        "fr_auto": "Il y a eu une erreur de traitement de votre demande."
    },
    "No user message found.": {
        "fr": "Aucun message de l’utilisateur trouvé.",
        "fr_auto": "Aucun message de l’utilisateur trouvé."
    },
    "If you should not have access,": {
        "fr": "Si vous ne devriez pas y avoir accès,",
        "fr_auto": "Si vous ne devriez pas y avoir accès,"
    },
    "to report the issue.": {
        "fr": "pour signaler le problème.",
        "fr_auto": "pour signaler le problème."
    },
    "Close": {
        "fr": "Fermer",
        "fr_auto": "Fermer"
    },
    "Drag or use the up and down arrows to resize.": {
        "fr": "",
        "fr_auto": "Faites glisser ou utilisez les flèches haut et bas pour redimensionner."
    },
    "Stop": {
        "fr": "Arrêter",
        "fr_auto": "Arrêtez"
    },
    "ChatGPT for writing assistance (not for facts)": {
        "fr": "",
        "fr_auto": "ChatGPT pour l’aide à la rédaction (pas pour les faits)"
    },
    "Ask questions about documents": {
        "fr": "",
        "fr_auto": "Posez des questions sur les documents"
    },
    "Summarize text, files and URLs": {
        "fr": "",
        "fr_auto": "Résumer le texte, les fichiers et les URL"
    },
    "Summarize": {
        "fr": "Résumer",
        "fr_auto": "Résumer"
    },
    "Translate text and files to English or French": {
        "fr": "",
        "fr_auto": "Traduire du texte et des fichiers en anglais ou en français"
    },
    "Translate": {
        "fr": "Traduire",
        "fr_auto": "Traduire"
    },
    "Upload": {
        "fr": "Téléverser",
        "fr_auto": "Télécharger"
    },
    "Settings": {
        "fr": "Paramètres",
        "fr_auto": "Paramètres"
    },
    "Message": {
        "fr": "Message",
        "fr_auto": "Le message"
    },
    "Type your message here...": {
        "fr": "Écrivez votre message ici...",
        "fr_auto": "Tapez votre message ici..."
    },
    "Help me write a good prompt": {
        "fr": "Aidez-moi à écrire une bonne invite",
        "fr_auto": "Aidez-moi à écrire une bonne invite"
    },
    "Send": {
        "fr": "Envoyer",
        "fr_auto": "Envoyer"
    },
    "Options": {
        "fr": "Options",
        "fr_auto": "Options"
    },
    "Rename": {
        "fr": "Renommer",
        "fr_auto": "Renommer"
    },
    "Delete": {
        "fr": "Supprimer",
        "fr_auto": "Supprimer"
    },
    "Cancel": {
        "fr": "Annuler",
        "fr_auto": "Annuler"
    },
    "AI Assistant - Otto": {
        "fr": "Assistant IA - Otto",
        "fr_auto": "Assistant IA - Otto"
    },
    "Show all...": {
        "fr": "Tout montrez...",
        "fr_auto": "Montrez tout..."
    },
    "Drag or use the left and right arrows to resize.": {
        "fr": "",
        "fr_auto": "Faites glisser ou utilisez les flèches gauche et droite pour redimensionner."
    },
    "Open presets menu": {
        "fr": "Ouvrir le menu des préréglages",
        "fr_auto": "Ouvrir le menu des préréglages"
    },
    "Save preset from current settings": {
        "fr": "Enregistrer le préréglage à partir des paramètres actuels",
        "fr_auto": "Enregistrer le préréglage à partir des paramètres actuels"
    },
    "Save": {
        "fr": "Enregistrer",
        "fr_auto": "Enregistrer"
    },
    "Reset settings to default": {
        "fr": "Réinitialiser les paramètres",
        "fr_auto": "Réinitialiser les paramètres par défaut"
    },
    "Reset": {
        "fr": "Réinitialiser",
        "fr_auto": "Réinitialiser"
    },
    "Set security label": {
        "fr": "Définir l’étiquette de sécurité",
        "fr_auto": "Définir l’étiquette de sécurité"
    },
    "Warning": {
        "fr": "Avertissement",
        "fr_auto": "Avertissement"
    },
    "Safe use of the AI Assistant": {
        "fr": "Utilisation sécuritaire de l’assistant IA",
        "fr_auto": "Utilisation sécuritaire de l’assistant IA"
    },
    "Protected B approved:": {
        "fr": "",
        "fr_auto": "Protégé B approuvé :"
    },
    "Use with unclassified, Protected A or Protected B information only.": {
        "fr": "",
        "fr_auto": "Utilisez uniquement avec des informations non classifiées, protégées A ou Protégées B."
    },
    "Unclassified only:": {
        "fr": "",
        "fr_auto": "Non classifié seulement :"
    },
    "This is a development / testing environment. Use unclassified information only.": {
        "fr": "",
        "fr_auto": "Il s’agit d’un environnement de développement / test. Utilisez uniquement des informations non classifiées."
    },
    "Human review required:": {
        "fr": "",
        "fr_auto": "Examen humain requis :"
    },
    "AI can make mistakes. Review the text before using it in an official capacity.": {
        "fr": "",
        "fr_auto": "L’IA peut faire des erreurs. Passez en revue le texte avant de l’utiliser à titre officiel."
    },
    "Not for legal advice or research:": {
        "fr": "",
        "fr_auto": "Pas pour des conseils juridiques ou de la recherche :"
    },
    "Does not connect to legal databases like Westlaw, Lexis or CanLII.": {
        "fr": "",
        "fr_auto": "Ne se connecte pas aux bases de données juridiques comme Westlaw, Lexis ou CanLII."
    },
    "Not for decision-making:": {
        "fr": "",
        "fr_auto": "Pas pour la prise de décision :"
    },
    "Do not use for legal decisions, administrative decisions affecting individuals, etc.": {
        "fr": "",
        "fr_auto": "Ne pas utiliser pour les décisions juridiques, les décisions administratives affectant les individus, etc."
    },
    "Information management:": {
        "fr": "",
        "fr_auto": "Gestion de l’information :"
    },
    "\n            <strong>Summarize</strong> uploaded documents. You may also input free text or enter a URL for a web page.\n          ": {
        "fr": "",
        "fr_auto": "\n<strong>Résumez les</strong> documents téléchargés. Vous pouvez également entrer du texte libre ou entrer une URL pour une page Web.\n          "
    },
    "AI-generated summaries may contain inaccuracies. Review the text before using it for official purposes.": {
        "fr": "",
        "fr_auto": "Les résumés générés par l’IA peuvent contenir des inexactitudes. Passez en revue le texte avant de l’utiliser à des fins officielles."
    },
    "\n            <strong>Translate</strong> input text or uploaded documents from any language into French or English.\n          ": {
        "fr": "",
        "fr_auto": "\n<strong>Traduire le</strong> texte d’entrée ou les documents téléchargés de n’importe quelle langue en français ou en anglais.\n          "
    },
    "Translations should undergo human review prior to use in a legal or official capacity.": {
        "fr": "",
        "fr_auto": "Les traductions doivent faire l’objet d’un examen humain avant d’être utilisées à titre juridique ou officiel."
    },
    "For official use, always verify generated material with the provided sources due to the potential for inaccuracies.": {
        "fr": "",
        "fr_auto": "Pour un usage officiel, vérifiez toujours le matériel généré avec les sources fournies en raison du risque d’inexactitudes."
    },
    "Drop files anywhere": {
        "fr": "",
        "fr_auto": "Déposez des fichiers n’importe où"
    },
    "\n        Uploading <span class=\"filename fst-italic\">'filename'</span>\n      ": {
        "fr": "",
        "fr_auto": "\nTéléchargement <span class=\"filename fst-italic\">'filename'</span>\n      "
    },
    "File": {
        "fr": "Fichier",
        "fr_auto": "Fichier"
    },
    "File upload progress": {
        "fr": "",
        "fr_auto": "Progression du téléchargement de fichiers"
    },
    "Copy": {
        "fr": "Copier",
        "fr_auto": "Copie"
    },
    "Like": {
        "fr": "J'aime",
        "fr_auto": "Comme"
    },
    "Dislike": {
        "fr": "Je n'aime pas",
        "fr_auto": "N’aime pas"
    },
    "Edit in new prompt": {
        "fr": "Modifier dans une nouvelle invite",
        "fr_auto": "Modifier dans une nouvelle invite"
    },
    "Delete message": {
        "fr": "Supprimer le message",
        "fr_auto": "Supprimer le message"
    },
    "\n      Translated %(num_files)s/%(total_files)s files:\n    ": {
        "fr": "\n      Traduit %(num_files)s fichier(s) sur %(total_files)s:\n    ",
        "fr_auto": "\n      Translated %(num_files)s/%(total_files)s files:\n    "
    },
    "\n      Uploaded %(num_files)s file%(s)s\n    ": {
        "fr": "\n      Téléversé %(num_files)s fichier%(s)s\n    ",
        "fr_auto": "\n      Uploaded %(num_files)s file%(s)s\n    "
    },
    "for translation:": {
        "fr": "",
        "fr_auto": "pour la traduction :"
    },
    "for summarization:": {
        "fr": "",
        "fr_auto": "à des fins de résumé :"
    },
    "deleted": {
        "fr": "supprimé",
        "fr_auto": "supprimé"
    },
    "Sources": {
        "fr": "Sources",
        "fr_auto": "Les sources"
    },
    "Selected library:": {
        "fr": "Bibliothèque sélectionnée :",
        "fr_auto": "Bibliothèque sélectionnée :"
    },
    "Model": {
        "fr": "Modèle",
        "fr_auto": "Modèle"
    },
    "Style": {
        "fr": "Style",
        "fr_auto": "Le style"
    },
    "System prompt": {
        "fr": "",
        "fr_auto": "Invite système"
    },
    "Summary length": {
        "fr": "Longueur du résumé",
        "fr_auto": "Longueur du résumé"
    },
    "Desired language": {
        "fr": "Langue souhaitée",
        "fr_auto": "Langue souhaitée"
    },
    "Avoid personal pronouns": {
        "fr": "Évitez les pronoms personnels",
        "fr_auto": "Évitez les pronoms personnels"
    },
    "Additional instructions": {
        "fr": "Instructions supplémentaires",
        "fr_auto": "Instructions supplémentaires"
    },
    "Custom summarize prompt": {
        "fr": "Invite de résumé personnalisée",
        "fr_auto": "Invite de résumé personnalisée"
    },
    "(overrides all previous settings)": {
        "fr": "(remplace tous les paramètres précédents)",
        "fr_auto": "(remplace tous les paramètres précédents)"
    },
    "Library": {
        "fr": "Bibliothèque",
        "fr_auto": "Bibliothèque"
    },
    "Edit libraries": {
        "fr": "Modifier les bibliothèques",
        "fr_auto": "Modifier les bibliothèques"
    },
    "Search mode": {
        "fr": "Mode de recherche",
        "fr_auto": "Mode de recherche"
    },
    "Edit advanced settings and prompts": {
        "fr": "Modifier les paramètres avancés et les invites",
        "fr_auto": "Modifier les paramètres avancés et les invites"
    },
    "Filter results": {
        "fr": "Résultats du filtre",
        "fr_auto": "Résultats du filtre"
    },
    "Keyword ↔ Vector": {
        "fr": "Vecteur ↔ mots clés",
        "fr_auto": "Vecteur ↔ mots clés"
    },
    "Maximum sources": {
        "fr": "",
        "fr_auto": "Sources maximales"
    },
    "Order sources by": {
        "fr": "",
        "fr_auto": "Commander les sources par"
    },
    "Relevance (score)": {
        "fr": "",
        "fr_auto": "Pertinence (cote)"
    },
    "Answer granularity": {
        "fr": "",
        "fr_auto": "Granularité de réponse"
    },
    "Single answer": {
        "fr": "",
        "fr_auto": "Réponse unique"
    },
    "Granular answers": {
        "fr": "",
        "fr_auto": "Réponses granulaires"
    },
    "Granularity": {
        "fr": "",
        "fr_auto": "Granularité"
    },
    "Fine": {
        "fr": "",
        "fr_auto": "Fin"
    },
    "Coarse": {
        "fr": "",
        "fr_auto": "Grossier"
    },
    "Remove irrelevant sources": {
        "fr": "",
        "fr_auto": "Supprimer les sources non pertinentes"
    },
    "(Optional) Define AI model's role, background information, rules to follow, examples.": {
        "fr": "",
        "fr_auto": "(Facultatif) Définissez le rôle du modèle d’IA, les informations de fond, les règles à suivre, les exemples."
    },
    "Pre-query instructions": {
        "fr": "",
        "fr_auto": "Instructions préalables à la requête"
    },
    "(Recommended) What model should with context and query, formatting instructions.": {
        "fr": "",
        "fr_auto": "(Recommandé) Quel modèle devrait avec le contexte et la requête, les instructions de formatage."
    },
    "Post-query instructions": {
        "fr": "",
        "fr_auto": "Instructions post-requête"
    },
    "(Optional) Final reminders of desired behaviour. Keep this short.": {
        "fr": "",
        "fr_auto": "(Facultatif) Derniers rappels du comportement souhaité. Restez bref."
    },
    "Save changes": {
        "fr": "",
        "fr_auto": "Enregistrer les modifications"
    },
    "Edit": {
        "fr": "",
        "fr_auto": "Modifier"
    },
    "Create preset from current settings": {
        "fr": "",
        "fr_auto": "Créer un préréglage à partir des paramètres actuels"
    },
    "Remove default": {
        "fr": "",
        "fr_auto": "Supprimer la valeur par défaut"
    },
    "Set as default": {
        "fr": "",
        "fr_auto": "Défini par défaut"
    },
    "No presets available": {
        "fr": "",
        "fr_auto": "Aucun préréglage disponible"
    },
    "Remove from favourites": {
        "fr": "",
        "fr_auto": "Retirer des favoris"
    },
    "Add to favourites": {
        "fr": "",
        "fr_auto": "Ajouter aux favoris"
    },
    "Please provide a title in either English or French.": {
        "fr": "",
        "fr_auto": "Veuillez fournir un titre en anglais ou en français."
    },
    "Please provide at least one user for the accessible field.": {
        "fr": "",
        "fr_auto": "Veuillez fournir au moins un utilisateur pour le champ accessible."
    },
    "Title (English)": {
        "fr": "",
        "fr_auto": "Titre (anglais)"
    },
    "Description (English)": {
        "fr": "",
        "fr_auto": "Description (anglais)"
    },
    "Title (French)": {
        "fr": "",
        "fr_auto": "Titre (français)"
    },
    "Description (French)": {
        "fr": "",
        "fr_auto": "Description (français)"
    },
    "Privacy controls": {
        "fr": "",
        "fr_auto": "Contrôles de confidentialité"
    },
    "Share with:": {
        "fr": "",
        "fr_auto": "Partager avec :"
    },
    "Replace with current settings": {
        "fr": "",
        "fr_auto": "Remplacer par les paramètres actuels"
    },
    "This is the default Otto preset. Use caution!": {
        "fr": "",
        "fr_auto": "Il s’agit du préréglage Otto par défaut. Soyez prudent !"
    },
    "Changes will be visible to all Otto users.": {
        "fr": "",
        "fr_auto": "Les modifications seront visibles pour tous les utilisateurs d’Otto."
    },
    "Are you sure you want to delete this preset?": {
        "fr": "",
        "fr_auto": "Êtes-vous sûr de vouloir supprimer ce préréglage ?"
    },
    "Create New Preset": {
        "fr": "",
        "fr_auto": "Créer un nouveau préréglage"
    },
    "Create a new preset from your current settings.": {
        "fr": "",
        "fr_auto": "Créez un nouveau préréglage à partir de vos paramètres actuels."
    },
    "Improve prompt using AI": {
        "fr": "",
        "fr_auto": "Améliorer l’invite à l’aide de l’IA"
    },
    "Loading": {
        "fr": "",
        "fr_auto": "Chargement"
    },
    "Generate a more detailed version of your prompt. Use this as a starting point for further edits.": {
        "fr": "",
        "fr_auto": "Générez une version plus détaillée de votre invite. Utilisez ceci comme point de départ pour d’autres modifications."
    },
    "Type your prompt here...": {
        "fr": "",
        "fr_auto": "Tapez votre invite ici..."
    },
    "Generate": {
        "fr": "",
        "fr_auto": "Générer"
    },
    "Your prompt": {
        "fr": "",
        "fr_auto": "Votre invite"
    },
    "AI-generated prompt": {
        "fr": "",
        "fr_auto": "Invite générée par l’IA"
    },
    "Regenerate": {
        "fr": "",
        "fr_auto": "Régénérer"
    },
    "Use this prompt": {
        "fr": "",
        "fr_auto": "Utilisez cette invite"
    },
    "QA library for settings preset not accessible. It has been reset to your personal library.": {
        "fr": "",
        "fr_auto": "Bibliothèque d’assurance qualité pour les paramètres prédéfinis non accessibles. Il a été réinitialisé à votre bibliothèque personnelle."
    },
    "Response stopped early. Costs may still be incurred after stopping.": {
        "fr": "",
        "fr_auto": "La réponse s’est arrêtée tôt. Des coûts peuvent encore être engagés après l’arrêt."
    },
    "An error occurred.": {
        "fr": "",
        "fr_auto": "Une erreur s’est produite."
    },
    "with files:": {
        "fr": "",
        "fr_auto": "avec des fichiers :"
    },
    "No text provided.": {
        "fr": "",
        "fr_auto": "Aucun texte n’a été fourni."
    },
    "**No relevant sources found.**": {
        "fr": "",
        "fr_auto": "**Aucune source pertinente n’a été trouvée.**"
    },
    "Sorry, that URL isn't allowed. Otto can only access sites ending in:": {
        "fr": "",
        "fr_auto": "Désolé, cette URL n’est pas autorisée. Otto ne peut accéder qu’aux sites se terminant par :"
    },
    "(e.g., `justice.gc.ca` or `www.tbs-sct.canada.ca` are also allowed)": {
        "fr": "",
        "fr_auto": "(p. ex., « justice.gc.ca » ou « www.tbs-sct.canada.ca » sont également autorisés)"
    },
    "As a workaround, you can save the content to a file and upload it here.": {
        "fr": "",
        "fr_auto": "Comme solution de contournement, vous pouvez enregistrer le contenu dans un fichier et le télécharger ici."
    },
    "Preset loaded successfully.": {
        "fr": "",
        "fr_auto": "Préréglage chargé avec succès."
    },
    "Preset saved successfully.": {
        "fr": "",
        "fr_auto": "Préréglage enregistré avec succès."
    },
    "Preset updated successfully.": {
        "fr": "",
        "fr_auto": "Préréglage mis à jour avec succès."
    },
    "Preset deleted successfully.": {
        "fr": "",
        "fr_auto": "Préréglage supprimé avec succès."
    },
    "Preset added to favourites.": {
        "fr": "",
        "fr_auto": "Préréglage ajouté aux favoris."
    },
    "Preset removed from favourites.": {
        "fr": "",
        "fr_auto": "Préréglage retiré des favoris."
    },
    "An error occurred while setting the preset as favourite.": {
        "fr": "",
        "fr_auto": "Une erreur s’est produite lors de la définition du préréglage comme favori."
    },
    "Default preset was set successfully.": {
        "fr": "",
        "fr_auto": "Le paramètre prédéfini par défaut a été défini avec succès."
    },
    "An error occurred while setting the default preset.": {
        "fr": "",
        "fr_auto": "Une erreur s’est produite lors de la définition du préréglage par défaut."
    },
    "All acts and regulations": {
        "fr": "",
        "fr_auto": "Toutes les lois et tous les règlements"
    },
    "All acts": {
        "fr": "",
        "fr_auto": "Tous les actes"
    },
    "All regulations": {
        "fr": "",
        "fr_auto": "Tous les règlements"
    },
    "Specific act(s)/regulation(s)...": {
        "fr": "",
        "fr_auto": "Loi(s)/règlement(s) spécifique(s)..."
    },
    "Enabled by specific act(s)...": {
        "fr": "",
        "fr_auto": "Activé par des actes spécifiques..."
    },
    "Select laws to search": {
        "fr": "",
        "fr_auto": "Sélectionner des lois à rechercher"
    },
    "Select act(s)/regulation(s)": {
        "fr": "",
        "fr_auto": "Certains actes/règlements"
    },
    "Select enabling act(s)": {
        "fr": "",
        "fr_auto": "Sélectionnez loi(s) habilitante(s)"
    },
    "All dates": {
        "fr": "",
        "fr_auto": "Toutes les dates"
    },
    "Filter by section date metadata...": {
        "fr": "",
        "fr_auto": "Filtrer par section les métadonnées de date..."
    },
    "Select date filters": {
        "fr": "",
        "fr_auto": "Sélectionner des filtres de date"
    },
    "In force as of (start)": {
        "fr": "",
        "fr_auto": "En vigueur à partir du (début)"
    },
    "In force as of (end)": {
        "fr": "",
        "fr_auto": "En vigueur à compter du (fin)"
    },
    "Last amended (start)": {
        "fr": "",
        "fr_auto": "Dernière modification (début)"
    },
    "Last amended (end)": {
        "fr": "",
        "fr_auto": "Dernière modification (fin)"
    },
    "Number of sources": {
        "fr": "",
        "fr_auto": "Nombre de sources"
    },
    "Trim redundant sources": {
        "fr": "",
        "fr_auto": "Couper les sources redondantes"
    },
    "AI model": {
        "fr": "",
        "fr_auto": "Modèle d’IA"
    },
    "Max input tokens": {
        "fr": "",
        "fr_auto": "Nombre maximal de jetons d’entrée"
    },
    "Additional instructions for AI answer": {
        "fr": "",
        "fr_auto": "Instructions supplémentaires pour la réponse à l’IA"
    },
    "Query": {
        "fr": "",
        "fr_auto": "Requête"
    },
    "AI answer": {
        "fr": "",
        "fr_auto": "Réponse de l’IA"
    },
    "Any language results": {
        "fr": "",
        "fr_auto": "Tous les résultats linguistiques"
    },
    "Basic search": {
        "fr": "",
        "fr_auto": "Recherche de base"
    },
    "Advanced search": {
        "fr": "",
        "fr_auto": "Recherche avancée"
    },
    "Last refreshed from the": {
        "fr": "",
        "fr_auto": "Dernière actualisation à partir de l'"
    },
    "repository on": {
        "fr": "",
        "fr_auto": "référentiel sur"
    },
    "Clear": {
        "fr": "",
        "fr_auto": "Effacer"
    },
    "Advanced search options": {
        "fr": "",
        "fr_auto": "Options de recherche avancées"
    },
    "AI-generated answer &mdash; may contain inaccuracies": {
        "fr": "",
        "fr_auto": "Réponse générée par l’IA — peut contenir des inexactitudes"
    },
    "Error getting search results:": {
        "fr": "",
        "fr_auto": "Erreur d’obtention des résultats de recherche :"
    },
    "No sources found. Please modify the search options or use basic search.": {
        "fr": "",
        "fr_auto": "Aucune source trouvée. Veuillez modifier les options de recherche ou utiliser la recherche de base."
    },
    "Results for &quot;": {
        "fr": "",
        "fr_auto": "Résultats pour «"
    },
    "&quot;": {
        "fr": "",
        "fr_auto": "&quot;"
    },
    "Part": {
        "fr": "",
        "fr_auto": "Partie"
    },
    "Details": {
        "fr": "",
        "fr_auto": "Détails"
    },
    "Close source details": {
        "fr": "",
        "fr_auto": "Fermer les détails de la source"
    },
    "Find similar sections": {
        "fr": "",
        "fr_auto": "Trouver des sections similaires"
    },
    "Go to source document": {
        "fr": "",
        "fr_auto": "Aller au document source"
    },
    "Metadata": {
        "fr": "",
        "fr_auto": "Métadonnées"
    },
    "In-force start date:": {
        "fr": "",
        "fr_auto": "Date de début en vigueur :"
    },
    "Last amended date:": {
        "fr": "",
        "fr_auto": "Dernière date de modification :"
    },
    "Alternate language": {
        "fr": "",
        "fr_auto": "Autre langue"
    },
    "Source document": {
        "fr": "",
        "fr_auto": "Document source"
    },
    "Short title:": {
        "fr": "",
        "fr_auto": "Titre abrégé :"
    },
    "Long title:": {
        "fr": "",
        "fr_auto": "Titre long :"
    },
    "Referenced as:": {
        "fr": "",
        "fr_auto": "Référencé comme :"
    },
    "Type:": {
        "fr": "",
        "fr_auto": "Type :"
    },
    "Act": {
        "fr": "",
        "fr_auto": "Loi"
    },
    "Regulation": {
        "fr": "",
        "fr_auto": "Réglementation"
    },
    "Enabling authority:": {
        "fr": "",
        "fr_auto": "Autorité habilitante :"
    },
    "An error occurred:": {
        "fr": "",
        "fr_auto": "Une erreur s’est produite :"
    },
    "An error occurred while processing the request.": {
        "fr": "",
        "fr_auto": "Une erreur s’est produite lors du traitement de la demande."
    },
    "Source not found.": {
        "fr": "",
        "fr_auto": "Source introuvable."
    },
    "Error generating AI response.": {
        "fr": "",
        "fr_auto": "Erreur générant une réponse d’IA."
    },
    "Invalid URL": {
        "fr": "",
        "fr_auto": "URL non valide"
    },
    "Administrators (edit library and manage users)": {
        "fr": "",
        "fr_auto": "Administrateurs (modifier la bibliothèque et gérer les utilisateurs)"
    },
    "Contributors (edit library)": {
        "fr": "",
        "fr_auto": "Contributeurs (modifier la bibliothèque)"
    },
    "Viewers (read-only access)": {
        "fr": "",
        "fr_auto": "Visionneuses (accès en lecture seule)"
    },
    "The same user cannot be in multiple roles.": {
        "fr": "",
        "fr_auto": "Le même utilisateur ne peut pas être dans plusieurs rôles."
    },
    "text only": {
        "fr": "",
        "fr_auto": "texte seulement"
    },
    "Fetching URL...": {
        "fr": "",
        "fr_auto": "Extraction de l’URL..."
    },
    "Reading file...": {
        "fr": "",
        "fr_auto": "Lecture du fichier..."
    },
    "Extracting text...": {
        "fr": "",
        "fr_auto": "Extraction de texte..."
    },
    "Adding to library...": {
        "fr": "",
        "fr_auto": "Ajouter à la bibliothèque..."
    },
    "Folders": {
        "fr": "",
        "fr_auto": "Dossiers"
    },
    "Select a library to edit folders.": {
        "fr": "",
        "fr_auto": "Sélectionnez une bibliothèque pour modifier les dossiers."
    },
    "New folder": {
        "fr": "",
        "fr_auto": "Nouveau dossier"
    },
    "No folders in this library.": {
        "fr": "",
        "fr_auto": "Aucun dossier dans cette bibliothèque."
    },
    "Documents": {
        "fr": "",
        "fr_auto": "Documents d’information"
    },
    "Select a folder to edit documents.": {
        "fr": "",
        "fr_auto": "Sélectionnez un dossier pour modifier les documents."
    },
    "Add URL": {
        "fr": "",
        "fr_auto": "Ajouter une URL"
    },
    "Bulk actions": {
        "fr": "",
        "fr_auto": "Actions en bloc"
    },
    "Text only": {
        "fr": "",
        "fr_auto": "Texte seulement"
    },
    "(default, $)": {
        "fr": "",
        "fr_auto": "(par défaut, $)"
    },
    "(more robust, $$)": {
        "fr": "",
        "fr_auto": "(plus robuste, $$)"
    },
    "(best, $$$)": {
        "fr": "",
        "fr_auto": "(meilleur, $$$)"
    },
    "Stop all processing": {
        "fr": "",
        "fr_auto": "Arrêter tout traitement"
    },
    "No documents in this folder.": {
        "fr": "",
        "fr_auto": "Aucun document dans ce dossier."
    },
    "You can only upload a maximum of": {
        "fr": "",
        "fr_auto": "Vous ne pouvez télécharger qu’un maximum de"
    },
    "files per folder.": {
        "fr": "",
        "fr_auto": "par dossier."
    },
    "files remaining.": {
        "fr": "",
        "fr_auto": "dossiers restants."
    },
    "You can only upload a total file size of": {
        "fr": "",
        "fr_auto": "Vous pouvez uniquement télécharger une taille de fichier totale de"
    },
    "at one time.": {
        "fr": "",
        "fr_auto": "en même temps."
    },
    "Document status": {
        "fr": "",
        "fr_auto": "État du document"
    },
    "Not started": {
        "fr": "",
        "fr_auto": "Non commencé"
    },
    "Cancelled": {
        "fr": "",
        "fr_auto": "Annulé"
    },
    "Queued": {
        "fr": "",
        "fr_auto": "En file d’attente"
    },
    "Processing": {
        "fr": "",
        "fr_auto": "Traitement"
    },
    "Processed": {
        "fr": "",
        "fr_auto": "Traitées"
    },
    "Error": {
        "fr": "",
        "fr_auto": "Erreur"
    },
    "Last fetched date": {
        "fr": "",
        "fr_auto": "Date de la dernière extraction"
    },
    "Filename": {
        "fr": "",
        "fr_auto": "Nom de fichier"
    },
    "Detected content type": {
        "fr": "",
        "fr_auto": "Type de contenu détecté"
    },
    "Extracted title": {
        "fr": "",
        "fr_auto": "Titre extrait"
    },
    "Extracted modification date": {
        "fr": "",
        "fr_auto": "Date de modification extraite"
    },
    "Number of chunks": {
        "fr": "",
        "fr_auto": "Nombre de blocs"
    },
    "Processing cost (cumulative)": {
        "fr": "",
        "fr_auto": "Coût de traitement (cumulatif)"
    },
    "Extracted text": {
        "fr": "",
        "fr_auto": "Texte extrait"
    },
    "View all": {
        "fr": "",
        "fr_auto": "Voir tout"
    },
    "Edit properties": {
        "fr": "",
        "fr_auto": "Modifier les propriétés"
    },
    "Select a library, folder or document to edit.": {
        "fr": "",
        "fr_auto": "Sélectionnez une bibliothèque, un dossier ou un document à modifier."
    },
    "Processing status": {
        "fr": "",
        "fr_auto": "État de traitement"
    },
    "Stopped": {
        "fr": "",
        "fr_auto": "Arrêté"
    },
    "Initializing": {
        "fr": "",
        "fr_auto": "Initialisation"
    },
    "Success": {
        "fr": "",
        "fr_auto": "Succès"
    },
    "Libraries": {
        "fr": "",
        "fr_auto": "Bibliothèques"
    },
    "New library": {
        "fr": "",
        "fr_auto": "Nouvelle bibliothèque"
    },
    "Libraries you can edit will appear here.": {
        "fr": "",
        "fr_auto": "Les bibliothèques que vous pouvez modifier apparaîtront ici."
    },
    "JUS library": {
        "fr": "",
        "fr_auto": "Bibliothèque JUS"
    },
    "Personal library": {
        "fr": "",
        "fr_auto": "Bibliothèque personnelle"
    },
    "Edit folder": {
        "fr": "",
        "fr_auto": "Modifier le dossier"
    },
    "Create folder": {
        "fr": "",
        "fr_auto": "Créer un dossier"
    },
    "Name (English)": {
        "fr": "",
        "fr_auto": "Nom (anglais)"
    },
    "Name (French)": {
        "fr": "",
        "fr_auto": "Nom (français)"
    },
    "Security label ": {
        "fr": "",
        "fr_auto": "Étiquette de sécurité "
    },
    "Order": {
        "fr": "",
        "fr_auto": "Ordre"
    },
    "DANGER: Are you sure you want to delete this folder? This action is permanent.": {
        "fr": "",
        "fr_auto": "DANGER : Êtes-vous sûr de vouloir supprimer ce dossier ? Cette action est permanente."
    },
    "Edit document": {
        "fr": "",
        "fr_auto": "Modifier le document"
    },
    "Create document": {
        "fr": "",
        "fr_auto": "Créer un document"
    },
    "URL": {
        "fr": "",
        "fr_auto": "L’URL"
    },
    "Open link in new tab": {
        "fr": "",
        "fr_auto": "Ouvrir le lien dans le nouvel onglet"
    },
    "CSS selector (optional) ": {
        "fr": "",
        "fr_auto": "Sélecteur CSS (facultatif) "
    },
    "Title (optional)": {
        "fr": "",
        "fr_auto": "Titre (facultatif)"
    },
    "DANGER: Are you sure you want to delete this document? This action is permanent.": {
        "fr": "",
        "fr_auto": "DANGER : Êtes-vous sûr de vouloir supprimer ce document ? Cette action est permanente."
    },
    "Edit library": {
        "fr": "",
        "fr_auto": "Modifier la bibliothèque"
    },
    "Create library": {
        "fr": "",
        "fr_auto": "Créer une bibliothèque"
    },
    "Visible to all JUS users": {
        "fr": "",
        "fr_auto": "Visible par tous les utilisateurs de JUS"
    },
    "DANGER: Are you sure you want to delete this library? This action is permanent.": {
        "fr": "",
        "fr_auto": "DANGER : Êtes-vous sûr de vouloir supprimer cette bibliothèque ? Cette action est permanente."
    },
    "Save users": {
        "fr": "",
        "fr_auto": "Enregistrer les utilisateurs"
    },
    "Document updated successfully.": {
        "fr": "",
        "fr_auto": "Document mis à jour avec succès."
    },
    "Document created successfully.": {
        "fr": "",
        "fr_auto": "Document créé avec succès."
    },
    "Document deleted successfully.": {
        "fr": "",
        "fr_auto": "Document supprimé avec succès."
    },
    "Folder updated successfully.": {
        "fr": "",
        "fr_auto": "Dossier mis à jour avec succès."
    },
    "Folder created successfully.": {
        "fr": "",
        "fr_auto": "Dossier créé avec succès."
    },
    "Folder deleted successfully.": {
        "fr": "",
        "fr_auto": "Dossier supprimé avec succès."
    },
    "Library updated successfully.": {
        "fr": "",
        "fr_auto": "Bibliothèque mise à jour avec succès."
    },
    "Library created successfully.": {
        "fr": "",
        "fr_auto": "Bibliothèque créée avec succès."
    },
    "Library deleted successfully.": {
        "fr": "",
        "fr_auto": "Bibliothèque supprimée avec succès."
    },
    "Library users updated successfully.": {
        "fr": "",
        "fr_auto": "Les utilisateurs de la bibliothèque ont été mis à jour avec succès."
    },
    "Unsaved document": {
        "fr": "",
        "fr_auto": "Document non sauvetillé"
    },
    "Unsaved folder": {
        "fr": "",
        "fr_auto": "Dossier non sauveté"
    },
    "Type": {
        "fr": "",
        "fr_auto": "Type"
    },
    "Add notes or addition details.": {
        "fr": "",
        "fr_auto": "Ajoutez des notes ou des détails d’ajout."
    },
    "N/A": {
        "fr": "",
        "fr_auto": "S.O."
    },
    "Reporting": {
        "fr": "",
        "fr_auto": "Établissement de rapports"
    },
    "Feedback": {
        "fr": "",
        "fr_auto": "Commentaires"
    },
    "Bug": {
        "fr": "",
        "fr_auto": "Bogue"
    },
    "Template Wizard": {
        "fr": "",
        "fr_auto": "Assistant de modèle"
    },
    "Text Extractor": {
        "fr": "",
        "fr_auto": "Extracteur de texte"
    },
    "Empowering Justice efficiency with data and AI": {
        "fr": "",
        "fr_auto": "Renforcer l’efficacité de la justice avec les données et l’IA"
    },
    "Skip to main content": {
        "fr": "",
        "fr_auto": "Passer au contenu principal"
    },
    "Smiling robot head": {
        "fr": "",
        "fr_auto": "Tête de robot souriante"
    },
    "Toggle user menu": {
        "fr": "",
        "fr_auto": "Basculer le menu utilisateur"
    },
    "Breadcrumb": {
        "fr": "",
        "fr_auto": "Fil d’Ariane"
    },
    "Manage users": {
        "fr": "",
        "fr_auto": "Gérer les utilisateurs"
    },
    "Blocked URLs": {
        "fr": "",
        "fr_auto": "URL bloquées"
    },
    "Blocked URLs - Otto": {
        "fr": "",
        "fr_auto": "URL bloquées - Otto"
    },
    "Domain": {
        "fr": "",
        "fr_auto": "Domaine"
    },
    "Requests": {
        "fr": "",
        "fr_auto": "Demandes"
    },
    "Disable load test URL": {
        "fr": "",
        "fr_auto": "Désactiver l’URL du test de chargement"
    },
    "Enable load test URL for 1 hour": {
        "fr": "",
        "fr_auto": "Activer l’URL du test de charge pendant 1 heure"
    },
    "Go to homepage": {
        "fr": "",
        "fr_auto": "Aller à la page d’accueil"
    },
    "Use this section to provide additional details to the feedback provided by the user.": {
        "fr": "",
        "fr_auto": "Utilisez cette section pour fournir des détails supplémentaires aux commentaires fournis par l’utilisateur."
    },
    "Notes": {
        "fr": "",
        "fr_auto": "Remarques :"
    },
    "Save note": {
        "fr": "",
        "fr_auto": "Enregistrer la note"
    },
    "Last modified:": {
        "fr": "",
        "fr_auto": "Dernière modification :"
    },
    "Click on a row to view more information about the feedback received, to flag the feedback as resolved or to contact the user directly.": {
        "fr": "",
        "fr_auto": "Cliquez sur une ligne pour afficher plus d’informations sur les commentaires reçus, pour marquer les commentaires comme résolus ou pour contacter directement l’utilisateur."
    },
    "ago": {
        "fr": "",
        "fr_auto": "il y a longtemps"
    },
    "Feedback results page navigation.": {
        "fr": "",
        "fr_auto": "Navigation dans la page des résultats des commentaires."
    },
    "Previous": {
        "fr": "",
        "fr_auto": "Précédent"
    },
    "Next": {
        "fr": "",
        "fr_auto": "Suivant"
    },
    "Total received": {
        "fr": "",
        "fr_auto": "Total reçu"
    },
    "Total resolved": {
        "fr": "",
        "fr_auto": "Total résolu"
    },
    "Total negative chat comment(s)": {
        "fr": "",
        "fr_auto": "Total des commentaires négatifs de chat (s)"
    },
    "Most active app": {
        "fr": "",
        "fr_auto": "Application la plus active"
    },
    "Leave feedback": {
        "fr": "",
        "fr_auto": "Laisser un commentaire"
    },
    "Submit feedback about Otto": {
        "fr": "",
        "fr_auto": "Soumettre des commentaires sur Otto"
    },
    "Otto feedback form": {
        "fr": "",
        "fr_auto": "Formulaire de rétroaction Otto"
    },
    "Danger:": {
        "fr": "",
        "fr_auto": "Danger :"
    },
    "Notifications": {
        "fr": "",
        "fr_auto": "Notifications"
    },
    "For use in the CSV. Use only lowercase characters and underscores, e.g. 'lsb_drafting'": {
        "fr": "",
        "fr_auto": "Pour une utilisation dans le CSV. Utilisez uniquement des caractères minuscules et des traits de soulignement, par exemple « lsb_drafting »"
    },
    "Are you sure you want to delete this pilot?": {
        "fr": "",
        "fr_auto": "Êtes-vous sûr de vouloir supprimer ce pilote ?"
    },
    "Search": {
        "fr": "",
        "fr_auto": "Recherche"
    },
    "Load testing URL is enabled": {
        "fr": "",
        "fr_auto": "L’URL de test de chargement est activée"
    },
    "Cost dashboard": {
        "fr": "",
        "fr_auto": "Tableau de bord des coûts"
    },
    "Feedback dashboard": {
        "fr": "",
        "fr_auto": "Tableau de bord des commentaires"
    },
    "Terms of use": {
        "fr": "",
        "fr_auto": "Conditions d’utilisation"
    },
    "Logout": {
        "fr": "",
        "fr_auto": "Déconnexion"
    },
    "Cost dashboard - Otto": {
        "fr": "",
        "fr_auto": "Tableau de bord des coûts - Otto"
    },
    "Chart options": {
        "fr": "",
        "fr_auto": "Options de graphique"
    },
    "Chart:": {
        "fr": "",
        "fr_auto": "Graphique :"
    },
    "X-axis:": {
        "fr": "",
        "fr_auto": "Axe des X :"
    },
    "Group by:": {
        "fr": "",
        "fr_auto": "Regrouper par :"
    },
    "Bar chart type:": {
        "fr": "",
        "fr_auto": "Type de graphique à barres :"
    },
    "Filter:": {
        "fr": "",
        "fr_auto": "Filtre :"
    },
    "Pilot:": {
        "fr": "",
        "fr_auto": "Projet pilote :"
    },
    "Feature:": {
        "fr": "",
        "fr_auto": "Caractéristique :"
    },
    "Cost type:": {
        "fr": "",
        "fr_auto": "Type de coût :"
    },
    "Dates:": {
        "fr": "",
        "fr_auto": "Dates :"
    },
    "Range:": {
        "fr": "",
        "fr_auto": "Portée :"
    },
    "Start:": {
        "fr": "",
        "fr_auto": "Début :"
    },
    "End:": {
        "fr": "",
        "fr_auto": "Fin :"
    },
    "Download CSV for selected dates (filters disabled)": {
        "fr": "",
        "fr_auto": "Télécharger CSV pour les dates sélectionnées (filtres désactivés)"
    },
    "Feedback dashboard - Otto": {
        "fr": "",
        "fr_auto": "Tableau de bord des commentaires - Huit"
    },
    "Export data": {
        "fr": "",
        "fr_auto": "Exporter des données"
    },
    "View filter options": {
        "fr": "",
        "fr_auto": "Afficher les options de filtre"
    },
    "Filters": {
        "fr": "",
        "fr_auto": "Filtres"
    },
    "Feedback Type": {
        "fr": "",
        "fr_auto": "Type de rétroaction"
    },
    "Warning:": {
        "fr": "",
        "fr_auto": "Avertissement :"
    },
    "Welcome to the Otto Protected B pilot.": {
        "fr": "",
        "fr_auto": "Bienvenue au pilote Otto Protected B."
    },
    "Welcome to the Otto pilot development / test environment.": {
        "fr": "",
        "fr_auto": "Bienvenue dans l’environnement de développement / test pilote Otto."
    },
    "Please abide by the": {
        "fr": "",
        "fr_auto": "S’il vous plaît respecter le"
    },
    "terms of use": {
        "fr": "",
        "fr_auto": "conditions d’utilisation"
    },
    "report issues or suggest improvements by": {
        "fr": "",
        "fr_auto": "signaler les problèmes ou suggérer des améliorations en :"
    },
    "leaving feedback": {
        "fr": "",
        "fr_auto": "laisser de la rétroaction"
    },
    "and be patient as we resolve issues.": {
        "fr": "",
        "fr_auto": "et soyez patient lorsque nous résolvons les problèmes."
    },
    "Manage pilots": {
        "fr": "",
        "fr_auto": "Gérer les pilotes"
    },
    "Manage pilots - Otto": {
        "fr": "",
        "fr_auto": "Gérer les pilotes - Otto"
    },
    "Add pilot": {
        "fr": "",
        "fr_auto": "Ajouter un pilote"
    },
    "Name": {
        "fr": "",
        "fr_auto": "Nom"
    },
    "Pilot ID": {
        "fr": "",
        "fr_auto": "ID du pilote"
    },
    "Service unit": {
        "fr": "",
        "fr_auto": "Unité de service"
    },
    "Start date": {
        "fr": "",
        "fr_auto": "Date de début"
    },
    "End date": {
        "fr": "",
        "fr_auto": "Date de fin"
    },
    "Users": {
        "fr": "",
        "fr_auto": "Utilisateurs"
    },
    "Cost": {
        "fr": "",
        "fr_auto": "Coût"
    },
    "Add/edit pilot": {
        "fr": "",
        "fr_auto": "Pilote d’ajout/modification"
    },
    "Manage users - Otto": {
        "fr": "",
        "fr_auto": "Gérer les utilisateurs - Otto"
    },
    "Pilots": {
        "fr": "",
        "fr_auto": "Pilotes"
    },
    "Download CSV": {
        "fr": "",
        "fr_auto": "Télécharger CSV"
    },
    "Modify/add users": {
        "fr": "",
        "fr_auto": "Modifier/ajouter des utilisateurs"
    },
    "UPN": {
        "fr": "",
        "fr_auto": "L’UPN"
    },
    "Last login": {
        "fr": "",
        "fr_auto": "Dernière connexion"
    },
    "Costs": {
        "fr": "",
        "fr_auto": "Coûts"
    },
    "Roles": {
        "fr": "",
        "fr_auto": "Rôles"
    },
    "Pilot": {
        "fr": "",
        "fr_auto": "Pilote"
    },
    "Manage": {
        "fr": "",
        "fr_auto": "Gérer"
    },
    "Edit user": {
        "fr": "",
        "fr_auto": "Modifier l’utilisateur"
    },
    "Bulk upload user roles": {
        "fr": "",
        "fr_auto": "Téléchargement en bloc des rôles d’utilisateur"
    },
    "Select CSV file": {
        "fr": "",
        "fr_auto": "Sélectionner un fichier CSV"
    },
    "Expected format and behaviour": {
        "fr": "",
        "fr_auto": "Format et comportement attendus"
    },
    "The file must be in English as shown above.": {
        "fr": "",
        "fr_auto": "Le fichier doit être en anglais comme indiqué ci-dessus."
    },
    "Roles are case-insensitive. Invalid roles will be ignored. These are the valid roles:": {
        "fr": "",
        "fr_auto": "Les rôles ne tiennent pas compte de la casse. Les rôles non valides seront ignorés. Ce sont les rôles valides :"
    },
    "Users which do not currently exist in Otto will be created. Users which do exist will have their roles updated to match the CSV file. i.e. the user's roles which are not in the CSV will be removed.": {
        "fr": "",
        "fr_auto": "Les utilisateurs qui n’existent pas actuellement dans Otto seront créés. Les rôles des utilisateurs qui existent auront leurs rôles mis à jour pour correspondre au fichier CSV. c’est-à-dire que les rôles de l’utilisateur qui ne sont pas dans le CSV seront supprimés."
    },
    "Any pilot_id that does not exist will be created, then the user will be associated with it. The pilot_id is optional.": {
        "fr": "",
        "fr_auto": "Toute pilot_id qui n’existe pas sera créée, puis l’utilisateur y sera associé. Le pilot_id est facultatif."
    },
    "Modify user(s)": {
        "fr": "",
        "fr_auto": "Modifier le(s) utilisateur(s)"
    },
    "Terms of use for Otto Protected B Pilot": {
        "fr": "",
        "fr_auto": "Conditions d’utilisation d’Otto Protected B Pilot"
    },
    "You agreed to these terms on": {
        "fr": "",
        "fr_auto": "Vous avez accepté ces conditions le"
    },
    "Participation in pilot activities": {
        "fr": "",
        "fr_auto": "Participation aux activités pilotes"
    },
    "You are part of a select group of 'Pilot users' who have been granted early access to Otto during the pilot phase. You are expected to actively experiment with Otto for work tasks, to provide feedback through Otto, and to complete surveys when requested.": {
        "fr": "",
        "fr_auto": "Vous faites partie d’un groupe sélectionné d'«utilisateurs pilotes » qui ont obtenu un accès anticipé à Otto pendant la phase pilote. Vous devez expérimenter activement avec Otto pour les tâches de travail, fournir des commentaires par l’intermédiaire d’Otto et répondre à des enquêtes sur demande."
    },
    "Security, privacy and information management": {
        "fr": "",
        "fr_auto": "Sécurité, protection de la vie privée et gestion de l’information"
    },
    "Otto is approved for up to and including Protected B information. This normally includes information subject to solicitor-client privilege, however this should be determined on a case-by-case basis. Additionally, when using Otto with clients’ legal information, employees must ensure the client is aware their information is being entered into an AI tool, understands the potential risks and advantages of the technology, and consents to the use of AI tools.": {
        "fr": "",
        "fr_auto": "Otto est approuvé pour les informations protégées B jusqu’à et y compris. Cela comprend normalement les renseignements assujettis au secret professionnel de l’avocat, mais cela devrait être déterminé au cas par cas. De plus, lorsqu’ils utilisent Otto avec les informations juridiques des clients, les employés doivent s’assurer que le client sait que leurs informations sont saisies dans un outil d’IA, comprend les risques et les avantages potentiels de la technologie et consent à l’utilisation d’outils d’IA."
    },
    "Specific statutes and regulations may impose additional requirements pertaining to certain classes of sensitive information.": {
        "fr": "",
        "fr_auto": "Des lois et des règlements particuliers peuvent imposer des exigences supplémentaires relatives à certaines catégories de renseignements de nature délicate."
    },
    "You must not input any information classified above Protected B, either through uploads or direct text input.": {
        "fr": "",
        "fr_auto": "Vous ne devez pas entrer d’informations classifiées au-dessus de La Protection B, que ce soit par le biais de téléchargements ou de saisie directe de texte."
    },
    "Limit documents that you upload to Otto only to those you need to perform your tasks. Share document libraries and chats only with those who require access. Avoid uploading personal information except as needed for specific tasks, and actively delete classified or personal information when it is no longer needed.": {
        "fr": "",
        "fr_auto": "Limitez les documents que vous téléchargez sur Otto uniquement à ceux dont vous avez besoin pour effectuer vos tâches. Partagez des bibliothèques de documents et des discussions uniquement avec ceux qui en ont besoin. Évitez de télécharger des informations personnelles, sauf si nécessaire pour des tâches spécifiques, et supprimez activement les informations classifiées ou personnelles lorsqu’elles ne sont plus nécessaires."
    },
    "Appropriate and inappropriate uses": {
        "fr": "",
        "fr_auto": "Utilisations appropriées et inappropriées"
    },
    "Otto may not be used for automated decision-making. Do not use it for administrative decisions affecting individuals.": {
        "fr": "",
        "fr_auto": "Otto ne peut pas être utilisé pour la prise de décision automatisée. Ne l’utilisez pas pour des décisions administratives touchant des personnes."
    },
    "Otto is not a substitute for professional legal advice. Avoid using it for decisions with legal implications.": {
        "fr": "",
        "fr_auto": "Otto n’est pas un substitut aux conseils juridiques professionnels. Évitez de l’utiliser pour des décisions ayant des implications juridiques."
    },
    "Otto does not connect to legal databases like Westlaw, Lexis or CanLII. It should not be used for legal research of case law.": {
        "fr": "",
        "fr_auto": "Otto ne se connecte pas aux bases de données juridiques comme Westlaw, Lexis ou CanLII. Il ne devrait pas être utilisé pour la recherche juridique de la jurisprudence."
    },
    "Only the Legislation Search tool can be trusted for questions about Canadian federal laws.": {
        "fr": "",
        "fr_auto": "Seul l’outil de recherche de législation peut être fiable pour les questions sur les lois fédérales canadiennes."
    },
    "Responsible and ethical use of AI": {
        "fr": "",
        "fr_auto": "Utilisation responsable et éthique de l’IA"
    },
    "Follow policies and best practices for the responsible use of AI. Refer to and follow the guidance in the following policy documents:": {
        "fr": "",
        "fr_auto": "Suivez les politiques et les meilleures pratiques pour une utilisation responsable de l’IA. Se reporter aux lignes directrices des documents de politique suivants et les suivre :"
    },
    "Justice Generative AI Guidelines - Current Draft": {
        "fr": "",
        "fr_auto": "Lignes directrices sur l’IA générative de la justice - Ébauche actuelle"
    },
    "You are encouraged to consult developing directions and notices from courts and tribunals pertaining to the use of artificial intelligence, such as those catalogued by the University of Windsor and the Law Society of Alberta in the documents": {
        "fr": "",
        "fr_auto": "Nous vous encourageons à consulter les directives et les avis des cours et des tribunaux concernant l’utilisation de l’intelligence artificielle, comme ceux catalogués par l’Université de Windsor et le Barreau de l’Alberta dans les documents"
    },
    "Artificial Intelligence Regulation": {
        "fr": "",
        "fr_auto": "Règlement sur l’intelligence artificielle"
    },
    "and": {
        "fr": "",
        "fr_auto": "et"
    },
    "Gen AI Rules of Engagement for Canadian Lawyers": {
        "fr": "",
        "fr_auto": "Gen AI Règles d’engagement pour les avocats canadiens"
    },
    "respectively.": {
        "fr": "",
        "fr_auto": "respectivement."
    },
    "Always be aware that AI can make mistakes, even when you have provided it with documents.": {
        "fr": "",
        "fr_auto": "Sachez toujours que l’IA peut faire des erreurs, même lorsque vous lui avez fourni des documents."
    },
    "For any official use (e.g., distribution outside your immediate team and especially outside the organization) it is crucial that you carefully review AI-generated content.": {
        "fr": "",
        "fr_auto": "Pour toute utilisation officielle (par exemple, la distribution en dehors de votre équipe immédiate et en particulier en dehors de l’organisation), il est essentiel que vous examiniez attentivement le contenu généré par l’IA."
    },
    "I agree to the terms of use.": {
        "fr": "",
        "fr_auto": "J’accepte les conditions d’utilisation."
    },
    "Access controls": {
        "fr": "",
        "fr_auto": "Contrôles d’accès"
    },
    "You are not authorized to access": {
        "fr": "",
        "fr_auto": "Vous n’êtes pas autorisé à accéder"
    },
    "Unauthorized access of URL:": {
        "fr": "",
        "fr_auto": "Accès non autorisé de l’URL :"
    },
    "Budget limit": {
        "fr": "",
        "fr_auto": "Limite budgétaire"
    },
    "You have reached your monthly budget limit. Please contact an Otto administrator or wait until the 1st for the limit to reset.": {
        "fr": "",
        "fr_auto": "Vous avez atteint votre limite budgétaire mensuelle. Veuillez contacter un administrateur d’Otto ou attendre jusqu’à la 1re pour que la limite soit réinitialisée."
    },
    "Feedback submitted successfully.": {
        "fr": "",
        "fr_auto": "Commentaires soumis avec succès."
    },
    "Day": {
        "fr": "",
        "fr_auto": "Jour"
    },
    "Week": {
        "fr": "",
        "fr_auto": "Semaine"
    },
    "Month": {
        "fr": "",
        "fr_auto": "Mois"
    },
    "Feature": {
        "fr": "",
        "fr_auto": "Caractéristique"
    },
    "User": {
        "fr": "",
        "fr_auto": "Utilisateur"
    },
    "Cost type": {
        "fr": "",
        "fr_auto": "Type de coût"
    },
    "None": {
        "fr": "",
        "fr_auto": "Aucune"
    },
    "Grouped": {
        "fr": "",
        "fr_auto": "Groupé"
    },
    "Stacked": {
        "fr": "",
        "fr_auto": "Empilé"
    },
    "All pilots": {
        "fr": "",
        "fr_auto": "Tous les pilotes"
    },
    "All features": {
        "fr": "",
        "fr_auto": "Toutes les caractéristiques"
    },
    "All cost types": {
        "fr": "",
        "fr_auto": "Tous les types de coûts"
    },
    "All time": {
        "fr": "",
        "fr_auto": "Tout le temps"
    },
    "Last 90 days": {
        "fr": "",
        "fr_auto": "90 derniers jours"
    },
    "Last 30 days": {
        "fr": "",
        "fr_auto": "30 derniers jours"
    },
    "Last 7 days": {
        "fr": "",
        "fr_auto": "7 derniers jours"
    },
    "Today": {
        "fr": "",
        "fr_auto": "Aujourd’hui"
    },
    "Custom date range": {
        "fr": "",
        "fr_auto": "Plage de dates personnalisée"
    },
    "No costs found for the selected date range": {
        "fr": "",
        "fr_auto": "Aucun coût trouvé pour la plage de dates sélectionnée"
    },
    "Selected dates": {
        "fr": "",
        "fr_auto": "Dates sélectionnées"
    },
    "Per user per day": {
        "fr": "",
        "fr_auto": "Par utilisateur et par jour"
    },
    "Total cost (CAD)": {
        "fr": "",
        "fr_auto": "Coût total (CAD)"
    },
    "this month": {
        "fr": "",
        "fr_auto": "cette mois"
    },
    "User costs": {
        "fr": "",
        "fr_auto": "Coûts d’utilisation"
    },
    "Generated reports": {
        "fr": "",
        "fr_auto": "Rapports générés"
    },
    "Select Template": {
        "fr": "",
        "fr_auto": "Sélectionner un modèle"
    },
    "Language": {
        "fr": "",
        "fr_auto": "Langue"
    },
    "Both Languages": {
        "fr": "",
        "fr_auto": "Les deux langues"
    },
    "Loading...": {
        "fr": "",
        "fr_auto": "Chargement..."
    },
    "An error occurred while generating the report.": {
        "fr": "",
        "fr_auto": "Une erreur s’est produite lors de la génération du rapport."
    },
    "Choose a data source": {
        "fr": "",
        "fr_auto": "Choisir une source de données"
    },
    "Please select": {
        "fr": "",
        "fr_auto": "Veuillez sélectionner"
    },
    "Canlii URL": {
        "fr": "",
        "fr_auto": "Canlii URL"
    },
    "Upload File": {
        "fr": "",
        "fr_auto": "Télécharger le fichier"
    },
    "Please provide a Canlii URL": {
        "fr": "",
        "fr_auto": "Veuillez fournir une URL Canlii"
    },
    "Enter Canlii URL here": {
        "fr": "",
        "fr_auto": "Entrez l’URL Canlii ici"
    },
    "Please upload a file": {
        "fr": "",
        "fr_auto": "Veuillez télécharger un fichier"
    },
    "Submitted Data": {
        "fr": "",
        "fr_auto": "Données soumises"
    },
    "Data": {
        "fr": "",
        "fr_auto": "Données"
    },
    "Action": {
        "fr": "",
        "fr_auto": "Mesures à prendre"
    },
    "No data has been submitted yet.": {
        "fr": "",
        "fr_auto": "Aucune donnée n’a encore été communiquée."
    },
    "Select a session from the options below:": {
        "fr": "",
        "fr_auto": "Sélectionnez une session dans les options ci-dessous :"
    },
    "Created": {
        "fr": "",
        "fr_auto": "Créé"
    },
    "Select a wizard from the options below:": {
        "fr": "",
        "fr_auto": "Sélectionnez un Assistant dans les options ci-dessous :"
    },
    "Wizard": {
        "fr": "",
        "fr_auto": "Assistant"
    },
    "Description": {
        "fr": "",
        "fr_auto": "Désignation des marchandises"
    },
    "Next: Select data": {
        "fr": "",
        "fr_auto": "Suivant : Sélectionnez les données"
    },
    "Choose from the following templates to generate a report with the selected data:": {
        "fr": "",
        "fr_auto": "Choisissez parmi les modèles suivants pour générer un rapport avec les données sélectionnées :"
    },
    "Finish: Start again": {
        "fr": "",
        "fr_auto": "Terminer : Recommencer"
    },
    "Next: Generate report": {
        "fr": "",
        "fr_auto": "Suivant : Générer un rapport"
    },
    "Template Wizard - Otto": {
        "fr": "",
        "fr_auto": "Assistant de modèle - Otto"
    },
    "Step 1: Get started": {
        "fr": "",
        "fr_auto": "Étape 1 : Commencez"
    },
    "Step 2: Select data": {
        "fr": "",
        "fr_auto": "Étape 2 : Sélectionner des données"
    },
    "Step 3: Generate report": {
        "fr": "",
        "fr_auto": "Étape 3 : Générer un rapport"
    },
    "Plain text": {
        "fr": "",
        "fr_auto": "Texte brut"
    },
    "Sorry, we ran into an error.": {
        "fr": "",
        "fr_auto": "Désolé, nous avons rencontré une erreur."
    },
    "Text Extractor - Otto": {
        "fr": "",
        "fr_auto": "Extracteur de texte - Otto"
    },
    "Upload scanned PDFs or images": {
        "fr": "",
        "fr_auto": "Télécharger des fichiers PDF ou des images numérisés"
    },
    "Maximum 2000 files / 300mb total": {
        "fr": "",
        "fr_auto": "Maximum de 2000 fichiers / 300 Mo au total"
    },
    "Merge multiple files into one document": {
        "fr": "",
        "fr_auto": "Fusionner plusieurs fichiers en un seul document"
    },
    "Output documents": {
        "fr": "",
        "fr_auto": "Documents de sortie"
    },
    "Document name": {
        "fr": "",
        "fr_auto": "Nom du document"
    },
    "Downloads": {
        "fr": "",
        "fr_auto": "Téléchargements"
    },
<<<<<<< HEAD
    "This chat": {
        "fr": "Ce clavardage",
        "fr_auto": "Ce chat"
    },
    "Error processing the following document(s): ": {
        "fr": "",
        "fr_auto": "Erreur de traitement du ou des documents suivants : "
    },
    "- Error processing the following document(s): ": {
        "fr": "",
        "fr_auto": "- Erreur de traitement du(des) document(s) suivant(s) : "
    },
    " The processing of your file(s) was interrupted.": {
        "fr": "",
        "fr_auto": " Le traitement de vos dossiers a été interrompu."
    },
    "An interruption occurred while generating the response.": {
        "fr": "",
        "fr_auto": "Une interruption s’est produite pendant la génération de la réponse."
    },
    " Error processing the following document(s): ": {
        "fr": "",
        "fr_auto": " Erreur de traitement du ou des documents suivants : "
    },
    "The processing of your file(s) was interrupted.": {
        "fr": "",
        "fr_auto": "Le traitement de vos dossiers a été interrompu."
=======
    "Download all files...": {
        "fr": "",
        "fr_auto": "Téléchargez tous les fichiers..."
>>>>>>> 9afd749c
    }
}<|MERGE_RESOLUTION|>--- conflicted
+++ resolved
@@ -1,10 +1,10 @@
 {
     "Title:": {
-        "fr": "Titre:",
+        "fr": "Titre :",
         "fr_auto": "Titre:"
     },
     "Language:": {
-        "fr": "Langue:",
+        "fr": "Langue :",
         "fr_auto": "Langue:"
     },
     "English": {
@@ -16,7 +16,7 @@
         "fr_auto": "Français"
     },
     "Team Name:": {
-        "fr": "Nom de l'équipe:",
+        "fr": "Nom de l'équipe :",
         "fr_auto": "Nom de l'équipe:"
     },
     "Contact Email:": {
@@ -24,7 +24,7 @@
         "fr_auto": "Courriel du contact"
     },
     "Element ID:": {
-        "fr": "Id de l'élément:",
+        "fr": "Id de l'élément :",
         "fr_auto": "Id de l'élément:"
     },
     "Submit": {
@@ -763,22 +763,10 @@
         "fr": "Ce clavardage",
         "fr_auto": "Ce chat"
     },
-    "GPT-4o-mini (fastest, best value)": {
-        "fr": "GPT-4o-mini (le plus rapide, meilleur rapport qualité-prix)",
-        "fr_auto": "GPT-4o-mini (le plus rapide, meilleur rapport qualité-prix)"
-    },
-    "GPT-4o (best quality, but 25x cost)": {
-        "fr": "GPT-4o (meilleure qualité, mais coûte 25x)",
-        "fr_auto": "GPT-4o (meilleure qualité, mais coût 25x)"
-    },
     "Managed by me": {
         "fr": "Je gère",
         "fr_auto": "Géré par moi"
     },
-    "Select folder(s)": {
-        "fr": "Sélectionner le(s) dossier(s)",
-        "fr_auto": "Sélectionner le(s) dossier(s)"
-    },
     "Select document(s)": {
         "fr": "Sélectionner le(s) document(s)",
         "fr_auto": "Sélectionner le(s) document(s)"
@@ -787,10 +775,6 @@
         "fr": "Bibliothèque entière",
         "fr_auto": "Bibliothèque entière"
     },
-    "Selected folders": {
-        "fr": "Dossiers sélectionnés",
-        "fr_auto": "Dossiers sélectionnés"
-    },
     "Selected documents": {
         "fr": "Documents sélectionnés",
         "fr_auto": "Documents sélectionnés"
@@ -855,14 +839,6 @@
         "fr": "nouveau(s) document(s) prêt(s) pour les questions et réponses.",
         "fr_auto": "nouveau(s) document(s) prêt(s) pour les questions et réponses."
     },
-    "Sorry, I couldn't find any information about that. Try selecting more folders or documents, or try a different library.": {
-        "fr": "Désolé, je n’ai trouvé aucune information à propos de ce sujet. Essayez de sélectionner plus de dossiers ou de documents, ou essayez une autre bibliothèque.",
-        "fr_auto": "Désolé, je n’ai trouvé aucune information à ce sujet. Essayez de sélectionner plus de dossiers ou de documents, ou essayez une autre bibliothèque."
-    },
-    "Sorry, I couldn't find any information about that. Try selecting a different library or folder.": {
-        "fr": "Désolé, je n’ai trouvé aucune information à propos de ce sujet. Essayez de sélectionner une autre bibliothèque ou un autre dossier.",
-        "fr_auto": "Désolé, je n’ai trouvé aucune information à ce sujet. Essayez de sélectionner une autre bibliothèque ou un autre dossier."
-    },
     "There was an error processing your request.": {
         "fr": "Une erreur s'est produite lors du traitement de votre demande.",
         "fr_auto": "Il y a eu une erreur de traitement de votre demande."
@@ -871,46 +847,18 @@
         "fr": "Aucun message de l’utilisateur trouvé.",
         "fr_auto": "Aucun message de l’utilisateur trouvé."
     },
-    "If you should not have access,": {
-        "fr": "Si vous ne devriez pas y avoir accès,",
-        "fr_auto": "Si vous ne devriez pas y avoir accès,"
-    },
-    "to report the issue.": {
-        "fr": "pour signaler le problème.",
-        "fr_auto": "pour signaler le problème."
-    },
     "Close": {
         "fr": "Fermer",
         "fr_auto": "Fermer"
     },
-    "Drag or use the up and down arrows to resize.": {
-        "fr": "",
-        "fr_auto": "Faites glisser ou utilisez les flèches haut et bas pour redimensionner."
-    },
     "Stop": {
         "fr": "Arrêter",
         "fr_auto": "Arrêtez"
     },
-    "ChatGPT for writing assistance (not for facts)": {
-        "fr": "",
-        "fr_auto": "ChatGPT pour l’aide à la rédaction (pas pour les faits)"
-    },
-    "Ask questions about documents": {
-        "fr": "",
-        "fr_auto": "Posez des questions sur les documents"
-    },
-    "Summarize text, files and URLs": {
-        "fr": "",
-        "fr_auto": "Résumer le texte, les fichiers et les URL"
-    },
     "Summarize": {
         "fr": "Résumer",
         "fr_auto": "Résumer"
     },
-    "Translate text and files to English or French": {
-        "fr": "",
-        "fr_auto": "Traduire du texte et des fichiers en anglais ou en français"
-    },
     "Translate": {
         "fr": "Traduire",
         "fr_auto": "Traduire"
@@ -931,10 +879,6 @@
         "fr": "Écrivez votre message ici...",
         "fr_auto": "Tapez votre message ici..."
     },
-    "Help me write a good prompt": {
-        "fr": "Aidez-moi à écrire une bonne invite",
-        "fr_auto": "Aidez-moi à écrire une bonne invite"
-    },
     "Send": {
         "fr": "Envoyer",
         "fr_auto": "Envoyer"
@@ -963,18 +907,10 @@
         "fr": "Tout montrez...",
         "fr_auto": "Montrez tout..."
     },
-    "Drag or use the left and right arrows to resize.": {
-        "fr": "",
-        "fr_auto": "Faites glisser ou utilisez les flèches gauche et droite pour redimensionner."
-    },
     "Open presets menu": {
         "fr": "Ouvrir le menu des préréglages",
         "fr_auto": "Ouvrir le menu des préréglages"
     },
-    "Save preset from current settings": {
-        "fr": "Enregistrer le préréglage à partir des paramètres actuels",
-        "fr_auto": "Enregistrer le préréglage à partir des paramètres actuels"
-    },
     "Save": {
         "fr": "Enregistrer",
         "fr_auto": "Enregistrer"
@@ -983,10 +919,6 @@
         "fr": "Réinitialiser les paramètres",
         "fr_auto": "Réinitialiser les paramètres par défaut"
     },
-    "Reset": {
-        "fr": "Réinitialiser",
-        "fr_auto": "Réinitialiser"
-    },
     "Set security label": {
         "fr": "Définir l’étiquette de sécurité",
         "fr_auto": "Définir l’étiquette de sécurité"
@@ -999,86 +931,10 @@
         "fr": "Utilisation sécuritaire de l’assistant IA",
         "fr_auto": "Utilisation sécuritaire de l’assistant IA"
     },
-    "Protected B approved:": {
-        "fr": "",
-        "fr_auto": "Protégé B approuvé :"
-    },
-    "Use with unclassified, Protected A or Protected B information only.": {
-        "fr": "",
-        "fr_auto": "Utilisez uniquement avec des informations non classifiées, protégées A ou Protégées B."
-    },
-    "Unclassified only:": {
-        "fr": "",
-        "fr_auto": "Non classifié seulement :"
-    },
-    "This is a development / testing environment. Use unclassified information only.": {
-        "fr": "",
-        "fr_auto": "Il s’agit d’un environnement de développement / test. Utilisez uniquement des informations non classifiées."
-    },
-    "Human review required:": {
-        "fr": "",
-        "fr_auto": "Examen humain requis :"
-    },
-    "AI can make mistakes. Review the text before using it in an official capacity.": {
-        "fr": "",
-        "fr_auto": "L’IA peut faire des erreurs. Passez en revue le texte avant de l’utiliser à titre officiel."
-    },
-    "Not for legal advice or research:": {
-        "fr": "",
-        "fr_auto": "Pas pour des conseils juridiques ou de la recherche :"
-    },
-    "Does not connect to legal databases like Westlaw, Lexis or CanLII.": {
-        "fr": "",
-        "fr_auto": "Ne se connecte pas aux bases de données juridiques comme Westlaw, Lexis ou CanLII."
-    },
-    "Not for decision-making:": {
-        "fr": "",
-        "fr_auto": "Pas pour la prise de décision :"
-    },
-    "Do not use for legal decisions, administrative decisions affecting individuals, etc.": {
-        "fr": "",
-        "fr_auto": "Ne pas utiliser pour les décisions juridiques, les décisions administratives affectant les individus, etc."
-    },
-    "Information management:": {
-        "fr": "",
-        "fr_auto": "Gestion de l’information :"
-    },
-    "\n            <strong>Summarize</strong> uploaded documents. You may also input free text or enter a URL for a web page.\n          ": {
-        "fr": "",
-        "fr_auto": "\n<strong>Résumez les</strong> documents téléchargés. Vous pouvez également entrer du texte libre ou entrer une URL pour une page Web.\n          "
-    },
-    "AI-generated summaries may contain inaccuracies. Review the text before using it for official purposes.": {
-        "fr": "",
-        "fr_auto": "Les résumés générés par l’IA peuvent contenir des inexactitudes. Passez en revue le texte avant de l’utiliser à des fins officielles."
-    },
-    "\n            <strong>Translate</strong> input text or uploaded documents from any language into French or English.\n          ": {
-        "fr": "",
-        "fr_auto": "\n<strong>Traduire le</strong> texte d’entrée ou les documents téléchargés de n’importe quelle langue en français ou en anglais.\n          "
-    },
-    "Translations should undergo human review prior to use in a legal or official capacity.": {
-        "fr": "",
-        "fr_auto": "Les traductions doivent faire l’objet d’un examen humain avant d’être utilisées à titre juridique ou officiel."
-    },
-    "For official use, always verify generated material with the provided sources due to the potential for inaccuracies.": {
-        "fr": "",
-        "fr_auto": "Pour un usage officiel, vérifiez toujours le matériel généré avec les sources fournies en raison du risque d’inexactitudes."
-    },
-    "Drop files anywhere": {
-        "fr": "",
-        "fr_auto": "Déposez des fichiers n’importe où"
-    },
-    "\n        Uploading <span class=\"filename fst-italic\">'filename'</span>\n      ": {
-        "fr": "",
-        "fr_auto": "\nTéléchargement <span class=\"filename fst-italic\">'filename'</span>\n      "
-    },
     "File": {
         "fr": "Fichier",
         "fr_auto": "Fichier"
     },
-    "File upload progress": {
-        "fr": "",
-        "fr_auto": "Progression du téléchargement de fichiers"
-    },
     "Copy": {
         "fr": "Copier",
         "fr_auto": "Copie"
@@ -1107,14 +963,6 @@
         "fr": "\n      Téléversé %(num_files)s fichier%(s)s\n    ",
         "fr_auto": "\n      Uploaded %(num_files)s file%(s)s\n    "
     },
-    "for translation:": {
-        "fr": "",
-        "fr_auto": "pour la traduction :"
-    },
-    "for summarization:": {
-        "fr": "",
-        "fr_auto": "à des fins de résumé :"
-    },
     "deleted": {
         "fr": "supprimé",
         "fr_auto": "supprimé"
@@ -1135,10 +983,6 @@
         "fr": "Style",
         "fr_auto": "Le style"
     },
-    "System prompt": {
-        "fr": "",
-        "fr_auto": "Invite système"
-    },
     "Summary length": {
         "fr": "Longueur du résumé",
         "fr_auto": "Longueur du résumé"
@@ -1187,6 +1031,178 @@
         "fr": "Vecteur ↔ mots clés",
         "fr_auto": "Vecteur ↔ mots clés"
     },
+    "GPT-4o-mini (fastest, best value)": {
+        "fr": "",
+        "fr_auto": "GPT-4o-mini (le plus rapide, meilleur rapport qualité-prix)"
+    },
+    "GPT-4o (best quality, but 25x cost)": {
+        "fr": "",
+        "fr_auto": "GPT-4o (meilleure qualité, mais coût 25x)"
+    },
+    "Select folder(s)": {
+        "fr": "",
+        "fr_auto": "Sélectionner le(s) dossier(s)"
+    },
+    "Selected folders": {
+        "fr": "",
+        "fr_auto": "Dossiers sélectionnés"
+    },
+    "Error processing the following document(s): ": {
+        "fr": "",
+        "fr_auto": "Erreur de traitement du ou des documents suivants : "
+    },
+    " Error processing the following document(s): ": {
+        "fr": "",
+        "fr_auto": " Erreur de traitement du ou des documents suivants : "
+    },
+    "Sorry, I couldn't find any information about that. Try selecting more folders or documents, or try a different library.": {
+        "fr": "",
+        "fr_auto": "Désolé, je n’ai trouvé aucune information à ce sujet. Essayez de sélectionner plus de dossiers ou de documents, ou essayez une autre bibliothèque."
+    },
+    "Sorry, I couldn't find any information about that. Try selecting a different library or folder.": {
+        "fr": "",
+        "fr_auto": "Désolé, je n’ai trouvé aucune information à ce sujet. Essayez de sélectionner une autre bibliothèque ou un autre dossier."
+    },
+    "If you should not have access,": {
+        "fr": "",
+        "fr_auto": "Si vous ne devriez pas y avoir accès,"
+    },
+    "to report the issue.": {
+        "fr": "",
+        "fr_auto": "pour signaler le problème."
+    },
+    "Drag or use the up and down arrows to resize.": {
+        "fr": "",
+        "fr_auto": "Faites glisser ou utilisez les flèches haut et bas pour redimensionner."
+    },
+    "ChatGPT for writing assistance (not for facts)": {
+        "fr": "",
+        "fr_auto": "ChatGPT pour l’aide à la rédaction (pas pour les faits)"
+    },
+    "Ask questions about documents": {
+        "fr": "",
+        "fr_auto": "Posez des questions sur les documents"
+    },
+    "Summarize text, files and URLs": {
+        "fr": "",
+        "fr_auto": "Résumer le texte, les fichiers et les URL"
+    },
+    "Translate text and files to English or French": {
+        "fr": "",
+        "fr_auto": "Traduire du texte et des fichiers en anglais ou en français"
+    },
+    "Help me write a good prompt": {
+        "fr": "",
+        "fr_auto": "Aidez-moi à écrire une bonne invite"
+    },
+    "Drag or use the left and right arrows to resize.": {
+        "fr": "",
+        "fr_auto": "Faites glisser ou utilisez les flèches gauche et droite pour redimensionner."
+    },
+    "Save preset from current settings": {
+        "fr": "",
+        "fr_auto": "Enregistrer le préréglage à partir des paramètres actuels"
+    },
+    "Reset": {
+        "fr": "",
+        "fr_auto": "Réinitialiser"
+    },
+    "Protected B approved:": {
+        "fr": "",
+        "fr_auto": "Protégé B approuvé :"
+    },
+    "Use with unclassified, Protected A or Protected B information only.": {
+        "fr": "",
+        "fr_auto": "Utilisez uniquement avec des informations non classifiées, protégées A ou Protégées B."
+    },
+    "Unclassified only:": {
+        "fr": "",
+        "fr_auto": "Non classifié seulement :"
+    },
+    "This is a development / testing environment. Use unclassified information only.": {
+        "fr": "",
+        "fr_auto": "Il s’agit d’un environnement de développement / test. Utilisez uniquement des informations non classifiées."
+    },
+    "Human review required:": {
+        "fr": "",
+        "fr_auto": "Examen humain requis :"
+    },
+    "AI can make mistakes. Review the text before using it in an official capacity.": {
+        "fr": "",
+        "fr_auto": "L’IA peut faire des erreurs. Passez en revue le texte avant de l’utiliser à titre officiel."
+    },
+    "Not for legal advice or research:": {
+        "fr": "",
+        "fr_auto": "Pas pour des conseils juridiques ou de la recherche :"
+    },
+    "Does not connect to legal databases like Westlaw, Lexis or CanLII.": {
+        "fr": "",
+        "fr_auto": "Ne se connecte pas aux bases de données juridiques comme Westlaw, Lexis ou CanLII."
+    },
+    "Not for decision-making:": {
+        "fr": "",
+        "fr_auto": "Pas pour la prise de décision :"
+    },
+    "Do not use for legal decisions, administrative decisions affecting individuals, etc.": {
+        "fr": "",
+        "fr_auto": "Ne pas utiliser pour les décisions juridiques, les décisions administratives affectant les individus, etc."
+    },
+    "Information management:": {
+        "fr": "",
+        "fr_auto": "Gestion de l’information :"
+    },
+    "\n            <strong>Summarize</strong> uploaded documents. You may also input free text or enter a URL for a web page.\n          ": {
+        "fr": "",
+        "fr_auto": "\n<strong>Résumez les</strong> documents téléchargés. Vous pouvez également entrer du texte libre ou entrer une URL pour une page Web.\n          "
+    },
+    "AI-generated summaries may contain inaccuracies. Review the text before using it for official purposes.": {
+        "fr": "",
+        "fr_auto": "Les résumés générés par l’IA peuvent contenir des inexactitudes. Passez en revue le texte avant de l’utiliser à des fins officielles."
+    },
+    "\n            <strong>Translate</strong> input text or uploaded documents from any language into French or English.\n          ": {
+        "fr": "",
+        "fr_auto": "\n<strong>Traduire le</strong> texte d’entrée ou les documents téléchargés de n’importe quelle langue en français ou en anglais.\n          "
+    },
+    "Translations should undergo human review prior to use in a legal or official capacity.": {
+        "fr": "",
+        "fr_auto": "Les traductions doivent faire l’objet d’un examen humain avant d’être utilisées à titre juridique ou officiel."
+    },
+    "For official use, always verify generated material with the provided sources due to the potential for inaccuracies.": {
+        "fr": "",
+        "fr_auto": "Pour un usage officiel, vérifiez toujours le matériel généré avec les sources fournies en raison du risque d’inexactitudes."
+    },
+    "The processing of your file(s) was interrupted.": {
+        "fr": "",
+        "fr_auto": "Le traitement de vos dossiers a été interrompu."
+    },
+    "An interruption occurred while generating the response.": {
+        "fr": "",
+        "fr_auto": "Une interruption s’est produite pendant la génération de la réponse."
+    },
+    "Drop files anywhere": {
+        "fr": "",
+        "fr_auto": "Déposez des fichiers n’importe où"
+    },
+    "\n        Uploading <span class=\"filename fst-italic\">'filename'</span>\n      ": {
+        "fr": "",
+        "fr_auto": "\nTéléchargement <span class=\"filename fst-italic\">'filename'</span>\n      "
+    },
+    "File upload progress": {
+        "fr": "",
+        "fr_auto": "Progression du téléchargement de fichiers"
+    },
+    "for translation:": {
+        "fr": "",
+        "fr_auto": "pour la traduction :"
+    },
+    "for summarization:": {
+        "fr": "",
+        "fr_auto": "à des fins de résumé :"
+    },
+    "System prompt": {
+        "fr": "",
+        "fr_auto": "Invite système"
+    },
     "Maximum sources": {
         "fr": "",
         "fr_auto": "Sources maximales"
@@ -2807,38 +2823,8 @@
         "fr": "",
         "fr_auto": "Téléchargements"
     },
-<<<<<<< HEAD
-    "This chat": {
-        "fr": "Ce clavardage",
-        "fr_auto": "Ce chat"
-    },
-    "Error processing the following document(s): ": {
-        "fr": "",
-        "fr_auto": "Erreur de traitement du ou des documents suivants : "
-    },
-    "- Error processing the following document(s): ": {
-        "fr": "",
-        "fr_auto": "- Erreur de traitement du(des) document(s) suivant(s) : "
-    },
-    " The processing of your file(s) was interrupted.": {
-        "fr": "",
-        "fr_auto": " Le traitement de vos dossiers a été interrompu."
-    },
-    "An interruption occurred while generating the response.": {
-        "fr": "",
-        "fr_auto": "Une interruption s’est produite pendant la génération de la réponse."
-    },
-    " Error processing the following document(s): ": {
-        "fr": "",
-        "fr_auto": " Erreur de traitement du ou des documents suivants : "
-    },
-    "The processing of your file(s) was interrupted.": {
-        "fr": "",
-        "fr_auto": "Le traitement de vos dossiers a été interrompu."
-=======
     "Download all files...": {
         "fr": "",
         "fr_auto": "Téléchargez tous les fichiers..."
->>>>>>> 9afd749c
     }
 }