{
    "Title:": {
        "fr": "Titre:",
        "fr_auto": "Titre:"
    },
    "Language:": {
        "fr": "Langue:",
        "fr_auto": "Langue:"
    },
    "English": {
        "fr": "Anglais",
        "fr_auto": "Anglais"
    },
    "French": {
        "fr": "Français",
        "fr_auto": "Français"
    },
    "Team Name:": {
        "fr": "Nom de l'équipe:",
        "fr_auto": "Nom de l'équipe:"
    },
    "Contact Email:": {
        "fr": "Courriel du contact",
        "fr_auto": "Courriel du contact"
    },
    "Element ID:": {
        "fr": "Id de l'élément:",
        "fr_auto": "Id de l'élément:"
    },
    "Submit": {
        "fr": "Soumettre",
        "fr_auto": "Soumettre"
    },
    "When preparing the content, please consider the following suggestions to improve embedding quality:": {
        "fr": "",
        "fr_auto": "Lors de la préparation du contenu, veuillez tenir compte des suggestions suivantes pour améliorer la qualité de l'intégration :"
    },
    "Avoid using colloquial language or jargon that may not be understood by the chatbot": {
        "fr": "Évitez d'utiliser un langage familier ou un jargon qui pourrait ne pas être compris par l'agent conversationel.",
        "fr_auto": "Évitez d'utiliser un langage familier ou un jargon qui pourrait ne pas être compris par le chatbot."
    },
    "Include clear and concise headings or titles to help the chatbot understand the structure of the document": {
        "fr": "Incluez des titres clairs et concis pour aider l'agent conversationel à comprendre la structure du document.",
        "fr_auto": "Incluez des titres clairs et concis pour aider le chatbot à comprendre la structure du document."
    },
    "Avoid using tables or images that may not be easily converted into text for embedding": {
        "fr": "",
        "fr_auto": "Évitez d'utiliser des tableaux ou des images qui ne peuvent pas être facilement convertis en texte pour être intégrés."
    },
    "Ensure the text is well-formatted and easy to read, with no extraneous symbols or characters": {
        "fr": "",
        "fr_auto": "Veiller à ce que le texte soit bien formaté et facile à lire, sans symboles ou caractères superflus."
    },
    "Avoid using abbreviations that may be ambiguous or unclear to the chatbot": {
        "fr": "Évitez d'utiliser des abréviations qui peuvent être ambiguës pour l'agent conversationel.",
        "fr_auto": "Évitez d'utiliser des abréviations qui peuvent être ambiguës pour le chatbot."
    },
    "Court File Number:": {
        "fr": "",
        "fr_auto": "Numéro de dossier du tribunal :"
    },
    "Name of Appellant:": {
        "fr": "",
        "fr_auto": "Nom du requérant :"
    },
    "Filing Date:": {
        "fr": "",
        "fr_auto": "Date de dépôt de la demande :"
    },
    "Served Date:": {
        "fr": "",
        "fr_auto": "Date d'audience :"
    },
    "Class:": {
        "fr": "",
        "fr_auto": "Classes :"
    },
    "Event date": {
        "fr": "",
        "fr_auto": "Date d'évenement"
    },
    "Event type": {
        "fr": "",
        "fr_auto": "Type d'évenement"
    },
    "Notes": {
        "fr": "",
        "fr_auto": "Remarques :"
    },
    "Key date": {
        "fr": "",
        "fr_auto": "Date clé"
    },
    "Key dates": {
        "fr": "",
        "fr_auto": "Dates clés"
    },
    "Question answering": {
        "fr": "",
        "fr_auto": "Question et réponse"
    },
    "Writing assistance": {
        "fr": "",
        "fr_auto": "Aide à la rédaction"
    },
    "Home": {
        "fr": "Acceuil",
        "fr_auto": "Acceuil"
    },
    "Protected B": {
        "fr": "Protégé B",
        "fr_auto": "Protégé B"
    },
    "Otto Feedback Form": {
        "fr": "Formulaire de rétrocation Otto",
        "fr_auto": "Formulaire de rétrocation Otto"
    },
    "Provide feeback or report an issue using the form below.": {
        "fr": "Donnez votre avis ou signalez un problème en utilisant le formulaire ci-dessous.",
        "fr_auto": "Donnez votre avis ou signalez un problème en utilisant le formulaire ci-dessous."
    },
    "* All fields are mandatory": {
        "fr": "* Tous les champ sont obligatoires.",
        "fr_auto": "* Tous les champ sont obligatoires."
    },
    "No notifications": {
        "fr": "Aucune notification",
        "fr_auto": "Aucune notification"
    },
    "Provide Feedback": {
        "fr": "Rétroaction",
        "fr_auto": "Rétroaction"
    },
    "Has access to %(summary)s apps": {
        "fr": "A accès à %(summary)s application(s)",
        "fr_auto": "A accès à %(summary)s application(s)"
    },
    "Sent %(messages_count)s messages to AI tools": {
        "fr": "A envoyé %(messages_count)s message(s) aux outils d'IA",
        "fr_auto": "A envoyé %(messages_count)s message(s) aux outils d'IA"
    },
    "Thank you for your feedback. We will process your form shortly.": {
        "fr": "Merci, nous traiterons votre formulaire sous peu.",
        "fr_auto": "Merci, nous traiterons votre formulaire sous peu."
    },
    "Submit Feedback": {
        "fr": "Rétroaction",
        "fr_auto": "Rétroaction"
    },
    "Chat with trusted sources": {
        "fr": "Dialoguez avec des sources fiables",
        "fr_auto": "Dialoguez avec des sources fiables"
    },
    "Summarize text": {
        "fr": "Synthèse de texte",
        "fr_auto": "Résumer un texte"
    },
    "Summarize files": {
        "fr": "Synthèse des fichiers",
        "fr_auto": "Synthèse des fichiers"
    },
    "Summarize CanLii URL": {
        "fr": "Synthèse des URL CanLii",
        "fr_auto": "Synthèse des URL CanLii"
    },
    "Translate text to French": {
        "fr": "Traduire un texte en français",
        "fr_auto": "Traduire un texte en français"
    },
    "Translate text to English": {
        "fr": "Traduire un texte en anglais",
        "fr_auto": "Traduire un texte en anglais"
    },
    "Translate files to French": {
        "fr": "Traduire des fichiers en français",
        "fr_auto": "Traduire des fichiers en français"
    },
    "Translate files to English": {
        "fr": "Traduire des fichiers en anglais",
        "fr_auto": "Traduire des fichiers en anglais"
    },
    "Translation": {
        "fr": "Traduction",
        "fr_auto": "Traduction"
    },
    "Summarization": {
        "fr": "Synthèse",
        "fr_auto": "Synthèse"
    },
    "Automated templates": {
        "fr": "Modèles automatisés",
        "fr_auto": "Modèles automatisés"
    },
    "Our suite of reporting and AI apps is built on": {
        "fr": "",
        "fr_auto": "Nos applications de rapports et d'IA sont produits par l'entremise de "
    },
    "Opens in new tab": {
        "fr": "Ouvrira un nouvel onglet",
        "fr_auto": "Ouvrira un nouvel onglet"
    },
    "The Otto Platform within Justice Canada is currently in the pilot phase, aimed at refining and preparing the services for broader implementation. This form is an intake process for new pilot users. By participating in this pilot, users contribute to the improvement of services and provide valuable feedback that shapes the future implementation of these transformative applications within Justice Canada.": {
        "fr": "",
        "fr_auto": "La plateforme Otto au sein de Justice Canada est actuellement en phase pilote, visant à affiner et à préparer les services pour une mise en œuvre plus large. Ce formulaire est un processus d'admission pour les nouveaux utilisateurs du projet pilote. En participant à ce projet pilote, les utilisateurs contribuent à l'amélioration des services et fournissent un retour d'information précieux qui façonne la mise en œuvre future de ces applications transformatrices au sein de Justice Canada."
    },
    "The pilot users are expected to actively participate, provide feedback, and responsibly use the applications to help ensure their suitability and efficiency before wider deployment. As a pilot user, you are acknowledging the importance of this role in shaping the future services for everyone's benefit.": {
        "fr": "",
        "fr_auto": "On attend des utilisateurs pilotes qu'ils participent activement, qu'ils fournissent un retour d'information et qu'ils utilisent les applications de manière responsable afin de s'assurer de leur adéquation et de leur efficacité avant un déploiement plus large. En tant qu'utilisateur pilote, vous reconnaissez l'importance de ce rôle dans l'élaboration des futurs services pour le bénéfice de tous."
    },
    "Translation complete! Click to download your file, as it will be removed from the server once downloaded.": {
        "fr": "",
        "fr_auto": "Traduction terminée ! Cliquez pour télécharger votre fichier, car il sera supprimé du serveur dès que vous l'aurez téléchargé."
    },
    "Shoot, something happened and I couldn't action your request.": {
        "fr": "",
        "fr_auto": "Tirez, quelque chose s'est passé et je n'ai pas pu donner suite à votre demande."
    },
    "Some of the files couldn't be processed, but here's what I managed to get done:": {
        "fr": "",
        "fr_auto": "Certains fichiers n'ont pas pu être traités, mais voici ce que j'ai réussi à obtenir:"
    },
    "Great to hear that you enjoyed the service!": {
        "fr": "",
        "fr_auto": "C'est super d'entendre que vous avez apprécié le service !"
    },
    "Sorry to hear that you didn't have a positive experience.": {
        "fr": "",
        "fr_auto": "Désolé d'apprendre que vous n'avez pas eu une expérience positive."
    },
    "Thank you for taking the time to share your thoughts.": {
        "fr": "",
        "fr_auto": "Merci d'avoir pris le temps de partager vos pensées."
    },
    "Choose file(s)": {
        "fr": "",
        "fr_auto": "Choisir des fichiers"
    },
    "Leave feedback": {
        "fr": "",
        "fr_auto": "Laisser un commentaire"
    },
    "AskRasaHint": {
        "fr": "",
        "fr_auto": "Posez des questions sur les informations internes telles que les ressources humaines, les finances, LEX ou le support technique. Vos questions ne sont ni partagées ni enregistrées."
    },
    "otto_warning": {
        "fr": "",
        "fr_auto": "Otto fonctionne en tant que pilote dans un environnement de production sans une autorisation d'exploitation. Il est évalué par un groupe restreint d'utilisateurs au ministère de la Justice pour évaluer les risques potentiels et améliorer son utilisation en toute sécurité. Des mesures d'atténuation des risques sont en place et acceptées par les parties prenantes, tandis que des évaluations de sécurité sont en cours."
    },
    "Type a message to start chatting with the AI, and press Enter to send.": {
        "fr": "",
        "fr_auto": "Saisissez un message pour commencer à discuter avec l'IA et appuyez sur Entrée pour envoyer."
    },
    "Paste a URL or a long section of text, or upload a file and Otto will summarize it.": {
        "fr": "",
        "fr_auto": "Collez une URL ou une longue section de texte, ou téléchargez un fichier et Otto le résumera."
    },
    "Enter text or upload files to translate into English or French.": {
        "fr": "",
        "fr_auto": "Saisissez du texte ou téléchargez des fichiers à traduire en anglais ou en français."
    },
    "Upload one or more files to the chat to start Document Q&A.": {
        "fr": "Téléchargez un ou plusieurs fichiers pour commencer à poser des question sur vos documents.",
        "fr_auto": "Téléchargez un ou plusieurs fichiers sur le chat pour commencer à demander les documents."
    },
    "Ask questions about the department to receive answers from trusted sources.": {
        "fr": "",
        "fr_auto": "Posez des questions sur le département pour recevoir des réponses de sources de confiance."
    },
    "Trusted sources Q&A": {
        "fr": "",
        "fr_auto": "Dialoguez avec des sources fiables"
    },
    "Type your message here...": {
        "fr": "",
        "fr_auto": "Tapez votre message ici..."
    },
    "Show all": {
        "fr": "",
        "fr_auto": "Afficher tout"
    },
    "Not for legal advice": {
        "fr": "",
        "fr_auto": "Pas pour l’avis juridique"
    },
    "\n            <strong>Trusted sources Q&A</strong> is an AI-powered tool designed to provide answers based on sources managed by data stewards at Justice Canada.\n          ": {
        "fr": "",
        "fr_auto": "\n<strong>Questions et réponses sur les sources fiables</strong> est un outil alimenté par l’IA conçu pour fournir des réponses basées sur des sources gérées par les gestionnaires de données de Justice Canada.\n          "
    },
    "Librarian": {
        "fr": "Bibliothèque",
        "fr_auto": "Bibliothécaire"
    },
    "GPT-3.5 (faster)": {
        "fr": "GPT-3.5 (plus rapide)",
        "fr_auto": "GPT-3.5 (plus rapide)"
    },
    "GPT-4 (accurate)": {
        "fr": "GPT-4 (précis)",
        "fr_auto": "GPT-4 (précis)"
    },
    "Short": {
        "fr": "Court",
        "fr_auto": "Court métrage"
    },
    "Medium": {
        "fr": "Moyen",
        "fr_auto": "Moyenne"
    },
    "Long": {
        "fr": "Long",
        "fr_auto": "Long"
    },
    "Precise": {
        "fr": "Précis",
        "fr_auto": "Précis"
    },
    "Balanced": {
        "fr": "Équilibré",
        "fr_auto": "Équilibré"
    },
    "Creative": {
        "fr": "Créatif",
        "fr_auto": ""
    },
    "Toggle chat history sidebar": {
        "fr": "",
        "fr_auto": "Basculez la barre latérale historique des discussions"
    },
    "Toggle chat options sidebar": {
        "fr": "Basculer la barre latérale des options de clavardage",
        "fr_auto": "Basculer la barre latérale des options de chat"
    },
    "Chat history": {
        "fr": "Historique du clavardage",
        "fr_auto": "Historique des discussions"
    },
    "New chat": {
        "fr": "Nouveau clavardage",
        "fr_auto": "Nouveau chat"
    },
    "Close": {
        "fr": "",
        "fr_auto": "Fermer"
    },
    "Stop": {
        "fr": "",
        "fr_auto": "Arrêtez"
    },
    "Action": {
        "fr": "",
        "fr_auto": "Mesures à prendre"
    },
    "JUS Q&A": {
        "fr": "",
        "fr_auto": "Demande à JUS"
    },
    "Document Q&A": {
        "fr": "Demander des documents",
        "fr_auto": "Questions et réponses sur le document"
    },
    "Summarize": {
        "fr": "",
        "fr_auto": "Résumer"
    },
    "Translate": {
        "fr": "",
        "fr_auto": "Traduire"
    },
    "Chat": {
        "fr": "Discutez",
        "fr_auto": "Discutez avec l’IA"
    },
    "Answers from internal Justice documents": {
        "fr": "",
        "fr_auto": "Réponses tirées de documents internes du ministère de la Justice"
    },
    "Upload documents to get quick answers": {
        "fr": "",
        "fr_auto": "Télécharger des documents pour obtenir des réponses rapides"
    },
    "Rewrite long text into shorter forms": {
        "fr": "",
        "fr_auto": "Réécrire le texte long en formes plus courtes"
    },
    "Translate text and files to English or French": {
        "fr": "",
        "fr_auto": "Traduire du texte et des fichiers en anglais ou en français"
    },
    "ChatGPT for writing assistance (not for facts)": {
        "fr": "",
        "fr_auto": "ChatGPT pour l’aide à la rédaction (pas pour les faits)"
    },
    "Upload": {
        "fr": "",
        "fr_auto": "Télécharger"
    },
    "Settings": {
        "fr": "",
        "fr_auto": "Paramètres"
    },
    "Message": {
        "fr": "",
        "fr_auto": "Le message"
    },
    "Send": {
        "fr": "",
        "fr_auto": "Envoyer"
    },
    "AI assistant feedback": {
        "fr": "",
        "fr_auto": "Commentaires des assistants d’IA"
    },
    "Options": {
        "fr": "",
        "fr_auto": "Options"
    },
    "Preset": {
        "fr": "",
        "fr_auto": "Préréglage"
    },
    "Save": {
        "fr": "",
        "fr_auto": "Enregistrer"
    },
    "Load": {
        "fr": "Utiliser",
        "fr_auto": "Charge"
    },
    "Reset to Otto defaults": {
        "fr": "",
        "fr_auto": "Réinitialiser aux valeurs par défaut d’Otto"
    },
    "Reset": {
        "fr": "",
        "fr_auto": "Réinitialiser"
    },
    "Delete preset": {
        "fr": "",
        "fr_auto": "Supprimer le préréglage"
    },
    "Are you sure you want to delete this options preset?": {
        "fr": "",
        "fr_auto": "Êtes-vous sûr de vouloir supprimer ce préréglage d’options ?"
    },
    "Delete": {
        "fr": "",
        "fr_auto": "Supprimer"
    },
    "Warning": {
        "fr": "",
        "fr_auto": "Avertissement"
    },
    "Safe use of the AI assistant": {
        "fr": "",
        "fr_auto": "Utilisation sécuritaire de l’assistant IA"
    },
    "Human review required": {
        "fr": "",
        "fr_auto": "Examen humain requis"
    },
    "AI-generated outputs require human verification for accuracy. Do not use them in any official capacity without a human review.": {
        "fr": "",
        "fr_auto": "Les sorties générées par l’IA nécessitent une vérification humaine de la précision. Ne les utilisez pas à titre officiel sans un examen humain."
    },
    "No sensitive information": {
        "fr": "",
        "fr_auto": "Aucune information sensible"
    },
    "Do not upload or process sensitive, confidential, or legally protected documents. This includes personally identifiable information, protected B information, and information protected under solicitor client privilege.": {
        "fr": "",
        "fr_auto": "Ne téléchargez pas et ne traitez pas de documents sensibles, confidentiels ou protégés par la loi. Cela comprend les informations personnellement identifiables, les informations protégées B et les informations protégées par le secret professionnel de l’avocat."
    },
    "Not for legal advice or making decisions:": {
        "fr": "",
        "fr_auto": "Pas pour des conseils juridiques ou la prise de décisions :"
    },
    "This tool is not a substitute for professional legal advice. Avoid using it for decisions with legal implications.": {
        "fr": "",
        "fr_auto": "Cet outil ne remplace pas les conseils juridiques professionnels. Évitez de l’utiliser pour des décisions ayant des implications juridiques."
    },
    "\n            <strong>Chat</strong> is a general-purpose AI-powered tool for writing assistance and text formatting. Please note that this tool is provided solely for enhancing your writing process and refining your ideas using natural language.          \n          ": {
        "fr": "\n<strong>Discutez</strong> est un outil polyvalent alimenté par l’IA pour l’aide à la rédaction et la mise en forme du texte. Veuillez noter que cet outil est fourni uniquement pour améliorer votre processus d’écriture et affiner vos idées en utilisant un langage naturel.          \n          ",
        "fr_auto": "\n<strong>Chat</strong> est un outil polyvalent alimenté par l’IA pour l’aide à la rédaction et la mise en forme du texte. Veuillez noter que cet outil est fourni uniquement pour améliorer votre processus d’écriture et affiner vos idées en utilisant un langage naturel.          \n          "
    },
    "We kindly advise you to refrain from using Chat as a means to seek factual information, conduct research, or request data. Its primary purpose is to offer writing suggestions, grammar corrections, and structure recommendations, ensuring your content is well-crafted and coherent.": {
        "fr": "Nous vous conseillons de vous abstenir d’utiliser 'Dicuter' avec l’IA comme un moyen de rechercher des informations factuelles, de mener des recherches ou de demander des données. Son objectif principal est d’offrir des suggestions d’écriture, des corrections grammaticales et des recommandations de structure, en veillant à ce que votre contenu soit bien conçu et cohérent.",
        "fr_auto": "Nous vous conseillons de vous abstenir d’utiliser chat avec l’IA comme un moyen de rechercher des informations factuelles, de mener des recherches ou de demander des données. Son objectif principal est d’offrir des suggestions d’écriture, des corrections grammaticales et des recommandations de structure, en veillant à ce que votre contenu soit bien conçu et cohérent."
    },
    "\n            <strong>Summarize</strong> is an AI-powered tool to facilitate the creation of concise summaries from various document formats, including PDFs, Word docs, and PowerPoint presentations. You may also input free text for summarization, or enter a URL for a web page.\n          ": {
        "fr": "",
        "fr_auto": "\n<strong>Summarize</strong> est un outil alimenté par l’IA pour faciliter la création de résumés concis à partir de divers formats de documents, y compris les PDF, les documents Word et les présentations PowerPoint. Vous pouvez également saisir du texte libre pour la synthèse, ou entrer une URL pour une page Web.\n          "
    },
    "This tool is intended for official use to assist in condensing lengthy documents into more manageable forms. It is not a substitute for human analysis or decision-making.": {
        "fr": "",
        "fr_auto": "Cet outil est destiné à être utilisé officiellement pour aider à condenser de longs documents sous des formes plus faciles à gérer. Elle ne remplace pas l’analyse humaine ou la prise de décisions."
    },
    "\n            <strong>Translate</strong> is an AI-powered tool designed to assist you in translating documents from any language into French or English.\n            It supports various document formats such as PDF, Word, and PowerPoint, and endeavors to maintain the original structure of your documents. Users also have the option to input free text for translation.\n          ": {
        "fr": "",
        "fr_auto": "\n<strong>Translate</strong> est un outil alimenté par l’IA conçu pour vous aider à traduire des documents de n’importe quelle langue en français ou en anglais.\n            Il prend en charge divers formats de documents tels que PDF, Word et PowerPoint, et s’efforce de maintenir la structure d’origine de vos documents. Les utilisateurs ont également la possibilité de saisir du texte libre pour la traduction.\n          "
    },
    "Please note the translations provided by this tool are not official and may not be suitable for legal and official document submissions prior to human review.": {
        "fr": "",
        "fr_auto": "Veuillez noter que les traductions fournies par cet outil ne sont pas officielles et peuvent ne pas convenir aux soumissions de documents juridiques et officiels avant l’examen humain."
    },
    "\n            <strong>Document Q&A</strong> is an AI-powered tool that helps you quickly find information in one or many documents. Upload PDF, Word, PowerPoint and other files by dropping them into this window.\n          ": {
        "fr": "",
        "fr_auto": "\n<strong>Document Q&A</strong> est un outil alimenté par l’IA qui vous aide à trouver rapidement des informations dans un ou plusieurs documents. Téléchargez des fichiers PDF, Word, PowerPoint et autres en les déposant dans cette fenêtre.\n          "
    },
    "Although the Document Q&A tool aims to deliver precise answers, users should validate the outputs by checking the sources. For critical decisions, consulting with experts is recommended rather than relying solely on the AI's responses.": {
        "fr": "Bien que l’outil de demander des documents vise à fournir des réponses précises, les utilisateurs doivent valider les résultats en vérifiant les sources. Pour les décisions critiques, il est recommandé de consulter des experts plutôt que de se fier uniquement aux réponses de l’IA.",
        "fr_auto": "Bien que l’outil de demander des documents vise à fournir des réponses précises, les utilisateurs doivent valider les résultats en vérifiant les sources. Pour les décisions critiques, il est recommandé de consulter des experts plutôt que de se fier uniquement aux réponses de l’IA."
    },
    "\n            <strong>JUS Q&A</strong> is an AI-powered tool designed to provide answers based on curated sources managed by data stewards at Justice Canada.\n          ": {
        "fr": "",
        "fr_auto": "\n<strong>Demande à JUS</strong> est un outil alimenté par l’IA conçu pour fournir des réponses basées sur des sources organisées gérées par les gestionnaires de données de Justice Canada.\n          "
    },
    "While the system implements guardrails against inaccurate information and data stewards oversee the information, users should verify answers with the provided sources due to the potential for inaccuracies. Use responsibly and at your own discretion.": {
        "fr": "",
        "fr_auto": "Alors que le système met en place des garde-fous contre les informations inexactes et que les gestionnaires de données supervisent l’information, les utilisateurs doivent vérifier les réponses avec les sources fournies en raison du risque d’inexactitudes. Utilisez de manière responsable et à votre propre discrétion."
    },
    "Drop files anywhere": {
        "fr": "",
        "fr_auto": "Déposez des fichiers n’importe où"
    },
    "\n        Uploading <span class=\"filename fst-italic\">'filename'</span>\n      ": {
        "fr": "",
        "fr_auto": "\nTéléchargement <span class=\"filename fst-italic\">'filename'</span>\n      "
    },
    "File": {
        "fr": "",
        "fr_auto": "Fichier"
    },
    "File upload progress": {
        "fr": "",
        "fr_auto": "Progression du téléchargement de fichiers"
    },
    "Copy": {
        "fr": "",
        "fr_auto": "Copie"
    },
    "Like": {
        "fr": "",
        "fr_auto": "Comme"
    },
    "Dislike": {
        "fr": "",
        "fr_auto": "N’aime pas"
    },
    "Edit in new prompt": {
        "fr": "",
        "fr_auto": "Modifier dans une nouvelle invite"
    },
    "\n      Translated %(message.num_files)s/%(total_files)s files:\n    ": {
        "fr": "",
        "fr_auto": "\nFichiers %(message.num_files)s/%(total_files)s traduits :\n    "
    },
    "\n      Translated %(message.num_files)s/%(message.num_files)s files:\n    ": {
        "fr": "",
        "fr_auto": "\nFichiers %(message.num_files)s/%(message.num_files)s traduits :\n    "
    },
    "\n      Uploaded %(message.num_files)s file%(message.num_files|pluralize)s:  \n    ": {
        "fr": "",
        "fr_auto": "\nFichier %(message.num_files)s téléchargé%(message.num_files|pluralize)s :  \n    "
    },
    "Sources": {
        "fr": "",
        "fr_auto": "Les sources"
    },
    "Model": {
        "fr": "",
        "fr_auto": "Modèle"
    },
    "Style": {
        "fr": "",
        "fr_auto": "Le style"
    },
    "System prompt": {
        "fr": "",
        "fr_auto": "Invite système"
    },
    "Summary length": {
        "fr": "",
        "fr_auto": "Longueur du résumé"
    },
    "Desired language": {
        "fr": "",
        "fr_auto": "Langue souhaitée"
    },
    "Custom summarize prompt": {
        "fr": "",
        "fr_auto": "Invite de résumé personnalisée"
    },
    "(overrides length/language)": {
        "fr": "",
        "fr_auto": "(remplace la longueur/la langue)"
    },
    "Data library": {
        "fr": "",
        "fr_auto": "Bibliothèque de données"
    },
    "Data sources": {
        "fr": "",
        "fr_auto": "Sources de données"
    },
    "Select or create preset...": {
        "fr": "",
        "fr_auto": "Sélectionnez ou créez un préréglage..."
    },
    "Clear": {
        "fr": "",
        "fr_auto": "Effacer"
    },
    "Chat settings": {
        "fr": "Paramètres de clavardage",
        "fr_auto": "Paramètres de chat"
    },
    "Cancel": {
        "fr": "",
        "fr_auto": "Annuler"
    },
    "Save changes": {
        "fr": "",
        "fr_auto": "Enregistrer les modifications"
    },
    "Litigation Placemat": {
        "fr": "",
        "fr_auto": "Napperon de litige"
    },
    "Transforming case file visualizations for efficiency and accuracy": {
        "fr": "",
        "fr_auto": "Transformation des visualisations de fichiers de cas pour plus d’efficacité et de précision"
    },
    "Welcome to the Litigation Placemat's future home. Traditionally, managing the timeline visualization for high-profile case files has been a laborious, manual task involving frequent updates to PowerPoint slides. The challenge of ensuring accuracy while adjusting bars, labels, and arrows consumes significant time for paralegals and limits the practical use of this effective communication method.": {
        "fr": "",
        "fr_auto": "Bienvenue à la future maison du napperon de litige. Traditionnellement, la gestion de la visualisation de la chronologie pour les fichiers de cas de haut niveau a été une tâche manuelle laborieuse impliquant des mises à jour fréquentes des diapositives PowerPoint. Le défi d’assurer l’exactitude tout en ajustant les barres, les étiquettes et les flèches prend beaucoup de temps pour les parajuristes et limite l’utilisation pratique de cette méthode de communication efficace."
    },
    "Our objective is to revolutionize this process by creating an automated, pixel-perfect visualization system for upcoming event data, allowing for flexible grouping and customization. This solution aims to streamline the representation of crucial case dates, eliminating labor-intensive updates and offering a more efficient, error-free method to manage and present vital litigation information.": {
        "fr": "",
        "fr_auto": "Notre objectif est de révolutionner ce processus en créant un système de visualisation automatisé et parfait au pixel près pour les données d’événements à venir, permettant un regroupement et une personnalisation flexibles. Cette solution vise à rationaliser la représentation des dates de cas cruciales, en éliminant les mises à jour à forte intensité de main-d’œuvre et en offrant une méthode plus efficace et sans erreur pour gérer et présenter des informations vitales sur les litiges."
    },
    "Stay tuned as we transition our proof-of-concept into a production-ready solution, promising not only to ease the burden on paralegals but also to provide enhanced visualization capabilities for groups facing similar challenges.": {
        "fr": "",
        "fr_auto": "Restez à l’écoute alors que nous faisons la transition de notre preuve de concept vers une solution prête pour la production, promettant non seulement d’alléger le fardeau des parajuristes, mais aussi de fournir des capacités de visualisation améliorées pour les groupes confrontés à des défis similaires."
    },
    "Create": {
        "fr": "",
        "fr_auto": "Créer"
    },
    "Update": {
        "fr": "",
        "fr_auto": "Mise à jour"
    },
    "AI assistant": {
        "fr": "",
        "fr_auto": "Assistant IA"
    },
    "Monitoring": {
        "fr": "",
        "fr_auto": "Suivi"
    },
    "Reporting": {
        "fr": "",
        "fr_auto": "Établissement de rapports"
    },
    "Other": {
        "fr": "",
        "fr_auto": "Autres"
    },
    "Feedback": {
        "fr": "",
        "fr_auto": "Commentaires"
    },
    "Issue": {
        "fr": "",
        "fr_auto": "Question en litige"
    },
    "Please select an option": {
        "fr": "",
        "fr_auto": "Veuillez sélectionner une option"
    },
    "Which application are you providing feedback or reporting an issue for?": {
        "fr": "",
        "fr_auto": "Pour quelle application fournissez-vous des commentaires ou signalez-vous un problème ?"
    },
    "Do you want to provide feedback or report an issue?": {
        "fr": "",
        "fr_auto": "Voulez-vous fournir des commentaires ou signaler un problème ?"
    },
    "If you have any specific suggestions or want to report an issue share them with us below:": {
        "fr": "",
        "fr_auto": "Si vous avez des suggestions spécifiques ou si vous souhaitez signaler un problème, partagez-les avec nous ci-dessous :"
    },
    "General (Otto)": {
        "fr": "",
        "fr_auto": "Général (Otto)"
    },
    "Provide feedback or report an issue using the form below.": {
        "fr": "",
        "fr_auto": "Fournissez des commentaires ou signalez un problème à l’aide du formulaire ci-dessous."
    },
    "Otto feedback form": {
        "fr": "",
        "fr_auto": "Formulaire de rétroaction Otto"
    },
    "Provide feedback": {
        "fr": "",
        "fr_auto": "Fournir des commentaires"
    },
    "AI-powered tools to automate legal processes and provide instant insights.": {
        "fr": "",
        "fr_auto": "Des outils alimentés par l’IA pour automatiser les processus juridiques et fournir des informations instantanées."
    },
    "Otto is in preview stage and is not intended to be used in legal proceedings. It is being evaluated by a select group of users at Department of Justice to assess potential risks and improve its safe use. Otto should not replace the advice of a qualified legal professional.": {
        "fr": "",
        "fr_auto": "Otto est en phase d’aperçu et n’est pas destiné à être utilisé dans les procédures judiciaires. Il est évalué par un groupe restreint d’utilisateurs du ministère de la Justice afin d’évaluer les risques potentiels et d’améliorer son utilisation sécuritaire. Otto ne devrait pas remplacer les conseils d’un professionnel du droit qualifié."
    },
    "Otto Platform Pilot Registration": {
        "fr": "",
        "fr_auto": "Inscription pilote de la plate-forme Otto"
    },
    "The Otto Platform is in preview stage and is only intended to be evaluated by a select group of users at the Department of Justice to assess potential risks and improve its safe use. By registering, pilot users are expected to actively participate, provide feedback, and responsibly use the applications to help ensure their suitability and efficiency before wider deployment.": {
        "fr": "",
        "fr_auto": "La plate-forme Otto est en phase de prévisualisation et n’est destinée à être évaluée que par un groupe sélectionné d’utilisateurs du ministère de la Justice afin d’évaluer les risques potentiels et d’améliorer son utilisation sûre. En s’inscrivant, les utilisateurs pilotes sont censés participer activement, fournir des commentaires et utiliser les applications de manière responsable pour aider à garantir leur pertinence et leur efficacité avant un déploiement plus large."
    },
    "Please select the apps you wish to access within the Otto Platform:": {
        "fr": "",
        "fr_auto": "Veuillez sélectionner les applications auxquelles vous souhaitez accéder sur la plate-forme Otto :"
    },
    "As a pilot user, your insights are valuable. If you have any specific expectations or suggestions for incorporating features into Otto or if you envision ways in which AI can enhance your workflow, feel free to share your thoughts below:": {
        "fr": "",
        "fr_auto": "En tant qu’utilisateur pilote, vos idées sont précieuses. Si vous avez des attentes ou des suggestions spécifiques pour intégrer des fonctionnalités dans Otto ou si vous envisagez des moyens par lesquels l’IA peut améliorer votre flux de travail, n’hésitez pas à partager vos pensées ci-dessous :"
    },
    "By submitting this form, I agree to the following usage terms:": {
        "fr": "",
        "fr_auto": "En soumettant ce formulaire, j’accepte les conditions d’utilisation suivantes :"
    },
    "Generated reports": {
        "fr": "",
        "fr_auto": "Rapports générés"
    },
    "Select Template": {
        "fr": "",
        "fr_auto": "Sélectionner un modèle"
    },
    "Generate": {
        "fr": "",
        "fr_auto": "Générer"
    },
    "Loading...": {
        "fr": "",
        "fr_auto": "Chargement..."
    },
    "An error occurred while generating the report.": {
        "fr": "",
        "fr_auto": "Une erreur s’est produite lors de la génération du rapport."
    },
    "Choose a data source": {
        "fr": "",
        "fr_auto": "Choisir une source de données"
    },
    "Please select": {
        "fr": "",
        "fr_auto": "Veuillez sélectionner"
    },
    "Canlii URL": {
        "fr": "",
        "fr_auto": "Canlii URL"
    },
    "Upload File": {
        "fr": "",
        "fr_auto": "Télécharger le fichier"
    },
    "Enter Canlii URL here": {
        "fr": "",
        "fr_auto": "Entrez l’URL Canlii ici"
    },
    "Submitted Data": {
        "fr": "",
        "fr_auto": "Données soumises"
    },
    "Type": {
        "fr": "",
        "fr_auto": "Type"
    },
    "Data": {
        "fr": "",
        "fr_auto": "Données"
    },
    "Select a session from the options below:": {
        "fr": "",
        "fr_auto": "Sélectionnez une session dans les options ci-dessous :"
    },
    "Created": {
        "fr": "",
        "fr_auto": "Créé"
    },
    "Select a wizard from the options below:": {
        "fr": "",
        "fr_auto": "Sélectionnez un Assistant dans les options ci-dessous :"
    },
    "Wizard": {
        "fr": "",
        "fr_auto": "Assistant"
    },
    "Description": {
        "fr": "",
        "fr_auto": "Désignation des marchandises"
    },
    "Next: Select data": {
        "fr": "",
        "fr_auto": "Suivant : Sélectionnez les données"
    },
    "Client": {
        "fr": "",
        "fr_auto": "Le client"
    },
    "File name": {
        "fr": "",
        "fr_auto": "Nom de fichier"
    },
    "File number": {
        "fr": "",
        "fr_auto": "Numéro de dossier"
    },
    "Previous": {
        "fr": "",
        "fr_auto": "Précédent"
    },
    "Next": {
        "fr": "",
        "fr_auto": "Suivant"
    },
    "Download": {
        "fr": "",
        "fr_auto": "Télécharger"
    },
    "Regenerate": {
        "fr": "",
        "fr_auto": "Régénérer"
    },
    "Search case files": {
        "fr": "",
        "fr_auto": "Rechercher des fichiers de cas"
    },
    "Leave blank to return all results": {
        "fr": "",
        "fr_auto": "Ne pas vider pour retourner tous les résultats"
    },
    "Search case files by keyword": {
        "fr": "",
        "fr_auto": "Rechercher des fichiers de cas par mot-clé"
    },
    "Filter by client": {
        "fr": "",
        "fr_auto": "Filtrer par client"
    },
    "Use Ctrl or Shift to (de)select multiple": {
        "fr": "",
        "fr_auto": "Utiliser Ctrl ou Passer à (de)sélectionner plusieurs"
    },
    "Filter client list": {
        "fr": "",
        "fr_auto": "Filtrer la liste des clients"
    },
    "Filter by court": {
        "fr": "",
        "fr_auto": "Filtrer par tribunal"
    },
    "Only show case files with CFI record": {
        "fr": "",
        "fr_auto": "Afficher uniquement les dossiers de cas avec l’enregistrement de la FCI"
    },
    "Search": {
        "fr": "",
        "fr_auto": "Recherche"
    },
    "Show selected cases": {
        "fr": "",
        "fr_auto": "Afficher les cas sélectionnés"
    },
    "Choose from the following templates to generate a report with the selected data:": {
        "fr": "",
        "fr_auto": "Choisissez parmi les modèles suivants pour générer un rapport avec les données sélectionnées :"
    },
    "Finish: Start again": {
        "fr": "",
        "fr_auto": "Terminer : Recommencer"
    },
    "Next: Generate report": {
        "fr": "",
        "fr_auto": "Suivant : Générer un rapport"
    },
    "Template wizard": {
        "fr": "",
        "fr_auto": "Assistant de modèle"
    },
    "Step 1: Get started": {
        "fr": "",
        "fr_auto": "Étape 1 : Commencez"
    },
    "Step 2: Select data": {
        "fr": "",
        "fr_auto": "Étape 2 : Sélectionner des données"
    },
    "Step 3: Generate report": {
        "fr": "",
        "fr_auto": "Étape 3 : Générer un rapport"
    },
    "all": {
        "fr": "",
        "fr_auto": "tous les"
    },
    "none": {
        "fr": "",
        "fr_auto": "aucun"
    },
    "Order (lowest number goes to top of list)": {
        "fr": "",
        "fr_auto": "Ordre (le nombre le plus bas va en haut de la liste)"
    },
    ":": {
        "fr": " :",
        "fr_auto": " :"
    },
    "**Error:** The chat is too long for this AI model.\n\nYou can try: \n1. Starting a new chat\n2. Using summarize mode, which can handle longer texts\n3. Using a different model\n": {
        "fr": "**Erreur :** La discussion est trop longue pour ce modèle d’IA.\n\nVous pouvez essayer : \n1. Démarrage d’une nouvelle session\n2. Utilisation du mode résumé, qui peut gérer des textes plus longs\n3. Utilisation d’un modèle différent\n",
        "fr_auto": "**Erreur :** Le chat est trop long pour ce modèle d’IA.\n\nVous pouvez essayer : \n1. Démarrage d’un nouveau chat\n2. Utilisation du mode résumé, qui peut gérer des textes plus longs\n3. Utilisation d’un modèle différent\n"
    },
    "Sorry, I couldn't find any information about that.": {
        "fr": "",
        "fr_auto": "Désolé, je n’ai trouvé aucune information à ce sujet."
    },
    "Sorry, this isn't working right now.": {
        "fr": "",
        "fr_auto": "Désolé, cela ne fonctionne pas en ce moment."
    },
    "Adding files to the Library...": {
        "fr": "",
        "fr_auto": "Ajout de fichiers à la bibliothèque..."
    },
    "new file(s) ready for Q&A.": {
        "fr": "",
        "fr_auto": "nouveau(s) fichier(s) prêt(s) pour les questions et réponses."
    },
    "Maximum number of sources": {
        "fr": "",
        "fr_auto": "Nombre maximal de sources"
    },
    "An error occurred:": {
        "fr": "",
        "fr_auto": "Une erreur s’est produite :"
    },
    "Empty chat": {
        "fr": "",
        "fr_auto": "Chat vide"
    },
    "Untitled chat": {
        "fr": "Clavardage sans titre",
        "fr_auto": "Chat sans titre"
    },
    "No text provided.": {
        "fr": "",
        "fr_auto": "Aucun texte n’a été fourni."
    },
    "Document Review History": {
        "fr": "",
        "fr_auto": "Historique de l’examen des documents"
    },
    "Terminology Database": {
        "fr": "",
        "fr_auto": "Base de données terminologiques"
    },
    "Lines": {
        "fr": "",
        "fr_auto": "Lignes"
    },
    "Results": {
        "fr": "",
        "fr_auto": "Résultats"
    },
    "Statute": {
        "fr": "",
        "fr_auto": "Statut"
    },
    "Line filters": {
        "fr": "",
        "fr_auto": "Filtres de ligne"
    },
    "Contains potentially problematic terminology": {
        "fr": "",
        "fr_auto": "Contient une terminologie potentiellement problématique"
    },
    "True": {
        "fr": "",
        "fr_auto": "Vrai"
    },
    "False": {
        "fr": "",
        "fr_auto": "Faux"
    },
    "All": {
        "fr": "Tous",
        "fr_auto": ""
    },
    "Is this correct?": {
        "fr": "",
        "fr_auto": "Est-ce exact ?"
    },
    "Possible Solutions": {
        "fr": "",
        "fr_auto": "Solutions possibles"
    },
    "Prev. Solution": {
        "fr": "Solution Préc.",
        "fr_auto": ""
    },
    "Problematic Context:": {
        "fr": "",
        "fr_auto": "Contexte problématique :"
    },
    "Suitable Common Law Terms:": {
        "fr": "",
        "fr_auto": "Termes de common law appropriés :"
    },
    "Suitable Civil Law Terms:": {
        "fr": "",
        "fr_auto": "Termes de droit civil appropriés :"
    },
    "Line 11111 does not require harmonization.": {
        "fr": "",
        "fr_auto": "La ligne 11111 n’a pas besoin d’harmonisation."
    },
    "Instructions": {
        "fr": "",
        "fr_auto": "Mode d’emploi"
    },
    "Enter URL for full-text HTML of a federal act": {
        "fr": "",
        "fr_auto": "Entrez l’URL pour le texte intégral HTML d’une loi fédérale"
    },
    "Welcome to the Legal Harmonization AI system!": {
        "fr": "",
        "fr_auto": "Bienvenue dans le système d’harmonisation juridique de l’IA !"
    },
    "This is an app that helps users with the ongoing project of <strong>legal harmonization</strong>:\n    ensuring that the federal legislation in both Official Languages uses terminology that respects\n    <em>both</em> Canadian systems of law (Civil Law and Common Law).": {
        "fr": "",
        "fr_auto": "Il s’agit d’une application qui aide les utilisateurs avec le projet en cours <strong>d’harmonisation juridique</strong> :\n    s’assurer que la législation fédérale dans les deux langues officielles utilise une terminologie qui respecte\n    <em>les deux</em> Systèmes de droit canadiens (droit civil et common law)."
    },
    "\n    At the core of the app is an AI that reads legislation line-by-line.\n    For each line, it detects any words or phrases that may indicate a need for harmonization,\n    and predicts whether or not the line actually <em>does</em> need to be harmonized.\n    Users can then explore the AI's findings, and see automatically-retrieved recommendations\n    to ensure bijural terminology where needed.\n    ": {
        "fr": "",
        "fr_auto": "\nAu cœur de l’application se trouve une IA qui lit la législation ligne par ligne.\n    Pour chaque ligne, il détecte tous les mots ou expressions qui peuvent indiquer un besoin d’harmonisation,\n    et prédit si oui ou non la ligne <em>doit</em> réellement être harmonisée.\n    Les utilisateurs peuvent ensuite explorer les conclusions de l’IA et voir les recommandations récupérées automatiquement\n    assurer la terminologie bijuridique au besoin.\n    "
    },
    "Introduction to the app": {
        "fr": "",
        "fr_auto": "Introduction à l’application"
    },
    "Details of AI system (warning: highly technical!)": {
        "fr": "",
        "fr_auto": "Détails du système d’IA (avertissement : très technique !)"
    },
    "Legal Harmonization": {
        "fr": "",
        "fr_auto": "Harmonisation juridique"
    },
    "Harmonization required": {
        "fr": "",
        "fr_auto": "Harmonisation requise"
    },
    "Yes": {
        "fr": "",
        "fr_auto": "Oui"
    },
    "No": {
        "fr": "",
        "fr_auto": "Non"
    },
    "Next Solution": {
        "fr": "Solution Prochaine",
        "fr_auto": ""
    },
    "Type of Modification:": {
        "fr": "Type de Modification:",
        "fr_auto": ""
    },
    "Prev. Term": {
        "fr": "Terme Préc.",
        "fr_auto": ""
    },
    "Next Term": {
        "fr": "Terme Prochaine",
        "fr_auto": ""
    },
    "Potentially Problematic Terms": {
        "fr": "",
        "fr_auto": "Termes potentiellement problématiques"
    },
    "Date Uploaded": {
        "fr": "Date de Téléchargement",
        "fr_auto": ""
    },
    "Act Name": {
        "fr": "",
        "fr_auto": "Nom de la loi"
    },
    "Total Lines": {
        "fr": "Lignes Totales",
        "fr_auto": ""
    },
    "Manually Checked Lines": {
        "fr": "",
        "fr_auto": "Lignes vérifiées manuellement"
    },
    "Lines needing changes": {
        "fr": "",
        "fr_auto": "Lignes nécessitant des modifications"
    },
    "Are you sure you want to delete this document? Note that both versions will be deleted, not just the %(LANGUAGE_CODE)s-language one.": {
        "fr": "",
        "fr_auto": "Are you sure you want to delete this document? Note that both versions will be deleted, not just the %(LANGUAGE_CODE)s-language one."
    },
    "Uploaded Statues": {
        "fr": "Statues Téléchargées",
        "fr_auto": ""
    },
    "Problematic terminology": {
        "fr": "",
        "fr_auto": "Terminologie problématique"
    },
    "Problematic context (if any)": {
        "fr": "",
        "fr_auto": "Contexte problématique (le cas échéant)"
    },
    "Proper Common-law terms": {
        "fr": "",
        "fr_auto": "Termes appropriés de la common law"
    },
    "Proper Civil-law terms": {
        "fr": "",
        "fr_auto": "Termes appropriés du droit civil"
    },
    "Change type": {
        "fr": "",
        "fr_auto": "Modifier le type"
    },
    "Example fixes": {
        "fr": "",
        "fr_auto": "Exemples de correctifs"
    },
    "Reference": {
        "fr": "",
        "fr_auto": "Références"
    },
    "How to use the app": {
        "fr": "",
        "fr_auto": "Comment utiliser l’application"
    },
    "The home page": {
        "fr": "",
        "fr_auto": "La page d’accueil"
    },
    "Select a language (English or French) from the arrow at the top-right corner of the screen.": {
        "fr": "",
        "fr_auto": "Sélectionnez une langue (anglais ou français) dans la flèche dans le coin supérieur droit de l’écran."
    },
    "(e.g. 'https://laws-lois.justice.gc.ca/eng/acts/C-10.13/FullText.html')": {
        "fr": "(p. ex. « https://laws-lois.justice.gc.ca/fra/lois/c-10.13/TexteComplet.html »)",
        "fr_auto": ""
    },
    "Note that the databases, statues, and AI for each language are <em>entirely separate</em>.": {
        "fr": "",
        "fr_auto": "Notez que les bases de données, les statues et l’IA pour chaque langue sont <em>entièrement distinctes</em>."
    },
    "Note that, at this time, only publicly-available legislation from the Justice Department's website can be analyzed.": {
        "fr": "",
        "fr_auto": "Il est à noter qu’à l’heure actuelle, seules les lois accessibles au public sur le site Web du ministère de la Justice peuvent être analysées."
    },
    "Enter the URL of a federal statute that you want to analyze. Make sure to use the URL for the \"Full Text\" version <br> (e.g. https://laws-lois.justice.gc.ca/eng/acts/C-10.13/FullText.html).": {
        "fr": "Entrez l’URL d’une loi fédérale que vous souhaitez analyser. Assurez-vous d’utiliser l’URL de la version « Texte intégral » <br> (p. ex. https://laws-lois.justice.gc.ca/fra/lois/c-10.13/TexteComplet.html).",
        "fr_auto": ""
    },
    "Wait for the AI to process the statute. Depending on the size of the bill, it may take several minutes to run.": {
        "fr": "",
        "fr_auto": "Attendez que l’IA traite la loi. Selon la taille de la facture, l’exécution peut prendre plusieurs minutes."
    },
    "For a really, <strong>really</strong> big bill like the Income Tax Act, it can take a couple hours.": {
        "fr": "",
        "fr_auto": "Pour un projet de loi <strong>vraiment, vraiment</strong> important comme la Loi de l’impôt sur le revenu, cela peut prendre quelques heures."
    },
    "If the app hasn't been ran in a while, the first statute you upload will take longer than usual - the AI needs time to wake up!": {
        "fr": "",
        "fr_auto": "Si l’application n’a pas été exécuté depuis un certain temps, la première loi que vous téléchargez prendra plus de temps que d’habitude - l’IA a besoin de temps pour se réveiller !"
    },
    "Once it's done, you'll see the statute added to the list of Uploads.": {
        "fr": "",
        "fr_auto": "Une fois que c’est fait, vous verrez la loi ajoutée à la liste des téléchargements."
    },
    "If the wait is longer than two minutes, you may see a screen that says \"Error 502\".": {
        "fr": "",
        "fr_auto": "Si l’attente est supérieure à deux minutes, vous pouvez voir un écran qui indique « Erreur 502 »."
    },
    "The AI should still be running even when this happens, so try waiting for several minutes, hitting \"Back\", then refreshing the home page.": {
        "fr": "",
        "fr_auto": "L’IA devrait toujours être en cours d’exécution même lorsque cela se produit, alors essayez d’attendre plusieurs minutes, en appuyant sur « Retour », puis en actualisant la page d’accueil."
    },
    "If this doesn't work, or if you see an error besides 502, try submitting the statute again.": {
        "fr": "",
        "fr_auto": "Si cela ne fonctionne pas, ou si vous voyez une erreur en plus de 502, essayez de soumettre à nouveau la loi."
    },
    "Find the statute you just uploaded in the list of \"Uploaded Statutes\" below the Submit button.": {
        "fr": "",
        "fr_auto": "Trouvez la loi que vous venez de télécharger dans la liste des « Statuts téléchargés » sous le bouton Soumettre."
    },
    "<strong>Note:</strong> regardless of the language you upload in, the AI will ": {
        "fr": "",
        "fr_auto": "<strong>Remarque :</strong> quelle que soit la langue dans laquelle vous téléchargez, l’IA "
    },
    "You can see the total number of lines in each statute, as well as the number that have been manually reviewed,": {
        "fr": "",
        "fr_auto": "Vous pouvez voir le nombre total de lignes dans chaque loi, ainsi que le nombre qui ont été examinés manuellement,"
    },
    "and the number that are currently listed as needing harmonization.": {
        "fr": "",
        "fr_auto": "et le nombre de ceux qui sont actuellement répertoriés comme nécessitant une harmonisation."
    },
    "add": {
        "fr": "",
        "fr_auto": "ajouter"
    },
    "replace": {
        "fr": "",
        "fr_auto": "remplacer"
    },
    "Time": {
        "fr": "",
        "fr_auto": "Temps"
    },
    "User": {
        "fr": "",
        "fr_auto": "Utilisateur"
    },
    "Details": {
        "fr": "",
        "fr_auto": "Détails"
    },
    "Old Classification": {
        "fr": "",
        "fr_auto": "Ancienne classification"
    },
    "New Classification": {
        "fr": "",
        "fr_auto": "Nouvelle classification"
    },
    "delete": {
        "fr": "",
        "fr_auto": "supprimer"
    },
    "Line": {
        "fr": "",
        "fr_auto": "Ligne"
    },
    "Needs harmonization": {
        "fr": "",
        "fr_auto": "A besoin d’harmonisation"
    },
    "Doesn't need harmonization": {
        "fr": "",
        "fr_auto": "N’a pas besoin d’harmonisation"
    },
    "<strong>Note:</strong> regardless of the submitted URL's language, the app will automatically find and process the statute in <em>both</em> Official Languages.": {
        "fr": "",
        "fr_auto": "<strong>Remarque :</strong> quelle que soit la langue de l’URL soumise, l’application trouvera et traitera automatiquement la loi dans <em>les deux</em> langues officielles."
    },
    "Does not need harmonization": {
        "fr": "",
        "fr_auto": "N’a pas besoin d’harmonisation"
    },
    "Help": {
        "fr": "",
        "fr_auto": "Aide"
    },
    "Documentation/Instructions": {
        "fr": "",
        "fr_auto": "Documentation/Instructions"
    },
    "Prediction confirmed": {
        "fr": "",
        "fr_auto": "Prédiction confirmée"
    },
    "Prediction changed": {
        "fr": "",
        "fr_auto": "La prédiction a changé"
    },
    "App instructions": {
        "fr": "",
        "fr_auto": "Instructions de l’application"
    },
    "The detail page for a bill that has been uploaded into the app.": {
        "fr": "",
        "fr_auto": "La page de détail d’une facture qui a été téléchargée dans l’application."
    },
    "The home page of the legal harmonization app.": {
        "fr": "",
        "fr_auto": "La page d’accueil de l’application d’harmonisation juridique."
    },
    "Statute detail pages": {
        "fr": "",
        "fr_auto": "Pages de détails de la loi"
    },
    "Click on the name of the statute to view its": {
        "fr": "",
        "fr_auto": "Cliquez sur le nom de la loi pour voir son"
    },
    "detail page": {
        "fr": "",
        "fr_auto": "page de détails"
    },
    "where you can see a detailed breakdown of AI results for the statute.": {
        "fr": "",
        "fr_auto": "où vous pouvez voir une ventilation détaillée des résultats de l’IA pour la loi."
    },
    "The detail page for a statute that has been submitted into the app.": {
        "fr": "",
        "fr_auto": "La page de détail d’une loi qui a été soumise dans l’application."
    },
    "Detail pages": {
        "fr": "",
        "fr_auto": "Pages de détails"
    },
    "Here, you can see a detailed, line-by-line breakdown of harmonization information for each line of the statute.": {
        "fr": "",
        "fr_auto": "Vous pouvez voir ici une ventilation détaillée, ligne par ligne, de l’information sur l’harmonisation pour chaque ligne de la loi."
    },
    "Note that the English and French versions of the statute are handled completely separately by the app.": {
        "fr": "",
        "fr_auto": "Notez que les versions anglaise et française de la loi sont traitées complètement séparément par l’application."
    },
    "Results for the English version of a statute do not transfer over to its French version, and vice versa.": {
        "fr": "",
        "fr_auto": "Les résultats pour la version anglaise d’une loi ne sont pas transférés à sa version française, et vice versa."
    },
    "Instead of reviewing every single line in the statute, you can use the Line Filters on the left to look at only the ones that are relevant to you.": {
        "fr": "",
        "fr_auto": "Au lieu d’examiner chaque ligne de la loi, vous pouvez utiliser les filtres de ligne à gauche pour examiner uniquement ceux qui vous concernent."
    },
    "The first filter lets you select lines based on whether or not they contain potentially problematic terminology.": {
        "fr": "",
        "fr_auto": "Le premier filtre vous permet de sélectionner des lignes selon qu’elles contiennent ou non une terminologie potentiellement problématique."
    },
    "The second filter lets you select lines based on whether or not they appear to require harmonization.": {
        "fr": "",
        "fr_auto": "Le deuxième filtre vous permet de sélectionner des lignes selon qu’elles semblent ou non nécessiter une harmonisation."
    },
    "<strong>Note</strong>: remember that a line containing potentially problematic terminology may not necessarily require harmonization.": {
        "fr": "",
        "fr_auto": "<strong>Remarque</strong> : N’oubliez pas qu’une ligne contenant une terminologie potentiellement problématique n’exige pas nécessairement une harmonisation."
    },
    "(e.g. lines about financial interest)": {
        "fr": "",
        "fr_auto": "(p. ex. lignes sur les intérêts financiers)"
    },
    "Select a line from the scrollable list on the left.": {
        "fr": "",
        "fr_auto": "Sélectionnez une ligne dans la liste déroulante à gauche."
    },
    "The line will automatically be shown and highlighted within the statute on the right,": {
        "fr": "",
        "fr_auto": "La ligne sera automatiquement affichée et mise en évidence dans la loi à droite,"
    },
    "and the middle panel will show information about the line's harmonization status and any potential terminology problems it has.": {
        "fr": "",
        "fr_auto": "et le panneau du milieu montrera des informations sur l’état d’harmonisation de la ligne et tout problème de terminologie potentiel qu’elle a."
    },
    "<strong>Note</strong>: remember that a line containing potentially problematic terminology may not necessarily require harmonization": {
        "fr": "",
        "fr_auto": "<strong>Remarque</strong> : N’oubliez pas qu’une ligne contenant une terminologie potentiellement problématique n’a pas nécessairement besoin d’harmonisation"
    },
    "(e.g. lines about financial interest).": {
        "fr": "",
        "fr_auto": "(p. ex. lignes sur les intérêts financiers)."
    },
    "A line selected in the left-side menu, showing details about the line in the middle of the page.": {
        "fr": "",
        "fr_auto": "Ligne sélectionnée dans le menu de gauche, affichant des détails sur la ligne au milieu de la page."
    },
    "Review the information about the line in the middle panel.": {
        "fr": "",
        "fr_auto": "Passez en revue les informations sur la ligne dans le panneau du milieu."
    },
    "At the top of the panel is the main point: does this line appear to require harmonization, or not?": {
        "fr": "",
        "fr_auto": "En haut du tableau se trouve le point principal : cette ligne semble-t-elle nécessiter une harmonisation ou non ?"
    },
    "By default, this label comes from the AI, unless a user has manually reviewed the line.": {
        "fr": "",
        "fr_auto": "Par défaut, cette étiquette provient de l’IA, à moins qu’un utilisateur n’ait examiné manuellement la ligne."
    },
    "If the AI found potential terminology problems in the line, it will show them in the middle panel.": {
        "fr": "",
        "fr_auto": "Si l’IA a trouvé des problèmes de terminologie potentiels dans la ligne, elle les affichera dans le panneau du milieu."
    },
    "If there are multiple potential problems, use the \"Prev./Next Term\" buttons to look at all of them.": {
        "fr": "",
        "fr_auto": "S’il y a plusieurs problèmes potentiels, utilisez les boutons « Précédent/Prochain terme » pour les examiner tous."
    },
    "Below the potentially problematic term, the app will suggest corresponding bijural solutions.": {
        "fr": "",
        "fr_auto": "En dessous du terme potentiellement problématique, l’application suggérera des solutions bijuridiques correspondantes."
    },
    "Where applicable, the suggested solutions will include suitable Common Law and Civil Law terminology,": {
        "fr": "",
        "fr_auto": "S’il y a lieu, les solutions suggérées comprendront une terminologie appropriée en common law et en droit civil ;"
    },
    "any relevant context, and the type of modification the AI thinks the line requires.": {
        "fr": "",
        "fr_auto": "tout contexte pertinent et le type de modification que l’IA pense que la ligne nécessite."
    },
    "Use the arrow buttons inside the box to cycle through possible solutions for each flagged term.": {
        "fr": "",
        "fr_auto": "Utilisez les boutons fléchés à l’intérieur de la boîte pour parcourir les solutions possibles pour chaque terme marqué."
    },
    "After examining the information for the line, submit your manual review.": {
        "fr": "",
        "fr_auto": "Après avoir examiné les informations pour la ligne, soumettez votre examen manuel."
    },
    "<strong>Important:</strong> no AI is free of mistakes, but manual review will help us to make this one smarter and more accurate.": {
        "fr": "",
        "fr_auto": "<strong>Important :</strong> aucune IA n’est exempte d’erreurs, mais un examen manuel nous aidera à rendre celui-ci plus intelligent et plus précis."
    },
    "We encourage you to use this feature as much as possible!": {
        "fr": "",
        "fr_auto": "Nous vous encourageons à utiliser cette fonctionnalité autant que possible !"
    },
    "Use the Yes/No buttons below the line's harmonization status.": {
        "fr": "",
        "fr_auto": "Utilisez les boutons Oui/Non sous l’état d’harmonisation de la ligne."
    },
    "If its current status is correct, hit \"Yes\".": {
        "fr": "",
        "fr_auto": "Si son état actuel est correct, appuyez sur « Oui »."
    },
    "If its current status is wrong, hit \"No\".": {
        "fr": "",
        "fr_auto": "Si son état actuel est erroné, appuyez sur « Non »."
    },
    "Hitting \"No\" will swap its harmonization status (from \"requires harmonization\" to \"does not require harmonization\", or vice versa).": {
        "fr": "",
        "fr_auto": "Appuyer sur « Non » changera son statut d’harmonisation (de « exige l’harmonisation » à « ne nécessite pas d’harmonisation », ou vice versa)."
    },
    "Your manual review will not be visible until you refresh the page.": {
        "fr": "",
        "fr_auto": "Votre révision manuelle ne sera pas visible tant que vous n’aurez pas actualisé la page."
    },
    "Press the \"Document Review History\" button in the top left to see the history of manual review for the statute.": {
        "fr": "",
        "fr_auto": "Appuyez sur le bouton « Historique de l’examen des documents » en haut à gauche pour voir l’historique de l’examen manuel de la loi."
    },
    "Viewable history of manual review for a bill.": {
        "fr": "",
        "fr_auto": "Historique visible de l’examen manuel d’un projet de loi."
    },
    "<strong>Note:</strong> There is no limit on the number of times a line can be reviewed, or its harmonization status manually changed.": {
        "fr": "",
        "fr_auto": "<strong>Remarque :</strong> Il n’y a pas de limite au nombre de fois qu’une ligne peut être examinée ou que son statut d’harmonisation peut être modifié manuellement."
    },
    "Hitting \"No\" will swap its harmonization status (from \"harmonization required\" to \"does not require harmonization\", or vice versa).": {
        "fr": "",
        "fr_auto": "Le fait d’appuyer sur « Non » changera son statut d’harmonisation (de « harmonisation requise » à « ne nécessite pas d’harmonisation », ou vice versa)."
    },
    "Hitting \"No\" will swap its harmonization status (from \"harmonization required\" to \"harmonization not required\", or vice versa).": {
        "fr": "",
        "fr_auto": "Appuyer sur « Non » changera son statut d’harmonisation (de « harmonisation requise » à « harmonisation non requise », ou vice versa)."
    },
    "Hitting \"No\" will swap its harmonization status (from \"harmonization needed\" to \"harmonization not needed\", or vice versa).": {
        "fr": "",
        "fr_auto": "Appuyer sur « Non » changera son statut d’harmonisation (de « harmonisation nécessaire » à « harmonisation non nécessaire », ou vice versa)."
    },
    "Hitting \"No\" will swap its harmonization status (from \"needs harmonization\" to \"does not need harmonization\", or vice versa).": {
        "fr": "",
        "fr_auto": "Le fait d’appuyer sur « Non » changera son statut d’harmonisation (de « a besoin d’harmonisation » à « n’a pas besoin d’harmonisation », ou vice versa)."
    },
    "The terminology database": {
        "fr": "",
        "fr_auto": "La base de données terminologiques"
    },
    "Bijural Terminology Database": {
        "fr": "",
        "fr_auto": "Base de données terminologiques bijuridiques"
    },
    "Here, we can explore the database of bijural terminology,": {
        "fr": "",
        "fr_auto": "Ici, nous pouvons explorer la base de données de la terminologie bijuridique,"
    },
    "which the AI uses to flag lines with potential problems <em>before</em> determining whether or not they actually require harmonization.": {
        "fr": "",
        "fr_auto": "que l’IA utilise pour signaler les lignes présentant des problèmes potentiels <em>avant</em> de déterminer si elles nécessitent ou non une harmonisation."
    },
    "At the top of the panel is the <strong>main point: does this line appear to require harmonization, or not?</strong>": {
        "fr": "",
        "fr_auto": "En haut du tableau se trouve le <strong>point principal : cette ligne semble-t-elle nécessiter une harmonisation ou non ?</strong>"
    },
    "After examining the line's information, submit a manual review of its harmonization status.": {
        "fr": "",
        "fr_auto": "Après avoir examiné les renseignements de la ligne, soumettre un examen manuel de son état d’harmonisation."
    },
    "If its current harmonization status is correct, hit \"Yes\".": {
        "fr": "",
        "fr_auto": "Si son état d’harmonisation actuel est correct, appuyez sur « Oui »."
    },
    "If its current harmonization status is incorrect, hit \"No\".": {
        "fr": "",
        "fr_auto": "Si son statut d’harmonisation actuel est incorrect, appuyez sur « Non »."
    },
    "A link to the terminology database is included at the top of every page in the app.": {
        "fr": "",
        "fr_auto": "Un lien vers la base de données terminologiques est inclus en haut de chaque page de l’application."
    },
    "The harmonization database.": {
        "fr": "",
        "fr_auto": "La base de données sur l’harmonisation."
    },
    "Each row (or \"entry\", \"item\", or \"record\") in the database contains information about words or phrases that may be problematic for harmonization.": {
        "fr": "Chaque rangée (ou « entrée », « élément » ou « enregistrement ») de la base de données contient des renseignements sur des mots ou des expressions qui peuvent être problématiques pour l’harmonisation.",
        "fr_auto": "Chaque ligne (ou « entrée », « élément » ou « enregistrement ») de la base de données contient des renseignements sur des mots ou des expressions qui peuvent être problématiques pour l’harmonisation."
    },
    "An example of an entry in the terminology database.": {
        "fr": "",
        "fr_auto": "Exemple d’entrée dans la base de données terminologique."
    },
    "<strong>(Potentially) problematic terminology</strong>: a term that may be problematic for bijuralism.": {
        "fr": "",
        "fr_auto": "<strong>(Potentiellement) terminologie problématique</strong> : un terme qui peut être problématique pour le bijuridisme."
    },
    "This entry concerns the potentially-problematic word \"grant\".": {
        "fr": "",
        "fr_auto": "Cette entrée concerne le mot potentiellement problématique « accorder »."
    },
    "Line 11111 requires harmonization.": {
        "fr": "La ligne 11111 a besoin d’harmonisation.",
        "fr_auto": ""
    },
    "This entry from the English database concerns the potentially-problematic word \"grant\".": {
        "fr": "",
        "fr_auto": "Cette entrée de la base de données anglaise concerne le mot potentiellement problématique « grant »."
    },
    "<strong>Problematic context</strong>: some terms are only problematic when they co-occur with other words or phrases.": {
        "fr": "",
        "fr_auto": "<strong>Contexte problématique</strong> : certains termes ne sont problématiques que lorsqu’ils coexistent avec d’autres mots ou expressions."
    },
    "<strong>Proper Common Law/Civil Law terms</strong>: these are the corresponding \"bijural solutions\" the AI looks for,": {
        "fr": "",
        "fr_auto": "<strong>Termes appropriés de common law / droit civil</strong> : ce sont les « solutions bijuridiques » correspondantes que l’IA recherche,"
    },
    "The word \"grant\" does not <em>usually</em> have any implications for bijuralism, but it <em>is</em> potentially problematic": {
        "fr": "",
        "fr_auto": "Le mot « accorder » n’a <em>généralement</em> pas d’implications pour le bijuridisme, mais il <em>est</em> potentiellement problématique"
    },
    "in lines that contain the words \"property\" or \"land\".": {
        "fr": "",
        "fr_auto": "dans les lignes qui contiennent les mots « propriété » ou « terrain »."
    },
    "Note that most entries in the database are <em>not</em> context-dependent and therefore have nothing in this column.": {
        "fr": "",
        "fr_auto": "Notez que la plupart des entrées de la base de données <em>ne dépendent pas</em> du contexte et n’ont donc rien dans cette colonne."
    },
    "<strong>Proper Common Law/Civil Law terms</strong>: these are the corresponding \"bijural solutions\" for the potentially-problematic term.": {
        "fr": "",
        "fr_auto": "<strong>Termes appropriés de common law/droit civil</strong> : ce sont les « solutions bijuridiques » correspondantes pour le terme potentiellement problématique."
    },
    "any relevant context, and the type of modification the AI thinks the potential problem might require.": {
        "fr": "",
        "fr_auto": "tout contexte pertinent et le type de modification que l’IA pense que le problème potentiel pourrait nécessiter."
    },
    "Detailed guide (warning: highly technical!)": {
        "fr": "",
        "fr_auto": "Guide détaillé (avertissement : très technique !)"
    },
    "which the AI uses to flag lines with <em>potential</em> problems <strong>before</strong> determining whether or not they actually require harmonization.": {
        "fr": "",
        "fr_auto": "que l’IA utilise pour signaler les lignes présentant des problèmes <em>potentiels</em> <strong>avant</strong> de déterminer si elles nécessitent ou non une harmonisation."
    },
    "Let's explain the structure of a database entry, using the example below.": {
        "fr": "",
        "fr_auto": "Expliquons la structure d’une entrée de base de données, en utilisant l’exemple ci-dessous."
    },
    "which the AI uses to flag lines of legislative text with <em>potential</em> problems <strong>before</strong> determining whether or not they actually require harmonization.": {
        "fr": "",
        "fr_auto": "que l’IA utilise pour signaler les lignes de texte législatif présentant des problèmes <em>potentiels</em> <strong>avant</strong> de déterminer si elles nécessitent ou non une harmonisation."
    },
    "but relevant lines of legislative text may also need to include the word \"concession\" for the sake of Civil Law.": {
        "fr": "",
        "fr_auto": "mais les lignes pertinentes du texte législatif devront peut-être aussi inclure le mot « concession » au nom du droit civil."
    },
    "<strong>Change type</strong>: what kind of change should be made to the potentially-problematic term,": {
        "fr": "<strong>Modifier le type</strong> : quel genre de changement devrait être apporté au terme potentiellement problématique,",
        "fr_auto": "<strong>Type de changement</strong> : quel genre de changement devrait être apporté au terme potentiellement problématique,"
    },
    "given the corresponding bijural solutions?": {
        "fr": "",
        "fr_auto": "compte tenu des solutions bijuridiques correspondantes ?"
    },
    "and ": {
        "fr": "",
        "fr_auto": "et "
    },
    "Here, we should <strong>add</strong> the term \"concession\" to resolve the potential terminology problem.": {
        "fr": "",
        "fr_auto": "Ici, nous devrions <strong>ajouter</strong> le terme « concession » pour résoudre le problème de terminologie potentiel."
    },
    "<strong>Example fixes</strong>: real examples of the solutions in harmonized legislation.": {
        "fr": "",
        "fr_auto": "<strong>Exemples de correctifs</strong> : exemples réels de solutions dans une législation harmonisée."
    },
    "<strong>Reference</strong>: where applicable, the URL for the": {
        "fr": "",
        "fr_auto": "<strong>Référence</strong> : le cas échéant, l’ADRESSE URL de l'"
    },
    "<a href=": {
        "fr": "",
        "fr_auto": "<a href="
    },
    "Here, we see that the word \"grant\" is suitable for Common Law,": {
        "fr": "",
        "fr_auto": "Ici, nous voyons que le mot « accorder » convient à la common law,"
    },
    "that was used to generate the database entry.": {
        "fr": "",
        "fr_auto": "qui a été utilisé pour générer l’entrée de base de données."
    },
    "<a href=\"https://www.justice.gc.ca/eng/csj-sjc/harmonization/bijurilex/terminolog/table.html\">Bijural Terminology Record</a>": {
        "fr": "<a href=\"https://www.justice.gc.ca/fra/sjc-csj/harmonization/bijurilex/terminolog/table.html\">Fiches terminologiques bijuridiques</a>",
        "fr_auto": "<a href=\"https://www.justice.gc.ca/eng/csj-sjc/harmonization/bijurilex/terminolog/table.html\">Bijural Terminology Record</a>"
    },
    "<strong>Note:</strong> some potentially-problematic terms have multiple entries in the database": {
        "fr": "",
        "fr_auto": "<strong>Remarque :</strong> certains termes potentiellement problématiques ont plusieurs entrées dans la base de données"
    },
    "Please note any errors or inconsistencies you find in the database, and inform the developers.": {
        "fr": "",
        "fr_auto": "Veuillez noter toutes les erreurs ou incohérences que vous trouvez dans la base de données et en informer les développeurs."
    },
    "In a future update, users will be able to edit the database themselves.": {
        "fr": "",
        "fr_auto": "Dans une future mise à jour, les utilisateurs pourront modifier la base de données eux-mêmes."
    },
    "because there are multiple possible bijural solutions for these terms.": {
        "fr": "",
        "fr_auto": "parce qu’il existe plusieurs solutions bijuridiques possibles pour ces termes."
    },
    "This entry from the English database concerns the potentially-problematic word \"owner\".": {
        "fr": "Cette entrée de la base de données française concerne le mot potentiellement problématique proprietaire.",
        "fr_auto": "Cette entrée de la base de données anglaise concerne le mot potentiellement problématique « owner »."
    },
    "The word \"owner\" does not <em>usually</em> have any implications for bijuralism, but it <em>is</em> potentially problematic": {
        "fr": "",
        "fr_auto": "Le mot « propriétaire » n’a <em>généralement</em> pas d’implications pour le bijuridisme, mais il <em>est</em> potentiellement problématique"
    },
    "in lines that contain the words \"charge\" , \"interest\", or \"right\".": {
        "fr": "dans les lignes qui contiennent les mots « charge » ou « droit ».",
        "fr_auto": "dans les lignes qui contiennent les mots « charge », « intérêt » ou « droit »."
    },
    "Here, we see that relevant lines of legislative text may also need to include the word \"holder\" for validity in both law systems.": {
        "fr": "Ici, nous voyons que les lignes pertinentes du texte législatif peuvent également devoir inclure le mot « detenteur » pour la validité dans les deux systèmes de droit.",
        "fr_auto": "Ici, nous voyons que les lignes pertinentes du texte législatif peuvent également devoir inclure le mot « titulaire » pour la validité dans les deux systèmes de droit."
    },
    "<strong>Note:</strong> many bijural solutions include <em>different</em> Common Law and Civil Law terms,": {
        "fr": "",
        "fr_auto": "<strong>Remarque :</strong> de nombreuses solutions bijuridiques incluent <em>différents</em> termes de common law et de droit civil,"
    },
    "and both should be respected.": {
        "fr": "",
        "fr_auto": "et les deux doivent être respectés."
    },
    "Here, we should <strong>add</strong> the term \"holder\" to resolve the potential terminology problem.": {
        "fr": "Ici, nous devrions <strong>ajouter</strong> le terme « detenteur » pour résoudre le problème de terminologie potentiel.",
        "fr_auto": "Ici, nous devrions <strong>ajouter</strong> le terme « titulaire » pour résoudre le problème de terminologie potentiel."
    },
    "<strong>Example fixes</strong>: examples of the solution in real excerpts from harmonized legislation.": {
        "fr": "",
        "fr_auto": "<strong>Exemples de correctifs</strong> : exemples de la solution dans des extraits réels de la législation harmonisée."
    },
    "\n    At the core of the app is an AI that reads statutes line-by-line.\n    For each line in a statute, the AI does two things:\n    ": {
        "fr": "",
        "fr_auto": "\nAu cœur de l’application se trouve une IA qui lit les statuts ligne par ligne.\n    Pour chaque ligne d’une loi, l’IA fait deux choses :\n    "
    },
    "First, it checks the line against a <strong>terminology database</strong>,": {
        "fr": "",
        "fr_auto": "Tout d’abord, il vérifie la ligne par rapport à une <strong>base de données terminologiques</strong>,"
    },
    "checking to see if the line contains any words or phrases that may be potentially problematic with respect to bijuralism.": {
        "fr": "",
        "fr_auto": "vérifier si la ligne contient des mots ou des phrases qui peuvent être potentiellement problématiques en ce qui concerne le bijuridisme."
    },
    "If so, the line is flagged as being <em>potentially</em> problematic.": {
        "fr": "",
        "fr_auto": "Si c’est le cas, la ligne est signalée comme étant <em>potentiellement</em> problématique."
    },
    "Not all lines with potential terminology problems actually <em>do</em> need to be harmonized.": {
        "fr": "",
        "fr_auto": "Il <em>n’est</em> pas nécessaire d’harmoniser toutes les lignes présentant des problèmes de terminologie potentiels."
    },
    "Thus, the second part of the AI is a <strong>classification model</strong>.": {
        "fr": "",
        "fr_auto": "Ainsi, la deuxième partie de l’IA est un <strong>modèle de classification</strong>."
    },
    "After the a line has been checked against the terminology database and flagged accordingly,": {
        "fr": "",
        "fr_auto": "Une fois que la ligne a a été vérifiée par rapport à la base de données terminologiques et signalée en conséquence,"
    },
    "the classification model \"reads\" it. Finally, this model makes a prediction and classifies the line as either": {
        "fr": "",
        "fr_auto": "le modèle de classification le « lit ». Enfin, ce modèle fait une prédiction et classe la ligne comme l’un ou l’autre des"
    },
    "Users can then explore the AI's findings, and see automatically-retrieved recommendations to ensure bijuralism where needed.": {
        "fr": "",
        "fr_auto": "Les utilisateurs peuvent ensuite explorer les conclusions de l’IA et voir les recommandations automatiquement récupérées pour assurer le bijuridisme si nécessaire."
    },
    "<strong>needing harmonization</strong> or <strong>not needing harmonization</strong>.": {
        "fr": "",
        "fr_auto": "<strong>nécessitant une harmonisation</strong> ou <strong>n’ayant pas besoin d’harmonisation</strong>."
    },
    "<strong>Note</strong>: remember that a line containing <em>potentially</em> problematic terminology may not necessarily require harmonization!": {
        "fr": "",
        "fr_auto": "<strong>Remarque</strong> : rappelez-vous qu’une ligne contenant une terminologie <em>potentiellement</em> problématique ne nécessite pas nécessairement d’harmonisation !"
    },
    "Users can submit statutes from the Justice Department website, then explore the AI's findings,": {
        "fr": "",
        "fr_auto": "Les utilisateurs peuvent soumettre des lois à partir du site Web du ministère de la Justice, puis explorer les conclusions de l’IA,"
    },
    "reviewing automatically-retrieved recommendations to ensure bijuralism where needed.": {
        "fr": "",
        "fr_auto": "examiner les recommandations récupérées automatiquement pour assurer le bijuridisme au besoin."
    },
    "Legislation search": {
        "fr": "",
        "fr_auto": "Recherche de législation"
    },
    "Basic search": {
        "fr": "",
        "fr_auto": "Recherche de base"
    },
    "Advanced search": {
        "fr": "",
        "fr_auto": "Recherche avancée"
    },
    "Query": {
        "fr": "",
        "fr_auto": "Requête"
    },
    "Ask a question about federal legislation...": {
        "fr": "",
        "fr_auto": "Posez une question sur la législation fédérale..."
    },
    "open('foo": {
        "fr": "",
        "fr_auto": "open('foo"
    },
    "open(\"foo": {
        "fr": "",
        "fr_auto": "open(\"foo"
    },
    "%ls foo": {
        "fr": "",
        "fr_auto": "%ls foo"
    },
    "a[0].": {
        "fr": "",
        "fr_auto": "a[0]."
    },
    "a[0].r": {
        "fr": "",
        "fr_auto": "a[0].r"
    },
    "a[0].from_": {
        "fr": "",
        "fr_auto": "a[0].from_"
    },
    "assert str.star": {
        "fr": "",
        "fr_auto": "affirmer str.star"
    },
    "d['a b'].str": {
        "fr": "",
        "fr_auto": "d['a b'].str"
    },
    "do not suppress": {
        "fr": "",
        "fr_auto": "ne pas supprimer"
    },
    "suppress all": {
        "fr": "",
        "fr_auto": "supprimer tous les"
    },
    "suppress all but a": {
        "fr": "",
        "fr_auto": "supprimer tout sauf un"
    },
    "suppress all but c": {
        "fr": "",
        "fr_auto": "supprimer tout sauf c"
    },
    "---": {
        "fr": "",
        "fr_auto": "---"
    },
    "--": {
        "fr": "",
        "fr_auto": "--"
    },
    "extra language server specs, keyed by implementation, from conf.d": {
        "fr": "",
        "fr_auto": "spécifications de serveur de langue supplémentaires, keyed par implémentation, de conf.d"
    },
    "a dict of language server specs, keyed by implementation": {
        "fr": "",
        "fr_auto": "un dict des spécifications du serveur de langue, keyed par l’implémentation"
    },
    "try to find known language servers in sys.prefix (and elsewhere)": {
        "fr": "",
        "fr_auto": "essayez de trouver des serveurs de langue connus dans sys.prefix (et ailleurs)"
    },
    "Failed to load language server spec finder `{}`: \n{}": {
        "fr": "",
        "fr_auto": "Impossible de charger le local de recherche de spécifications du serveur de langue '{}' : \n{}"
    },
    "Failed to fetch commands from language server spec finder `{}`:\n{}": {
        "fr": "",
        "fr_auto": "Impossible d’extraire les commandes de l’outil de recherche de spécifications du serveur de langue '{}' :\n{}"
    },
    "Failed to validate commands from language server spec finder `{}`:\n{}": {
        "fr": "",
        "fr_auto": "Impossible de valider les commandes de l’outil de recherche de spécifications du serveur de langues '{}' :\n{}"
    },
    "Skipped non-installed server(s): {}": {
        "fr": "",
        "fr_auto": "Serveur(s) non installé(s) ignoré(s) : {}"
    },
    "path to nodejs executable": {
        "fr": "",
        "fr_auto": "chemin d’accès à nodejs exécutable"
    },
    "absolute paths in which to seek node_modules": {
        "fr": "",
        "fr_auto": "des voies absolues dans lesquelles chercher node_modules"
    },
    "additional absolute paths to seek node_modules first": {
        "fr": "",
        "fr_auto": "des chemins absolus supplémentaires pour rechercher d’abord node_modules"
    },
    "No such directory: '%r'": {
        "fr": "",
        "fr_auto": "Aucun répertoire de ce type : '%r'"
    },
    "Preferred starting directory to use for notebooks and kernels. ServerApp.preferred_dir is deprecated in jupyter-server 2.0. Use FileContentsManager.preferred_dir instead": {
        "fr": "",
        "fr_auto": "Répertoire de départ préféré à utiliser pour les blocs-notes et les noyaux. ServerApp.preferred_dir est déconseillé dans jupyter-server 2.0. Utilisez plutôt FileContentsManager.preferred_dir"
    },
    "No such preferred dir: '%r'": {
        "fr": "",
        "fr_auto": "Pas de dir préféré de ce type : '%r'"
    },
    "Shutting down %d kernel": {
        "fr": "",
        "fr_auto": "Arrêt du noyau %d"
    },
    "Shutting down %d extension": {
        "fr": "",
        "fr_auto": "Arrêt de l’extension %d"
    },
    "%d active kernel": {
        "fr": "",
        "fr_auto": "%d noyau actif"
    },
    "Shutting down %d terminal": {
        "fr": "",
        "fr_auto": "Arrêt du terminal %d"
    },
    "The following plugins cannot be disabled as they are locked: ": {
        "fr": "",
        "fr_auto": "Les plugins suivants ne peuvent pas être désactivés car ils sont verrouillés : "
    },
    "The following plugins cannot be enabled as they are locked: ": {
        "fr": "",
        "fr_auto": "Les plugins suivants ne peuvent pas être activés car ils sont verrouillés : "
    },
    "Extension installation not supported.": {
        "fr": "",
        "fr_auto": "L’installation de l’extension n’est pas prise en charge."
    },
    "Extension removal not supported.": {
        "fr": "",
        "fr_auto": "Suppression d’extension non prise en charge."
    },
    "January": {
        "fr": "",
        "fr_auto": "Janvier"
    },
    "February": {
        "fr": "",
        "fr_auto": "Février"
    },
    "March": {
        "fr": "",
        "fr_auto": "Mars"
    },
    "April": {
        "fr": "",
        "fr_auto": "Avril"
    },
    "May": {
        "fr": "",
        "fr_auto": "Mai"
    },
    "June": {
        "fr": "",
        "fr_auto": "Juin"
    },
    "July": {
        "fr": "",
        "fr_auto": "Juillet"
    },
    "August": {
        "fr": "",
        "fr_auto": "Août"
    },
    "September": {
        "fr": "",
        "fr_auto": "Septembre"
    },
    "October": {
        "fr": "",
        "fr_auto": "Octobre"
    },
    "November": {
        "fr": "",
        "fr_auto": "Novembre"
    },
    "December": {
        "fr": "",
        "fr_auto": "Décembre"
    },
    "Monday": {
        "fr": "",
        "fr_auto": "Lundi"
    },
    "Tuesday": {
        "fr": "",
        "fr_auto": "Mardi"
    },
    "Wednesday": {
        "fr": "",
        "fr_auto": "Mercredi"
    },
    "Thursday": {
        "fr": "",
        "fr_auto": "Jeudi"
    },
    "Friday": {
        "fr": "",
        "fr_auto": "Vendredi"
    },
    "Saturday": {
        "fr": "",
        "fr_auto": "Samedi"
    },
    "Sunday": {
        "fr": "",
        "fr_auto": "Dimanche"
    },
    "1 second ago": {
        "fr": "",
        "fr_auto": "Il y a 1 seconde"
    },
    "1 minute ago": {
        "fr": "",
        "fr_auto": "Il y a 1 minute"
    },
    "1 hour ago": {
        "fr": "",
        "fr_auto": "Il y a 1 heure"
    },
    "%(time)s": {
        "fr": "",
        "fr_auto": "%(temps)s"
    },
    "yesterday": {
        "fr": "",
        "fr_auto": "Hier"
    },
    "yesterday at %(time)s": {
        "fr": "",
        "fr_auto": "hier à %(heure)s"
    },
    "%(weekday)s": {
        "fr": "",
        "fr_auto": "%(jour de la semaine)s"
    },
    "%(weekday)s at %(time)s": {
        "fr": "",
        "fr_auto": "%(jour de la semaine)s à %(heure)s"
    },
    "%(month_name)s %(day)s": {
        "fr": "",
        "fr_auto": "%(month_name)s %(jour)s"
    },
    "%(month_name)s %(day)s at %(time)s": {
        "fr": "",
        "fr_auto": "%(month_name)s %(jour)s à %(heure)s"
    },
    "%(month_name)s %(day)s, %(year)s": {
        "fr": "",
        "fr_auto": "%(month_name)s %(jour)s, %(année)s"
    },
    "%(month_name)s %(day)s, %(year)s at %(time)s": {
        "fr": "",
        "fr_auto": "%(month_name)s %(jour)s, %(année)s à %(heure)s"
    },
    "%(weekday)s, %(month_name)s %(day)s": {
        "fr": "",
        "fr_auto": "%(jour de la semaine)s, %(month_name)s %(jour)s"
    },
    "%(commas)s and %(last)s": {
        "fr": "",
        "fr_auto": "%(virgules)s et %(dernier)s"
    },
    "right": {
        "fr": "",
        "fr_auto": "Droit"
    },
    "club": {
        "fr": "",
        "fr_auto": "club"
    },
    "Filters": {
        "fr": "",
        "fr_auto": "Filtres"
    },
    "Filter legislation": {
        "fr": "",
        "fr_auto": "Législation sur les filtres"
    },
    "Show selected": {
        "fr": "",
        "fr_auto": "Afficher sélectionné"
    },
    "Selection": {
        "fr": "",
        "fr_auto": "Sélection"
    },
    "All acts": {
        "fr": "",
        "fr_auto": "Tous les actes"
    },
    "All regulations": {
        "fr": "",
        "fr_auto": "Tous les règlements"
    },
    "Enabling authority of selected": {
        "fr": "",
        "fr_auto": "Pouvoir habilitant de la"
    },
    "Enabled by selected": {
        "fr": "",
        "fr_auto": "Activé par la sélection"
    },
    "Same enabling authority": {
        "fr": "",
        "fr_auto": "Même autorité habilitante"
    },
    "Both languages of selected": {
        "fr": "",
        "fr_auto": "Les deux langues de sélection"
    },
    "Acts": {
        "fr": "",
        "fr_auto": "Lois"
    },
    "selected": {
        "fr": "",
        "fr_auto": "sélectionné"
    },
    "hidden": {
        "fr": "",
        "fr_auto": "caché"
    },
    "Regulations": {
        "fr": "",
        "fr_auto": "Règlements"
    },
    "Search options": {
        "fr": "",
        "fr_auto": "Options de recherche"
    },
    "Keyword ↔ Vector": {
        "fr": "",
        "fr_auto": "Vecteur de mots clés ↔"
    },
    "Number of sources": {
        "fr": "",
        "fr_auto": "Nombre de sources"
    },
    "Only include documents in same language as query": {
        "fr": "",
        "fr_auto": "Inclure uniquement des documents dans la même langue que la requête"
    },
    "Respect quotes": {
        "fr": "",
        "fr_auto": "Respectez les citations"
    },
    "Respect booleans": {
        "fr": "",
        "fr_auto": "Respect des booléens"
    },
    "AI answer options": {
        "fr": "",
        "fr_auto": "Options de réponse à l’IA"
    },
    "Disable AI answer": {
        "fr": "",
        "fr_auto": "Désactiver la réponse à l’IA"
    },
    "Trim redundant sources": {
        "fr": "",
        "fr_auto": "Couper les sources redondantes"
    },
    "AI-generated answer &mdash; may contain inaccuracies": {
        "fr": "",
        "fr_auto": "Réponse générée par l’IA — peut contenir des inexactitudes"
    },
    "No sources found. Please modify the search options or use basic search.": {
        "fr": "",
        "fr_auto": "Aucune source trouvée. Veuillez modifier les options de recherche ou utiliser la recherche de base."
    },
    "Results for &quot;": {
        "fr": "",
        "fr_auto": "Résultats pour «"
    },
    "&quot;": {
        "fr": "",
        "fr_auto": "&quot;"
    },
    "Part": {
        "fr": "",
        "fr_auto": "Partie"
    },
    "Error generating AI response.": {
        "fr": "",
        "fr_auto": "Erreur générant une réponse d’IA."
    },
    "Language": {
        "fr": "",
        "fr_auto": "Langue"
    },
    "Both Languages": {
        "fr": "",
        "fr_auto": "Les deux langues"
    },
    "\n      Translated %(num_files)s/%(total_files)s files:\n    ": {
        "fr": "",
        "fr_auto": "\n      Translated %(num_files)s/%(total_files)s files:\n    "
    },
    "\n      Translated %(num_files)s/%(num_files)s files:\n    ": {
        "fr": "",
        "fr_auto": "\n      Translated %(num_files)s/%(num_files)s files:\n    "
    },
    "\n      Uploaded %(num_files)s file%(s)s:  \n    ": {
        "fr": "",
        "fr_auto": "\n      Uploaded %(num_files)s file%(s)s:  \n    "
    },
    "AI answer": {
        "fr": "",
        "fr_auto": "Réponse de l’IA"
    },
    "Any language": {
        "fr": "",
        "fr_auto": "N’importe quelle langue"
    },
    "Close source details": {
        "fr": "",
        "fr_auto": "Fermer les détails de la source"
    },
    "Find similar sections": {
        "fr": "",
        "fr_auto": "Trouver des sections similaires"
    },
    "Go to source document": {
        "fr": "",
        "fr_auto": "Aller au document source"
    },
    "Metadata": {
        "fr": "",
        "fr_auto": "Métadonnées"
    },
    "In-force start date:": {
        "fr": "",
        "fr_auto": "Date de début en vigueur :"
    },
    "Last amended date:": {
        "fr": "",
        "fr_auto": "Dernière date de modification :"
    },
    "Alternate language": {
        "fr": "",
        "fr_auto": "Autre langue"
    },
    "Source document": {
        "fr": "",
        "fr_auto": "Document source"
    },
    "Short title:": {
        "fr": "",
        "fr_auto": "Titre abrégé :"
    },
    "Long title:": {
        "fr": "",
        "fr_auto": "Titre long :"
    },
    "Referenced as:": {
        "fr": "",
        "fr_auto": "Référencé comme :"
    },
    "Type:": {
        "fr": "",
        "fr_auto": "Type :"
    },
    "Act": {
        "fr": "",
        "fr_auto": "Loi"
    },
    "Regulation": {
        "fr": "",
        "fr_auto": "Réglementation"
    },
    "Enabling authority:": {
        "fr": "",
        "fr_auto": "Autorité habilitante :"
    },
    "Source not found.": {
        "fr": "",
        "fr_auto": "Source introuvable."
    },
    "Manage users": {
        "fr": "",
        "fr_auto": "Gérer les utilisateurs"
    },
    "Only displaying users with roles assigned.": {
        "fr": "N'affiche que les utilisateurs avec des rôles attribués dans le système.",
        "fr_auto": "Afficher uniquement les utilisateurs avec des rôles attribués."
    },
    "Modify user roles": {
        "fr": "",
        "fr_auto": "Modifier les rôles d’utilisateur"
    },
    "Username": {
        "fr": "",
        "fr_auto": "Nom d’utilisateur"
    },
    "Email": {
        "fr": "",
        "fr_auto": "Courriel"
    },
    "Last login": {
        "fr": "",
        "fr_auto": "Dernière connexion"
    },
    "Roles": {
        "fr": "",
        "fr_auto": "Rôles"
    },
    "Manage": {
        "fr": "",
        "fr_auto": "Gérer"
    },
    "Edit roles": {
        "fr": "",
        "fr_auto": "Modifier les rôles"
    },
    "Document Name": {
        "fr": "",
        "fr_auto": "Nom du document"
    },
    "Date": {
        "fr": "",
        "fr_auto": "Date :"
    },
    "Actions": {
        "fr": "",
        "fr_auto": "Mesures à prendre"
    },
    "Q&A": {
        "fr": "",
        "fr_auto": "Questions et réponses"
    },
    "Case prep assistant": {
        "fr": "",
        "fr_auto": "Assistant de préparation de cas"
    },
    "Under Development": {
        "fr": "",
        "fr_auto": "En cours d’élaboration"
    },
    "This tool is currently in development and may undergo substantial design changes. A preliminary feature, allowing for the consolidation of case files into a book of documents, is available as a minimum viable product (MVP). However, the overall vision for the tool is significantly broader.": {
        "fr": "",
        "fr_auto": "Cet outil est en cours d’élaboration et pourrait subir d’importantes modifications de conception. Une caractéristique préliminaire, permettant la consolidation des dossiers dans un livre de documents, est disponible en tant que produit minimum viable (MVP). Cependant, la vision globale de l’outil est beaucoup plus large."
    },
    "Expand for more details": {
        "fr": "",
        "fr_auto": "Développer pour plus de détails"
    },
    "The case prep assistant is an AI-powered tool designed to streamline and enhance case preparation for lawyers at Justice Canada. Its core purpose is to provide assistance in the task of organizing and analyzing case-related materials and legal research.": {
        "fr": "",
        "fr_auto": "L’adjoint à la préparation des cas est un outil alimenté par l’IA conçu pour rationaliser et améliorer la préparation des dossiers pour les avocats de Justice Canada. Son objectif principal est de fournir de l’aide dans la tâche d’organisation et d’analyse des documents liés aux cas et de la recherche juridique."
    },
    "With the case prep assistant, lawyers can seamlessly compile a comprehensive book of documents by uploading and categorizing relevant files, exhibits, and records. The AI component then analyzes this data to automatically generate summaries, identify key facts and legal issues, and surface relevant case law and precedents. This intelligent assistance saves time and ensures a thorough understanding of each case's strengths and weaknesses. Additionally, Case prep facilitates collaboration by allowing lawyers to share case materials and discuss strategy within a secure environment.": {
        "fr": "",
        "fr_auto": "Avec l’assistant de préparation des cas, les avocats peuvent compiler de manière transparente un livre complet de documents en téléchargeant et en catégorisant les fichiers, les pièces à conviction et les dossiers pertinents. La composante IA analyse ensuite ces données pour générer automatiquement des résumés, identifier les faits clés et les questions juridiques, et faire ressortir la jurisprudence et les précédents pertinents. Cette assistance intelligente permet de gagner du temps et d’assurer une compréhension approfondie des forces et des faiblesses de chaque cas. De plus, la préparation des cas facilite la collaboration en permettant aux avocats de partager des documents sur les cas et de discuter de la stratégie dans un environnement sécurisé."
    },
    "The vision for this tool is currently under review and will need to go through the business intake process at Information Solutions Branch (ISB) to assess its position within the organization's overall strategies.": {
        "fr": "",
        "fr_auto": "La vision de cet outil fait actuellement l’objet d’un examen et devra passer par le processus de réception des activités à la Direction générale des solutions d’information (DGSI) pour évaluer sa position dans les stratégies globales de l’organisation."
    },
    "Session Name": {
        "fr": "",
        "fr_auto": "Nom de la session"
    },
    "View Details": {
        "fr": "",
        "fr_auto": "Voir les détails"
    },
    "No sessions available": {
        "fr": "",
        "fr_auto": "Aucune session disponible"
    },
    "Create New Session": {
        "fr": "",
        "fr_auto": "Créer une nouvelle session"
    },
    "Select documents to upload": {
        "fr": "",
        "fr_auto": "Sélectionner des documents à télécharger"
    },
    "Save Changes": {
        "fr": "",
        "fr_auto": "Enregistrer les modifications"
    },
    "Generate & Download": {
        "fr": "",
        "fr_auto": "Générer et télécharger"
    },
    "Filter by flag reason": {
        "fr": "",
        "fr_auto": "Filtrer par raison d’indicateur"
    },
    "Translation in progress...": {
        "fr": "",
        "fr_auto": "Traduction en cours..."
    },
    "File translation to:": {
        "fr": "",
        "fr_auto": "Traduction de fichiers en :"
    },
    "with files:": {
        "fr": "",
        "fr_auto": "avec des fichiers :"
    },
    "Initiating translation...": {
        "fr": "",
        "fr_auto": "Initier la traduction..."
    },
    "Translating file": {
        "fr": "",
        "fr_auto": "Traduction d’un fichier"
    },
    "Chat files are deleted after 7 days": {
        "fr": "Les fichiers de clavardage sont supprimés après 7 jours",
        "fr_auto": "Les fichiers de chat sont supprimés après 7 jours"
    },
    "deleted": {
        "fr": "",
        "fr_auto": "supprimé"
    },
    "Download Document": {
        "fr": "",
        "fr_auto": "Télécharger le document"
    },
    "Unhide Document": {
        "fr": "",
        "fr_auto": "Unhide Document"
    },
    "Hide Document": {
        "fr": "",
        "fr_auto": "Masquer le document"
    },
    "Delete Document": {
        "fr": "",
        "fr_auto": "Supprimer un document"
    },
    "Additional Actions": {
        "fr": "",
        "fr_auto": "Mesures supplémentaires"
    },
    "Summarize Document": {
        "fr": "",
        "fr_auto": "Résumer le document"
    },
    "Translate Document": {
        "fr": "",
        "fr_auto": "Traduire le document"
    },
    "Create TOC": {
        "fr": "",
        "fr_auto": "Créer une toc"
    },
    "Q&A Research": {
        "fr": "",
        "fr_auto": "Q&R Recherche"
    },
    "Q&A research": {
        "fr": "",
        "fr_auto": "Recherche de questions et réponses"
    },
    "The Q&A research feature will enable you to interact with your documents to extract key information, generate notes, and perform various tasks to help you prepare for court more efficiently.": {
        "fr": "",
        "fr_auto": "La fonction de recherche Q&A vous permettra d’interagir avec vos documents pour extraire des informations clés, générer des notes et effectuer diverses tâches pour vous aider à vous préparer plus efficacement au tribunal."
    },
    "You will be able to ask questions directly related to your case documents, and Otto will assist in providing detailed and contextually relevant answers. This feature aims to streamline your case preparation process and ensure you have all the critical information at your fingertips.": {
        "fr": "",
        "fr_auto": "Vous pourrez poser des questions directement liées à vos documents de cas, et Otto vous aidera à fournir des réponses détaillées et contextuellement pertinentes. Cette fonctionnalité vise à rationaliser votre processus de préparation de cas et à vous assurer que vous avez toutes les informations critiques à portée de main."
    },
    "If you'd like to upvote this feature, let us know!": {
        "fr": "",
        "fr_auto": "Si vous souhaitez voter cette fonctionnalité, faites-le nous savoir !"
    },
    "Upvote": {
        "fr": "",
        "fr_auto": "Vote positif"
    },
    "Document Translation": {
        "fr": "",
        "fr_auto": "Traduction de documents"
    },
    "The Document Translation feature allows you to select any document from your case files and generate a translated version of it. The translated document will automatically be added to your list of documents, making it easier for you to work with documents in different languages.": {
        "fr": "",
        "fr_auto": "La fonction de traduction de documents vous permet de sélectionner n’importe quel document à partir de vos fichiers de cas et de générer une version traduite de celui-ci. Le document traduit sera automatiquement ajouté à votre liste de documents, ce qui vous permettra de travailler plus facilement avec des documents dans différentes langues."
    },
    "This feature is designed to help you prepare for court more efficiently by ensuring all documents are available in the required languages. Simply select a document, choose the target language, and the translation will be processed and added to your case files.": {
        "fr": "",
        "fr_auto": "Cette fonctionnalité est conçue pour vous aider à vous préparer plus efficacement au tribunal en vous assurant que tous les documents sont disponibles dans les langues requises. Sélectionnez simplement un document, choisissez la langue cible et la traduction sera traitée et ajoutée à vos dossiers."
    },
    "Document Summarization": {
        "fr": "",
        "fr_auto": "Résumé des documents"
    },
    "The document summarization feature allows you to generate a summary for any document in your case files. The summary will be created in a new chat session, where you can ask follow-up questions about the content of the document.": {
        "fr": "La fonction de résumé de document vous permet de générer un résumé pour n’importe quel document dans vos fichiers de cas. Le résumé sera créé dans une nouvelle session de clavardage, où vous pourrez poser des questions de suivi sur le contenu du document.",
        "fr_auto": "La fonction de résumé de document vous permet de générer un résumé pour n’importe quel document dans vos fichiers de cas. Le résumé sera créé dans une nouvelle session de chat, où vous pourrez poser des questions de suivi sur le contenu du document."
    },
    "This feature aims to help you quickly understand the key points of each document and enable you to interact with the document's content more effectively. Select a document, and Otto will generate a concise summary that you can expand upon by asking specific questions.": {
        "fr": "",
        "fr_auto": "Cette fonctionnalité vise à vous aider à comprendre rapidement les points clés de chaque document et vous permet d’interagir plus efficacement avec le contenu du document. Sélectionnez un document, et Otto générera un résumé concis que vous pourrez développer en posant des questions spécifiques."
    },
    "Feedback submitted successfully": {
        "fr": "",
        "fr_auto": "Commentaires soumis avec succès"
    },
    "Invalid request": {
        "fr": "",
        "fr_auto": "Demande non valide"
    },
    "Set security label": {
        "fr": "",
        "fr_auto": "Définir l’étiquette de sécurité"
    },
    "Security label": {
        "fr": "",
        "fr_auto": "Étiquette de sécurité"
    },
    "Data source": {
        "fr": "",
        "fr_auto": "Source de données"
    },
    "Data steward(s)": {
        "fr": "",
        "fr_auto": "Gestionnaire(s) de données"
    },
    "Library": {
        "fr": "",
        "fr_auto": "Bibliothèque"
    },
    "Add Library": {
        "fr": "",
        "fr_auto": "Ajouter une bibliothèque"
    },
    "Logout": {
        "fr": "",
        "fr_auto": "Déconnexion"
    },
    "Download CSV": {
        "fr": "",
        "fr_auto": "Télécharger CSV"
    },
    "Upload CSV": {
        "fr": "Téléverser CSV",
        "fr_auto": "Télécharger CSV"
    },
    "Name": {
        "fr": "",
        "fr_auto": "Nom"
    },
    "Bulk upload user roles": {
        "fr": "",
        "fr_auto": "Téléchargement en bloc des rôles d’utilisateur"
    },
    "Select CSV file": {
        "fr": "",
        "fr_auto": "Sélectionner un fichier CSV"
    },
    "Expected format and behaviour": {
        "fr": "",
        "fr_auto": "Format et comportement attendus"
    },
    "The file must be in English as shown above.": {
        "fr": "",
        "fr_auto": "Le fichier doit être en anglais comme indiqué ci-dessus."
    },
    "The upn column must match the Azure Active Directory (Entra) userPrincipalName property. This is usually the user's Justice email, and is case-sensitive.": {
        "fr": "",
        "fr_auto": "La colonne upn doit correspondre à la propriété Azure Active Directory (Entra) userPrincipalName. Il s’agit généralement de l’e-mail justice de l’utilisateur et est sensible à la casse."
    },
    "Roles are case-insensitive. Invalid roles will be ignored. These are the valid roles:": {
        "fr": "",
        "fr_auto": "Les rôles ne tiennent pas compte de la casse. Les rôles non valides seront ignorés. Ce sont les rôles valides :"
    },
    "Users which do not currently exist in Otto will be created. Users which do exist will have their roles updated to match the CSV file. i.e. User roles currently in the Django database which are not in the CSV will be removed.": {
        "fr": "",
        "fr_auto": "Les utilisateurs qui n’existent pas actuellement dans Otto seront créés. Les rôles des utilisateurs qui existent auront leurs rôles mis à jour pour correspondre au fichier CSV. c’est-à-dire que les rôles d’utilisateur actuellement dans la base de données Django qui ne sont pas dans le CSV seront supprimés."
    },
    "If the user does not exist, their first name, last name and email will be extrapolated from the UPN. These properties will be updated when the user next logs in with Entra.": {
        "fr": "",
        "fr_auto": "Si l’utilisateur n’existe pas, son prénom, son nom et son adresse e-mail seront extrapolés à partir de l’UPN. Ces propriétés seront mises à jour lors de la prochaine connexion de l’utilisateur avec Entra."
    },
    "You are not authorized to access": {
        "fr": "",
        "fr_auto": "Vous n’êtes pas autorisé à accéder"
    },
    "Unauthorized access of URL:": {
        "fr": "",
        "fr_auto": "Accès non autorisé de l’URL :"
    },
    "Uploaded file": {
        "fr": "",
        "fr_auto": "Fichier téléchargé"
    },
    "Your question brought up multiple data sources.": {
        "fr": "",
        "fr_auto": "Votre question a soulevé plusieurs sources de données."
    },
    "To avoid inconsistencies, try being more specific with your question, or select only the relevant data sources in the Settings sidebar.": {
        "fr": "",
        "fr_auto": "Pour éviter les incohérences, essayez d’être plus précis avec votre question ou sélectionnez uniquement les sources de données pertinentes dans la barre latérale Paramètres."
    },
    "Show extracted text": {
        "fr": "",
        "fr_auto": "Afficher le texte extrait"
    },
    "Library updated successfully.": {
        "fr": "",
        "fr_auto": "Bibliothèque mise à jour avec succès."
    },
    "Validation error: ": {
        "fr": "",
        "fr_auto": "Erreur de validation : "
    },
    "An unexpected error occurred: ": {
        "fr": "",
        "fr_auto": "Une erreur inattendue s’est produite : "
    },
    "Sorry, we ran into an error.": {
        "fr": "",
        "fr_auto": "Désolé, nous avons rencontré une erreur."
    },
    "Text extractor": {
        "fr": "",
        "fr_auto": "Extracteur de texte"
    },
    "Upload scanned PDFs or images": {
        "fr": "",
        "fr_auto": "Télécharger des fichiers PDF ou des images numérisés"
    },
    "Merge multiple files into one document": {
        "fr": "",
        "fr_auto": "Fusionner plusieurs fichiers en un seul document"
    },
    "Completed documents": {
        "fr": "",
        "fr_auto": "Documents complétés"
    },
    "Searchable PDF file": {
        "fr": "",
        "fr_auto": "Fichier PDF consultable"
    },
    "Text file": {
        "fr": "",
        "fr_auto": "Fichier texte"
    },
    "Public Libraries": {
        "fr": "",
        "fr_auto": "Bibliothèques publiques"
    },
    "JUS-managed": {
        "fr": "",
        "fr_auto": "Gestion du JUS"
    },
    "Managed by me": {
        "fr": "",
        "fr_auto": "Géré par moi"
    },
    "Shared with me": {
        "fr": "",
        "fr_auto": "Partagé avec moi"
    },
    "Chat upload": {
        "fr": "Téléversement de clavardage",
        "fr_auto": "Téléchargement de chat"
    },
    "Ask questions about documents": {
        "fr": "",
        "fr_auto": "Posez des questions sur les documents"
    },
    "\n            <strong>Summarize</strong> documents, including PDFs, Word docs, and PowerPoint presentations. You may also input free text for summarization, or enter a URL for a web page.\n          ": {
        "fr": "",
        "fr_auto": "\n<strong>Résumez les</strong> documents, y compris les fichiers PDF, les documents Word et les présentations PowerPoint. Vous pouvez également saisir du texte libre pour la synthèse, ou entrer une URL pour une page Web.\n          "
    },
    "AI-generated summaries may contain inaccuracies. This tool is not a substitute for human analysis or decision-making.": {
        "fr": "",
        "fr_auto": "Les résumés générés par l’IA peuvent contenir des inexactitudes. Cet outil ne remplace pas l’analyse humaine ou la prise de décision."
    },
    "\n            <strong>Translate</strong> input text or uploaded documents from any language into French or English.\n            It supports various document formats such as PDF, Word, and PowerPoint, and endeavors to maintain the original structure of your documents. Users also have the option to input free text for translation.\n          ": {
        "fr": "",
        "fr_auto": "\n<strong>Traduire le</strong> texte d’entrée ou les documents téléchargés de n’importe quelle langue en français ou en anglais.\n            Il prend en charge divers formats de documents tels que PDF, Word et PowerPoint, et s’efforce de maintenir la structure d’origine de vos documents. Les utilisateurs ont également la possibilité de saisir du texte libre pour la traduction.\n          "
    },
    "\n            <strong>Q&A</strong> provides answers based on Justice documents. Create or select your own document libraries from the settings sidebar.\n          ": {
        "fr": "\n<strong>Questions et réponses</strong> fournit des réponses basées sur des documents de justice. Créez ou sélectionnez vos propres bibliothèques de documents dans la barre latérale des paramètres.\n          ",
        "fr_auto": "\n<strong>Questions et réponses</strong> fournit des réponses basées sur des documents de justice. Créez ou sélectionnez vos propres bibliothèques de documents dans la barre latérale des paramètres.\n          "
    },
    "While the system implements guardrails against inaccurate information, users should verify answers with the provided sources due to the potential for inaccuracies. Use responsibly and at your own discretion.": {
        "fr": "",
        "fr_auto": "Bien que le système mette en place des garde-fous contre les informations inexactes, les utilisateurs doivent vérifier les réponses avec les sources fournies en raison du potentiel d’inexactitudes. Utilisez de manière responsable et à votre propre discrétion."
    },
    "Edit libraries": {
        "fr": "",
        "fr_auto": "Modifier les bibliothèques"
    },
    "Untitled document": {
        "fr": "",
        "fr_auto": "Document sans titre"
    },
    "Toggle user menu": {
        "fr": "",
        "fr_auto": "Basculer le menu utilisateur"
    },
    "Breadcrumb": {
        "fr": "",
        "fr_auto": "Fil d’Ariane"
    },
    "Success:": {
        "fr": "",
        "fr_auto": "Succès :"
    },
    "Danger:": {
        "fr": "",
        "fr_auto": "Danger :"
    },
    "Notifications": {
        "fr": "",
        "fr_auto": "Notifications"
    },
    "Warning:": {
        "fr": "",
        "fr_auto": "Avertissement :"
    },
    "Access controls": {
        "fr": "",
        "fr_auto": "Contrôles d’accès"
    },
    "Delete chat": {
        "fr": "Supprimer le clavardage",
        "fr_auto": "Supprimer le chat"
    },
    "Click for more information about the connection information format.": {
        "fr": "",
        "fr_auto": "Cliquez pour plus d’informations sur le format des informations de connexion."
    },
    "No data sources have been added to this library yet.": {
        "fr": "",
        "fr_auto": "Aucune source de données n’a encore été ajoutée à cette bibliothèque."
    },
    "Bad request": {
        "fr": "",
        "fr_auto": "Mauvaise demande"
    },
    "We're sorry, but something went wrong.": {
        "fr": "",
        "fr_auto": "Nous sommes désolés, mais quelque chose s’est mal passé."
    },
    "Permission denied": {
        "fr": "",
        "fr_auto": "Autorisation refusée"
    },
    "You do not have permission to access this page.": {
        "fr": "",
        "fr_auto": "Vous n’êtes pas autorisé à accéder à cette page."
    },
    "Page not found": {
        "fr": "",
        "fr_auto": "Page introuvable"
    },
    "We're sorry, but the requested page could not be found.": {
        "fr": "",
        "fr_auto": "Nous sommes désolés, mais la page demandée n’a pas pu être trouvée."
    },
    "Server error": {
        "fr": "",
        "fr_auto": "Erreur de serveur"
    },
    "Go to homepage": {
        "fr": "",
        "fr_auto": "Aller à la page d’accueil"
    },
    "Contact us": {
        "fr": "",
        "fr_auto": "Contactez-nous"
    },
    "Drag to resize": {
        "fr": "",
        "fr_auto": "Faites glisser pour redimensionner"
    },
    "Filter legislation.": {
        "fr": "",
        "fr_auto": "Filtrer la législation."
    },
    "Filter legislation. Acts and regulations will update as you type.": {
        "fr": "",
        "fr_auto": "Filtrer la législation. Les lois et les règlements seront mis à jour au fur et à mesure que vous tapez."
    },
    "No acts found.": {
        "fr": "",
        "fr_auto": "Aucun acte n’a été trouvé."
    },
    "No regulations found.": {
        "fr": "",
        "fr_auto": "Aucun règlement n’a été trouvé."
    },
    "Please provide a Canlii URL": {
        "fr": "",
        "fr_auto": "Veuillez fournir une URL Canlii"
    },
    "Please upload a file": {
        "fr": "",
        "fr_auto": "Veuillez télécharger un fichier"
    },
    "No data has been submitted yet.": {
        "fr": "",
        "fr_auto": "Aucune donnée n’a encore été communiquée."
    },
    "Drag or use the up and down arrows to resize.": {
        "fr": "",
        "fr_auto": "Faites glisser ou utilisez les flèches haut et bas pour redimensionner."
    },
    "Drag or use the left and right arrows to resize.": {
        "fr": "",
        "fr_auto": "Faites glisser ou utilisez les flèches gauche et droite pour redimensionner."
    },
    "Sorry, I couldn't find any information about that. Try selecting a different library or data source.": {
        "fr": "",
        "fr_auto": "Désolé, je n’ai trouvé aucune information à ce sujet. Essayez de sélectionner une autre bibliothèque ou source de données."
    },
    "Administrators (edit library and manage users)": {
        "fr": "",
        "fr_auto": "Administrateurs (modifier la bibliothèque et gérer les utilisateurs)"
    },
    "Contributors (edit library)": {
        "fr": "",
        "fr_auto": "Contributeurs (modifier la bibliothèque)"
    },
    "Viewers (read-only access)": {
        "fr": "",
        "fr_auto": "Visionneuses (accès en lecture seule)"
    },
    "The same user cannot be in multiple roles.": {
        "fr": "",
        "fr_auto": "Le même utilisateur ne peut pas être dans plusieurs rôles."
    },
    "Select a library to edit data sources.": {
        "fr": "",
        "fr_auto": "Sélectionnez une bibliothèque pour modifier les sources de données."
    },
    "New data source": {
        "fr": "",
        "fr_auto": "Nouvelle source de données"
    },
    "No data sources in this library.": {
        "fr": "",
        "fr_auto": "Aucune source de données dans cette bibliothèque."
    },
    "Documents": {
        "fr": "",
        "fr_auto": "Documents d’information"
    },
    "Select a data source to edit documents.": {
        "fr": "",
        "fr_auto": "Sélectionnez une source de données pour modifier les documents."
    },
    "Add URL": {
        "fr": "",
        "fr_auto": "Ajouter une URL"
    },
    "No documents in this data source.": {
        "fr": "",
        "fr_auto": "Aucun document dans cette source de données."
    },
    "Document status": {
        "fr": "",
        "fr_auto": "État du document"
    },
    "Not started": {
        "fr": "",
        "fr_auto": "Non commencé"
    },
    "Stopped": {
        "fr": "",
        "fr_auto": "Arrêté"
    },
    "Starting": {
        "fr": "",
        "fr_auto": "À partir de"
    },
    "Processing": {
        "fr": "",
        "fr_auto": "Traitement"
    },
    "Success": {
        "fr": "",
        "fr_auto": "Succès"
    },
    "Error": {
        "fr": "",
        "fr_auto": "Erreur"
    },
    "Re-process": {
        "fr": "",
        "fr_auto": "Re-processus"
    },
    "Last fetched date": {
        "fr": "",
        "fr_auto": "Date de la dernière extraction"
    },
    "Filename": {
        "fr": "",
        "fr_auto": "Nom de fichier"
    },
    "Detected content type": {
        "fr": "",
        "fr_auto": "Type de contenu détecté"
    },
    "Extracted title": {
        "fr": "",
        "fr_auto": "Titre extrait"
    },
    "Extracted modification date": {
        "fr": "",
        "fr_auto": "Date de modification extraite"
    },
    "Number of chunks": {
        "fr": "",
        "fr_auto": "Nombre de blocs"
    },
    "Extracted text": {
        "fr": "",
        "fr_auto": "Texte extrait"
    },
    "Changes will be visible to all Otto users.": {
        "fr": "",
        "fr_auto": "Les modifications seront visibles pour tous les utilisateurs d’Otto."
    },
    "Edit properties": {
        "fr": "",
        "fr_auto": "Modifier les propriétés"
    },
    "Select a library, data source or document to edit.": {
        "fr": "",
        "fr_auto": "Sélectionnez une bibliothèque, une source de données ou un document à modifier."
    },
    "Processing status": {
        "fr": "",
        "fr_auto": "État de traitement"
    },
    "Initializing": {
        "fr": "",
        "fr_auto": "Initialisation"
    },
    "Libraries": {
        "fr": "",
        "fr_auto": "Bibliothèques"
    },
    "New library": {
        "fr": "",
        "fr_auto": "Nouvelle bibliothèque"
    },
    "Libraries you can edit will appear here.": {
        "fr": "",
        "fr_auto": "Les bibliothèques que vous pouvez modifier apparaîtront ici."
    },
    "JUS library": {
        "fr": "",
        "fr_auto": "Bibliothèque JUS"
    },
    "Edit data source": {
        "fr": "",
        "fr_auto": "Modifier la source de données"
    },
    "Create data source": {
        "fr": "",
        "fr_auto": "Créer une source de données"
    },
    "Name (English)": {
        "fr": "",
        "fr_auto": "Nom (anglais)"
    },
    "Name (French)": {
        "fr": "",
        "fr_auto": "Nom (français)"
    },
    "Security label ": {
        "fr": "",
        "fr_auto": "Étiquette de sécurité "
    },
    "Order": {
        "fr": "",
        "fr_auto": "Ordre"
    },
    "DANGER: Are you sure you want to delete this data source? This action is permanent.": {
        "fr": "",
        "fr_auto": "DANGER : Êtes-vous sûr de vouloir supprimer cette source de données ? Cette action est permanente."
    },
    "Edit document": {
        "fr": "",
        "fr_auto": "Modifier le document"
    },
    "Create document": {
        "fr": "",
        "fr_auto": "Créer un document"
    },
    "URL": {
        "fr": "",
        "fr_auto": "L’URL"
    },
    "CSS selector (optional) ": {
        "fr": "",
        "fr_auto": "Sélecteur CSS (facultatif) "
    },
    "Title (optional)": {
        "fr": "",
        "fr_auto": "Titre (facultatif)"
    },
    "DANGER: Are you sure you want to delete this document? This action is permanent.": {
        "fr": "",
        "fr_auto": "DANGER : Êtes-vous sûr de vouloir supprimer ce document ? Cette action est permanente."
    },
    "Edit library": {
        "fr": "",
        "fr_auto": "Modifier la bibliothèque"
    },
    "Create library": {
        "fr": "",
        "fr_auto": "Créer une bibliothèque"
    },
    "Description (English)": {
        "fr": "",
        "fr_auto": "Description (anglais)"
    },
    "Description (French)": {
        "fr": "",
        "fr_auto": "Description (français)"
    },
    "Visible to all JUS users": {
        "fr": "",
        "fr_auto": "Visible par tous les utilisateurs de JUS"
    },
    "DANGER: Are you sure you want to delete this library? This action is permanent.": {
        "fr": "",
        "fr_auto": "DANGER : Êtes-vous sûr de vouloir supprimer cette bibliothèque ? Cette action est permanente."
    },
    "Edit library users - enter Justice email": {
        "fr": "",
        "fr_auto": "Modifier les utilisateurs de la bibliothèque - entrez l’e-mail justice"
    },
    "Save users": {
        "fr": "",
        "fr_auto": "Enregistrer les utilisateurs"
    },
    "Loading": {
        "fr": "",
        "fr_auto": "Chargement"
    },
    "Document updated successfully.": {
        "fr": "",
        "fr_auto": "Document mis à jour avec succès."
    },
    "Document created successfully.": {
        "fr": "",
        "fr_auto": "Document créé avec succès."
    },
    "Document deleted successfully.": {
        "fr": "",
        "fr_auto": "Document supprimé avec succès."
    },
    "Data source updated successfully.": {
        "fr": "",
        "fr_auto": "Source de données mise à jour avec succès."
    },
    "Data source created successfully.": {
        "fr": "",
        "fr_auto": "Source de données créée avec succès."
    },
    "Data source deleted successfully.": {
        "fr": "",
        "fr_auto": "Source de données supprimée avec succès."
    },
    "Library created successfully.": {
        "fr": "",
        "fr_auto": "Bibliothèque créée avec succès."
    },
    "Library deleted successfully.": {
        "fr": "",
        "fr_auto": "Bibliothèque supprimée avec succès."
    },
    "Library users updated successfully.": {
        "fr": "",
        "fr_auto": "Les utilisateurs de la bibliothèque ont été mis à jour avec succès."
    },
    "Unsaved document": {
        "fr": "",
        "fr_auto": "Document non sauvetillé"
    },
    "Unsaved data source": {
        "fr": "",
        "fr_auto": "Source de données non enregistrée"
    },
    "Unsaved library": {
        "fr": "",
        "fr_auto": "Bibliothèque non enregistrée"
    },
    "Rename": {
        "fr": "",
        "fr_auto": "Renommer"
    },
    "Edit chat title": {
        "fr": "Modifier le titre du clavardage",
        "fr_auto": "Modifier le titre du chat"
    },
    "\n      Uploaded %(num_files)s file%(s)s\n    ": {
        "fr": "",
        "fr_auto": "\n      Uploaded %(num_files)s file%(s)s\n    "
    },
    "for translation:": {
        "fr": "",
        "fr_auto": "pour la traduction :"
    },
    "for summarization:": {
        "fr": "",
        "fr_auto": "à des fins de résumé :"
    },
    "Fetching URL...": {
        "fr": "",
        "fr_auto": "Extraction de l’URL..."
    },
    "Reading file...": {
        "fr": "",
        "fr_auto": "Lecture du fichier..."
    },
    "Extracting text...": {
        "fr": "",
        "fr_auto": "Extraction de texte..."
    },
    "Adding to library...": {
        "fr": "",
        "fr_auto": "Ajouter à la bibliothèque..."
    },
    "This website blocks Otto from retrieving text. Try copy & pasting the webpage here.": {
        "fr": "",
        "fr_auto": "Ce site Web empêche Otto de récupérer du texte. Essayez de copier et coller la page Web ici."
    },
    "You are a general-purpose AI chatbot. You follow these rules:\n\n1. Your name is 'Otto', an AI who works for the Department of Justice Canada.\n\n2. If the user asks any question regarding Canada's laws and regulations, you must inform them of the [Legislation search app](/laws/), a tool in Otto built to be better suited for finding relevant and accurate laws and regulations in Canada. Make sure to mention the tool at the beginning of your response and in the form of a markdown link.3. You do not have access to the internet or other knowledge bases. If you are asked about very specific facts, especially one about the Government of Canada or laws, you always caveat your response, e.g., 'I am a pre-trained AI and do not have access to the internet, so my answers might not be correct. Based on my training data, I expect that...'\n\n4. If you are asked a question about Department of Justice or other Government of Canada / HR policies, you inform users of Otto's 'Q&A' mode which can provide more accurate information.\n\n5. You answer in markdown format to provide clear and readable responses.\n\n": {
        "fr": "Vous êtes un agent conversationel IA à usage général. Vous suivez ces règles :\n\n1. Vous vous appelez « Otto », une IA qui travaille pour le ministère de la Justice du Canada.\n\n2. Si l’utilisateur pose une question concernant les lois et règlements du Canada, vous devez l’informer de [l’application de recherche Législation](/laws/), un outil d’Otto conçu pour être mieux adapté pour trouver des lois et des règlements pertinents et exacts au Canada. Assurez-vous de mentionner l’outil au début de votre réponse et sous la forme d’un lien de démarque.3. Vous n’avez pas accès à Internet ou à d’autres bases de connaissances. Si on vous pose des questions sur des faits très précis, en particulier un fait sur le gouvernement du Canada ou les lois, vous mettez toujours en garde votre réponse, par exemple : « Je suis une IA pré-formée et je n’ai pas accès à Internet, donc mes réponses pourraient ne pas être correctes. Sur la base de mes données d’entraînement, je m’attends à ce que...\n\n4. Si on vous pose une question sur le ministère de la Justice ou d’autres politiques du gouvernement du Canada / RH, vous informez les utilisateurs du mode « Q&A » d’Otto qui peut fournir des informations plus précises.\n\n5. Vous répondez dans un format de démarque pour fournir des réponses claires et lisibles.\n\n",
        "fr_auto": "Vous êtes un chatbot IA à usage général. Vous suivez ces règles :\n\n1. Vous vous appelez « Otto », une IA qui travaille pour le ministère de la Justice du Canada.\n\n2. Si l’utilisateur pose une question concernant les lois et règlements du Canada, vous devez l’informer de [l’application de recherche Législation](/laws/), un outil d’Otto conçu pour être mieux adapté pour trouver des lois et des règlements pertinents et exacts au Canada. Assurez-vous de mentionner l’outil au début de votre réponse et sous la forme d’un lien de démarque.3. Vous n’avez pas accès à Internet ou à d’autres bases de connaissances. Si on vous pose des questions sur des faits très précis, en particulier un fait sur le gouvernement du Canada ou les lois, vous mettez toujours en garde votre réponse, par exemple : « Je suis une IA pré-formée et je n’ai pas accès à Internet, donc mes réponses pourraient ne pas être correctes. Sur la base de mes données d’entraînement, je m’attends à ce que...\n\n4. Si on vous pose une question sur le ministère de la Justice ou d’autres politiques du gouvernement du Canada / RH, vous informez les utilisateurs du mode « Q&A » d’Otto qui peut fournir des informations plus précises.\n\n5. Vous répondez dans un format de démarque pour fournir des réponses claires et lisibles.\n\n"
    },
    "GPT-4o (Global)": {
        "fr": "",
        "fr_auto": "GPT-4o (Global)"
    },
    "GPT-4 (Canada)": {
        "fr": "",
        "fr_auto": "GPT-4 (Canada)"
    },
    "GPT-3.5 (Canada)": {
        "fr": "",
        "fr_auto": "GPT-3.5 (Canada)"
    },
    "Context information from multiple sources is below.\n---------------------\n{context_str}\n---------------------\n": {
        "fr": "",
        "fr_auto": "Des informations contextuelles provenant de plusieurs sources sont ci-dessous.\n---------------------\n{context_str}\n---------------------\n"
    },
    "Given the information from multiple sources and not prior knowledge, answer the query in markdown format with liberal use of **bold**.\n\nOutput format:\n\nI found the following information:\n\n* <supporting direct quote> - <source link or filename>\n...\n<succinct answer to question>\nIf you can't find the answer in the sources, just say so. Don't try to provide irrelevant references or made up answers.": {
        "fr": "Compte tenu de l’information provenant de sources multiples et non de connaissances préalables, répondez à la requête en format de démarque avec l’utilisation libérale de **bold**.\n\nFormat de sortie :\n\nJ’ai trouvé les informations suivantes :\n\n* <citation directe à l'appui> - <lien à source ou nom de fichier>\n...\n<succinct réponse à la question>\nSi vous ne trouvez pas la réponse dans les sources, dites-le simplement. N’essayez pas de fournir des références non pertinentes ou des réponses inventées.",
        "fr_auto": "Compte tenu de l’information provenant de sources multiples et non de connaissances préalables, répondez à la requête en format de démarque avec l’utilisation libérale de **bold**.\n\nFormat de sortie :\n\nJ’ai trouvé les informations suivantes :\n\n* <citation directe à l'appui> - <lien à source ou nom de fichier>\n...\n<succinct réponse à la question>\nSi vous ne trouvez pas la réponse dans les sources, dites-le simplement. N’essayez pas de fournir des références non pertinentes ou des réponses inventées."
    },
    "\n---------------------\nQuery: {query_str}\nAnswer: ": {
        "fr": "",
        "fr_auto": "\n---------------------\nRequête : {query_str}\nRéponse : "
    },
    "Open link in new tab": {
        "fr": "",
        "fr_auto": "Ouvrir le lien dans le nouvel onglet"
    },
    "Question answering prompt": {
        "fr": "",
        "fr_auto": "Invite de réponse aux questions"
    },
    "You are an expert Q&A system that is trusted around the world.\nAlways answer the query using the provided context information, and not prior knowledge.": {
        "fr": "",
        "fr_auto": "Vous êtes un système de questions et réponses expert qui fait confiance dans le monde entier.\nRépondez toujours à la question à l’aide des informations contextuelles fournies, et non des connaissances préalables."
    },
    "CONTEXT INFORMATION:\n--------------------\n{context_str}\n--------------------\nINSTRUCTIONS:\n{pre_instructions}\n--------------------\nQuery: {query_str}\n{post_instructions}\nAnswer:": {
        "fr": "",
        "fr_auto": "RENSEIGNEMENTS SUR LE CONTEXTE :\n--------------------\n{context_str}\n--------------------\nINSTRUCTIONS :\n{pre_instructions}\n--------------------\nRequête : {query_str}\n{post_instructions}\nRéponse :"
    },
    "Given the information from multiple sources and not prior knowledge, answer the query in markdown format with liberal use of **bold**.\nOutput format:\n\nI found the following information:\n\n* <supporting direct quote> - <source link or filename>\n...\n<succinct answer to question>\n\nIf you can't find the answer in the sources, just say so. Don't try to provide irrelevant references or made up answers.": {
        "fr": "",
        "fr_auto": "Compte tenu de l’information provenant de sources multiples et non de connaissances préalables, répondez à la requête en format de démarque avec l’utilisation libérale de **bold**.\nFormat de sortie :\n\nJ’ai trouvé les informations suivantes :\n\n* <supporting direct quote> - lien <source ou nom de fichier>\n...\n<succinct réponse à la question>\n\nSi vous ne trouvez pas la réponse dans les sources, dites-le simplement. N’essayez pas de fournir des références non pertinentes ou des réponses inventées."
    },
    "Show all...": {
        "fr": "",
        "fr_auto": "Montrez tout..."
    },
    "Multiple relevant data sources found.": {
        "fr": "",
        "fr_auto": "Plusieurs sources de données pertinentes ont été trouvées."
    },
    "Edit advanced settings and prompts": {
        "fr": "",
        "fr_auto": "Modifier les paramètres avancés et les invites"
    },
    "Advanced Q&A settings": {
        "fr": "",
        "fr_auto": "Paramètres avancés de questions et réponses"
    },
    "Order sources by": {
        "fr": "",
        "fr_auto": "Commander les sources par"
    },
    "Relevance (score)": {
        "fr": "",
        "fr_auto": "Pertinence (cote)"
    },
    "Reading order": {
        "fr": "",
        "fr_auto": "Ordre de lecture"
    },
    "Answer granularity": {
        "fr": "",
        "fr_auto": "Granularité de réponse"
    },
    "Combine all sources": {
        "fr": "",
        "fr_auto": "Combiner toutes les sources"
    },
    "Answer for each source": {
        "fr": "",
        "fr_auto": "Réponse pour chaque source"
    },
    "Remove irrelevant sources": {
        "fr": "",
        "fr_auto": "Supprimer les sources non pertinentes"
    },
    "Rewrite queries for search": {
        "fr": "",
        "fr_auto": "Réécrire les requêtes pour la recherche"
    },
    "(Optional) Define AI model's role, background information, rules to follow, examples.": {
        "fr": "",
        "fr_auto": "(Facultatif) Définissez le rôle du modèle d’IA, les informations de fond, les règles à suivre, les exemples."
    },
    "Pre-query instructions": {
        "fr": "",
        "fr_auto": "Instructions préalables à la requête"
    },
    "(Recommended) What model should with context and query, formatting instructions.": {
        "fr": "",
        "fr_auto": "(Recommandé) Quel modèle devrait avec le contexte et la requête, les instructions de formatage."
    },
    "Post-query instructions": {
        "fr": "",
        "fr_auto": "Instructions post-requête"
    },
    "(Optional) Final reminders of desired behaviour. Keep this short.": {
        "fr": "",
        "fr_auto": "(Facultatif) Derniers rappels du comportement souhaité. Restez bref."
    },
    "Modify/add users": {
        "fr": "",
        "fr_auto": "Modifier/ajouter des utilisateurs"
    },
    "Maximum sources": {
        "fr": "",
        "fr_auto": "Sources maximales"
    },
    "Otto": {
        "fr": "Otto",
        "fr_auto": "Otton"
    },
    "Are you sure you want to delete all chats? This action is irreversible.": {
        "fr": "Êtes-vous sûr de vouloir supprimer toutes les sessions de clavardages ? Cette action est irréversible.",
        "fr_auto": "Êtes-vous sûr de vouloir supprimer tous les chats ? Cette action est irréversible."
    },
    "Delete all chats": {
        "fr": "Supprimer toutes les sessions de clavardages",
        "fr_auto": "Supprimer tous les chats"
    },
    "No text to summarize.": {
        "fr": "",
        "fr_auto": "Aucun texte à résumer."
    },
    "Couldn't retrieve the webpage. The site might block bots. Try copy & pasting the webpage here.": {
        "fr": "",
        "fr_auto": "Impossible de récupérer la page Web. Le site peut bloquer les robots. Essayez de copier et coller la page Web ici."
    },
    "The original document is below, enclosed in triple quotes:": {
        "fr": "",
        "fr_auto": "Le document original est ci-dessous, entre guillemets triples :"
    },
    "Processing cost": {
        "fr": "",
        "fr_auto": "Coût de traitement"
    },
    "Costs": {
        "fr": "",
        "fr_auto": "Coûts"
    },
    "Processing cost (cumulative)": {
        "fr": "",
        "fr_auto": "Coût de traitement (cumulatif)"
    },
    "Legislation loading": {
        "fr": "",
        "fr_auto": "Chargement de la législation"
    },
    "Are you sure you want to delete this pilot?": {
        "fr": "",
        "fr_auto": "Êtes-vous sûr de vouloir supprimer ce pilote ?"
    },
    "Manage pilots": {
        "fr": "",
        "fr_auto": "Gérer les pilotes"
    },
    "Add pilot": {
        "fr": "",
        "fr_auto": "Ajouter un pilote"
    },
    "Service unit": {
        "fr": "",
        "fr_auto": "Unité de service"
    },
    "Start date": {
        "fr": "",
        "fr_auto": "Date de début"
    },
    "End date": {
        "fr": "",
        "fr_auto": "Date de fin"
    },
    "Users": {
        "fr": "",
        "fr_auto": "Utilisateurs"
    },
    "Cost": {
        "fr": "",
        "fr_auto": "Coût"
    },
    "Edit": {
        "fr": "",
        "fr_auto": "Modifier"
    },
    "Add/edit pilot": {
        "fr": "",
        "fr_auto": "Pilote d’ajout/modification"
    },
    "Pilot": {
        "fr": "",
        "fr_auto": "Pilote"
    },
    "Edit user": {
        "fr": "",
        "fr_auto": "Modifier l’utilisateur"
    },
    "AI assistant - Otto": {
        "fr": "",
        "fr_auto": "Assistant IA - Otto"
    },
    "Skip to main content": {
        "fr": "",
        "fr_auto": "Passer au contenu principal"
    },
    "For use in the CSV. Use only lowercase characters and underscores, e.g. 'lsb_drafting'": {
        "fr": "",
        "fr_auto": "Pour une utilisation dans le CSV. Utilisez uniquement des caractères minuscules et des traits de soulignement, par exemple « lsb_drafting »"
    },
    "Cost dashboard": {
        "fr": "",
        "fr_auto": "Tableau de bord des coûts"
    },
    "Cost dashboard - Otto": {
        "fr": "",
        "fr_auto": "Tableau de bord des coûts - Otto"
    },
    "Chart options": {
        "fr": "",
        "fr_auto": "Options de graphique"
    },
    "Chart:": {
        "fr": "",
        "fr_auto": "Graphique :"
    },
    "X-axis:": {
        "fr": "",
        "fr_auto": "Axe des X :"
    },
    "Group by:": {
        "fr": "",
        "fr_auto": "Regrouper par :"
    },
    "Bar chart type:": {
        "fr": "",
        "fr_auto": "Type de graphique à barres :"
    },
    "Filter:": {
        "fr": "",
        "fr_auto": "Filtre :"
    },
    "Pilot:": {
        "fr": "",
        "fr_auto": "Projet pilote :"
    },
    "Feature:": {
        "fr": "",
        "fr_auto": "Caractéristique :"
    },
    "Cost type:": {
        "fr": "",
        "fr_auto": "Type de coût :"
    },
    "Pilot ID": {
        "fr": "",
        "fr_auto": "ID du pilote"
    },
    "Users which do not currently exist in Otto will be created. Users which do exist will have their roles updated to match the CSV file. i.e. the user's roles which are not in the CSV will be removed.": {
        "fr": "",
        "fr_auto": "Les utilisateurs qui n’existent pas actuellement dans Otto seront créés. Les rôles des utilisateurs qui existent auront leurs rôles mis à jour pour correspondre au fichier CSV. c’est-à-dire que les rôles de l’utilisateur qui ne sont pas dans le CSV seront supprimés."
    },
    "Any pilot_id that does not exist will be created, then the user will be associated with it. The pilot_id is optional.": {
        "fr": "",
        "fr_auto": "Toute pilot_id qui n’existe pas sera créée, puis l’utilisateur y sera associé. Le pilot_id est facultatif."
    },
    "Day": {
        "fr": "",
        "fr_auto": "Jour"
    },
    "Week": {
        "fr": "",
        "fr_auto": "Semaine"
    },
    "Month": {
        "fr": "",
        "fr_auto": "Mois"
    },
    "Feature": {
        "fr": "",
        "fr_auto": "Caractéristique"
    },
    "Cost type": {
        "fr": "",
        "fr_auto": "Type de coût"
    },
    "None": {
        "fr": "",
        "fr_auto": "Aucune"
    },
    "Grouped": {
        "fr": "",
        "fr_auto": "Groupé"
    },
    "Stacked": {
        "fr": "",
        "fr_auto": "Empilé"
    },
    "All pilots": {
        "fr": "",
        "fr_auto": "Tous les pilotes"
    },
    "All features": {
        "fr": "",
        "fr_auto": "Toutes les caractéristiques"
    },
    "All cost types": {
        "fr": "",
        "fr_auto": "Tous les types de coûts"
    },
    "Total cost (CAD)": {
        "fr": "",
        "fr_auto": "Coût total (CAD)"
    },
    "Today": {
        "fr": "",
        "fr_auto": "Aujourd’hui"
    },
    "All time": {
        "fr": "",
        "fr_auto": "Tout le temps"
    },
    "All acts and regulations": {
        "fr": "",
        "fr_auto": "Toutes les lois et tous les règlements"
    },
    "Specific act(s)/regulation(s)...": {
        "fr": "",
        "fr_auto": "Loi(s)/règlement(s) spécifique(s)..."
    },
    "Enabled by specific act(s)...": {
        "fr": "",
        "fr_auto": "Activé par des actes spécifiques..."
    },
    "Select laws to search": {
        "fr": "",
        "fr_auto": "Sélectionner des lois à rechercher"
    },
    "Select act(s)/regulation(s)": {
        "fr": "",
        "fr_auto": "Certains actes/règlements"
    },
    "Select enabling act(s)": {
        "fr": "",
        "fr_auto": "Sélectionnez loi(s) habilitante(s)"
    },
    "All dates": {
        "fr": "",
        "fr_auto": "Toutes les dates"
    },
    "Filter by section date metadata...": {
        "fr": "",
        "fr_auto": "Filtrer par section les métadonnées de date..."
    },
    "Select date filters": {
        "fr": "",
        "fr_auto": "Sélectionner des filtres de date"
    },
    "In force as of (start)": {
        "fr": "",
        "fr_auto": "En vigueur à partir du (début)"
    },
    "In force as of (end)": {
        "fr": "",
        "fr_auto": "En vigueur à compter du (fin)"
    },
    "Last amended (start)": {
        "fr": "",
        "fr_auto": "Dernière modification (début)"
    },
    "Last amended (end)": {
        "fr": "",
        "fr_auto": "Dernière modification (fin)"
    },
    "AI model": {
        "fr": "",
        "fr_auto": "Modèle d’IA"
    },
    "Max input tokens": {
        "fr": "",
        "fr_auto": "Nombre maximal de jetons d’entrée"
    },
    "Additional instructions for AI answer": {
        "fr": "",
        "fr_auto": "Instructions supplémentaires pour la réponse à l’IA"
    },
    "Any language results": {
        "fr": "",
        "fr_auto": "Tous les résultats linguistiques"
    },
    "Advanced search options": {
        "fr": "",
        "fr_auto": "Options de recherche avancées"
    },
    "Select data source(s)": {
        "fr": "",
        "fr_auto": "Sélectionner la ou les sources de données"
    },
    "Select document(s)": {
        "fr": "",
        "fr_auto": "Sélectionner le(s) document(s)"
    },
    "Entire library": {
        "fr": "",
        "fr_auto": "Bibliothèque entière"
    },
    "Selected data sources": {
        "fr": "",
        "fr_auto": "Sources de données sélectionnées"
    },
    "Selected documents": {
        "fr": "",
        "fr_auto": "Documents sélectionnés"
    },
    "Filter results": {
        "fr": "",
        "fr_auto": "Résultats du filtre"
    },
    "Error getting search results:": {
        "fr": "",
        "fr_auto": "Erreur d’obtention des résultats de recherche :"
    },
    "GPT-4o-mini (Global)": {
        "fr": "",
        "fr_auto": "GPT-4o-mini (Global)"
    },
    "Use top sources only (fast, cheap)": {
        "fr": "",
        "fr_auto": "Utilisez les meilleures sources uniquement (rapide, pas cher)"
    },
    "Read entire documents (slow, expensive)": {
        "fr": "",
        "fr_auto": "Lire des documents entiers (lents, coûteux)"
    },
    "Relevance score": {
        "fr": "",
        "fr_auto": "Cote de pertinence"
    },
    "You are a general-purpose AI chatbot. You follow these rules:\n\n1. Your name is 'Otto', an AI who works for the Department of Justice Canada.\n\n2. If the user asks any question regarding Canada's laws and regulations, you must inform them of the [Legislation search app](/laws/), a tool in Otto built to be better suited for finding relevant and accurate laws and regulations in Canada. If relevant, add a markdown link to the Legislation search app.\n\n3. You do not have access to the internet or other knowledge bases. If you are asked about very specific facts, especially one about the Government of Canada or laws, you always caveat your response, e.g., 'I am a pre-trained AI and do not have access to the internet, so my answers might not be correct. Based on my training data, I expect that...'\n\n4. You answer in markdown format to provide clear and readable responses.": {
        "fr": "Vous êtes un agent d'IA conversationel à usage général. Vous suivez ces règles :\n\n1. Vous vous appelez « Otto », une IA qui travaille pour le ministère de la Justice du Canada.\n\n2. Si l’utilisateur pose une question concernant les lois et règlements du Canada, vous devez l’informer de l’application de recherche [Législation] (/lois/), un outil d’Otto conçu pour être mieux adapté pour trouver des lois et des règlements pertinents et exacts au Canada. S’il y a lieu, ajoutez un lien de démarque à l’application de recherche Législation.\n\n3. Vous n’avez pas accès à Internet ou à d’autres bases de connaissances. Si on vous pose des questions sur des faits très précis, en particulier un fait sur le gouvernement du Canada ou les lois, vous mettez toujours en garde votre réponse, par exemple : « Je suis une IA pré-formée et je n’ai pas accès à Internet, donc mes réponses pourraient ne pas être correctes. Sur la base de mes données d’entraînement, je m’attends à ce que...\n\n4. Vous répondez dans un format de démarque pour fournir des réponses claires et lisibles.",
        "fr_auto": "Vous êtes un chatbot IA à usage général. Vous suivez ces règles :\n\n1. Vous vous appelez « Otto », une IA qui travaille pour le ministère de la Justice du Canada.\n\n2. Si l’utilisateur pose une question concernant les lois et règlements du Canada, vous devez l’informer de l’application de recherche [Législation] (/lois/), un outil d’Otto conçu pour être mieux adapté pour trouver des lois et des règlements pertinents et exacts au Canada. S’il y a lieu, ajoutez un lien de démarque à l’application de recherche Législation.\n\n3. Vous n’avez pas accès à Internet ou à d’autres bases de connaissances. Si on vous pose des questions sur des faits très précis, en particulier un fait sur le gouvernement du Canada ou les lois, vous mettez toujours en garde votre réponse, par exemple : « Je suis une IA pré-formée et je n’ai pas accès à Internet, donc mes réponses pourraient ne pas être correctes. Sur la base de mes données d’entraînement, je m’attends à ce que...\n\n4. Vous répondez dans un format de démarque pour fournir des réponses claires et lisibles."
    },
    "Current date: {time}": {
        "fr": "",
        "fr_auto": "Date actuelle : {time}"
    },
    "Adding to the Q&A library...": {
        "fr": "",
        "fr_auto": "Ajout à la bibliothèque de questions et réponses..."
    },
    "Adding to the Q&A library": {
        "fr": "",
        "fr_auto": "Ajout à la bibliothèque de questions et réponses"
    },
    "URL ready for Q&A.": {
        "fr": "",
        "fr_auto": "URL prête pour les questions et réponses."
    },
    "new document(s) ready for Q&A.": {
        "fr": "",
        "fr_auto": "nouveau(s) document(s) prêt(s) pour les questions et réponses."
    },
    "Sorry, I couldn't find any information about that. Try selecting more data sources or documents, or try a different library.": {
        "fr": "",
        "fr_auto": "Désolé, je n’ai trouvé aucune information à ce sujet. Essayez de sélectionner d’autres sources de données ou documents, ou essayez une autre bibliothèque."
    },
    "Summarize text, files and URLs": {
        "fr": "",
        "fr_auto": "Résumer le texte, les fichiers et les URL"
    },
    "Delete message": {
        "fr": "",
        "fr_auto": "Supprimer le message"
    },
    "Switched mode to": {
        "fr": "Mode changé en",
        "fr_auto": "Mode commuté vers"
    },
    "Selected library:": {
        "fr": "",
        "fr_auto": "Bibliothèque sélectionnée :"
    },
    "Detect best mode (Chat or Q&A)": {
        "fr": "Détecter le meilleur mode (Clavardage ou Q&R)",
        "fr_auto": "Détecter le meilleur mode (Chat ou Q&A)"
    },
    "Search mode": {
        "fr": "",
        "fr_auto": "Mode de recherche"
    },
    "An error occurred while processing the request.": {
        "fr": "",
        "fr_auto": "Une erreur s’est produite lors du traitement de la demande."
    },
    "Personal library": {
        "fr": "",
        "fr_auto": "Bibliothèque personnelle"
    },
    "Chat agent": {
        "fr": "Agent de clavardage",
        "fr_auto": "Agent de chat"
    },
    "Shared with everyone": {
        "fr": "Partager avec tous les utilisateurs",
        "fr_auto": "Partagé avec tout le monde"
    },
    "Shared with specific users": {
        "fr": "",
        "fr_auto": "Partagé avec des utilisateurs spécifiques"
    },
    "Private": {
        "fr": "Privé",
        "fr_auto": "Secteur privé"
    },
    "Open presets menu": {
        "fr": "",
        "fr_auto": "Ouvrir le menu des préréglages"
    },
    "Create preset from current settings": {
        "fr": "",
        "fr_auto": "Créer un préréglage à partir des paramètres actuels"
    },
    "Reset settings to default": {
        "fr": "",
        "fr_auto": "Réinitialiser les paramètres par défaut"
    },
    "Single answer": {
        "fr": "",
        "fr_auto": "Réponse unique"
    },
    "Granular answers": {
        "fr": "",
        "fr_auto": "Réponses granulaires"
    },
    "Granularity": {
        "fr": "",
        "fr_auto": "Granularité"
    },
    "Fine": {
        "fr": "",
        "fr_auto": "Fin"
    },
    "Coarse": {
        "fr": "",
        "fr_auto": "Grossier"
    },
    "Remove default": {
        "fr": "",
        "fr_auto": "Supprimer la valeur par défaut"
    },
    "Set as default": {
        "fr": "",
        "fr_auto": "Défini par défaut"
    },
    "No presets available": {
        "fr": "",
        "fr_auto": "Aucun préréglage disponible"
    },
    "Create a new preset to use your chat settings in other sessions or shared them with others.": {
        "fr": "Créez un nouveau préréglage pour utiliser vos paramètres de clavardage dans d’autres sessions ou les partager avec d’autres utilisateurs.",
        "fr_auto": "Créez un nouveau préréglage pour utiliser vos paramètres de chat dans d’autres sessions ou les partager avec d’autres."
    },
    "Remove from favourites": {
        "fr": "",
        "fr_auto": "Retirer des favoris"
    },
    "Add to favourites": {
        "fr": "",
        "fr_auto": "Ajouter aux favoris"
    },
    "Settings Presets": {
        "fr": "Paramètres de Préréglages",
        "fr_auto": "Paramètres de Préréglages"
    },
    "Settings presets": {
        "fr": "Paramètres de préréglages",
        "fr_auto": "Paramètres prédéfinis"
    },
    "Title (English)": {
        "fr": "",
        "fr_auto": "Titre (anglais)"
    },
    "Title (French)": {
        "fr": "",
        "fr_auto": "Titre (français)"
    },
    "Share with others": {
        "fr": "Partagé avec d’autres utilisateurs",
        "fr_auto": "Partager avec d’autres"
    },
    "Editable by: ": {
        "fr": "",
        "fr_auto": "Modifiable par : "
    },
    "Accessible to: ": {
        "fr": "",
        "fr_auto": "Accessible à : "
    },
    "Replace with current settings": {
        "fr": "",
        "fr_auto": "Remplacer par les paramètres actuels"
    },
    "Are you sure you want to delete this preset?": {
        "fr": "",
        "fr_auto": "Êtes-vous sûr de vouloir supprimer ce préréglage ?"
    },
    "Shared with others": {
        "fr": "Partagé avec d’autres utilisateurs",
        "fr_auto": "Partagé avec d’autres"
    },
    "Please provide a title in either English or French.": {
        "fr": "",
        "fr_auto": "Veuillez fournir un titre en anglais ou en français."
    },
    "Please provide at least one user for the editable field or the accessible field.": {
        "fr": "",
        "fr_auto": "Veuillez fournir au moins un utilisateur pour le champ modifiable ou le champ accessible."
    },
    "Stop all": {
        "fr": "Tout arrêter",
        "fr_auto": "Arrêtez tout"
    },
    "Process all": {
        "fr": "Tout traiter",
        "fr_auto": "Traiter tout"
    },
    "Force OCR": {
        "fr": "Forcer la ROC",
        "fr_auto": "Force OCR"
    },
    "Process": {
        "fr": "Traiter",
        "fr_auto": "Processus"
    },
    "View all": {
        "fr": "",
        "fr_auto": "Voir tout"
    },
    "QA": {
        "fr": "Q&R",
        "fr_auto": "AQ"
    },
    "Modify user(s)": {
        "fr": "",
        "fr_auto": "Modifier le(s) utilisateur(s)"
    },
    "Budget limit": {
        "fr": "",
        "fr_auto": "Limite budgétaire"
    },
    "You have reached your weekly budget limit. Please contact an Otto administrator or wait until Sunday for the limit to reset.": {
        "fr": "",
        "fr_auto": "Vous avez atteint votre limite budgétaire hebdomadaire. Veuillez contacter un administrateur Otto ou attendre jusqu’à dimanche pour que la limite soit réinitialisée."
    },
    "User costs": {
        "fr": "",
        "fr_auto": "Coûts d’utilisation"
    },
    "Make private": {
        "fr": "",
        "fr_auto": "Rendre privé"
    },
    "Share with everyone": {
        "fr": "Partager avec tous les utilisateurs",
        "fr_auto": "Partager avec tout le monde"
    },
    "Privacy controls": {
        "fr": "",
        "fr_auto": "Contrôles de confidentialité"
    },
    "Given the information from multiple sources and not prior knowledge, answer the query in markdown format with liberal use of **bold**.\nOutput format:\n\nI found the following information:\n\n* <supporting direct quote> - <source link or filename, if known> (page number, if known)\n...\n<succinct answer to question>\n\nIf you can't find the answer in the sources, just say so. Don't try to provide irrelevant references or made up answers.": {
        "fr": "",
        "fr_auto": "Compte tenu de l’information provenant de sources multiples et non de connaissances préalables, répondez à la requête en format de démarque avec l’utilisation libérale de **bold**.\nFormat de sortie :\n\nJ’ai trouvé les informations suivantes :\n\n* <soute de devis direct> - lien <source ou nom de fichier, s’il est connu> (numéro de page, s’il est connu)\n...\n<succinct réponse à la question>\n\nSi vous ne trouvez pas la réponse dans les sources, dites-le simplement. N’essayez pas de fournir des références non pertinentes ou des réponses inventées."
    },
    "Please provide at least one user for the accessible field.": {
        "fr": "",
        "fr_auto": "Veuillez fournir au moins un utilisateur pour le champ accessible."
    },
    "Cancelled": {
        "fr": "",
        "fr_auto": "Annulé"
    },
    "Queued": {
        "fr": "",
        "fr_auto": "En file d’attente"
    },
    "Processed": {
        "fr": "",
        "fr_auto": "Traitées"
    },
    "text only": {
        "fr": "",
        "fr_auto": "texte seulement"
    },
    "OCR": {
        "fr": "ROC",
        "fr_auto": "OCR"
    },
    "layout & OCR": {
        "fr": "mise en page & ROC",
        "fr_auto": "mise en page & OCR"
    },
    "Bulk actions": {
        "fr": "",
        "fr_auto": "Actions en bloc"
    },
    "Process all, including completed": {
        "fr": "Tout traiter, y compris terminé",
        "fr_auto": "Traiter tout, y compris terminé"
    },
    "Text only": {
        "fr": "",
        "fr_auto": "Texte seulement"
    },
    "(default, $)": {
        "fr": "",
        "fr_auto": "(par défaut, $)"
    },
    "PDF OCR": {
        "fr": "ROC PDF",
        "fr_auto": "PDF OCR"
    },
    "(more robust, $$)": {
        "fr": "",
        "fr_auto": "(plus robuste, $$)"
    },
    "PDF layout & OCR": {
        "fr": "Mise en page PDF & ROC",
        "fr_auto": "Mise en page PDF & OCR"
    },
    "(best, $$$)": {
        "fr": "",
        "fr_auto": "(meilleur, $$$)"
    },
    "Process incomplete only": {
        "fr": "Seulement les traitements incomplets",
        "fr_auto": "Processus incomplet seulement"
    },
    "Stop all processing": {
        "fr": "",
        "fr_auto": "Arrêter tout traitement"
    },
    "You can only upload a maximum of": {
        "fr": "",
        "fr_auto": "Vous ne pouvez télécharger qu’un maximum de"
    },
    "files per data source.": {
        "fr": "",
        "fr_auto": "par source de données."
    },
    "files remaining.": {
        "fr": "",
        "fr_auto": "dossiers restants."
    },
    "You can only upload a total file size of": {
        "fr": "",
        "fr_auto": "Vous pouvez uniquement télécharger une taille de fichier totale de"
    },
    "at one time.": {
        "fr": "",
        "fr_auto": "en même temps."
    },
    "Process document": {
        "fr": "Traiter le document",
        "fr_auto": "Document de processus"
    },
    "this week": {
        "fr": "",
        "fr_auto": "cette semaine"
    },
    "today": {
        "fr": "aujourd’hui",
        "fr_auto": "Aujourd’hui"
    },
    "file(s) still processing": {
        "fr": "",
        "fr_auto": "fichier(s) toujours en cours de traitement"
    },
    "Response stopped early. Costs may still be incurred after stopping.": {
        "fr": "",
        "fr_auto": "La réponse s’est arrêtée tôt. Des coûts peuvent encore être engagés après l’arrêt."
    },
    "Avoid personal pronouns": {
        "fr": "",
        "fr_auto": "Évitez les pronoms personnels"
    },
    "Additional instructions": {
        "fr": "",
        "fr_auto": "Instructions supplémentaires"
    },
    "(overrides all previous settings)": {
        "fr": "",
        "fr_auto": "(remplace tous les paramètres précédents)"
    },
    "Plain text": {
        "fr": "",
        "fr_auto": "Texte brut"
    },
    "Maximum 2000 files / 300mb total": {
        "fr": "",
        "fr_auto": "Maximum de 2000 fichiers / 300 Mo au total"
    },
    "Output documents": {
        "fr": "",
        "fr_auto": "Documents de sortie"
    },
    "Document name": {
        "fr": "",
        "fr_auto": "Nom du document"
    },
    "Status": {
        "fr": "",
        "fr_auto": "État d’avancement"
    },
    "Download all files...": {
        "fr": "",
        "fr_auto": "Téléchargez tous les fichiers..."
    },
    "Source not available (document deleted or modified since message)": {
        "fr": "",
        "fr_auto": "Source non disponible (document supprimé ou modifié depuis le message)"
    },
    "Legislation search - Otto": {
        "fr": "",
        "fr_auto": "Recherche de législation - Otto"
    },
    "Manage pilots - Otto": {
        "fr": "",
        "fr_auto": "Gérer les pilotes - Otto"
    },
    "Manage users - Otto": {
        "fr": "",
        "fr_auto": "Gérer les utilisateurs - Otto"
    },
    "Template wizard - Otto": {
        "fr": "",
        "fr_auto": "Assistant de modèle - Otto"
    },
    "Text extractor - Otto": {
        "fr": "",
        "fr_auto": "Extracteur de texte - Otto"
    },
    "Last refreshed from the": {
        "fr": "",
        "fr_auto": "Dernière actualisation à partir de l'"
    },
    "repository on": {
        "fr": "",
        "fr_auto": "référentiel sur"
    },
<<<<<<< HEAD
    "Otto: AI and data science tools for Department of Justice Canada": {
        "fr": "",
        "fr_auto": "Otto : Outils d’IA et de science des données pour le ministère de la Justice du Canada"
    },
    "AI and data science tools for Department of Justice Canada": {
        "fr": "",
        "fr_auto": "Outils d’IA et de science des données pour le ministère de la Justice du Canada"
=======
    "Invalid mode.": {
        "fr": "",
        "fr_auto": "Mode non valide."
    },
    "There was an error processing your request.": {
        "fr": "",
        "fr_auto": "Il y a eu une erreur de traitement de votre demande."
    },
    "No user message found.": {
        "fr": "",
        "fr_auto": "Aucun message de l’utilisateur trouvé."
>>>>>>> 46cb0825
    },
    "Downloads": {
        "fr": "",
        "fr_auto": "Téléchargements"
    }
}<|MERGE_RESOLUTION|>--- conflicted
+++ resolved
@@ -3955,15 +3955,6 @@
         "fr": "",
         "fr_auto": "référentiel sur"
     },
-<<<<<<< HEAD
-    "Otto: AI and data science tools for Department of Justice Canada": {
-        "fr": "",
-        "fr_auto": "Otto : Outils d’IA et de science des données pour le ministère de la Justice du Canada"
-    },
-    "AI and data science tools for Department of Justice Canada": {
-        "fr": "",
-        "fr_auto": "Outils d’IA et de science des données pour le ministère de la Justice du Canada"
-=======
     "Invalid mode.": {
         "fr": "",
         "fr_auto": "Mode non valide."
@@ -3975,10 +3966,13 @@
     "No user message found.": {
         "fr": "",
         "fr_auto": "Aucun message de l’utilisateur trouvé."
->>>>>>> 46cb0825
     },
     "Downloads": {
         "fr": "",
         "fr_auto": "Téléchargements"
+    },
+    "Empowering Justice efficiency with data and AI": {
+        "fr": "",
+        "fr_auto": "Renforcer l’efficacité de la justice avec les données et l’IA"
     }
 }