--- conflicted
+++ resolved
@@ -3887,11 +3887,9 @@
         "fr": "",
         "fr_auto": "fichier(s) toujours en cours de traitement"
     },
-<<<<<<< HEAD
     "Response stopped early. Costs may still be incurred after stopping.": {
         "fr": "",
         "fr_auto": "La réponse s’est arrêtée tôt. Des coûts peuvent encore être engagés après l’arrêt."
-=======
     "Plain text": {
         "fr": "",
         "fr_auto": "Texte brut"
@@ -3915,6 +3913,5 @@
     "Download all files...": {
         "fr": "",
         "fr_auto": "Téléchargez tous les fichiers..."
->>>>>>> 8706709b
     }
 }