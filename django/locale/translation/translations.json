--- conflicted
+++ resolved
@@ -2815,15 +2815,14 @@
         "fr": "",
         "fr_auto": "Aucun fait saillant trouvé"
     },
-<<<<<<< HEAD
     "GPT-4o 2024-11-20 (best quality, 15x cost)": {
         "fr": "",
         "fr_auto": "GPT-4o 2024-11-20 (meilleure qualité, coût 15x)"
     },
     "GPT-4o 2024-05-13 (legacy model, 25x cost)": {
         "fr": "",
-        "fr_auto": "GPT-4o 2024-05-13 (ancien modèle, coût 25x)"
-=======
+        "fr_auto": "GPT-4o 2024-05-13 (ancien modèle, coût 25x)",
+    },
     "Find relevant sections of acts and regulations using natural language similarity search.": {
         "fr": "",
         "fr_auto": "Trouvez les articles pertinents des lois et des règlements à l’aide de la recherche de similarité en langage naturel."
@@ -2835,6 +2834,5 @@
     "AI answers may contain mistakes, and are not a replacement for legal advice. Always review the relevant sections below the answer.": {
         "fr": "Les réponses de l’IA peuvent contenir des erreurs et ne remplacent pas les conseils juridiques. Veuillez toujours consulter les sections pertinentes sous la réponse.",
         "fr_auto": "Les réponses de l’IA peuvent contenir des erreurs et ne remplacent pas les conseils juridiques. Consultez toujours les sections pertinentes sous la réponse."
->>>>>>> 2463248c
     }
 }