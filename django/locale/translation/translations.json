--- conflicted
+++ resolved
@@ -3983,7 +3983,22 @@
         "fr": "",
         "fr_auto": "Une erreur s’est produite."
     },
-<<<<<<< HEAD
+    "Read each document separately  (slow, $$)": {
+        "fr": "",
+        "fr_auto": "Lisez chaque document séparément (lent, $$)"
+    },
+    "Read all documents at once (slowest, $$)": {
+        "fr": "",
+        "fr_auto": "Lire tous les documents en même temps (le plus lent, $$)"
+    },
+    "Full documents, separate answers ($)": {
+        "fr": "",
+        "fr_auto": "Documents complets, réponses séparées ($)"
+    },
+    "Full documents, combined answer ($)": {
+        "fr": "",
+        "fr_auto": "Documents complets, réponse combinée ($)"
+    },
     "Add notes or addition details.": {
         "fr": "",
         "fr_auto": "Ajoutez des notes ou des détails d’ajout."
@@ -4123,22 +4138,5 @@
     "N/A": {
         "fr": "",
         "fr_auto": "S.O."
-=======
-    "Read each document separately  (slow, $$)": {
-        "fr": "",
-        "fr_auto": "Lisez chaque document séparément (lent, $$)"
-    },
-    "Read all documents at once (slowest, $$)": {
-        "fr": "",
-        "fr_auto": "Lire tous les documents en même temps (le plus lent, $$)"
-    },
-    "Full documents, separate answers ($)": {
-        "fr": "",
-        "fr_auto": "Documents complets, réponses séparées ($)"
-    },
-    "Full documents, combined answer ($)": {
-        "fr": "",
-        "fr_auto": "Documents complets, réponse combinée ($)"
->>>>>>> 3ab60b11
     }
 }