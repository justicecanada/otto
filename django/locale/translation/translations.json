{
    "Title:": {
        "fr": "Titre :",
        "fr_auto": "Titre:"
    },
    "Language:": {
        "fr": "Langue :",
        "fr_auto": "Langue:"
    },
    "English": {
        "fr": "Anglais",
        "fr_auto": "Anglais"
    },
    "French": {
        "fr": "Français",
        "fr_auto": "Français"
    },
    "Team Name:": {
        "fr": "Nom de l'équipe :",
        "fr_auto": "Nom de l'équipe:"
    },
    "Contact Email:": {
        "fr": "Courriel du contact",
        "fr_auto": "Courriel du contact"
    },
    "Element ID:": {
        "fr": "Id de l'élément :",
        "fr_auto": "Id de l'élément:"
    },
    "Submit": {
        "fr": "Soumettre",
        "fr_auto": "Soumettre"
    },
    "Avoid using colloquial language or jargon that may not be understood by the chatbot": {
        "fr": "Évitez d'utiliser un langage familier ou un jargon qui pourrait ne pas être compris par l'agent conversationel.",
        "fr_auto": "Évitez d'utiliser un langage familier ou un jargon qui pourrait ne pas être compris par le chatbot."
    },
    "Include clear and concise headings or titles to help the chatbot understand the structure of the document": {
        "fr": "Incluez des titres clairs et concis pour aider l'agent conversationel à comprendre la structure du document.",
        "fr_auto": "Incluez des titres clairs et concis pour aider le chatbot à comprendre la structure du document."
    },
    "Avoid using abbreviations that may be ambiguous or unclear to the chatbot": {
        "fr": "Évitez d'utiliser des abréviations qui peuvent être ambiguës pour l'agent conversationel.",
        "fr_auto": "Évitez d'utiliser des abréviations qui peuvent être ambiguës pour le chatbot."
    },
    "Home": {
        "fr": "Acceuil",
        "fr_auto": "Acceuil"
    },
    "Protected B": {
        "fr": "Protégé B",
        "fr_auto": "Protégé B"
    },
    "Otto Feedback Form": {
        "fr": "Formulaire de rétrocation Otto",
        "fr_auto": "Formulaire de rétrocation Otto"
    },
    "Provide feeback or report an issue using the form below.": {
        "fr": "Donnez votre avis ou signalez un problème en utilisant le formulaire ci-dessous.",
        "fr_auto": "Donnez votre avis ou signalez un problème en utilisant le formulaire ci-dessous."
    },
    "* All fields are mandatory": {
        "fr": "* Tous les champ sont obligatoires.",
        "fr_auto": "* Tous les champ sont obligatoires."
    },
    "No notifications": {
        "fr": "Aucune notification",
        "fr_auto": "Aucune notification"
    },
    "Provide Feedback": {
        "fr": "Rétroaction",
        "fr_auto": "Rétroaction"
    },
    "Has access to %(summary)s apps": {
        "fr": "A accès à %(summary)s application(s)",
        "fr_auto": "A accès à %(summary)s application(s)"
    },
    "Sent %(messages_count)s messages to AI tools": {
        "fr": "A envoyé %(messages_count)s message(s) aux outils d'IA",
        "fr_auto": "A envoyé %(messages_count)s message(s) aux outils d'IA"
    },
    "Thank you for your feedback. We will process your form shortly.": {
        "fr": "Merci, nous traiterons votre formulaire sous peu.",
        "fr_auto": "Merci, nous traiterons votre formulaire sous peu."
    },
    "Submit Feedback": {
        "fr": "Rétroaction",
        "fr_auto": "Rétroaction"
    },
    "Chat with trusted sources": {
        "fr": "Dialoguez avec des sources fiables",
        "fr_auto": "Dialoguez avec des sources fiables"
    },
    "Summarize text": {
        "fr": "Synthèse de texte",
        "fr_auto": "Résumer un texte"
    },
    "Summarize files": {
        "fr": "Synthèse des fichiers",
        "fr_auto": "Synthèse des fichiers"
    },
    "Summarize CanLii URL": {
        "fr": "Synthèse des URL CanLii",
        "fr_auto": "Synthèse des URL CanLii"
    },
    "Translate text to French": {
        "fr": "Traduire un texte en français",
        "fr_auto": "Traduire un texte en français"
    },
    "Translate text to English": {
        "fr": "Traduire un texte en anglais",
        "fr_auto": "Traduire un texte en anglais"
    },
    "Translate files to French": {
        "fr": "Traduire des fichiers en français",
        "fr_auto": "Traduire des fichiers en français"
    },
    "Translate files to English": {
        "fr": "Traduire des fichiers en anglais",
        "fr_auto": "Traduire des fichiers en anglais"
    },
    "Translation": {
        "fr": "Traduction",
        "fr_auto": "Traduction"
    },
    "Summarization": {
        "fr": "Synthèse",
        "fr_auto": "Synthèse"
    },
    "Automated templates": {
        "fr": "Modèles automatisés",
        "fr_auto": "Modèles automatisés"
    },
    "Opens in new tab": {
        "fr": "Ouvrira un nouvel onglet",
        "fr_auto": "Ouvrira un nouvel onglet"
    },
    "Upload one or more files to the chat to start Document Q&A.": {
        "fr": "Téléchargez un ou plusieurs fichiers pour commencer à poser des question sur vos documents.",
        "fr_auto": "Téléchargez un ou plusieurs fichiers sur le chat pour commencer à demander les documents."
    },
    "Librarian": {
        "fr": "Bibliothèque",
        "fr_auto": "Bibliothécaire"
    },
    "GPT-3.5 (faster)": {
        "fr": "GPT-3.5 (plus rapide)",
        "fr_auto": "GPT-3.5 (plus rapide)"
    },
    "GPT-4 (accurate)": {
        "fr": "GPT-4 (précis)",
        "fr_auto": "GPT-4 (précis)"
    },
    "Short": {
        "fr": "Court",
        "fr_auto": "Court métrage"
    },
    "Medium": {
        "fr": "Moyen",
        "fr_auto": "Moyenne"
    },
    "Long": {
        "fr": "Long",
        "fr_auto": "Long"
    },
    "Precise": {
        "fr": "Précis",
        "fr_auto": "Précis"
    },
    "Balanced": {
        "fr": "Équilibré",
        "fr_auto": "Équilibré"
    },
    "Toggle chat options sidebar": {
        "fr": "Basculer la barre latérale des options de clavardage",
        "fr_auto": "Basculer la barre latérale des options de chat"
    },
    "Chat history": {
        "fr": "Historique du clavardage",
        "fr_auto": "Historique des discussions"
    },
    "New chat": {
        "fr": "Nouveau clavardage",
        "fr_auto": "Nouveau chat"
    },
    "Document Q&A": {
        "fr": "Question-réponses sur les documents",
        "fr_auto": "Questions et réponses sur le document"
    },
    "Chat": {
        "fr": "Clavardez",
        "fr_auto": "Discutez avec l’IA"
    },
    "Load": {
        "fr": "Utiliser",
        "fr_auto": "Charge"
    },
    "\n            <strong>Chat</strong> is a general-purpose AI-powered tool for writing assistance and text formatting. Please note that this tool is provided solely for enhancing your writing process and refining your ideas using natural language.          \n          ": {
        "fr": "\n<strong>Clavardez</strong> est un outil polyvalent alimenté par l’IA pour l’aide à la rédaction et la mise en forme du texte. Veuillez noter que cet outil est fourni uniquement pour améliorer votre processus d’écriture et affiner vos idées en utilisant un langage naturel.          \n          ",
        "fr_auto": "\n<strong>Chat</strong> est un outil polyvalent alimenté par l’IA pour l’aide à la rédaction et la mise en forme du texte. Veuillez noter que cet outil est fourni uniquement pour améliorer votre processus d’écriture et affiner vos idées en utilisant un langage naturel.          \n          "
    },
    "We kindly advise you to refrain from using Chat as a means to seek factual information, conduct research, or request data. Its primary purpose is to offer writing suggestions, grammar corrections, and structure recommendations, ensuring your content is well-crafted and coherent.": {
        "fr": "Nous vous conseillons de vous abstenir d’utiliser 'Clavardez' avec l’IA comme un moyen de rechercher des informations factuelles, de mener des recherches ou de demander des données. Son objectif principal est d’offrir des suggestions d’écriture, des corrections grammaticales et des recommandations de structure, en veillant à ce que votre contenu soit bien conçu et cohérent.",
        "fr_auto": "Nous vous conseillons de vous abstenir d’utiliser chat avec l’IA comme un moyen de rechercher des informations factuelles, de mener des recherches ou de demander des données. Son objectif principal est d’offrir des suggestions d’écriture, des corrections grammaticales et des recommandations de structure, en veillant à ce que votre contenu soit bien conçu et cohérent."
    },
    "Although the Document Q&A tool aims to deliver precise answers, users should validate the outputs by checking the sources. For critical decisions, consulting with experts is recommended rather than relying solely on the AI's responses.": {
        "fr": "Bien que l’outil de demander des documents vise à fournir des réponses précises, les utilisateurs doivent valider les résultats en vérifiant les sources. Pour les décisions critiques, il est recommandé de consulter des experts plutôt que de se fier uniquement aux réponses de l’IA.",
        "fr_auto": "Bien que l’outil de demander des documents vise à fournir des réponses précises, les utilisateurs doivent valider les résultats en vérifiant les sources. Pour les décisions critiques, il est recommandé de consulter des experts plutôt que de se fier uniquement aux réponses de l’IA."
    },
    "Chat settings": {
        "fr": "Paramètres de clavardage",
        "fr_auto": "Paramètres de chat"
    },
    ":": {
        "fr": " :",
        "fr_auto": " :"
    },
    "**Error:** The chat is too long for this AI model.\n\nYou can try: \n1. Starting a new chat\n2. Using summarize mode, which can handle longer texts\n3. Using a different model\n": {
        "fr": "**Erreur :** La discussion est trop longue pour ce modèle d’IA.\n\nVous pouvez essayer : \n1. Démarrage d’une nouvelle session\n2. Utilisation du mode résumé, qui peut gérer des textes plus longs\n3. Utilisation d’un modèle différent\n",
        "fr_auto": "**Erreur :** Le chat est trop long pour ce modèle d’IA.\n\nVous pouvez essayer : \n1. Démarrage d’un nouveau chat\n2. Utilisation du mode résumé, qui peut gérer des textes plus longs\n3. Utilisation d’un modèle différent\n"
    },
    "Untitled chat": {
        "fr": "Clavardage sans titre",
        "fr_auto": "Chat sans titre"
    },
    "Each row (or \"entry\", \"item\", or \"record\") in the database contains information about words or phrases that may be problematic for harmonization.": {
        "fr": "Chaque rangée (ou « entrée », « élément » ou « enregistrement ») de la base de données contient des renseignements sur des mots ou des expressions qui peuvent être problématiques pour l’harmonisation.",
        "fr_auto": "Chaque ligne (ou « entrée », « élément » ou « enregistrement ») de la base de données contient des renseignements sur des mots ou des expressions qui peuvent être problématiques pour l’harmonisation."
    },
    "<strong>Change type</strong>: what kind of change should be made to the potentially-problematic term,": {
        "fr": "<strong>Modifier le type</strong> : quel genre de changement devrait être apporté au terme potentiellement problématique,",
        "fr_auto": "<strong>Type de changement</strong> : quel genre de changement devrait être apporté au terme potentiellement problématique,"
    },
    "<a href=\"https://www.justice.gc.ca/eng/csj-sjc/harmonization/bijurilex/terminolog/table.html\">Bijural Terminology Record</a>": {
        "fr": "<a href=\"https://www.justice.gc.ca/fra/sjc-csj/harmonization/bijurilex/terminolog/table.html\">Fiches terminologiques bijuridiques</a>",
        "fr_auto": "<a href=\"https://www.justice.gc.ca/eng/csj-sjc/harmonization/bijurilex/terminolog/table.html\">Bijural Terminology Record</a>"
    },
    "This entry from the English database concerns the potentially-problematic word \"owner\".": {
        "fr": "Cette entrée de la base de données française concerne le mot potentiellement problématique proprietaire.",
        "fr_auto": "Cette entrée de la base de données anglaise concerne le mot potentiellement problématique « owner »."
    },
    "in lines that contain the words \"charge\" , \"interest\", or \"right\".": {
        "fr": "dans les lignes qui contiennent les mots « charge » ou « droit ».",
        "fr_auto": "dans les lignes qui contiennent les mots « charge », « intérêt » ou « droit »."
    },
    "Here, we see that relevant lines of legislative text may also need to include the word \"holder\" for validity in both law systems.": {
        "fr": "Ici, nous voyons que les lignes pertinentes du texte législatif peuvent également devoir inclure le mot « detenteur » pour la validité dans les deux systèmes de droit.",
        "fr_auto": "Ici, nous voyons que les lignes pertinentes du texte législatif peuvent également devoir inclure le mot « titulaire » pour la validité dans les deux systèmes de droit."
    },
    "Here, we should <strong>add</strong> the term \"holder\" to resolve the potential terminology problem.": {
        "fr": "Ici, nous devrions <strong>ajouter</strong> le terme « detenteur » pour résoudre le problème de terminologie potentiel.",
        "fr_auto": "Ici, nous devrions <strong>ajouter</strong> le terme « titulaire » pour résoudre le problème de terminologie potentiel."
    },
    "Only displaying users with roles assigned.": {
        "fr": "N'affiche que les utilisateurs avec des rôles attribués dans le système.",
        "fr_auto": "Afficher uniquement les utilisateurs avec des rôles attribués."
    },
    "Chat files are deleted after 7 days": {
        "fr": "Les fichiers de clavardage sont supprimés après 7 jours",
        "fr_auto": "Les fichiers de chat sont supprimés après 7 jours"
    },
    "The document summarization feature allows you to generate a summary for any document in your case files. The summary will be created in a new chat session, where you can ask follow-up questions about the content of the document.": {
        "fr": "La fonction de résumé de document vous permet de générer un résumé pour n’importe quel document dans vos fichiers de cas. Le résumé sera créé dans une nouvelle session de clavardage, où vous pourrez poser des questions de suivi sur le contenu du document.",
        "fr_auto": "La fonction de résumé de document vous permet de générer un résumé pour n’importe quel document dans vos fichiers de cas. Le résumé sera créé dans une nouvelle session de chat, où vous pourrez poser des questions de suivi sur le contenu du document."
    },
    "Upload CSV": {
        "fr": "Téléverser CSV",
        "fr_auto": "Télécharger CSV"
    },
    "Chat upload": {
        "fr": "Téléversement de clavardage",
        "fr_auto": "Téléchargement de chat"
    },
    "\n            <strong>Q&A</strong> provides answers based on Justice documents. Create or select your own document libraries from the settings sidebar.\n          ": {
        "fr": "\n<strong>Question-réponses</strong> fournit des réponses basées sur des documents de justice. Créez ou sélectionnez vos propres bibliothèques de documents dans la barre latérale des paramètres.\n          ",
        "fr_auto": "\n<strong>Questions et réponses</strong> fournit des réponses basées sur des documents de justice. Créez ou sélectionnez vos propres bibliothèques de documents dans la barre latérale des paramètres.\n          "
    },
    "Delete chat": {
        "fr": "Supprimer le clavardage",
        "fr_auto": "Supprimer le chat"
    },
    "Edit chat title": {
        "fr": "Modifier le titre du clavardage",
        "fr_auto": "Modifier le titre du chat"
    },
    "You are a general-purpose AI chatbot. You follow these rules:\n\n1. Your name is 'Otto', an AI who works for the Department of Justice Canada.\n\n2. If the user asks any question regarding Canada's laws and regulations, you must inform them of the [Legislation Search app](/laws/), a tool in Otto built to be better suited for finding relevant and accurate laws and regulations in Canada. Make sure to mention the tool at the beginning of your response and in the form of a markdown link.3. You do not have access to the internet or other knowledge bases. If you are asked about very specific facts, especially one about the Government of Canada or laws, you always caveat your response, e.g., 'I am a pre-trained AI and do not have access to the internet, so my answers might not be correct. Based on my training data, I expect that...'\n\n4. If you are asked a question about Department of Justice or other Government of Canada / HR policies, you inform users of Otto's 'Q&A' mode which can provide more accurate information.\n\n5. You answer in markdown format to provide clear and readable responses.\n\n": {
        "fr": "Vous êtes un agent conversationel IA à usage général. Vous suivez ces règles :\n\n1. Vous vous appelez « Otto », une IA qui travaille pour le ministère de la Justice du Canada.\n\n2. Si l’utilisateur pose une question concernant les lois et règlements du Canada, vous devez l’informer de [l’application de recherche de Législation](/laws/), un outil d’Otto conçu pour être mieux adapté pour trouver des lois et des règlements pertinents et exacts au Canada. Assurez-vous de mentionner l’outil au début de votre réponse et sous la forme d’un lien de démarque.3. Vous n’avez pas accès à Internet ou à d’autres bases de connaissances. Si on vous pose des questions sur des faits très précis, en particulier un fait sur le gouvernement du Canada ou les lois, vous mettez toujours en garde votre réponse, par exemple : « Je suis une IA pré-formée et je n’ai pas accès à Internet, donc mes réponses pourraient ne pas être correctes. Sur la base de mes données d’entraînement, je m’attends à ce que...\n\n4. Si on vous pose une question sur le ministère de la Justice ou d’autres politiques du gouvernement du Canada / RH, vous informez les utilisateurs du mode « Q&A » d’Otto qui peut fournir des informations plus précises.\n\n5. Vous répondez dans un format de démarque pour fournir des réponses claires et lisibles.\n\n",
        "fr_auto": "Vous êtes un chatbot IA à usage général. Vous suivez ces règles :\n\n1. Vous vous appelez « Otto », une IA qui travaille pour le ministère de la Justice du Canada.\n\n2. Si l’utilisateur pose une question concernant les lois et règlements du Canada, vous devez l’informer de [l’application de recherche de Législation](/laws/), un outil d’Otto conçu pour être mieux adapté pour trouver des lois et des règlements pertinents et exacts au Canada. Assurez-vous de mentionner l’outil au début de votre réponse et sous la forme d’un lien de démarque.3. Vous n’avez pas accès à Internet ou à d’autres bases de connaissances. Si on vous pose des questions sur des faits très précis, en particulier un fait sur le gouvernement du Canada ou les lois, vous mettez toujours en garde votre réponse, par exemple : « Je suis une IA pré-formée et je n’ai pas accès à Internet, donc mes réponses pourraient ne pas être correctes. Sur la base de mes données d’entraînement, je m’attends à ce que...\n\n4. Si on vous pose une question sur le ministère de la Justice ou d’autres politiques du gouvernement du Canada / RH, vous informez les utilisateurs du mode « Q&A » d’Otto qui peut fournir des informations plus précises.\n\n5. Vous répondez dans un format de démarque pour fournir des réponses claires et lisibles.\n\n"
    },
    "Given the information from multiple sources and not prior knowledge, answer the query in markdown format with liberal use of **bold**.\n\nOutput format:\n\nI found the following information:\n\n* <supporting direct quote> - <source link or filename>\n...\n<succinct answer to question>\nIf you can't find the answer in the sources, just say so. Don't try to provide irrelevant references or made up answers.": {
        "fr": "Compte tenu de l’information provenant de sources multiples et non de connaissances préalables, répondez à la requête en format de démarque avec l’utilisation libérale de **bold**.\n\nFormat de sortie :\n\nJ’ai trouvé les informations suivantes :\n\n* <citation directe à l'appui> - <lien à source ou nom de fichier>\n...\n<succinct réponse à la question>\nSi vous ne trouvez pas la réponse dans les sources, dites-le simplement. N’essayez pas de fournir des références non pertinentes ou des réponses inventées.",
        "fr_auto": "Compte tenu de l’information provenant de sources multiples et non de connaissances préalables, répondez à la requête en format de démarque avec l’utilisation libérale de **bold**.\n\nFormat de sortie :\n\nJ’ai trouvé les informations suivantes :\n\n* <citation directe à l'appui> - <lien à source ou nom de fichier>\n...\n<succinct réponse à la question>\nSi vous ne trouvez pas la réponse dans les sources, dites-le simplement. N’essayez pas de fournir des références non pertinentes ou des réponses inventées."
    },
    "Otto": {
        "fr": "Otto",
        "fr_auto": "Otton"
    },
    "Are you sure you want to delete all chats? This action is irreversible.": {
        "fr": "Êtes-vous sûr de vouloir supprimer toutes les sessions de clavardages ? Cette action est irréversible.",
        "fr_auto": "Êtes-vous sûr de vouloir supprimer tous les chats ? Cette action est irréversible."
    },
    "Delete all chats": {
        "fr": "Supprimer tous les clavardages",
        "fr_auto": "Supprimer tous les chats"
    },
    "You are a general-purpose AI chatbot. You follow these rules:\n\n1. Your name is 'Otto', an AI who works for the Department of Justice Canada.\n\n2. If the user asks any question regarding Canada's laws and regulations, you must inform them of the [Legislation Search app](/laws/), a tool in Otto built to be better suited for finding relevant and accurate laws and regulations in Canada. If relevant, add a markdown link to the Legislation Search app.\n\n3. You do not have access to the internet or other knowledge bases. If you are asked about very specific facts, especially one about the Government of Canada or laws, you always caveat your response, e.g., 'I am a pre-trained AI and do not have access to the internet, so my answers might not be correct. Based on my training data, I expect that...'\n\n4. You answer in markdown format to provide clear and readable responses.": {
        "fr": "Vous êtes un agent d'IA conversationel à usage général. Vous suivez ces règles :\n\n1. Vous vous appelez « Otto », une IA qui travaille pour le ministère de la Justice du Canada.\n\n2. Si l’utilisateur pose une question concernant les lois et règlements du Canada, vous devez l’informer de l’application de recherche de [Législation] (/lois/), un outil d’Otto conçu pour être mieux adapté pour trouver des lois et des règlements pertinents et exacts au Canada. S’il y a lieu, ajoutez un lien de démarque à l’application de recherche de Législation.\n\n3. Vous n’avez pas accès à Internet ou à d’autres bases de connaissances. Si on vous pose des questions sur des faits très précis, en particulier un fait sur le gouvernement du Canada ou les lois, vous mettez toujours en garde votre réponse, par exemple : « Je suis une IA pré-formée et je n’ai pas accès à Internet, donc mes réponses pourraient ne pas être correctes. Sur la base de mes données d’entraînement, je m’attends à ce que...\n\n4. Vous répondez dans un format de démarque pour fournir des réponses claires et lisibles.",
        "fr_auto": "Vous êtes un chatbot IA à usage général. Vous suivez ces règles :\n\n1. Vous vous appelez « Otto », une IA qui travaille pour le ministère de la Justice du Canada.\n\n2. Si l’utilisateur pose une question concernant les lois et règlements du Canada, vous devez l’informer de l’application de recherche de [Législation] (/lois/), un outil d’Otto conçu pour être mieux adapté pour trouver des lois et des règlements pertinents et exacts au Canada. S’il y a lieu, ajoutez un lien de démarque à l’application de recherche de Législation.\n\n3. Vous n’avez pas accès à Internet ou à d’autres bases de connaissances. Si on vous pose des questions sur des faits très précis, en particulier un fait sur le gouvernement du Canada ou les lois, vous mettez toujours en garde votre réponse, par exemple : « Je suis une IA pré-formée et je n’ai pas accès à Internet, donc mes réponses pourraient ne pas être correctes. Sur la base de mes données d’entraînement, je m’attends à ce que...\n\n4. Vous répondez dans un format de démarque pour fournir des réponses claires et lisibles."
    },
    "Switched mode to": {
        "fr": "Mode changé en",
        "fr_auto": "Mode commuté vers"
    },
    "Detect best mode (Chat or Q&A)": {
        "fr": "Détecter le meilleur mode (Clavardage ou Q&R)",
        "fr_auto": "Détecter le meilleur mode (Chat ou Q&A)"
    },
    "Chat agent": {
        "fr": "Agent de clavardage",
        "fr_auto": "Agent de chat"
    },
    "Shared with everyone": {
        "fr": "Partager avec tous les utilisateurs",
        "fr_auto": "Partagé avec tout le monde"
    },
    "Private": {
        "fr": "Privé",
        "fr_auto": "Secteur privé"
    },
    "Create a new preset to use your chat settings in other sessions or shared them with others.": {
        "fr": "Créez un nouveau préréglage pour utiliser vos paramètres de clavardage dans d’autres sessions ou les partager avec d’autres utilisateurs.",
        "fr_auto": "Créez un nouveau préréglage pour utiliser vos paramètres de chat dans d’autres sessions ou les partager avec d’autres."
    },
    "Settings Presets": {
        "fr": "Paramètres de Préréglages",
        "fr_auto": "Paramètres de Préréglages"
    },
    "Settings presets": {
        "fr": "Paramètres de préréglages",
        "fr_auto": "Paramètres prédéfinis"
    },
    "Share with others": {
        "fr": "Partagé avec d’autres utilisateurs",
        "fr_auto": "Partager avec d’autres"
    },
    "Shared with others": {
        "fr": "Partagé avec d’autres utilisateurs",
        "fr_auto": "Partagé avec d’autres"
    },
    "Stop all": {
        "fr": "Tout arrêter",
        "fr_auto": "Arrêtez tout"
    },
    "Process all": {
        "fr": "Tout traiter",
        "fr_auto": "Traiter tout"
    },
    "Force OCR": {
        "fr": "Forcer la ROC",
        "fr_auto": "Force OCR"
    },
    "Process": {
        "fr": "Traiter",
        "fr_auto": "Processus"
    },
    "QA": {
        "fr": "Q&R",
        "fr_auto": "AQ"
    },
    "Share with everyone": {
        "fr": "Partager avec tous les utilisateurs",
        "fr_auto": "Partager avec tout le monde"
    },
    "OCR": {
        "fr": "ROC",
        "fr_auto": "OCR"
    },
    "layout & OCR": {
        "fr": "mise en page & ROC",
        "fr_auto": "mise en page & OCR"
    },
    "Process all, including completed": {
        "fr": "Tout traiter, y compris terminé",
        "fr_auto": "Traiter tout, y compris terminé"
    },
    "PDF OCR": {
        "fr": "ROC PDF",
        "fr_auto": "PDF OCR"
    },
    "PDF layout & OCR": {
        "fr": "Mise en page PDF & ROC",
        "fr_auto": "Mise en page PDF & OCR"
    },
    "Process incomplete only": {
        "fr": "Seulement les traitements incomplets",
        "fr_auto": "Processus incomplet seulement"
    },
    "Process document": {
        "fr": "Traiter le document",
        "fr_auto": "Document de processus"
    },
    "today": {
        "fr": "aujourd’hui",
        "fr_auto": "Aujourd’hui"
    },
    "Status": {
        "fr": "État",
        "fr_auto": "État d’avancement"
    },
    "Question": {
        "fr": "Question",
        "fr_auto": "Question :"
    },
    "Feature request": {
        "fr": "Demande de fonctionnalité",
        "fr_auto": "Demande de fonctionnalité"
    },
    "New": {
        "fr": "Nouveau",
        "fr_auto": "Nouveau"
    },
    "In progress": {
        "fr": "En cours",
        "fr_auto": "En cours"
    },
    "Resolved": {
        "fr": "Résolu",
        "fr_auto": "Résolu"
    },
    "Closed": {
        "fr": "Fermé",
        "fr_auto": "Fermé"
    },
    "Low": {
        "fr": "Faible",
        "fr_auto": "Faible"
    },
    "High": {
        "fr": "Élevée",
        "fr_auto": "Élevée"
    },
    "Latest feedback": {
        "fr": "Derniers commentaires",
        "fr_auto": "Derniers commentaires"
    },
    "No results available.": {
        "fr": "Aucun résultat disponible.",
        "fr_auto": "Aucun résultat disponible."
    },
    "First": {
        "fr": "Première",
        "fr_auto": "Premièrement"
    },
    "Last": {
        "fr": "Dernière",
        "fr_auto": "Dernier"
    },
    "View feedback in context": {
        "fr": "Voir les commentaires dans leur contexte",
        "fr_auto": "Voir les commentaires dans leur contexte"
    },
    "Administrative details": {
        "fr": "Détails administratifs",
        "fr_auto": "Détails administratifs"
    },
    "App": {
        "fr": "Application",
        "fr_auto": "L’application"
    },
    "Apply Filters": {
        "fr": "Appliquer les filtres",
        "fr_auto": "Appliquer des filtres"
    },
    "Feedback updated successfully.": {
        "fr": "Les commentaires ont été mis à jour avec succès.",
        "fr_auto": "Les commentaires ont été mis à jour avec succès."
    },
    "GPT-4o-mini (Global)": {
        "fr": "GPT-4o-mini (Global)",
        "fr_auto": "GPT-4o-mini (Global)"
    },
    "GPT-4o (Global)": {
        "fr": "GPT-4o (Global)",
        "fr_auto": "GPT-4o (Global)"
    },
    "GPT-4 (Canada)": {
        "fr": "GPT-4 (Canada)",
        "fr_auto": "GPT-4 (Canada)"
    },
    "GPT-3.5 (Canada)": {
        "fr": "GPT-3.5 (Canada)",
        "fr_auto": "GPT-3.5 (Canada)"
    },
    "JUS-managed": {
        "fr": "Géré par JUS",
        "fr_auto": "Gestion du JUS"
    },
    "Shared with me": {
        "fr": "Partagé avec moi",
        "fr_auto": "Partagé avec moi"
    },
    "Make private": {
        "fr": "Rendre privé",
        "fr_auto": "Rendre privé"
    },
    "Toggle chat history sidebar": {
        "fr": "Basculez la barre latérale d'historique",
        "fr_auto": "Basculez la barre latérale historique des discussions"
    },
    "Q&A": {
        "fr": "Question-réponses",
        "fr_auto": "Questions et réponses"
    },
    "Advanced Q&A settings": {
        "fr": "Paramètres avancés de question-réponses",
        "fr_auto": "Paramètres avancés de questions et réponses"
    },
    "Ask a question about federal legislation...": {
        "fr": "Posez une question sur la législation fédérale...",
        "fr_auto": "Posez une question sur la législation fédérale..."
    },
    "Legislation Search - Otto": {
        "fr": "Recherche de législation - Otto",
        "fr_auto": "Recherche de législation - Otto"
    },
    "Legislation Search": {
        "fr": "Recherche de législation",
        "fr_auto": "Recherche de législation"
    },
    "Edit library users - enter Justice email": {
        "fr": "Modifier les utilisateurs de la bibliothèque - saisissez l'addresse courriel de l'employé",
        "fr_auto": "Modifier les utilisateurs de la bibliothèque - entrez l’e-mail justice"
    },
    "Unsaved data source": {
        "fr": "Source de données non enregistrée",
        "fr_auto": "Source de données non enregistrée"
    },
    "Unsaved library": {
        "fr": "Bibliothèque non enregistrée",
        "fr_auto": "Bibliothèque non enregistrée"
    },
    "Let us know what went wrong, or suggest an improvement.": {
        "fr": "Faites-nous savoir ce qui n’a pas fonctionné ou suggérez une amélioration.",
        "fr_auto": "Faites-nous savoir ce qui n’a pas fonctionné ou suggérez une amélioration."
    },
    "AI Assistant": {
        "fr": "Assistant IA",
        "fr_auto": "Assistant IA"
    },
    "Monitoring": {
        "fr": "Suivi",
        "fr_auto": "Suivi"
    },
    "Other": {
        "fr": "Autres",
        "fr_auto": "Autres"
    },
    "Legislation loading": {
        "fr": "Chargement de la législation",
        "fr_auto": "Chargement de la législation"
    },
    "Text extractor": {
        "fr": "Extracteur de texte",
        "fr_auto": "Extracteur de texte"
    },
    "Load test": {
        "fr": "Essai de charge",
        "fr_auto": "Essai de charge"
    },
    "Create": {
        "fr": "Créer",
        "fr_auto": "Créer"
    },
    "Update": {
        "fr": "Mettre à jour",
        "fr_auto": "Mettre à jour"
    },
    "Bad request": {
        "fr": "Mauvaise demande",
        "fr_auto": "Mauvaise demande"
    },
    "We're sorry, but something went wrong.": {
        "fr": "Nous sommes désolés, mais une erreur s’est produite.",
        "fr_auto": "Nous sommes désolés, mais quelque chose s’est mal passé."
    },
    "Permission denied": {
        "fr": "Autorisation refusée",
        "fr_auto": "Autorisation refusée"
    },
    "You do not have permission to access this page.": {
        "fr": "Vous n’êtes pas autorisé à accéder à cette page.",
        "fr_auto": "Vous n’êtes pas autorisé à accéder à cette page."
    },
    "Page not found": {
        "fr": "Page introuvable",
        "fr_auto": "Page introuvable"
    },
    "We're sorry, but the requested page could not be found.": {
        "fr": "Nous sommes désolés, mais la page demandée n’a pas pu être trouvée.",
        "fr_auto": "Nous sommes désolés, mais la page demandée n’a pas pu être trouvée."
    },
    "Server error": {
        "fr": "Erreur du serveur",
        "fr_auto": "Erreur de serveur"
    },
    "Contact us": {
        "fr": "Contactez-nous",
        "fr_auto": "Contactez-nous"
    },
    "The upn column must match the Azure Active Directory (Entra) userPrincipalName property. This is usually the user's Justice email, and is case-sensitive.": {
        "fr": "La colonne upn doit correspondre à la propriété Azure Active Directory (Entra) userPrincipalName. Il s’agit généralement de l’addresse courriel justice de l’utilisateur et est sensible à la casse.",
        "fr_auto": "La colonne upn doit correspondre à la propriété Azure Active Directory (Entra) userPrincipalName. Il s’agit généralement de l’e-mail justice de l’utilisateur et est sensible à la casse."
    },
    "If the user does not exist, their first name, last name and email will be extrapolated from the UPN. These properties will be updated when the user next logs in with Entra.": {
        "fr": "Si l’utilisateur n’existe pas, son prénom, son nom et son adresse courriel seront extrapolés à partir de l’UPN. Ces propriétés seront mises à jour lors de la prochaine connexion de l’utilisateur avec Entra",
        "fr_auto": "Si l’utilisateur n’existe pas, son prénom, son nom et son adresse e-mail seront extrapolés à partir de l’UPN. Ces propriétés seront mises à jour lors de la prochaine connexion de l’utilisateur avec Entra."
    },
    "User-requested URLs for Q&A, summarization etc. which were not on the allow-list": {
        "fr": "URL demandées par l’utilisateur pour les questions-réponses, les résumés, etc. qui ne figuraient pas sur la liste d’adresses autorisées",
        "fr_auto": "URL demandées par l’utilisateur pour les questions et réponses, les résumés, etc. qui ne figuraient pas sur la liste d’adresses autorisées"
    },
    "Update Preset": {
        "fr": "Mettre à jour le préréglage",
        "fr_auto": "Mise à jour prédéfinie"
    },
    "Browse": {
        "fr": "Naviguer",
        "fr_auto": "Parcourir"
    },
    "\n            <strong>Chat</strong> with a secure AI for brainstorming, writing assistance and text formatting.\n          ": {
        "fr": "\n<strong>Clavardez</strong> avec une IA sécurisée pour le brainstorming, l’aide à la rédaction et le formatage du texte.\n          ",
        "fr_auto": "\n<strong>Discutez</strong> avec une IA sécurisée pour le brainstorming, l’aide à la rédaction et le formatage du texte.\n          "
    },
    "Chat mode is not suitable for factual research.": {
        "fr": "Le mode de clavardage ne convient pas à la recherche factuelle.",
        "fr_auto": "Le mode chat ne convient pas à la recherche factuelle."
    },
    "\n            <strong>Q&A</strong> provides answers based on specific documents. Select or create document libraries from the settings sidebar, or simply upload documents to the chat.\n          ": {
        "fr": "\n<strong>Q&R</strong> fournit des réponses basées sur des documents spécifiques. Sélectionnez ou créez des bibliothèques de documents à partir de la barre latérale des paramètres, ou simplement téléversez des documents sur la session de clavardage.\n          ",
        "fr_auto": "\n<strong>Q&R</strong> fournit des réponses basées sur des documents spécifiques. Sélectionnez ou créez des bibliothèques de documents à partir de la barre latérale des paramètres, ou téléchargez simplement des documents sur le chat.\n          "
    },
    "In the AI assistant, document libraries and chats will be deleted after 30 days of inactivity. This means that if you do not open a chat for 30 days, it will be automatically deleted along with all files uploaded to the chat. For libraries, if no changes have been made and no Q&A queries have been performed for 30 days, the library will be automatically deleted.": {
        "fr": "Les bibliothèques de documents et les sessions de clavardage seront supprimés après 30 jours d’inactivité dans l'assistant d'IA. Cela signifie que si vous n’ouvrez pas une session de clavardage pendant 30 jours, elle sera automatiquement supprimée avec tous ses fichiers téléversés. Pour les bibliothèques, si aucune modification n’a été apportée et qu’aucune requête Q&R n’a été effectuée pendant 30 jours, la bibliothèque sera automatiquement supprimée.",
        "fr_auto": "Dans l’assistant IA, les bibliothèques de documents et les chats seront supprimés après 30 jours d’inactivité. Cela signifie que si vous n’ouvrez pas un chat pendant 30 jours, il sera automatiquement supprimé avec tous les fichiers téléchargés sur le chat. Pour les bibliothèques, si aucune modification n’a été apportée et qu’aucune requête Q&A n’a été effectuée pendant 30 jours, la bibliothèque sera automatiquement supprimée."
    },
    "Read and follow the notices within Otto tools like the AI assistant. Certain tools such as the Chat mode should not be trusted for facts. Instead, use the Q&A and Summarize modes to ground the AI's responses in trusted sources such as documents that you upload or a shared document library.": {
        "fr": "Lisez et suivez les avis de confidentialité dans les outils Otto comme l’assistant d’IA. Certains outils tels que le mode Clavardez ne doivent pas être considérés comme faits. Utilisez plutôt les modes Q&R et Résumer pour ancrer les réponses de l’IA dans des sources fiables telles que les documents que vous téléversez ou dans une bibliothèque de documents partagée.",
        "fr_auto": "Lisez et suivez les avis dans les outils Otto comme l’assistant d’IA. Certains outils tels que le mode Chat ne doivent pas être fiables pour les faits. Utilisez plutôt les modes Q&R et Summarize pour ancrer les réponses de l’IA dans des sources fiables telles que les documents que vous téléchargez ou une bibliothèque de documents partagée."
    },
    "In the AI assistant, apply security classification labels to chats and document libraries when they contain classified and/or personal information.": {
        "fr": "Dans l’Assistant IA, appliquez des étiquettes de classification de sécurité aux sessions de clavardage et aux bibliothèques de documents lorsqu’elles contiennent des informations classifiées et/ou personnelles.",
        "fr_auto": "Dans l’Assistant IA, appliquez des étiquettes de classification de sécurité aux chats et aux bibliothèques de documents lorsqu’elles contiennent des informations classifiées et/ou personnelles."
    },
    "Email administrators": {
        "fr": "Contactez les administrateurs",
        "fr_auto": "Administrateurs de messagerie"
    },
    "If information is shared with you through Otto which you should not have access to, use the provided links to email the authors or library administrators. If this is not possible, contact the Otto team at the following email address to report a privacy issue:": {
        "fr": "Si des informations sont partagées avec vous via Otto auxquelles vous ne devriez pas avoir accès, utilisez les liens fournis pour envoyer un courriel aux auteurs ou aux administrateurs de la bibliothèque. Si cela n’est pas possible, contactez l’équipe Otto à l’adresse courriel suivante pour signaler un problème de confidentialité :",
        "fr_auto": "Si des informations sont partagées avec vous via Otto auxquelles vous ne devriez pas avoir accès, utilisez les liens fournis pour envoyer un e-mail aux auteurs ou aux administrateurs de la bibliothèque. Si cela n’est pas possible, contactez l’équipe Otto à l’adresse e-mail suivante pour signaler un problème de confidentialité :"
    },
    "This chat was shared with you and is read-only.": {
        "fr": "Cette session de clavardage a été partagé avec vous et est en lecture seule.",
        "fr_auto": "Ce chat a été partagé avec vous et est en lecture seule."
    },
    "email the chat author": {
        "fr": "envoyer un courriel à l’auteur de la sesison de clavardage",
        "fr_auto": "envoyer un e-mail à l’auteur du chat"
    },
    "Limit information shared in chats and Q&A libraries (deleted after 30 days inactivity).": {
        "fr": "Limitez les informations partagées dans les sessions de clavardage et les bibliothèques de questions-réponses (supprimées après 30 jours d’inactivité).",
        "fr_auto": "Limitez les informations partagées dans les chats et les bibliothèques de questions et réponses (supprimées après 30 jours d’inactivité)."
    },
    "\n            <strong>Q&A</strong> provides answers based on specific documents. Select or create document libraries from the settings sidebar, or upload files and enter URLs directly in the chat.\n          ": {
        "fr": "\n<strong>Q&R</strong> fournit des réponses basées sur des documents spécifiques. Sélectionnez ou créez des bibliothèques de documents dans la barre latérale des paramètres, ou téléchargez des fichiers et entrez des URL directement dans la session de clavardage.\n          ",
        "fr_auto": "\n<strong>Q&R</strong> fournit des réponses basées sur des documents spécifiques. Sélectionnez ou créez des bibliothèques de documents dans la barre latérale des paramètres, ou téléchargez des fichiers et entrez des URL directement dans le chat.\n          "
    },
    "Read and follow the notices within Otto tools like the AI assistant. Certain tools such as the Chat mode should not be trusted to provide factual information. Instead, use the Q&A and Summarize modes to ground the AI's responses in trusted sources such as documents that you upload or a shared document library.": {
        "fr": "Lisez et suivez les avis dans les outils Otto comme l’assistant d’IA. Certains outils tels que le mode Clavardez ne doivent pas être considérés comme étant fiables pour fournir des faits. Utilisez plutôt les modes Q&R et Résumer pour ancrer les réponses de l’IA dans des sources fiables telles que les documents que vous téléversez ou dans une bibliothèque de documents partagée.",
        "fr_auto": "Lisez et suivez les avis dans les outils Otto comme l’assistant d’IA. Certains outils tels que le mode Chat ne doivent pas être fiables pour fournir des informations factuelles. Utilisez plutôt les modes Q&R et Summarize pour ancrer les réponses de l’IA dans des sources fiables telles que les documents que vous téléchargez ou une bibliothèque de documents partagée."
    },
    "Chats": {
        "fr": "Clavardages",
        "fr_auto": "Les chats"
    },
    "Select chat(s)": {
        "fr": "Sélectionnez clavardages(s)",
        "fr_auto": "Sélectionnez chat(s)"
    },
    "Selected chats": {
        "fr": "Clavardages sélectionnés",
        "fr_auto": "Chats sélectionnés"
    },
    "User chat uploads": {
        "fr": "Téléchargements de clavardage utilisateur",
        "fr_auto": "Téléchargements de chat utilisateur"
    },
    "All chats": {
        "fr": "Tous les clavardage",
        "fr_auto": "Tous les chats"
    },
    "Chat uploads": {
        "fr": "Téléchargements de clavardage",
        "fr_auto": "Téléchargements de chat"
    },
    "No chats to show.": {
        "fr": "Pas de clavardages à montrer.",
        "fr_auto": "Pas de chats à montrer."
    },
    "This chat": {
        "fr": "Ce clavardage",
        "fr_auto": "Ce chat"
    },
    "Managed by me": {
        "fr": "Je gère",
        "fr_auto": "Géré par moi"
    },
    "Select document(s)": {
        "fr": "Sélectionner le(s) document(s)",
        "fr_auto": "Sélectionner le(s) document(s)"
    },
    "Entire library": {
        "fr": "Bibliothèque entière",
        "fr_auto": "Bibliothèque entière"
    },
    "Selected documents": {
        "fr": "Documents sélectionnés",
        "fr_auto": "Documents sélectionnés"
    },
    "Use top sources only (fast, cheap)": {
        "fr": "Utilisez les meilleures sources uniquement (rapide, pas cher)",
        "fr_auto": "Utilisez les meilleures sources uniquement (rapide, pas cher)"
    },
    "Full documents, separate answers ($)": {
        "fr": "Documents complets, réponses séparées ($)",
        "fr_auto": "Documents complets, réponses séparées ($)"
    },
    "Full documents, combined answer ($)": {
        "fr": "Documents complets, réponse combinée ($)",
        "fr_auto": "Documents complets, réponse combinée ($)"
    },
    "Relevance score": {
        "fr": "Cote de pertinence",
        "fr_auto": "Cote de pertinence"
    },
    "Reading order": {
        "fr": "Ordre de lecture",
        "fr_auto": "Ordre de lecture"
    },
    "Source not available (document deleted or modified since message)": {
        "fr": "Source non disponible (document supprimé ou modifié depuis ce message)",
        "fr_auto": "Source non disponible (document supprimé ou modifié depuis le message)"
    },
    "Current date: {time}": {
        "fr": "Date actuelle : {time}",
        "fr_auto": "Date actuelle : {time}"
    },
    "Invalid mode.": {
        "fr": "Mode non valide.",
        "fr_auto": "Mode non valide."
    },
    "No text to summarize.": {
        "fr": "Aucun texte à résumer.",
        "fr_auto": "Aucun texte à résumer."
    },
    "Couldn't retrieve the webpage. The site might block bots. Try copy & pasting the webpage here.": {
        "fr": "Impossible de récupérer la page web. Le site peut bloquer les robots. Essayez de copier et coller la page Web ici.",
        "fr_auto": "Impossible de récupérer la page Web. Le site peut bloquer les robots. Essayez de copier et coller la page Web ici."
    },
    "Initiating translation...": {
        "fr": "Initialisation de la traduction...",
        "fr_auto": "Initier la traduction..."
    },
    "Translating file": {
        "fr": "Traduction du fichier",
        "fr_auto": "Traduction d’un fichier"
    },
    "Error translating files.": {
        "fr": "Erreur de traduction des fichiers.",
        "fr_auto": "Erreur de traduction des fichiers."
    },
    "URL ready for Q&A.": {
        "fr": "URL prête pour les questions et réponses.",
        "fr_auto": "URL prête pour les questions et réponses."
    },
    "new document(s) ready for Q&A.": {
        "fr": "nouveau(s) document(s) prêt(s) pour les questions et réponses.",
        "fr_auto": "nouveau(s) document(s) prêt(s) pour les questions et réponses."
    },
    "There was an error processing your request.": {
        "fr": "Une erreur s'est produite lors du traitement de votre demande.",
        "fr_auto": "Il y a eu une erreur de traitement de votre demande."
    },
    "No user message found.": {
        "fr": "Aucun message de l’utilisateur trouvé.",
        "fr_auto": "Aucun message de l’utilisateur trouvé."
    },
    "Close": {
        "fr": "Fermer",
        "fr_auto": "Fermer"
    },
    "Stop": {
        "fr": "Arrêter",
        "fr_auto": "Arrêtez"
    },
    "Summarize": {
        "fr": "Résumer",
        "fr_auto": "Résumer"
    },
    "Translate": {
        "fr": "Traduire",
        "fr_auto": "Traduire"
    },
    "Upload": {
        "fr": "Téléverser",
        "fr_auto": "Télécharger"
    },
    "Settings": {
        "fr": "Paramètres",
        "fr_auto": "Paramètres"
    },
    "Message": {
        "fr": "Message",
        "fr_auto": "Le message"
    },
    "Type your message here...": {
        "fr": "Écrivez votre message ici...",
        "fr_auto": "Tapez votre message ici..."
    },
    "Send": {
        "fr": "Envoyer",
        "fr_auto": "Envoyer"
    },
    "Options": {
        "fr": "Options",
        "fr_auto": "Options"
    },
    "Rename": {
        "fr": "Renommer",
        "fr_auto": "Renommer"
    },
    "Delete": {
        "fr": "Supprimer",
        "fr_auto": "Supprimer"
    },
    "Cancel": {
        "fr": "Annuler",
        "fr_auto": "Annuler"
    },
    "AI Assistant - Otto": {
        "fr": "Assistant IA - Otto",
        "fr_auto": "Assistant IA - Otto"
    },
    "Show all...": {
        "fr": "Tout montrez...",
        "fr_auto": "Montrez tout..."
    },
    "Open presets menu": {
        "fr": "Ouvrir le menu des préréglages",
        "fr_auto": "Ouvrir le menu des préréglages"
    },
    "Save": {
        "fr": "Enregistrer",
        "fr_auto": "Enregistrer"
    },
    "Reset settings to default": {
        "fr": "Réinitialiser les paramètres",
        "fr_auto": "Réinitialiser les paramètres par défaut"
    },
    "Set security label": {
        "fr": "Définir l’étiquette de sécurité",
        "fr_auto": "Définir l’étiquette de sécurité"
    },
    "Warning": {
        "fr": "Avertissement",
        "fr_auto": "Avertissement"
    },
    "Safe use of the AI Assistant": {
        "fr": "Utilisation sécuritaire de l’assistant IA",
        "fr_auto": "Utilisation sécuritaire de l’assistant IA"
    },
    "File": {
        "fr": "Fichier",
        "fr_auto": "Fichier"
    },
    "Copy": {
        "fr": "Copier",
        "fr_auto": "Copie"
    },
    "Like": {
        "fr": "J'aime",
        "fr_auto": "Comme"
    },
    "Dislike": {
        "fr": "Je n'aime pas",
        "fr_auto": "N’aime pas"
    },
    "Edit in new prompt": {
        "fr": "Modifier dans une nouvelle invite",
        "fr_auto": "Modifier dans une nouvelle invite"
    },
    "Delete message": {
        "fr": "Supprimer le message",
        "fr_auto": "Supprimer le message"
    },
    "\n      Translated %(num_files)s/%(total_files)s files:\n    ": {
        "fr": "\n      Traduit %(num_files)s fichier(s) sur %(total_files)s:\n    ",
        "fr_auto": "\n      Translated %(num_files)s/%(total_files)s files:\n    "
    },
    "\n      Uploaded %(num_files)s file%(s)s\n    ": {
        "fr": "\n      Téléversé %(num_files)s fichier%(s)s\n    ",
        "fr_auto": "\n      Uploaded %(num_files)s file%(s)s\n    "
    },
    "deleted": {
        "fr": "supprimé",
        "fr_auto": "supprimé"
    },
    "Sources": {
        "fr": "Sources",
        "fr_auto": "Les sources"
    },
    "Selected library:": {
        "fr": "Bibliothèque sélectionnée :",
        "fr_auto": "Bibliothèque sélectionnée :"
    },
    "Model": {
        "fr": "Modèle",
        "fr_auto": "Modèle"
    },
    "Style": {
        "fr": "Style",
        "fr_auto": "Le style"
    },
    "Summary length": {
        "fr": "Longueur du résumé",
        "fr_auto": "Longueur du résumé"
    },
    "Desired language": {
        "fr": "Langue souhaitée",
        "fr_auto": "Langue souhaitée"
    },
    "Avoid personal pronouns": {
        "fr": "Évitez les pronoms personnels",
        "fr_auto": "Évitez les pronoms personnels"
    },
    "Additional instructions": {
        "fr": "Instructions supplémentaires",
        "fr_auto": "Instructions supplémentaires"
    },
    "Custom summarize prompt": {
        "fr": "Invite de résumé personnalisée",
        "fr_auto": "Invite de résumé personnalisée"
    },
    "(overrides all previous settings)": {
        "fr": "(remplace tous les paramètres précédents)",
        "fr_auto": "(remplace tous les paramètres précédents)"
    },
    "Library": {
        "fr": "Bibliothèque",
        "fr_auto": "Bibliothèque"
    },
    "Edit libraries": {
        "fr": "Modifier les bibliothèques",
        "fr_auto": "Modifier les bibliothèques"
    },
    "Search mode": {
        "fr": "Mode de recherche",
        "fr_auto": "Mode de recherche"
    },
    "Edit advanced settings and prompts": {
        "fr": "Modifier les paramètres avancés et les invites",
        "fr_auto": "Modifier les paramètres avancés et les invites"
    },
    "Filter results": {
        "fr": "Résultats du filtre",
        "fr_auto": "Résultats du filtre"
    },
    "Keyword ↔ Vector": {
        "fr": "Vecteur ↔ mots clés",
        "fr_auto": "Vecteur ↔ mots clés"
    },
    "Drag or use the left and right arrows to resize.": {
        "fr": "Faites glisser ou utilisez les flèches gauche et droite de votre clavier pour redimensionner.",
        "fr_auto": "Faites glisser ou utilisez les flèches gauche et droite pour redimensionner."
    },
    "Reset": {
        "fr": "Réinitialiser",
        "fr_auto": "Réinitialiser"
    },
    "Protected B approved:": {
        "fr": "Approuvé pour le matériel protégé b",
        "fr_auto": "Protégé B approuvé :"
    },
    "The processing of your file(s) was interrupted.": {
        "fr": "Le traitement de vos dossiers a été interrompu.",
        "fr_auto": "Le traitement de vos dossiers a été interrompu."
    },
    "An interruption occurred while generating the response.": {
        "fr": "Une interruption s’est produite pendant la production de la réponse.",
        "fr_auto": "Une interruption s’est produite pendant la génération de la réponse."
    },
    "Drop files anywhere": {
        "fr": "Placez des fichiers n’importe où sur la page",
        "fr_auto": "Déposez des fichiers n’importe où"
    },
    "\n        Uploading <span class=\"filename fst-italic\">'filename'</span>\n      ": {
        "fr": "\nTéléversement <span class=\"filename fst-italic\">'filename'</span>\n      ",
        "fr_auto": "\nTéléchargement <span class=\"filename fst-italic\">'filename'</span>\n      "
    },
    "File upload progress": {
        "fr": "Progression du téléversement de fichiers",
        "fr_auto": "Progression du téléversement de fichiers"
    },
    "for translation:": {
        "fr": "pour la traduction :",
        "fr_auto": "pour la traduction :"
    },
    "for summarization:": {
        "fr": "à des fins de résumé :",
        "fr_auto": "à des fins de résumé :"
    },
    "System prompt": {
        "fr": "Invite du système",
        "fr_auto": "Invite système"
    },
    "Maximum sources": {
        "fr": "Sources maximales",
        "fr_auto": "Sources maximales"
    },
    "Order sources by": {
        "fr": "Classer les source par",
        "fr_auto": "Commander les sources par"
    },
    "Relevance (score)": {
        "fr": "Pertinence (cote)",
        "fr_auto": "Pertinence (cote)"
    },
    "Answer granularity": {
        "fr": "Granularité de la réponse",
        "fr_auto": "Granularité de réponse"
    },
    "Single answer": {
        "fr": "Réponse unique",
        "fr_auto": "Réponse unique"
    },
    "Granular answers": {
        "fr": "Réponses granulaires",
        "fr_auto": "Réponses granulaires"
    },
    "Granularity": {
        "fr": "Granularité",
        "fr_auto": "Granularité"
    },
    "Fine": {
        "fr": "Précis",
        "fr_auto": "Fin"
    },
    "Coarse": {
        "fr": "Approximatif",
        "fr_auto": "Grossier"
    },
    "GPT-4o-mini (fastest, best value)": {
        "fr": "GPT-4o-mini (le plus rapide, meilleur rapport qualité-prix)",
        "fr_auto": "GPT-4o-mini (le plus rapide, meilleur rapport qualité-prix)"
    },
    "GPT-4o (best quality, but 25x cost)": {
        "fr": "GPT-4o (meilleure qualité, mais coûte 25x)",
        "fr_auto": "GPT-4o (meilleure qualité, mais coût 25x)"
    },
    "Creative": {
        "fr": "Créatif",
        "fr_auto": "Créatif"
    },
    "Select folder(s)": {
        "fr": "Sélectionner le(s) dossier(s)",
        "fr_auto": "Sélectionner le(s) dossier(s)"
    },
    "Selected folders": {
        "fr": "Dossiers sélectionnés",
        "fr_auto": "Dossiers sélectionnés"
    },
    "Adding to the Q&A library": {
        "fr": "En cours d'ajout à la bibliothèque de questions-réponses",
        "fr_auto": "Ajout à la bibliothèque de questions et réponses"
    },
    "Error processing the following document(s):": {
        "fr": "Erreur de traitement du ou des documents suivants :",
        "fr_auto": "Erreur de traitement du ou des documents suivants :"
    },
    "Sorry, I couldn't find any information about that. Try selecting more folders or documents, or try a different library.": {
        "fr": "",
        "fr_auto": "Désolé, je n’ai trouvé aucune information à ce sujet. Essayez de sélectionner plus de dossiers ou de documents, ou essayez une autre bibliothèque."
    },
    "Sorry, I couldn't find any information about that. Try selecting a different library or folder.": {
        "fr": "",
        "fr_auto": "Désolé, je n’ai trouvé aucune information à ce sujet. Essayez de sélectionner une autre bibliothèque ou un autre dossier."
    },
    "If you should not have access,": {
        "fr": "Si vous ne devriez pas y avoir accès,",
        "fr_auto": "Si vous ne devriez pas y avoir accès,"
    },
    "to report the issue.": {
        "fr": "pour signaler le problème.",
        "fr_auto": "pour signaler le problème."
    },
    "Drag or use the up and down arrows to resize.": {
        "fr": "Faites glisser la barre ou utilisez les flèches haut et bas de votre clavier pour redimensionner l'espace.",
        "fr_auto": "Faites glisser ou utilisez les flèches haut et bas pour redimensionner."
    },
    "ChatGPT for writing assistance (not for facts)": {
        "fr": "",
        "fr_auto": "ChatGPT pour l’aide à la rédaction (pas pour les faits)"
    },
    "Ask questions about documents": {
        "fr": "Posez des questions sur le contenu de vos documents",
        "fr_auto": "Posez des questions sur les documents"
    },
    "Summarize text, files and URLs": {
        "fr": "Résumer du texte, des fichiers et le contenu de site web.",
        "fr_auto": "Résumer le texte, les fichiers et les URL"
    },
    "Translate text and files to English or French": {
        "fr": "Traduisez du texte et des fichiers en anglais ou en français.",
        "fr_auto": "Traduire du texte et des fichiers en anglais ou en français"
    },
    "Help me write a good prompt": {
        "fr": "",
        "fr_auto": "Aidez-moi à écrire une bonne invite"
    },
    "Save preset from current settings": {
        "fr": "Enregistrer le préréglage à partir des paramètres actuels",
        "fr_auto": "Enregistrer le préréglage à partir des paramètres actuels"
    },
    "Use with unclassified, Protected A or Protected B information only.": {
        "fr": "Utilisez uniquement avec des informations non classifiées, protégées A ou Protégées B.",
        "fr_auto": "Utilisez uniquement avec des informations non classifiées, protégées A ou Protégées B."
    },
    "Unclassified only:": {
        "fr": "Non classifié seulement :",
        "fr_auto": "Non classifié seulement :"
    },
    "This is a development / testing environment. Use unclassified information only.": {
        "fr": "Il s’agit d’un environnement de développement / test. Utilisez uniquement des informations non classifiées.",
        "fr_auto": "Il s’agit d’un environnement de développement / test. Utilisez uniquement des informations non classifiées."
    },
    "Human review required:": {
        "fr": "Examen humain requis :",
        "fr_auto": "Examen humain requis :"
    },
    "AI can make mistakes. Review the text before using it in an official capacity.": {
        "fr": "",
        "fr_auto": "L’IA peut faire des erreurs. Passez en revue le texte avant de l’utiliser à titre officiel."
    },
    "Not for legal advice or research:": {
        "fr": "",
        "fr_auto": "Pas pour des conseils juridiques ou de la recherche :"
    },
    "Does not connect to legal databases like Westlaw, Lexis or CanLII.": {
        "fr": "",
        "fr_auto": "Ne se connecte pas aux bases de données juridiques comme Westlaw, Lexis ou CanLII."
    },
    "Not for decision-making:": {
        "fr": "",
        "fr_auto": "Pas pour la prise de décision :"
    },
    "Do not use for legal decisions, administrative decisions affecting individuals, etc.": {
        "fr": "",
        "fr_auto": "Ne pas utiliser pour les décisions juridiques, les décisions administratives affectant les individus, etc."
    },
    "Information management:": {
        "fr": "",
        "fr_auto": "Gestion de l’information :"
    },
    "\n            <strong>Summarize</strong> uploaded documents. You may also input free text or enter a URL for a web page.\n          ": {
        "fr": "",
        "fr_auto": "\n<strong>Résumez les</strong> documents téléchargés. Vous pouvez également entrer du texte libre ou entrer une URL pour une page Web.\n          "
    },
    "AI-generated summaries may contain inaccuracies. Review the text before using it for official purposes.": {
        "fr": "",
        "fr_auto": "Les résumés générés par l’IA peuvent contenir des inexactitudes. Passez en revue le texte avant de l’utiliser à des fins officielles."
    },
    "\n            <strong>Translate</strong> input text or uploaded documents from any language into French or English.\n          ": {
        "fr": "",
        "fr_auto": "\n<strong>Traduire le</strong> texte d’entrée ou les documents téléchargés de n’importe quelle langue en français ou en anglais.\n          "
    },
    "Translations should undergo human review prior to use in a legal or official capacity.": {
        "fr": "",
        "fr_auto": "Les traductions doivent faire l’objet d’un examen humain avant d’être utilisées à titre juridique ou officiel."
    },
    "For official use, always verify generated material with the provided sources due to the potential for inaccuracies.": {
        "fr": "",
        "fr_auto": "Pour un usage officiel, vérifiez toujours le matériel généré avec les sources fournies en raison du risque d’inexactitudes."
    },
    "Remove irrelevant sources": {
        "fr": "",
        "fr_auto": "Supprimer les sources non pertinentes"
    },
    "(Optional) Define AI model's role, background information, rules to follow, examples.": {
        "fr": "",
        "fr_auto": "(Facultatif) Définissez le rôle du modèle d’IA, les informations de fond, les règles à suivre, les exemples."
    },
    "Pre-query instructions": {
        "fr": "",
        "fr_auto": "Instructions préalables à la requête"
    },
    "(Recommended) What model should with context and query, formatting instructions.": {
        "fr": "",
        "fr_auto": "(Recommandé) Quel modèle devrait avec le contexte et la requête, les instructions de formatage."
    },
    "Post-query instructions": {
        "fr": "",
        "fr_auto": "Instructions post-requête"
    },
    "(Optional) Final reminders of desired behaviour. Keep this short.": {
        "fr": "",
        "fr_auto": "(Facultatif) Derniers rappels du comportement souhaité. Restez bref."
    },
    "Save changes": {
        "fr": "",
        "fr_auto": "Enregistrer les modifications"
    },
    "Edit": {
        "fr": "Modifier",
        "fr_auto": "Modifier"
    },
    "Create preset from current settings": {
        "fr": "Créer un préréglage à partir des paramètres actuels",
        "fr_auto": "Créer un préréglage à partir des paramètres actuels"
    },
    "Remove default": {
        "fr": "Supprimer la valeur par défaut",
        "fr_auto": "Supprimer la valeur par défaut"
    },
    "Set as default": {
        "fr": "Défini par défaut",
        "fr_auto": "Défini par défaut"
    },
    "No presets available": {
        "fr": "Aucun préréglage disponible",
        "fr_auto": "Aucun préréglage disponible"
    },
    "Remove from favourites": {
        "fr": "Retirer des favoris",
        "fr_auto": "Retirer des favoris"
    },
    "Add to favourites": {
        "fr": "Ajouter aux favoris",
        "fr_auto": "Ajouter aux favoris"
    },
    "Please provide a title in either English or French.": {
        "fr": "Veuillez fournir un titre en anglais ou en français.",
        "fr_auto": "Veuillez fournir un titre en anglais ou en français."
    },
    "Please provide at least one user for the accessible field.": {
        "fr": "Veuillez fournir au moins un utilisateur au champ « accessible ».",
        "fr_auto": "Veuillez fournir au moins un utilisateur pour le champ accessible."
    },
    "Title (English)": {
        "fr": "Titre (anglais)",
        "fr_auto": "Titre (anglais)"
    },
    "Description (English)": {
        "fr": "Description (anglais)",
        "fr_auto": "Description (anglais)"
    },
    "Title (French)": {
        "fr": "Titre (français)",
        "fr_auto": "Titre (français)"
    },
    "Description (French)": {
        "fr": "Description (français)",
        "fr_auto": "Description (français)"
    },
    "Privacy controls": {
        "fr": "Contrôles de confidentialité",
        "fr_auto": "Contrôles de confidentialité"
    },
    "Share with:": {
        "fr": "Partager avec :",
        "fr_auto": "Partager avec :"
    },
    "Replace with current settings": {
        "fr": "Remplacer par les paramètres actuels",
        "fr_auto": "Remplacer par les paramètres actuels"
    },
    "This is the default Otto preset. Use caution!": {
        "fr": "Il s’agit du préréglage Otto par défaut. Soyez prudent !",
        "fr_auto": "Il s’agit du préréglage Otto par défaut. Soyez prudent !"
    },
    "Changes will be visible to all Otto users.": {
        "fr": "Les modifications seront visibles pour tous les utilisateurs d’Otto.",
        "fr_auto": "Les modifications seront visibles pour tous les utilisateurs d’Otto."
    },
    "Are you sure you want to delete this preset?": {
        "fr": "Êtes-vous sûr de vouloir supprimer ce préréglage ?",
        "fr_auto": "Êtes-vous sûr de vouloir supprimer ce préréglage ?"
    },
    "Create New Preset": {
        "fr": "Créer un nouveau préréglage",
        "fr_auto": "Créer un nouveau préréglage"
    },
    "Create a new preset from your current settings.": {
        "fr": "Créez un nouveau préréglage à partir de vos paramètres actuels.",
        "fr_auto": "Créez un nouveau préréglage à partir de vos paramètres actuels."
    },
    "Improve prompt using AI": {
        "fr": "Améliorer l’invite à l’aide de l’IA",
        "fr_auto": "Améliorer l’invite à l’aide de l’IA"
    },
    "Loading": {
        "fr": "Chargement",
        "fr_auto": "Chargement"
    },
    "Generate a more detailed version of your prompt. Use this as a starting point for further edits.": {
        "fr": "Générez une version plus détaillée de votre invite. Utilisez ceci comme point de départ pour d’autres modifications.",
        "fr_auto": "Générez une version plus détaillée de votre invite. Utilisez ceci comme point de départ pour d’autres modifications."
    },
    "Type your prompt here...": {
        "fr": "Écrivez votre invite ici...",
        "fr_auto": "Tapez votre invite ici..."
    },
    "Generate": {
        "fr": "Générer",
        "fr_auto": "Générer"
    },
    "Your prompt": {
        "fr": "Votre invite",
        "fr_auto": "Votre invite"
    },
    "AI-generated prompt": {
        "fr": "Invite générée par l’IA",
        "fr_auto": "Invite générée par l’IA"
    },
    "Regenerate": {
        "fr": "Régénérer",
        "fr_auto": "Régénérer"
    },
    "Use this prompt": {
        "fr": "Utilisez cette invite",
        "fr_auto": "Utilisez cette invite"
    },
    "QA library for settings preset not accessible. It has been reset to your personal library.": {
        "fr": "Bibliothèque question-répnse pour les paramètres prédéfinis non accessibles. Il a été réinitialisé à votre bibliothèque personnelle.",
        "fr_auto": "Bibliothèque d’assurance qualité pour les paramètres prédéfinis non accessibles. Il a été réinitialisé à votre bibliothèque personnelle."
    },
    "Response stopped early. Costs may still be incurred after stopping.": {
        "fr": "La réponse à votre requête s’est arrêtée avant la fin de son exécution. Des coûts peuvent encore être engendrés.",
        "fr_auto": "La réponse s’est arrêtée tôt. Des coûts peuvent encore être engagés après l’arrêt."
    },
    "An error occurred.": {
        "fr": "Une erreur s’est produite.",
        "fr_auto": "Une erreur s’est produite."
    },
    "with files:": {
        "fr": "avec les fichiers :",
        "fr_auto": "avec des fichiers :"
    },
    "No text provided.": {
        "fr": "Aucun texte n’a été fourni.",
        "fr_auto": "Aucun texte n’a été fourni."
    },
    "**No relevant sources found.**": {
        "fr": "**Aucune source pertinente n’a été trouvée.**",
        "fr_auto": "**Aucune source pertinente n’a été trouvée.**"
    },
    "Sorry, that URL isn't allowed. Otto can only access sites ending in:": {
        "fr": "Désolé, cette URL n’est pas autorisée. Otto ne peut accéder qu’aux sites se terminant par :",
        "fr_auto": "Désolé, cette URL n’est pas autorisée. Otto ne peut accéder qu’aux sites se terminant par :"
    },
    "(e.g., `justice.gc.ca` or `www.tbs-sct.canada.ca` are also allowed)": {
        "fr": "(p. ex., « justice.gc.ca » ou « www.tbs-sct.canada.ca » sont également autorisés)",
        "fr_auto": "(p. ex., « justice.gc.ca » ou « www.tbs-sct.canada.ca » sont également autorisés)"
    },
    "As a workaround, you can save the content to a file and upload it here.": {
        "fr": "Alternativement, vous pouvez enregistrer le contenu du site dans un fichier et le téléverser ici.",
        "fr_auto": "Comme solution de contournement, vous pouvez enregistrer le contenu dans un fichier et le télécharger ici."
    },
    "Preset loaded successfully.": {
        "fr": "Préréglage chargé avec succès.",
        "fr_auto": "Préréglage chargé avec succès."
    },
    "Preset saved successfully.": {
        "fr": "Préréglage enregistré avec succès.",
        "fr_auto": "Préréglage enregistré avec succès."
    },
    "Preset updated successfully.": {
        "fr": "Préréglage mis à jour avec succès.",
        "fr_auto": "Préréglage mis à jour avec succès."
    },
    "Preset deleted successfully.": {
        "fr": "Préréglage supprimé avec succès.",
        "fr_auto": "Préréglage supprimé avec succès."
    },
    "Preset added to favourites.": {
        "fr": "Préréglage ajouté aux favoris.",
        "fr_auto": "Préréglage ajouté aux favoris."
    },
    "Preset removed from favourites.": {
        "fr": "Préréglage retiré des favoris.",
        "fr_auto": "Préréglage retiré des favoris."
    },
    "An error occurred while setting the preset as favourite.": {
        "fr": "Une erreur s’est produite lors de la définition du préréglage comme favori.",
        "fr_auto": "Une erreur s’est produite lors de la définition du préréglage comme favori."
    },
    "Default preset was set successfully.": {
        "fr": "Le paramètre prédéfini par défaut a été défini avec succès.",
        "fr_auto": "Le paramètre prédéfini par défaut a été défini avec succès."
    },
    "An error occurred while setting the default preset.": {
        "fr": "Une erreur s’est produite lors de la définition du préréglage par défaut.",
        "fr_auto": "Une erreur s’est produite lors de la définition du préréglage par défaut."
    },
    "All acts and regulations": {
        "fr": "",
        "fr_auto": "Toutes les lois et tous les règlements"
    },
    "All acts": {
        "fr": "",
        "fr_auto": "Tous les actes"
    },
    "All regulations": {
        "fr": "",
        "fr_auto": "Tous les règlements"
    },
    "Specific act(s)/regulation(s)...": {
        "fr": "",
        "fr_auto": "Loi(s)/règlement(s) spécifique(s)..."
    },
    "Enabled by specific act(s)...": {
        "fr": "",
        "fr_auto": "Activé par des actes spécifiques..."
    },
    "Select laws to search": {
        "fr": "",
        "fr_auto": "Sélectionner des lois à rechercher"
    },
    "Select act(s)/regulation(s)": {
        "fr": "",
        "fr_auto": "Certains actes/règlements"
    },
    "Select enabling act(s)": {
        "fr": "",
        "fr_auto": "Sélectionnez loi(s) habilitante(s)"
    },
    "All dates": {
        "fr": "",
        "fr_auto": "Toutes les dates"
    },
    "Filter by section date metadata...": {
        "fr": "",
        "fr_auto": "Filtrer par section les métadonnées de date..."
    },
    "Select date filters": {
        "fr": "",
        "fr_auto": "Sélectionner des filtres de date"
    },
    "In force as of (start)": {
        "fr": "",
        "fr_auto": "En vigueur à partir du (début)"
    },
    "In force as of (end)": {
        "fr": "",
        "fr_auto": "En vigueur à compter du (fin)"
    },
    "Last amended (start)": {
        "fr": "",
        "fr_auto": "Dernière modification (début)"
    },
    "Last amended (end)": {
        "fr": "",
        "fr_auto": "Dernière modification (fin)"
    },
    "Number of sources": {
        "fr": "",
        "fr_auto": "Nombre de sources"
    },
    "Trim redundant sources": {
        "fr": "",
        "fr_auto": "Couper les sources redondantes"
    },
    "AI model": {
        "fr": "",
        "fr_auto": "Modèle d’IA"
    },
    "Max input tokens": {
        "fr": "",
        "fr_auto": "Nombre maximal de jetons d’entrée"
    },
    "Additional instructions for AI answer": {
        "fr": "",
        "fr_auto": "Instructions supplémentaires pour la réponse à l’IA"
    },
    "Query": {
        "fr": "Requête",
        "fr_auto": "Requête"
    },
    "AI answer": {
        "fr": "Réponse de l’IA",
        "fr_auto": "Réponse de l’IA"
    },
    "Any language results": {
        "fr": "",
        "fr_auto": "Tous les résultats linguistiques"
    },
    "Basic search": {
        "fr": "Recherche de base",
        "fr_auto": "Recherche de base"
    },
    "Advanced search": {
        "fr": "Recherche avancée",
        "fr_auto": "Recherche avancée"
    },
    "Last refreshed from the": {
        "fr": "",
        "fr_auto": "Dernière actualisation à partir de l'"
    },
    "repository on": {
        "fr": "",
        "fr_auto": "référentiel sur"
    },
    "Clear": {
        "fr": "Effacer",
        "fr_auto": "Effacer"
    },
    "Advanced search options": {
        "fr": "Options de recherche avancées",
        "fr_auto": "Options de recherche avancées"
    },
    "AI-generated answer &mdash; may contain inaccuracies": {
        "fr": "Réponse générée par l’IA — peut contenir des inexactitudes",
        "fr_auto": "Réponse générée par l’IA — peut contenir des inexactitudes"
    },
    "Error getting search results:": {
        "fr": "",
        "fr_auto": "Erreur d’obtention des résultats de recherche :"
    },
    "No sources found. Please modify the search options or use basic search.": {
        "fr": "Aucune source trouvée. Veuillez modifier les options de recherche ou utiliser la recherche de base.",
        "fr_auto": "Aucune source trouvée. Veuillez modifier les options de recherche ou utiliser la recherche de base."
    },
    "Results for &quot;": {
        "fr": "",
        "fr_auto": "Résultats pour «"
    },
    "&quot;": {
        "fr": "»",
        "fr_auto": "&quot;"
    },
    "Part": {
        "fr": "",
        "fr_auto": "Partie"
    },
    "Details": {
        "fr": "Détails",
        "fr_auto": "Détails"
    },
    "Close source details": {
        "fr": "",
        "fr_auto": "Fermer les détails de la source"
    },
    "Find similar sections": {
        "fr": "",
        "fr_auto": "Trouver des sections similaires"
    },
    "Go to source document": {
        "fr": "",
        "fr_auto": "Aller au document source"
    },
    "Metadata": {
        "fr": "Métadonnées",
        "fr_auto": "Métadonnées"
    },
    "In-force start date:": {
        "fr": "",
        "fr_auto": "Date de début en vigueur :"
    },
    "Last amended date:": {
        "fr": "",
        "fr_auto": "Dernière date de modification :"
    },
    "Alternate language": {
        "fr": "Autre langue",
        "fr_auto": "Autre langue"
    },
    "Source document": {
        "fr": "Document source",
        "fr_auto": "Document source"
    },
    "Short title:": {
        "fr": "Titre abrégé :",
        "fr_auto": "Titre abrégé :"
    },
    "Long title:": {
        "fr": "Titre long :",
        "fr_auto": "Titre long :"
    },
    "Referenced as:": {
        "fr": "",
        "fr_auto": "Référencé comme :"
    },
    "Type:": {
        "fr": "Type :",
        "fr_auto": "Type :"
    },
    "Act": {
        "fr": "",
        "fr_auto": "Loi"
    },
    "Regulation": {
        "fr": "",
        "fr_auto": "Réglementation"
    },
    "Enabling authority:": {
        "fr": "",
        "fr_auto": "Autorité habilitante :"
    },
    "An error occurred:": {
        "fr": "Une erreur s’est produite :",
        "fr_auto": "Une erreur s’est produite :"
    },
    "An error occurred while processing the request.": {
        "fr": "Une erreur s’est produite lors du traitement de la demande.",
        "fr_auto": "Une erreur s’est produite lors du traitement de la demande."
    },
    "Source not found.": {
        "fr": "",
        "fr_auto": "Source introuvable."
    },
    "Error generating AI response.": {
        "fr": "",
        "fr_auto": "Erreur générant une réponse d’IA."
    },
    "Invalid URL": {
        "fr": "",
        "fr_auto": "URL non valide"
    },
    "Administrators (edit library and manage users)": {
        "fr": "Administrateurs (modifier la bibliothèque et gérer les utilisateurs)",
        "fr_auto": "Administrateurs (modifier la bibliothèque et gérer les utilisateurs)"
    },
    "Contributors (edit library)": {
        "fr": "Contributeurs (modifier la bibliothèque)",
        "fr_auto": "Contributeurs (modifier la bibliothèque)"
    },
    "Viewers (read-only access)": {
        "fr": "Utilisateurs avec accès en lecture seule",
        "fr_auto": "Visionneuses (accès en lecture seule)"
    },
    "The same user cannot be in multiple roles.": {
        "fr": "Le même utilisateur ne peut pas avoir accès à plusieurs rôles.",
        "fr_auto": "Le même utilisateur ne peut pas être dans plusieurs rôles."
    },
    "text only": {
        "fr": "texte seulement",
        "fr_auto": "texte seulement"
    },
    "Fetching URL...": {
        "fr": "Extraction de l’URL...",
        "fr_auto": "Extraction de l’URL..."
    },
    "Reading file...": {
        "fr": "Lecture du fichier...",
        "fr_auto": "Lecture du fichier..."
    },
    "Extracting text...": {
        "fr": "Extraction de texte...",
        "fr_auto": "Extraction de texte..."
    },
    "Adding to library...": {
        "fr": "Ajout à la bibliothèque...",
        "fr_auto": "Ajouter à la bibliothèque..."
    },
    "Folders": {
        "fr": "Dossiers",
        "fr_auto": "Dossiers"
    },
    "Select a library to edit folders.": {
        "fr": "Sélectionnez une bibliothèque pour modifier les dossiers.",
        "fr_auto": "Sélectionnez une bibliothèque pour modifier les dossiers."
    },
    "New folder": {
        "fr": "Nouveau dossier",
        "fr_auto": "Nouveau dossier"
    },
    "No folders in this library.": {
        "fr": "Aucun dossier dans cette bibliothèque.",
        "fr_auto": "Aucun dossier dans cette bibliothèque."
    },
    "Documents": {
        "fr": "",
        "fr_auto": "Documents d’information"
    },
    "Select a folder to edit documents.": {
        "fr": "",
        "fr_auto": "Sélectionnez un dossier pour modifier les documents."
    },
    "Add URL": {
        "fr": "Ajouter une addresse URL",
        "fr_auto": "Ajouter une URL"
    },
    "Bulk actions": {
        "fr": "",
        "fr_auto": "Actions en bloc"
    },
    "Text only": {
        "fr": "Texte seulement",
        "fr_auto": "Texte seulement"
    },
    "(default, $)": {
        "fr": "(par défaut, $)",
        "fr_auto": "(par défaut, $)"
    },
    "(more robust, $$)": {
        "fr": "(plus robuste, $$)",
        "fr_auto": "(plus robuste, $$)"
    },
    "(best, $$$)": {
        "fr": "(meilleur, $$$)",
        "fr_auto": "(meilleur, $$$)"
    },
    "Stop all processing": {
        "fr": "",
        "fr_auto": "Arrêter tout traitement"
    },
    "No documents in this folder.": {
        "fr": "Aucun document dans ce dossier.",
        "fr_auto": "Aucun document dans ce dossier."
    },
    "You can only upload a maximum of": {
        "fr": "Vous ne pouvez téléverser qu’un maximum de",
        "fr_auto": "Vous ne pouvez télécharger qu’un maximum de"
    },
    "files per folder.": {
        "fr": "fiechiers par dossier.",
        "fr_auto": "par dossier."
    },
    "files remaining.": {
        "fr": "fichiers restants.",
        "fr_auto": "dossiers restants."
    },
    "You can only upload a total file size of": {
        "fr": "Vous ne pouvez téléverser q'une taille maximale de fichier de",
        "fr_auto": "Vous pouvez uniquement télécharger une taille de fichier totale de"
    },
    "at one time.": {
        "fr": "en même temps.",
        "fr_auto": "en même temps."
    },
    "Document status": {
        "fr": "État du document",
        "fr_auto": "État du document"
    },
    "Not started": {
        "fr": "",
        "fr_auto": "Non commencé"
    },
    "Cancelled": {
        "fr": "Annulé",
        "fr_auto": "Annulé"
    },
    "Queued": {
        "fr": "",
        "fr_auto": "En file d’attente"
    },
    "Processing": {
        "fr": "En cours de traitement",
        "fr_auto": "Traitement"
    },
    "Processed": {
        "fr": "Traité",
        "fr_auto": "Traitées"
    },
    "Error": {
        "fr": "Erreur",
        "fr_auto": "Erreur"
    },
    "Last fetched date": {
        "fr": "Date de la dernière extraction",
        "fr_auto": "Date de la dernière extraction"
    },
    "Filename": {
        "fr": "Nom du fichier",
        "fr_auto": "Nom de fichier"
    },
    "Detected content type": {
        "fr": "Type de contenu détecté",
        "fr_auto": "Type de contenu détecté"
    },
    "Extracted title": {
        "fr": "Titre extrait",
        "fr_auto": "Titre extrait"
    },
    "Extracted modification date": {
        "fr": "Date de modification extraite",
        "fr_auto": "Date de modification extraite"
    },
    "Number of chunks": {
        "fr": "Nombre de blocs",
        "fr_auto": "Nombre de blocs"
    },
    "Processing cost (cumulative)": {
        "fr": "Coût de traitement (cumulatif)",
        "fr_auto": "Coût de traitement (cumulatif)"
    },
    "Extracted text": {
        "fr": "Texte extrait",
        "fr_auto": "Texte extrait"
    },
    "View all": {
        "fr": "",
        "fr_auto": "Voir tout"
    },
    "Edit properties": {
        "fr": "Modifier les propriétés",
        "fr_auto": "Modifier les propriétés"
    },
    "Select a library, folder or document to edit.": {
        "fr": "Sélectionnez une bibliothèque, un dossier ou un document à modifier.",
        "fr_auto": "Sélectionnez une bibliothèque, un dossier ou un document à modifier."
    },
    "Processing status": {
        "fr": "État de traitement",
        "fr_auto": "État de traitement"
    },
    "Stopped": {
        "fr": "Arrêté",
        "fr_auto": "Arrêté"
    },
    "Initializing": {
        "fr": "Initialisation",
        "fr_auto": "Initialisation"
    },
    "Success": {
        "fr": "Succès",
        "fr_auto": "Succès"
    },
    "Libraries": {
        "fr": "Bibliothèques",
        "fr_auto": "Bibliothèques"
    },
    "New library": {
        "fr": "Nouvelle bibliothèque",
        "fr_auto": "Nouvelle bibliothèque"
    },
    "Libraries you can edit will appear here.": {
        "fr": "Les bibliothèques que vous pourrez modifier apparaîtront ici.",
        "fr_auto": "Les bibliothèques que vous pouvez modifier apparaîtront ici."
    },
    "JUS library": {
        "fr": "Bibliothèque JUS",
        "fr_auto": "Bibliothèque JUS"
    },
    "Personal library": {
        "fr": "Bibliothèque personnelle",
        "fr_auto": "Bibliothèque personnelle"
    },
    "Edit folder": {
        "fr": "Modifier le dossier",
        "fr_auto": "Modifier le dossier"
    },
    "Create folder": {
        "fr": "Créer un dossier",
        "fr_auto": "Créer un dossier"
    },
    "Name (English)": {
        "fr": "Nom (anglais)",
        "fr_auto": "Nom (anglais)"
    },
    "Name (French)": {
        "fr": "Nom (français)",
        "fr_auto": "Nom (français)"
    },
    "Security label ": {
        "fr": "",
        "fr_auto": "Étiquette de sécurité "
    },
    "Order": {
        "fr": "Ordre",
        "fr_auto": "Ordre"
    },
    "DANGER: Are you sure you want to delete this folder? This action is permanent.": {
        "fr": "DANGER : Êtes-vous sûr de vouloir supprimer ce dossier ? Cette action est permanente.",
        "fr_auto": "DANGER : Êtes-vous sûr de vouloir supprimer ce dossier ? Cette action est permanente."
    },
    "Edit document": {
        "fr": "Modifier le document",
        "fr_auto": "Modifier le document"
    },
    "Create document": {
        "fr": "Créer un document",
        "fr_auto": "Créer un document"
    },
    "URL": {
        "fr": "",
        "fr_auto": "L’URL"
    },
    "Open link in new tab": {
        "fr": "Ouvrir le lien dans un nouvel onglet",
        "fr_auto": "Ouvrir le lien dans le nouvel onglet"
    },
    "CSS selector (optional) ": {
        "fr": "Sélecteur CSS (facultatif) ",
        "fr_auto": "Sélecteur CSS (facultatif) "
    },
    "Title (optional)": {
        "fr": "Titre (facultatif)",
        "fr_auto": "Titre (facultatif)"
    },
    "DANGER: Are you sure you want to delete this document? This action is permanent.": {
        "fr": "DANGER : Êtes-vous sûr de vouloir supprimer ce document ? Cette action est permanente.",
        "fr_auto": "DANGER : Êtes-vous sûr de vouloir supprimer ce document ? Cette action est permanente."
    },
    "Edit library": {
        "fr": "Modifier la bibliothèque",
        "fr_auto": "Modifier la bibliothèque"
    },
    "Create library": {
        "fr": "Créer une bibliothèque",
        "fr_auto": "Créer une bibliothèque"
    },
    "Visible to all JUS users": {
        "fr": "Visible par tous les utilisateurs du ministère",
        "fr_auto": "Visible par tous les utilisateurs de JUS"
    },
    "DANGER: Are you sure you want to delete this library? This action is permanent.": {
        "fr": "DANGER : Êtes-vous sûr de vouloir supprimer cette bibliothèque ? Cette action est permanente.",
        "fr_auto": "DANGER : Êtes-vous sûr de vouloir supprimer cette bibliothèque ? Cette action est permanente."
    },
    "Save users": {
        "fr": "Enregistrer les utilisateurs",
        "fr_auto": "Enregistrer les utilisateurs"
    },
    "Document updated successfully.": {
        "fr": "Document mis à jour avec succès.",
        "fr_auto": "Document mis à jour avec succès."
    },
    "Document created successfully.": {
        "fr": "Document créé avec succès.",
        "fr_auto": "Document créé avec succès."
    },
    "Document deleted successfully.": {
        "fr": "Document supprimé avec succès.",
        "fr_auto": "Document supprimé avec succès."
    },
    "Folder updated successfully.": {
        "fr": "Dossier mis à jour avec succès.",
        "fr_auto": "Dossier mis à jour avec succès."
    },
    "Folder created successfully.": {
        "fr": "Dossier créé avec succès.",
        "fr_auto": "Dossier créé avec succès."
    },
    "Folder deleted successfully.": {
        "fr": "Dossier supprimé avec succès.",
        "fr_auto": "Dossier supprimé avec succès."
    },
    "Library updated successfully.": {
        "fr": "Bibliothèque mise à jour avec succès.",
        "fr_auto": "Bibliothèque mise à jour avec succès."
    },
    "Library created successfully.": {
        "fr": "Bibliothèque créée avec succès.",
        "fr_auto": "Bibliothèque créée avec succès."
    },
    "Library deleted successfully.": {
        "fr": "Bibliothèque supprimée avec succès.",
        "fr_auto": "Bibliothèque supprimée avec succès."
    },
    "Library users updated successfully.": {
        "fr": "Les utilisateurs de la bibliothèque ont été mis à jour avec succès.",
        "fr_auto": "Les utilisateurs de la bibliothèque ont été mis à jour avec succès."
    },
    "Unsaved document": {
        "fr": "Document non sauvegardé",
        "fr_auto": "Document non sauvetillé"
    },
    "Unsaved folder": {
        "fr": "Dossier non sauvegardé",
        "fr_auto": "Dossier non sauveté"
    },
    "Type": {
        "fr": "Type",
        "fr_auto": "Type"
    },
    "Add notes or addition details.": {
        "fr": "",
        "fr_auto": "Ajoutez des notes ou des détails d’ajout."
    },
    "N/A": {
        "fr": "",
        "fr_auto": "S.O."
    },
    "Reporting": {
        "fr": "",
        "fr_auto": "Établissement de rapports"
    },
    "Feedback": {
        "fr": "Rétroaction",
        "fr_auto": "Commentaires"
    },
    "Bug": {
        "fr": "",
        "fr_auto": "Bogue"
    },
    "Template Wizard": {
        "fr": "",
        "fr_auto": "Assistant de modèle"
    },
    "Text Extractor": {
        "fr": "Extracteur de texte",
        "fr_auto": "Extracteur de texte"
    },
    "Empowering Justice efficiency with data and AI": {
        "fr": "",
        "fr_auto": "Renforcer l’efficacité de la justice avec les données et l’IA"
    },
    "Skip to main content": {
        "fr": "Passer au contenu principal",
        "fr_auto": "Passer au contenu principal"
    },
    "Smiling robot head": {
        "fr": "Tête de robot souriante",
        "fr_auto": "Tête de robot souriante"
    },
    "Toggle user menu": {
        "fr": "Basculer le menu",
        "fr_auto": "Basculer le menu utilisateur"
    },
    "Breadcrumb": {
        "fr": "",
        "fr_auto": "Fil d’Ariane"
    },
    "Manage users": {
        "fr": "Gérer les utilisateurs",
        "fr_auto": "Gérer les utilisateurs"
    },
    "Blocked URLs": {
        "fr": "URL bloquées",
        "fr_auto": "URL bloquées"
    },
    "Blocked URLs - Otto": {
        "fr": "URL bloquées - Otto",
        "fr_auto": "URL bloquées - Otto"
    },
    "Domain": {
        "fr": "Domaine",
        "fr_auto": "Domaine"
    },
    "Requests": {
        "fr": "",
        "fr_auto": "Demandes"
    },
    "Disable load test URL": {
        "fr": "",
        "fr_auto": "Désactiver l’URL du test de chargement"
    },
    "Enable load test URL for 1 hour": {
        "fr": "",
        "fr_auto": "Activer l’URL du test de charge pendant 1 heure"
    },
    "Go to homepage": {
        "fr": "",
        "fr_auto": "Aller à la page d’accueil"
    },
    "Use this section to provide additional details to the feedback provided by the user.": {
        "fr": "",
        "fr_auto": "Utilisez cette section pour fournir des détails supplémentaires aux commentaires fournis par l’utilisateur."
    },
    "Notes": {
        "fr": "",
        "fr_auto": "Remarques :"
    },
    "Save note": {
        "fr": "",
        "fr_auto": "Enregistrer la note"
    },
    "Last modified:": {
        "fr": "Dernière modification :",
        "fr_auto": "Dernière modification :"
    },
    "Click on a row to view more information about the feedback received, to flag the feedback as resolved or to contact the user directly.": {
        "fr": "",
        "fr_auto": "Cliquez sur une ligne pour afficher plus d’informations sur les commentaires reçus, pour marquer les commentaires comme résolus ou pour contacter directement l’utilisateur."
    },
    "ago": {
        "fr": "",
        "fr_auto": "il y a longtemps"
    },
    "Feedback results page navigation.": {
        "fr": "",
        "fr_auto": "Navigation dans la page des résultats des commentaires."
    },
    "Previous": {
        "fr": "Précédent",
        "fr_auto": "Précédent"
    },
    "Next": {
        "fr": "Suivant",
        "fr_auto": "Suivant"
    },
    "Total received": {
        "fr": "Total reçu",
        "fr_auto": "Total reçu"
    },
    "Total resolved": {
        "fr": "Total résolu",
        "fr_auto": "Total résolu"
    },
    "Total negative chat comment(s)": {
        "fr": "",
        "fr_auto": "Total des commentaires négatifs de chat (s)"
    },
    "Most active app": {
        "fr": "",
        "fr_auto": "Application la plus active"
    },
    "Leave feedback": {
        "fr": "",
        "fr_auto": "Laisser un commentaire"
    },
    "Submit feedback about Otto": {
        "fr": "",
        "fr_auto": "Soumettre des commentaires sur Otto"
    },
    "Otto feedback form": {
        "fr": "",
        "fr_auto": "Formulaire de rétroaction Otto"
    },
    "Danger:": {
        "fr": "",
        "fr_auto": "Danger :"
    },
    "Notifications": {
        "fr": "Notifications",
        "fr_auto": "Notifications"
    },
    "For use in the CSV. Use only lowercase characters and underscores, e.g. 'lsb_drafting'": {
        "fr": "",
        "fr_auto": "Pour une utilisation dans le CSV. Utilisez uniquement des caractères minuscules et des traits de soulignement, par exemple « lsb_drafting »"
    },
    "Are you sure you want to delete this pilot?": {
        "fr": "",
        "fr_auto": "Êtes-vous sûr de vouloir supprimer ce pilote ?"
    },
    "Search": {
        "fr": "Recherche",
        "fr_auto": "Recherche"
    },
    "Load testing URL is enabled": {
        "fr": "",
        "fr_auto": "L’URL de test de chargement est activée"
    },
    "Cost dashboard": {
        "fr": "",
        "fr_auto": "Tableau de bord des coûts"
    },
    "Feedback dashboard": {
        "fr": "",
        "fr_auto": "Tableau de bord des commentaires"
    },
    "Terms of use": {
        "fr": "",
        "fr_auto": "Conditions d’utilisation"
    },
    "Logout": {
        "fr": "",
        "fr_auto": "Déconnexion"
    },
    "Cost dashboard - Otto": {
        "fr": "",
        "fr_auto": "Tableau de bord des coûts - Otto"
    },
    "Chart options": {
        "fr": "",
        "fr_auto": "Options de graphique"
    },
    "Chart:": {
        "fr": "",
        "fr_auto": "Graphique :"
    },
    "X-axis:": {
        "fr": "",
        "fr_auto": "Axe des X :"
    },
    "Group by:": {
        "fr": "",
        "fr_auto": "Regrouper par :"
    },
    "Bar chart type:": {
        "fr": "",
        "fr_auto": "Type de graphique à barres :"
    },
    "Filter:": {
        "fr": "",
        "fr_auto": "Filtre :"
    },
    "Pilot:": {
        "fr": "",
        "fr_auto": "Projet pilote :"
    },
    "Feature:": {
        "fr": "",
        "fr_auto": "Caractéristique :"
    },
    "Cost type:": {
        "fr": "",
        "fr_auto": "Type de coût :"
    },
    "Dates:": {
        "fr": "",
        "fr_auto": "Dates :"
    },
    "Range:": {
        "fr": "",
        "fr_auto": "Portée :"
    },
    "Start:": {
        "fr": "",
        "fr_auto": "Début :"
    },
    "End:": {
        "fr": "",
        "fr_auto": "Fin :"
    },
    "Download CSV for selected dates (filters disabled)": {
        "fr": "",
        "fr_auto": "Télécharger CSV pour les dates sélectionnées (filtres désactivés)"
    },
    "Feedback dashboard - Otto": {
        "fr": "",
        "fr_auto": "Tableau de bord des commentaires - Huit"
    },
    "Export data": {
        "fr": "",
        "fr_auto": "Exporter des données"
    },
    "View filter options": {
        "fr": "",
        "fr_auto": "Afficher les options de filtre"
    },
    "Filters": {
        "fr": "",
        "fr_auto": "Filtres"
    },
    "Feedback Type": {
        "fr": "",
        "fr_auto": "Type de rétroaction"
    },
    "All": {
        "fr": "",
        "fr_auto": "Tous"
    },
    "Warning:": {
        "fr": "",
        "fr_auto": "Avertissement :"
    },
    "Welcome to the Otto Protected B pilot.": {
        "fr": "Bienvenue au projet pilote Otto Protégé B.",
        "fr_auto": "Bienvenue au pilote Otto Protected B."
    },
    "Welcome to the Otto pilot development / test environment.": {
        "fr": "Bienvenue dans l’environnement de développement / test pilote Otto.",
        "fr_auto": "Bienvenue dans l’environnement de développement / test pilote Otto."
    },
    "Please abide by the": {
        "fr": "Veuillez respecter les",
        "fr_auto": "S’il vous plaît respecter le"
    },
    "terms of use": {
        "fr": "conditions d’utilisation",
        "fr_auto": "conditions d’utilisation"
    },
    "report issues or suggest improvements by": {
        "fr": "signaler des problèmes ou suggérer des améliorations en :",
        "fr_auto": "signaler les problèmes ou suggérer des améliorations en :"
    },
    "leaving feedback": {
        "fr": "laissant des commentaires",
        "fr_auto": "laisser de la rétroaction"
    },
    "and be patient as we resolve issues.": {
        "fr": "et veuillez faire preuve de patience pendant que nous résolvons les problèmes signalés.",
        "fr_auto": "et soyez patient lorsque nous résolvons les problèmes."
    },
    "Manage pilots": {
        "fr": "Gérer les projets pilotes",
        "fr_auto": "Gérer les pilotes"
    },
    "Manage pilots - Otto": {
        "fr": "Gérer les projets pilotes - Otto",
        "fr_auto": "Gérer les pilotes - Otto"
    },
    "Add pilot": {
        "fr": "Ajouter un projet pilote",
        "fr_auto": "Ajouter un pilote"
    },
    "Name": {
        "fr": "Nom",
        "fr_auto": "Nom"
    },
    "Pilot ID": {
        "fr": "",
        "fr_auto": "ID du pilote"
    },
    "Service unit": {
        "fr": "",
        "fr_auto": "Unité de service"
    },
    "Start date": {
        "fr": "",
        "fr_auto": "Date de début"
    },
    "End date": {
        "fr": "",
        "fr_auto": "Date de fin"
    },
    "Users": {
        "fr": "",
        "fr_auto": "Utilisateurs"
    },
    "Cost": {
        "fr": "",
        "fr_auto": "Coût"
    },
    "Add/edit pilot": {
        "fr": "",
        "fr_auto": "Pilote d’ajout/modification"
    },
    "Manage users - Otto": {
        "fr": "",
        "fr_auto": "Gérer les utilisateurs - Otto"
    },
    "Pilots": {
        "fr": "",
        "fr_auto": "Pilotes"
    },
    "Download CSV": {
        "fr": "",
        "fr_auto": "Télécharger CSV"
    },
    "Modify/add users": {
        "fr": "",
        "fr_auto": "Modifier/ajouter des utilisateurs"
    },
    "UPN": {
        "fr": "",
        "fr_auto": "L’UPN"
    },
    "Last login": {
        "fr": "",
        "fr_auto": "Dernière connexion"
    },
    "Costs": {
        "fr": "",
        "fr_auto": "Coûts"
    },
    "Roles": {
        "fr": "",
        "fr_auto": "Rôles"
    },
    "Pilot": {
        "fr": "",
        "fr_auto": "Pilote"
    },
    "Manage": {
        "fr": "",
        "fr_auto": "Gérer"
    },
    "Edit user": {
        "fr": "",
        "fr_auto": "Modifier l’utilisateur"
    },
    "Bulk upload user roles": {
        "fr": "",
        "fr_auto": "Téléchargement en bloc des rôles d’utilisateur"
    },
    "Select CSV file": {
        "fr": "",
        "fr_auto": "Sélectionner un fichier CSV"
    },
    "Expected format and behaviour": {
        "fr": "",
        "fr_auto": "Format et comportement attendus"
    },
    "The file must be in English as shown above.": {
        "fr": "",
        "fr_auto": "Le fichier doit être en anglais comme indiqué ci-dessus."
    },
    "Roles are case-insensitive. Invalid roles will be ignored. These are the valid roles:": {
        "fr": "",
        "fr_auto": "Les rôles ne tiennent pas compte de la casse. Les rôles non valides seront ignorés. Ce sont les rôles valides :"
    },
    "Users which do not currently exist in Otto will be created. Users which do exist will have their roles updated to match the CSV file. i.e. the user's roles which are not in the CSV will be removed.": {
        "fr": "",
        "fr_auto": "Les utilisateurs qui n’existent pas actuellement dans Otto seront créés. Les rôles des utilisateurs qui existent auront leurs rôles mis à jour pour correspondre au fichier CSV. c’est-à-dire que les rôles de l’utilisateur qui ne sont pas dans le CSV seront supprimés."
    },
    "Any pilot_id that does not exist will be created, then the user will be associated with it. The pilot_id is optional.": {
        "fr": "",
        "fr_auto": "Toute pilot_id qui n’existe pas sera créée, puis l’utilisateur y sera associé. Le pilot_id est facultatif."
    },
    "Modify user(s)": {
        "fr": "",
        "fr_auto": "Modifier le(s) utilisateur(s)"
    },
    "Terms of use for Otto Protected B Pilot": {
        "fr": "",
        "fr_auto": "Conditions d’utilisation d’Otto Protected B Pilot"
    },
    "You agreed to these terms on": {
        "fr": "",
        "fr_auto": "Vous avez accepté ces conditions le"
    },
    "Participation in pilot activities": {
        "fr": "",
        "fr_auto": "Participation aux activités pilotes"
    },
    "You are part of a select group of 'Pilot users' who have been granted early access to Otto during the pilot phase. You are expected to actively experiment with Otto for work tasks, to provide feedback through Otto, and to complete surveys when requested.": {
        "fr": "",
        "fr_auto": "Vous faites partie d’un groupe sélectionné d'«utilisateurs pilotes » qui ont obtenu un accès anticipé à Otto pendant la phase pilote. Vous devez expérimenter activement avec Otto pour les tâches de travail, fournir des commentaires par l’intermédiaire d’Otto et répondre à des enquêtes sur demande."
    },
    "Security, privacy and information management": {
        "fr": "",
        "fr_auto": "Sécurité, protection de la vie privée et gestion de l’information"
    },
    "Otto is approved for up to and including Protected B information. This normally includes information subject to solicitor-client privilege, however this should be determined on a case-by-case basis. Additionally, when using Otto with clients’ legal information, employees must ensure the client is aware their information is being entered into an AI tool, understands the potential risks and advantages of the technology, and consents to the use of AI tools.": {
        "fr": "",
        "fr_auto": "Otto est approuvé pour les informations protégées B jusqu’à et y compris. Cela comprend normalement les renseignements assujettis au secret professionnel de l’avocat, mais cela devrait être déterminé au cas par cas. De plus, lorsqu’ils utilisent Otto avec les informations juridiques des clients, les employés doivent s’assurer que le client sait que leurs informations sont saisies dans un outil d’IA, comprend les risques et les avantages potentiels de la technologie et consent à l’utilisation d’outils d’IA."
    },
    "Specific statutes and regulations may impose additional requirements pertaining to certain classes of sensitive information.": {
        "fr": "",
        "fr_auto": "Des lois et des règlements particuliers peuvent imposer des exigences supplémentaires relatives à certaines catégories de renseignements de nature délicate."
    },
    "You must not input any information classified above Protected B, either through uploads or direct text input.": {
        "fr": "",
        "fr_auto": "Vous ne devez pas entrer d’informations classifiées au-dessus de La Protection B, que ce soit par le biais de téléchargements ou de saisie directe de texte."
    },
    "Limit documents that you upload to Otto only to those you need to perform your tasks. Share document libraries and chats only with those who require access. Avoid uploading personal information except as needed for specific tasks, and actively delete classified or personal information when it is no longer needed.": {
        "fr": "",
        "fr_auto": "Limitez les documents que vous téléchargez sur Otto uniquement à ceux dont vous avez besoin pour effectuer vos tâches. Partagez des bibliothèques de documents et des discussions uniquement avec ceux qui en ont besoin. Évitez de télécharger des informations personnelles, sauf si nécessaire pour des tâches spécifiques, et supprimez activement les informations classifiées ou personnelles lorsqu’elles ne sont plus nécessaires."
    },
    "Appropriate and inappropriate uses": {
        "fr": "",
        "fr_auto": "Utilisations appropriées et inappropriées"
    },
    "Otto may not be used for automated decision-making. Do not use it for administrative decisions affecting individuals.": {
        "fr": "",
        "fr_auto": "Otto ne peut pas être utilisé pour la prise de décision automatisée. Ne l’utilisez pas pour des décisions administratives touchant des personnes."
    },
    "Otto is not a substitute for professional legal advice. Avoid using it for decisions with legal implications.": {
        "fr": "",
        "fr_auto": "Otto n’est pas un substitut aux conseils juridiques professionnels. Évitez de l’utiliser pour des décisions ayant des implications juridiques."
    },
    "Otto does not connect to legal databases like Westlaw, Lexis or CanLII. It should not be used for legal research of case law.": {
        "fr": "",
        "fr_auto": "Otto ne se connecte pas aux bases de données juridiques comme Westlaw, Lexis ou CanLII. Il ne devrait pas être utilisé pour la recherche juridique de la jurisprudence."
    },
    "Only the Legislation Search tool can be trusted for questions about Canadian federal laws.": {
        "fr": "",
        "fr_auto": "Seul l’outil de recherche de législation peut être fiable pour les questions sur les lois fédérales canadiennes."
    },
    "Responsible and ethical use of AI": {
        "fr": "",
        "fr_auto": "Utilisation responsable et éthique de l’IA"
    },
    "Follow policies and best practices for the responsible use of AI. Refer to and follow the guidance in the following policy documents:": {
        "fr": "",
        "fr_auto": "Suivez les politiques et les meilleures pratiques pour une utilisation responsable de l’IA. Se reporter aux lignes directrices des documents de politique suivants et les suivre :"
    },
    "Justice Generative AI Guidelines - Current Draft": {
        "fr": "",
        "fr_auto": "Lignes directrices sur l’IA générative de la justice - Ébauche actuelle"
    },
    "You are encouraged to consult developing directions and notices from courts and tribunals pertaining to the use of artificial intelligence, such as those catalogued by the University of Windsor and the Law Society of Alberta in the documents": {
        "fr": "",
        "fr_auto": "Nous vous encourageons à consulter les directives et les avis des cours et des tribunaux concernant l’utilisation de l’intelligence artificielle, comme ceux catalogués par l’Université de Windsor et le Barreau de l’Alberta dans les documents"
    },
    "Artificial Intelligence Regulation": {
        "fr": "",
        "fr_auto": "Règlement sur l’intelligence artificielle"
    },
    "and": {
        "fr": "",
        "fr_auto": "et"
    },
    "Gen AI Rules of Engagement for Canadian Lawyers": {
        "fr": "",
        "fr_auto": "Gen AI Règles d’engagement pour les avocats canadiens"
    },
    "respectively.": {
        "fr": "",
        "fr_auto": "respectivement."
    },
    "Always be aware that AI can make mistakes, even when you have provided it with documents.": {
        "fr": "",
        "fr_auto": "Sachez toujours que l’IA peut faire des erreurs, même lorsque vous lui avez fourni des documents."
    },
    "For any official use (e.g., distribution outside your immediate team and especially outside the organization) it is crucial that you carefully review AI-generated content.": {
        "fr": "",
        "fr_auto": "Pour toute utilisation officielle (par exemple, la distribution en dehors de votre équipe immédiate et en particulier en dehors de l’organisation), il est essentiel que vous examiniez attentivement le contenu généré par l’IA."
    },
    "I agree to the terms of use.": {
        "fr": "",
        "fr_auto": "J’accepte les conditions d’utilisation."
    },
    "Access controls": {
        "fr": "",
        "fr_auto": "Contrôles d’accès"
    },
    "You are not authorized to access": {
        "fr": "",
        "fr_auto": "Vous n’êtes pas autorisé à accéder"
    },
    "Unauthorized access of URL:": {
        "fr": "",
        "fr_auto": "Accès non autorisé de l’URL :"
    },
    "Budget limit": {
        "fr": "",
        "fr_auto": "Limite budgétaire"
    },
    "You have reached your monthly budget limit. Please contact an Otto administrator or wait until the 1st for the limit to reset.": {
        "fr": "",
        "fr_auto": "Vous avez atteint votre limite budgétaire mensuelle. Veuillez contacter un administrateur d’Otto ou attendre jusqu’à la 1re pour que la limite soit réinitialisée."
    },
    "Feedback submitted successfully.": {
        "fr": "",
        "fr_auto": "Commentaires soumis avec succès."
    },
    "Day": {
        "fr": "",
        "fr_auto": "Jour"
    },
    "Week": {
        "fr": "",
        "fr_auto": "Semaine"
    },
    "Month": {
        "fr": "",
        "fr_auto": "Mois"
    },
    "Feature": {
        "fr": "",
        "fr_auto": "Caractéristique"
    },
    "User": {
        "fr": "",
        "fr_auto": "Utilisateur"
    },
    "Cost type": {
        "fr": "",
        "fr_auto": "Type de coût"
    },
    "None": {
        "fr": "",
        "fr_auto": "Aucune"
    },
    "Grouped": {
        "fr": "",
        "fr_auto": "Groupé"
    },
    "Stacked": {
        "fr": "",
        "fr_auto": "Empilé"
    },
    "All pilots": {
        "fr": "",
        "fr_auto": "Tous les pilotes"
    },
    "All features": {
        "fr": "",
        "fr_auto": "Toutes les caractéristiques"
    },
    "All cost types": {
        "fr": "",
        "fr_auto": "Tous les types de coûts"
    },
    "All time": {
        "fr": "",
        "fr_auto": "Tout le temps"
    },
    "Last 90 days": {
        "fr": "",
        "fr_auto": "90 derniers jours"
    },
    "Last 30 days": {
        "fr": "",
        "fr_auto": "30 derniers jours"
    },
    "Last 7 days": {
        "fr": "",
        "fr_auto": "7 derniers jours"
    },
    "Today": {
        "fr": "",
        "fr_auto": "Aujourd’hui"
    },
    "Custom date range": {
        "fr": "",
        "fr_auto": "Plage de dates personnalisée"
    },
    "No costs found for the selected date range": {
        "fr": "",
        "fr_auto": "Aucun coût trouvé pour la plage de dates sélectionnée"
    },
    "Selected dates": {
        "fr": "",
        "fr_auto": "Dates sélectionnées"
    },
    "Per user per day": {
        "fr": "",
        "fr_auto": "Par utilisateur et par jour"
    },
    "Total cost (CAD)": {
        "fr": "",
        "fr_auto": "Coût total (CAD)"
    },
    "this month": {
        "fr": "durant ce mois",
        "fr_auto": "cette mois"
    },
    "User costs": {
        "fr": "",
        "fr_auto": "Coûts d’utilisation"
    },
    "Generated reports": {
        "fr": "",
        "fr_auto": "Rapports générés"
    },
    "Select Template": {
        "fr": "",
        "fr_auto": "Sélectionner un modèle"
    },
    "Language": {
        "fr": "",
        "fr_auto": "Langue"
    },
    "Both Languages": {
        "fr": "",
        "fr_auto": "Les deux langues"
    },
    "Loading...": {
        "fr": "",
        "fr_auto": "Chargement..."
    },
    "An error occurred while generating the report.": {
        "fr": "",
        "fr_auto": "Une erreur s’est produite lors de la génération du rapport."
    },
    "Choose a data source": {
        "fr": "",
        "fr_auto": "Choisir une source de données"
    },
    "Please select": {
        "fr": "",
        "fr_auto": "Veuillez sélectionner"
    },
    "Canlii URL": {
        "fr": "",
        "fr_auto": "Canlii URL"
    },
    "Upload File": {
        "fr": "",
        "fr_auto": "Télécharger le fichier"
    },
    "Please provide a Canlii URL": {
        "fr": "",
        "fr_auto": "Veuillez fournir une URL Canlii"
    },
    "Enter Canlii URL here": {
        "fr": "",
        "fr_auto": "Entrez l’URL Canlii ici"
    },
    "Please upload a file": {
        "fr": "",
        "fr_auto": "Veuillez télécharger un fichier"
    },
    "Submitted Data": {
        "fr": "",
        "fr_auto": "Données soumises"
    },
    "Data": {
        "fr": "",
        "fr_auto": "Données"
    },
    "Action": {
        "fr": "",
        "fr_auto": "Mesures à prendre"
    },
    "No data has been submitted yet.": {
        "fr": "",
        "fr_auto": "Aucune donnée n’a encore été communiquée."
    },
    "Select a session from the options below:": {
        "fr": "",
        "fr_auto": "Sélectionnez une session dans les options ci-dessous :"
    },
    "Created": {
        "fr": "",
        "fr_auto": "Créé"
    },
    "Select a wizard from the options below:": {
        "fr": "",
        "fr_auto": "Sélectionnez un Assistant dans les options ci-dessous :"
    },
    "Wizard": {
        "fr": "",
        "fr_auto": "Assistant"
    },
    "Description": {
        "fr": "",
        "fr_auto": "Désignation des marchandises"
    },
    "Next: Select data": {
        "fr": "",
        "fr_auto": "Suivant : Sélectionnez les données"
    },
    "Choose from the following templates to generate a report with the selected data:": {
        "fr": "",
        "fr_auto": "Choisissez parmi les modèles suivants pour générer un rapport avec les données sélectionnées :"
    },
    "Finish: Start again": {
        "fr": "",
        "fr_auto": "Terminer : Recommencer"
    },
    "Next: Generate report": {
        "fr": "",
        "fr_auto": "Suivant : Générer un rapport"
    },
    "Template Wizard - Otto": {
        "fr": "",
        "fr_auto": "Assistant de modèle - Otto"
    },
    "Step 1: Get started": {
        "fr": "",
        "fr_auto": "Étape 1 : Commencez"
    },
    "Step 2: Select data": {
        "fr": "",
        "fr_auto": "Étape 2 : Sélectionner des données"
    },
    "Step 3: Generate report": {
        "fr": "",
        "fr_auto": "Étape 3 : Générer un rapport"
    },
    "Plain text": {
        "fr": "",
        "fr_auto": "Texte brut"
    },
    "Sorry, we ran into an error.": {
        "fr": "",
        "fr_auto": "Désolé, nous avons rencontré une erreur."
    },
    "Text Extractor - Otto": {
        "fr": "",
        "fr_auto": "Extracteur de texte - Otto"
    },
    "Upload scanned PDFs or images": {
        "fr": "",
        "fr_auto": "Télécharger des fichiers PDF ou des images numérisés"
    },
    "Maximum 2000 files / 300mb total": {
        "fr": "",
        "fr_auto": "Maximum de 2000 fichiers / 300 Mo au total"
    },
    "Merge multiple files into one document": {
        "fr": "",
        "fr_auto": "Fusionner plusieurs fichiers en un seul document"
    },
    "Output documents": {
        "fr": "",
        "fr_auto": "Documents de sortie"
    },
    "Document name": {
        "fr": "",
        "fr_auto": "Nom du document"
    },
    "Downloads": {
        "fr": "",
        "fr_auto": "Téléchargements"
    },
    "Download all files...": {
        "fr": "",
        "fr_auto": "Téléchargez tous les fichiers..."
    },
    "Untitled document": {
        "fr": "",
        "fr_auto": "Document sans titre"
    },
    "Used": {
        "fr": "Vous avez dépensé",
        "fr_auto": "Utilisé"
    },
    "Untitled library": {
        "fr": "",
        "fr_auto": "Bibliothèque sans titre"
    },
    "Expand all": {
        "fr": "",
        "fr_auto": "Tout agrandir"
    },
    "Collapse all": {
        "fr": "",
        "fr_auto": "Tout réduire"
    },
    "Highlight sources": {
        "fr": "",
        "fr_auto": "Sources saillantes"
    },
    "Next highlight": {
        "fr": "",
        "fr_auto": "Prochain fait saillant"
    },
    "No highlights found": {
        "fr": "",
        "fr_auto": "Aucun fait saillant trouvé"
    },
    "Find relevant sections of acts and regulations using natural language similarity search.": {
        "fr": "",
        "fr_auto": "Trouvez les articles pertinents des lois et des règlements à l’aide de la recherche de similarité en langage naturel."
    },
    "Not for legal advice:": {
        "fr": "Ne pas utiliser pour fournir des conseils juridiques :",
        "fr_auto": "Pas pour des conseils juridiques :"
    },
    "AI answers may contain mistakes, and are not a replacement for legal advice. Always review the relevant sections below the answer.": {
        "fr": "Les réponses de l’IA peuvent contenir des erreurs et ne remplacent pas les conseils juridiques. Veuillez toujours consulter les sections pertinentes sous la réponse.",
        "fr_auto": "Les réponses de l’IA peuvent contenir des erreurs et ne remplacent pas les conseils juridiques. Consultez toujours les sections pertinentes sous la réponse."
    },
<<<<<<< HEAD
    "Improve prompt": {
        "fr": "",
        "fr_auto": "Améliorer l'invite"
=======
    "Yesterday": {
        "fr": "",
        "fr_auto": "Hier"
    },
    "Older": {
        "fr": "",
        "fr_auto": "Plus ancien"
>>>>>>> 1966b84a
    }
}<|MERGE_RESOLUTION|>--- conflicted
+++ resolved
@@ -2827,11 +2827,10 @@
         "fr": "Les réponses de l’IA peuvent contenir des erreurs et ne remplacent pas les conseils juridiques. Veuillez toujours consulter les sections pertinentes sous la réponse.",
         "fr_auto": "Les réponses de l’IA peuvent contenir des erreurs et ne remplacent pas les conseils juridiques. Consultez toujours les sections pertinentes sous la réponse."
     },
-<<<<<<< HEAD
     "Improve prompt": {
         "fr": "",
         "fr_auto": "Améliorer l'invite"
-=======
+    },
     "Yesterday": {
         "fr": "",
         "fr_auto": "Hier"
@@ -2839,6 +2838,5 @@
     "Older": {
         "fr": "",
         "fr_auto": "Plus ancien"
->>>>>>> 1966b84a
     }
 }