{
    "Title:": {
        "fr": "Titre :",
        "fr_auto": "Titre:"
    },
    "Language:": {
        "fr": "Langue :",
        "fr_auto": "Langue:"
    },
    "English": {
        "fr": "Anglais",
        "fr_auto": "Anglais"
    },
    "French": {
        "fr": "Français",
        "fr_auto": "Français"
    },
    "Team Name:": {
        "fr": "Nom de l'équipe :",
        "fr_auto": "Nom de l'équipe:"
    },
    "Contact Email:": {
        "fr": "Courriel du contact",
        "fr_auto": "Courriel du contact"
    },
    "Element ID:": {
        "fr": "Id de l'élément :",
        "fr_auto": "Id de l'élément:"
    },
    "Submit": {
        "fr": "Soumettre",
        "fr_auto": "Soumettre"
    },
    "Avoid using colloquial language or jargon that may not be understood by the chatbot": {
        "fr": "Évitez d'utiliser un langage familier ou un jargon qui pourrait ne pas être compris par l'agent conversationel.",
        "fr_auto": "Évitez d'utiliser un langage familier ou un jargon qui pourrait ne pas être compris par le chatbot."
    },
    "Include clear and concise headings or titles to help the chatbot understand the structure of the document": {
        "fr": "Incluez des titres clairs et concis pour aider l'agent conversationel à comprendre la structure du document.",
        "fr_auto": "Incluez des titres clairs et concis pour aider le chatbot à comprendre la structure du document."
    },
    "Avoid using abbreviations that may be ambiguous or unclear to the chatbot": {
        "fr": "Évitez d'utiliser des abréviations qui peuvent être ambiguës pour l'agent conversationel.",
        "fr_auto": "Évitez d'utiliser des abréviations qui peuvent être ambiguës pour le chatbot."
    },
    "Home": {
        "fr": "Acceuil",
        "fr_auto": "Acceuil"
    },
    "Protected B": {
        "fr": "Protégé B",
        "fr_auto": "Protégé B"
    },
    "Otto Feedback Form": {
        "fr": "Formulaire de rétrocation Otto",
        "fr_auto": "Formulaire de rétrocation Otto"
    },
    "Provide feeback or report an issue using the form below.": {
        "fr": "Donnez votre avis ou signalez un problème en utilisant le formulaire ci-dessous.",
        "fr_auto": "Donnez votre avis ou signalez un problème en utilisant le formulaire ci-dessous."
    },
    "* All fields are mandatory": {
        "fr": "* Tous les champ sont obligatoires.",
        "fr_auto": "* Tous les champ sont obligatoires."
    },
    "No notifications": {
        "fr": "Aucune notification",
        "fr_auto": "Aucune notification"
    },
    "Provide Feedback": {
        "fr": "Rétroaction",
        "fr_auto": "Rétroaction"
    },
    "Has access to %(summary)s apps": {
        "fr": "A accès à %(summary)s application(s)",
        "fr_auto": "A accès à %(summary)s application(s)"
    },
    "Sent %(messages_count)s messages to AI tools": {
        "fr": "A envoyé %(messages_count)s message(s) aux outils d'IA",
        "fr_auto": "A envoyé %(messages_count)s message(s) aux outils d'IA"
    },
    "Thank you for your feedback. We will process your form shortly.": {
        "fr": "Merci, nous traiterons votre formulaire sous peu.",
        "fr_auto": "Merci, nous traiterons votre formulaire sous peu."
    },
    "Submit Feedback": {
        "fr": "Rétroaction",
        "fr_auto": "Rétroaction"
    },
    "Chat with trusted sources": {
        "fr": "Dialoguez avec des sources fiables",
        "fr_auto": "Dialoguez avec des sources fiables"
    },
    "Summarize text": {
        "fr": "Synthèse de texte",
        "fr_auto": "Résumer un texte"
    },
    "Summarize files": {
        "fr": "Synthèse des fichiers",
        "fr_auto": "Synthèse des fichiers"
    },
    "Summarize CanLii URL": {
        "fr": "Synthèse des URL CanLii",
        "fr_auto": "Synthèse des URL CanLii"
    },
    "Translate text to French": {
        "fr": "Traduire un texte en français",
        "fr_auto": "Traduire un texte en français"
    },
    "Translate text to English": {
        "fr": "Traduire un texte en anglais",
        "fr_auto": "Traduire un texte en anglais"
    },
    "Translate files to French": {
        "fr": "Traduire des fichiers en français",
        "fr_auto": "Traduire des fichiers en français"
    },
    "Translate files to English": {
        "fr": "Traduire des fichiers en anglais",
        "fr_auto": "Traduire des fichiers en anglais"
    },
    "Translation": {
        "fr": "Traduction",
        "fr_auto": "Traduction"
    },
    "Summarization": {
        "fr": "Synthèse",
        "fr_auto": "Synthèse"
    },
    "Automated templates": {
        "fr": "Modèles automatisés",
        "fr_auto": "Modèles automatisés"
    },
    "Opens in new tab": {
        "fr": "Ouvrira un nouvel onglet",
        "fr_auto": "Ouvrira un nouvel onglet"
    },
    "Upload one or more files to the chat to start Document Q&A.": {
        "fr": "Téléchargez un ou plusieurs fichiers pour commencer à poser des question sur vos documents.",
        "fr_auto": "Téléchargez un ou plusieurs fichiers sur le chat pour commencer à demander les documents."
    },
    "Librarian": {
        "fr": "Bibliothèque",
        "fr_auto": "Bibliothécaire"
    },
    "GPT-3.5 (faster)": {
        "fr": "GPT-3.5 (plus rapide)",
        "fr_auto": "GPT-3.5 (plus rapide)"
    },
    "GPT-4 (accurate)": {
        "fr": "GPT-4 (précis)",
        "fr_auto": "GPT-4 (précis)"
    },
    "Short": {
        "fr": "Court",
        "fr_auto": "Court métrage"
    },
    "Medium": {
        "fr": "Moyen",
        "fr_auto": "Moyenne"
    },
    "Long": {
        "fr": "Long",
        "fr_auto": "Long"
    },
    "Precise": {
        "fr": "Précis",
        "fr_auto": "Précis"
    },
    "Balanced": {
        "fr": "Équilibré",
        "fr_auto": "Équilibré"
    },
    "Toggle chat options sidebar": {
        "fr": "Basculer la barre latérale des options de clavardage",
        "fr_auto": "Basculer la barre latérale des options de chat"
    },
    "Chat history": {
        "fr": "Historique du clavardage",
        "fr_auto": "Historique des discussions"
    },
    "New chat": {
        "fr": "Nouveau clavardage",
        "fr_auto": "Nouveau chat"
    },
    "Document Q&A": {
        "fr": "Question-réponses sur les documents",
        "fr_auto": "Questions et réponses sur le document"
    },
    "Chat": {
        "fr": "Clavardez",
        "fr_auto": "Discutez avec l’IA"
    },
    "Load": {
        "fr": "Utiliser",
        "fr_auto": "Charge"
    },
    "\n            <strong>Chat</strong> is a general-purpose AI-powered tool for writing assistance and text formatting. Please note that this tool is provided solely for enhancing your writing process and refining your ideas using natural language.          \n          ": {
        "fr": "\n<strong>Clavardez</strong> est un outil polyvalent alimenté par l’IA pour l’aide à la rédaction et la mise en forme du texte. Veuillez noter que cet outil est fourni uniquement pour améliorer votre processus d’écriture et affiner vos idées en utilisant un langage naturel.          \n          ",
        "fr_auto": "\n<strong>Chat</strong> est un outil polyvalent alimenté par l’IA pour l’aide à la rédaction et la mise en forme du texte. Veuillez noter que cet outil est fourni uniquement pour améliorer votre processus d’écriture et affiner vos idées en utilisant un langage naturel.          \n          "
    },
    "We kindly advise you to refrain from using Chat as a means to seek factual information, conduct research, or request data. Its primary purpose is to offer writing suggestions, grammar corrections, and structure recommendations, ensuring your content is well-crafted and coherent.": {
        "fr": "Nous vous conseillons de vous abstenir d’utiliser 'Clavardez' avec l’IA comme un moyen de rechercher des informations factuelles, de mener des recherches ou de demander des données. Son objectif principal est d’offrir des suggestions d’écriture, des corrections grammaticales et des recommandations de structure, en veillant à ce que votre contenu soit bien conçu et cohérent.",
        "fr_auto": "Nous vous conseillons de vous abstenir d’utiliser chat avec l’IA comme un moyen de rechercher des informations factuelles, de mener des recherches ou de demander des données. Son objectif principal est d’offrir des suggestions d’écriture, des corrections grammaticales et des recommandations de structure, en veillant à ce que votre contenu soit bien conçu et cohérent."
    },
    "Although the Document Q&A tool aims to deliver precise answers, users should validate the outputs by checking the sources. For critical decisions, consulting with experts is recommended rather than relying solely on the AI's responses.": {
        "fr": "Bien que l’outil de demander des documents vise à fournir des réponses précises, les utilisateurs doivent valider les résultats en vérifiant les sources. Pour les décisions critiques, il est recommandé de consulter des experts plutôt que de se fier uniquement aux réponses de l’IA.",
        "fr_auto": "Bien que l’outil de demander des documents vise à fournir des réponses précises, les utilisateurs doivent valider les résultats en vérifiant les sources. Pour les décisions critiques, il est recommandé de consulter des experts plutôt que de se fier uniquement aux réponses de l’IA."
    },
    "Chat settings": {
        "fr": "Paramètres de clavardage",
        "fr_auto": "Paramètres de chat"
    },
    ":": {
        "fr": " :",
        "fr_auto": " :"
    },
    "**Error:** The chat is too long for this AI model.\n\nYou can try: \n1. Starting a new chat\n2. Using summarize mode, which can handle longer texts\n3. Using a different model\n": {
        "fr": "**Erreur :** La discussion est trop longue pour ce modèle d’IA.\n\nVous pouvez essayer : \n1. Démarrage d’une nouvelle session\n2. Utilisation du mode résumé, qui peut gérer des textes plus longs\n3. Utilisation d’un modèle différent\n",
        "fr_auto": "**Erreur :** Le chat est trop long pour ce modèle d’IA.\n\nVous pouvez essayer : \n1. Démarrage d’un nouveau chat\n2. Utilisation du mode résumé, qui peut gérer des textes plus longs\n3. Utilisation d’un modèle différent\n"
    },
    "Untitled chat": {
        "fr": "Clavardage sans titre",
        "fr_auto": "Chat sans titre"
    },
    "Each row (or \"entry\", \"item\", or \"record\") in the database contains information about words or phrases that may be problematic for harmonization.": {
        "fr": "Chaque rangée (ou « entrée », « élément » ou « enregistrement ») de la base de données contient des renseignements sur des mots ou des expressions qui peuvent être problématiques pour l’harmonisation.",
        "fr_auto": "Chaque ligne (ou « entrée », « élément » ou « enregistrement ») de la base de données contient des renseignements sur des mots ou des expressions qui peuvent être problématiques pour l’harmonisation."
    },
    "<strong>Change type</strong>: what kind of change should be made to the potentially-problematic term,": {
        "fr": "<strong>Modifier le type</strong> : quel genre de changement devrait être apporté au terme potentiellement problématique,",
        "fr_auto": "<strong>Type de changement</strong> : quel genre de changement devrait être apporté au terme potentiellement problématique,"
    },
    "<a href=\"https://www.justice.gc.ca/eng/csj-sjc/harmonization/bijurilex/terminolog/table.html\">Bijural Terminology Record</a>": {
        "fr": "<a href=\"https://www.justice.gc.ca/fra/sjc-csj/harmonization/bijurilex/terminolog/table.html\">Fiches terminologiques bijuridiques</a>",
        "fr_auto": "<a href=\"https://www.justice.gc.ca/eng/csj-sjc/harmonization/bijurilex/terminolog/table.html\">Bijural Terminology Record</a>"
    },
    "This entry from the English database concerns the potentially-problematic word \"owner\".": {
        "fr": "Cette entrée de la base de données française concerne le mot potentiellement problématique proprietaire.",
        "fr_auto": "Cette entrée de la base de données anglaise concerne le mot potentiellement problématique « owner »."
    },
    "in lines that contain the words \"charge\" , \"interest\", or \"right\".": {
        "fr": "dans les lignes qui contiennent les mots « charge » ou « droit ».",
        "fr_auto": "dans les lignes qui contiennent les mots « charge », « intérêt » ou « droit »."
    },
    "Here, we see that relevant lines of legislative text may also need to include the word \"holder\" for validity in both law systems.": {
        "fr": "Ici, nous voyons que les lignes pertinentes du texte législatif peuvent également devoir inclure le mot « detenteur » pour la validité dans les deux systèmes de droit.",
        "fr_auto": "Ici, nous voyons que les lignes pertinentes du texte législatif peuvent également devoir inclure le mot « titulaire » pour la validité dans les deux systèmes de droit."
    },
    "Here, we should <strong>add</strong> the term \"holder\" to resolve the potential terminology problem.": {
        "fr": "Ici, nous devrions <strong>ajouter</strong> le terme « detenteur » pour résoudre le problème de terminologie potentiel.",
        "fr_auto": "Ici, nous devrions <strong>ajouter</strong> le terme « titulaire » pour résoudre le problème de terminologie potentiel."
    },
    "Only displaying users with roles assigned.": {
        "fr": "N'affiche que les utilisateurs avec des rôles attribués dans le système.",
        "fr_auto": "Afficher uniquement les utilisateurs avec des rôles attribués."
    },
    "Chat files are deleted after 7 days": {
        "fr": "Les fichiers de clavardage sont supprimés après 7 jours",
        "fr_auto": "Les fichiers de chat sont supprimés après 7 jours"
    },
    "The document summarization feature allows you to generate a summary for any document in your case files. The summary will be created in a new chat session, where you can ask follow-up questions about the content of the document.": {
        "fr": "La fonction de résumé de document vous permet de générer un résumé pour n’importe quel document dans vos fichiers de cas. Le résumé sera créé dans une nouvelle session de clavardage, où vous pourrez poser des questions de suivi sur le contenu du document.",
        "fr_auto": "La fonction de résumé de document vous permet de générer un résumé pour n’importe quel document dans vos fichiers de cas. Le résumé sera créé dans une nouvelle session de chat, où vous pourrez poser des questions de suivi sur le contenu du document."
    },
    "Upload CSV": {
        "fr": "Téléverser CSV",
        "fr_auto": "Télécharger CSV"
    },
    "Chat upload": {
        "fr": "Téléversement de clavardage",
        "fr_auto": "Téléchargement de chat"
    },
    "\n            <strong>Q&A</strong> provides answers based on Justice documents. Create or select your own document libraries from the settings sidebar.\n          ": {
        "fr": "\n<strong>Question-réponses</strong> fournit des réponses basées sur des documents de justice. Créez ou sélectionnez vos propres bibliothèques de documents dans la barre latérale des paramètres.\n          ",
        "fr_auto": "\n<strong>Questions et réponses</strong> fournit des réponses basées sur des documents de justice. Créez ou sélectionnez vos propres bibliothèques de documents dans la barre latérale des paramètres.\n          "
    },
    "Delete chat": {
        "fr": "Supprimer le clavardage",
        "fr_auto": "Supprimer le chat"
    },
    "Edit chat title": {
        "fr": "Modifier le titre du clavardage",
        "fr_auto": "Modifier le titre du chat"
    },
    "You are a general-purpose AI chatbot. You follow these rules:\n\n1. Your name is 'Otto', an AI who works for the Department of Justice Canada.\n\n2. If the user asks any question regarding Canada's laws and regulations, you must inform them of the [Legislation Search app](/laws/), a tool in Otto built to be better suited for finding relevant and accurate laws and regulations in Canada. Make sure to mention the tool at the beginning of your response and in the form of a markdown link.3. You do not have access to the internet or other knowledge bases. If you are asked about very specific facts, especially one about the Government of Canada or laws, you always caveat your response, e.g., 'I am a pre-trained AI and do not have access to the internet, so my answers might not be correct. Based on my training data, I expect that...'\n\n4. If you are asked a question about Department of Justice or other Government of Canada / HR policies, you inform users of Otto's 'Q&A' mode which can provide more accurate information.\n\n5. You answer in markdown format to provide clear and readable responses.\n\n": {
        "fr": "Vous êtes un agent conversationel IA à usage général. Vous suivez ces règles :\n\n1. Vous vous appelez « Otto », une IA qui travaille pour le ministère de la Justice du Canada.\n\n2. Si l’utilisateur pose une question concernant les lois et règlements du Canada, vous devez l’informer de [l’application de recherche de Législation](/laws/), un outil d’Otto conçu pour être mieux adapté pour trouver des lois et des règlements pertinents et exacts au Canada. Assurez-vous de mentionner l’outil au début de votre réponse et sous la forme d’un lien de démarque.3. Vous n’avez pas accès à Internet ou à d’autres bases de connaissances. Si on vous pose des questions sur des faits très précis, en particulier un fait sur le gouvernement du Canada ou les lois, vous mettez toujours en garde votre réponse, par exemple : « Je suis une IA pré-formée et je n’ai pas accès à Internet, donc mes réponses pourraient ne pas être correctes. Sur la base de mes données d’entraînement, je m’attends à ce que...\n\n4. Si on vous pose une question sur le ministère de la Justice ou d’autres politiques du gouvernement du Canada / RH, vous informez les utilisateurs du mode « Q&A » d’Otto qui peut fournir des informations plus précises.\n\n5. Vous répondez dans un format de démarque pour fournir des réponses claires et lisibles.\n\n",
        "fr_auto": "Vous êtes un chatbot IA à usage général. Vous suivez ces règles :\n\n1. Vous vous appelez « Otto », une IA qui travaille pour le ministère de la Justice du Canada.\n\n2. Si l’utilisateur pose une question concernant les lois et règlements du Canada, vous devez l’informer de [l’application de recherche de Législation](/laws/), un outil d’Otto conçu pour être mieux adapté pour trouver des lois et des règlements pertinents et exacts au Canada. Assurez-vous de mentionner l’outil au début de votre réponse et sous la forme d’un lien de démarque.3. Vous n’avez pas accès à Internet ou à d’autres bases de connaissances. Si on vous pose des questions sur des faits très précis, en particulier un fait sur le gouvernement du Canada ou les lois, vous mettez toujours en garde votre réponse, par exemple : « Je suis une IA pré-formée et je n’ai pas accès à Internet, donc mes réponses pourraient ne pas être correctes. Sur la base de mes données d’entraînement, je m’attends à ce que...\n\n4. Si on vous pose une question sur le ministère de la Justice ou d’autres politiques du gouvernement du Canada / RH, vous informez les utilisateurs du mode « Q&A » d’Otto qui peut fournir des informations plus précises.\n\n5. Vous répondez dans un format de démarque pour fournir des réponses claires et lisibles.\n\n"
    },
    "Given the information from multiple sources and not prior knowledge, answer the query in markdown format with liberal use of **bold**.\n\nOutput format:\n\nI found the following information:\n\n* <supporting direct quote> - <source link or filename>\n...\n<succinct answer to question>\nIf you can't find the answer in the sources, just say so. Don't try to provide irrelevant references or made up answers.": {
        "fr": "Compte tenu de l’information provenant de sources multiples et non de connaissances préalables, répondez à la requête en format de démarque avec l’utilisation libérale de **bold**.\n\nFormat de sortie :\n\nJ’ai trouvé les informations suivantes :\n\n* <citation directe à l'appui> - <lien à source ou nom de fichier>\n...\n<succinct réponse à la question>\nSi vous ne trouvez pas la réponse dans les sources, dites-le simplement. N’essayez pas de fournir des références non pertinentes ou des réponses inventées.",
        "fr_auto": "Compte tenu de l’information provenant de sources multiples et non de connaissances préalables, répondez à la requête en format de démarque avec l’utilisation libérale de **bold**.\n\nFormat de sortie :\n\nJ’ai trouvé les informations suivantes :\n\n* <citation directe à l'appui> - <lien à source ou nom de fichier>\n...\n<succinct réponse à la question>\nSi vous ne trouvez pas la réponse dans les sources, dites-le simplement. N’essayez pas de fournir des références non pertinentes ou des réponses inventées."
    },
    "Otto": {
        "fr": "Otto",
        "fr_auto": "Otton"
    },
    "Are you sure you want to delete all chats? This action is irreversible.": {
        "fr": "Êtes-vous sûr de vouloir supprimer toutes les sessions de clavardages ? Cette action est irréversible.",
        "fr_auto": "Êtes-vous sûr de vouloir supprimer tous les chats ? Cette action est irréversible."
    },
    "Delete all chats": {
        "fr": "Supprimer tous les clavardages",
        "fr_auto": "Supprimer tous les chats"
    },
    "You are a general-purpose AI chatbot. You follow these rules:\n\n1. Your name is 'Otto', an AI who works for the Department of Justice Canada.\n\n2. If the user asks any question regarding Canada's laws and regulations, you must inform them of the [Legislation Search app](/laws/), a tool in Otto built to be better suited for finding relevant and accurate laws and regulations in Canada. If relevant, add a markdown link to the Legislation Search app.\n\n3. You do not have access to the internet or other knowledge bases. If you are asked about very specific facts, especially one about the Government of Canada or laws, you always caveat your response, e.g., 'I am a pre-trained AI and do not have access to the internet, so my answers might not be correct. Based on my training data, I expect that...'\n\n4. You answer in markdown format to provide clear and readable responses.": {
        "fr": "Vous êtes un agent d'IA conversationel à usage général. Vous suivez ces règles :\n\n1. Vous vous appelez « Otto », une IA qui travaille pour le ministère de la Justice du Canada.\n\n2. Si l’utilisateur pose une question concernant les lois et règlements du Canada, vous devez l’informer de l’application de recherche de [Législation] (/lois/), un outil d’Otto conçu pour être mieux adapté pour trouver des lois et des règlements pertinents et exacts au Canada. S’il y a lieu, ajoutez un lien de démarque à l’application de recherche de Législation.\n\n3. Vous n’avez pas accès à Internet ou à d’autres bases de connaissances. Si on vous pose des questions sur des faits très précis, en particulier un fait sur le gouvernement du Canada ou les lois, vous mettez toujours en garde votre réponse, par exemple : « Je suis une IA pré-formée et je n’ai pas accès à Internet, donc mes réponses pourraient ne pas être correctes. Sur la base de mes données d’entraînement, je m’attends à ce que...\n\n4. Vous répondez dans un format de démarque pour fournir des réponses claires et lisibles.",
        "fr_auto": "Vous êtes un chatbot IA à usage général. Vous suivez ces règles :\n\n1. Vous vous appelez « Otto », une IA qui travaille pour le ministère de la Justice du Canada.\n\n2. Si l’utilisateur pose une question concernant les lois et règlements du Canada, vous devez l’informer de l’application de recherche de [Législation] (/lois/), un outil d’Otto conçu pour être mieux adapté pour trouver des lois et des règlements pertinents et exacts au Canada. S’il y a lieu, ajoutez un lien de démarque à l’application de recherche de Législation.\n\n3. Vous n’avez pas accès à Internet ou à d’autres bases de connaissances. Si on vous pose des questions sur des faits très précis, en particulier un fait sur le gouvernement du Canada ou les lois, vous mettez toujours en garde votre réponse, par exemple : « Je suis une IA pré-formée et je n’ai pas accès à Internet, donc mes réponses pourraient ne pas être correctes. Sur la base de mes données d’entraînement, je m’attends à ce que...\n\n4. Vous répondez dans un format de démarque pour fournir des réponses claires et lisibles."
    },
    "Switched mode to": {
        "fr": "Mode changé en",
        "fr_auto": "Mode commuté vers"
    },
    "Detect best mode (Chat or Q&A)": {
        "fr": "Détecter le meilleur mode (Clavardage ou Q&R)",
        "fr_auto": "Détecter le meilleur mode (Chat ou Q&A)"
    },
    "Chat agent": {
        "fr": "Agent de clavardage",
        "fr_auto": "Agent de chat"
    },
    "Shared with everyone": {
        "fr": "Partager avec tous les utilisateurs",
        "fr_auto": "Partagé avec tout le monde"
    },
    "Private": {
        "fr": "Privé",
        "fr_auto": "Secteur privé"
    },
    "Create a new preset to use your chat settings in other sessions or shared them with others.": {
        "fr": "Créez un nouveau préréglage pour utiliser vos paramètres de clavardage dans d’autres sessions ou les partager avec d’autres utilisateurs.",
        "fr_auto": "Créez un nouveau préréglage pour utiliser vos paramètres de chat dans d’autres sessions ou les partager avec d’autres."
    },
    "Settings Presets": {
        "fr": "Paramètres de Préréglages",
        "fr_auto": "Paramètres de Préréglages"
    },
    "Settings presets": {
        "fr": "Paramètres de préréglages",
        "fr_auto": "Paramètres prédéfinis"
    },
    "Share with others": {
        "fr": "Partagé avec d’autres utilisateurs",
        "fr_auto": "Partager avec d’autres"
    },
    "Shared with others": {
        "fr": "Partagé avec certains utilisateurs",
        "fr_auto": "Partagé avec d’autres"
    },
    "Stop all": {
        "fr": "Tout arrêter",
        "fr_auto": "Arrêtez tout"
    },
    "Process all": {
        "fr": "Tout traiter",
        "fr_auto": "Traiter tout"
    },
    "Force OCR": {
        "fr": "Forcer la ROC",
        "fr_auto": "Force OCR"
    },
    "Process": {
        "fr": "Traiter",
        "fr_auto": "Processus"
    },
    "QA": {
        "fr": "Q&R",
        "fr_auto": "AQ"
    },
    "Share with everyone": {
        "fr": "Partager avec tous les utilisateurs",
        "fr_auto": "Partager avec tout le monde"
    },
    "OCR": {
        "fr": "ROC",
        "fr_auto": "OCR"
    },
    "layout & OCR": {
        "fr": "mise en page & ROC",
        "fr_auto": "mise en page & OCR"
    },
    "Process all, including completed": {
        "fr": "Tout traiter, y compris terminé",
        "fr_auto": "Traiter tout, y compris terminé"
    },
    "PDF OCR": {
        "fr": "ROC PDF",
        "fr_auto": "PDF OCR"
    },
    "PDF layout & OCR": {
        "fr": "Mise en page PDF & ROC",
        "fr_auto": "Mise en page PDF & OCR"
    },
    "Process incomplete only": {
        "fr": "Seulement les traitements incomplets",
        "fr_auto": "Processus incomplet seulement"
    },
    "Process document": {
        "fr": "Traiter le document",
        "fr_auto": "Document de processus"
    },
    "today": {
        "fr": "aujourd’hui",
        "fr_auto": "Aujourd’hui"
    },
    "Status": {
        "fr": "État",
        "fr_auto": "État d’avancement"
    },
    "Question": {
        "fr": "Question",
        "fr_auto": "Question :"
    },
    "Feature request": {
        "fr": "Demande de fonctionnalité",
        "fr_auto": "Demande de fonctionnalité"
    },
    "New": {
        "fr": "Nouveau",
        "fr_auto": "Nouveau"
    },
    "In progress": {
        "fr": "En cours",
        "fr_auto": "En cours"
    },
    "Resolved": {
        "fr": "Résolu",
        "fr_auto": "Résolu"
    },
    "Closed": {
        "fr": "Fermé",
        "fr_auto": "Fermé"
    },
    "Low": {
        "fr": "Faible",
        "fr_auto": "Faible"
    },
    "High": {
        "fr": "Élevée",
        "fr_auto": "Élevée"
    },
    "Latest feedback": {
        "fr": "Derniers commentaires",
        "fr_auto": "Derniers commentaires"
    },
    "No results available.": {
        "fr": "Aucun résultat disponible.",
        "fr_auto": "Aucun résultat disponible."
    },
    "First": {
        "fr": "Première",
        "fr_auto": "Premièrement"
    },
    "Last": {
        "fr": "Dernière",
        "fr_auto": "Dernier"
    },
    "View feedback in context": {
        "fr": "Voir les commentaires dans leur contexte",
        "fr_auto": "Voir les commentaires dans leur contexte"
    },
    "Administrative details": {
        "fr": "Détails administratifs",
        "fr_auto": "Détails administratifs"
    },
    "App": {
        "fr": "Application",
        "fr_auto": "L’application"
    },
    "Apply Filters": {
        "fr": "Appliquer les filtres",
        "fr_auto": "Appliquer des filtres"
    },
    "Feedback updated successfully.": {
        "fr": "Les commentaires ont été mis à jour avec succès.",
        "fr_auto": "Les commentaires ont été mis à jour avec succès."
    },
    "GPT-4o-mini (Global)": {
        "fr": "GPT-4o-mini (Global)",
        "fr_auto": "GPT-4o-mini (Global)"
    },
    "GPT-4o (Global)": {
        "fr": "GPT-4o (Global)",
        "fr_auto": "GPT-4o (Global)"
    },
    "GPT-4 (Canada)": {
        "fr": "GPT-4 (Canada)",
        "fr_auto": "GPT-4 (Canada)"
    },
    "GPT-3.5 (Canada)": {
        "fr": "GPT-3.5 (Canada)",
        "fr_auto": "GPT-3.5 (Canada)"
    },
    "JUS-managed": {
        "fr": "Géré par JUS",
        "fr_auto": "Gestion du JUS"
    },
    "Shared with me": {
        "fr": "Partagé avec moi",
        "fr_auto": "Partagé avec moi"
    },
    "Make private": {
        "fr": "Rendre privé",
        "fr_auto": "Rendre privé"
    },
    "Toggle chat history sidebar": {
        "fr": "Basculez la barre latérale d'historique",
        "fr_auto": "Basculez la barre latérale historique des discussions"
    },
    "Q&A": {
        "fr": "Question-réponses",
        "fr_auto": "Questions et réponses"
    },
    "Advanced Q&A settings": {
        "fr": "Paramètres avancés de question-réponses",
        "fr_auto": "Paramètres avancés de questions et réponses"
    },
    "Ask a question about federal legislation...": {
        "fr": "Posez une question sur la législation fédérale...",
        "fr_auto": "Posez une question sur la législation fédérale..."
    },
    "Legislation Search - Otto": {
        "fr": "Recherche de législation - Otto",
        "fr_auto": "Recherche de législation - Otto"
    },
    "Legislation Search": {
        "fr": "Recherche de législation",
        "fr_auto": "Recherche de législation"
    },
    "Edit library users - enter Justice email": {
        "fr": "Modifier les utilisateurs de la bibliothèque - saisissez l'addresse courriel de l'employé",
        "fr_auto": "Modifier les utilisateurs de la bibliothèque - entrez l’e-mail justice"
    },
    "Unsaved data source": {
        "fr": "Source de données non enregistrée",
        "fr_auto": "Source de données non enregistrée"
    },
    "Unsaved library": {
        "fr": "Bibliothèque non enregistrée",
        "fr_auto": "Bibliothèque non enregistrée"
    },
    "Let us know what went wrong, or suggest an improvement.": {
        "fr": "Faites-nous savoir ce qui n’a pas fonctionné ou suggérez une amélioration.",
        "fr_auto": "Faites-nous savoir ce qui n’a pas fonctionné ou suggérez une amélioration."
    },
    "AI Assistant": {
        "fr": "Assistant IA",
        "fr_auto": "Assistant IA"
    },
    "Monitoring": {
        "fr": "Suivi",
        "fr_auto": "Suivi"
    },
    "Other": {
        "fr": "Autres",
        "fr_auto": "Autres"
    },
    "Legislation loading": {
        "fr": "Chargement de la législation",
        "fr_auto": "Chargement de la législation"
    },
    "Text extractor": {
        "fr": "Extracteur de texte",
        "fr_auto": "Extracteur de texte"
    },
    "Load test": {
        "fr": "Essai de charge",
        "fr_auto": "Essai de charge"
    },
    "Create": {
        "fr": "Créer",
        "fr_auto": "Créer"
    },
    "Update": {
        "fr": "Mettre à jour",
        "fr_auto": "Mettre à jour"
    },
    "Bad request": {
        "fr": "Mauvaise demande",
        "fr_auto": "Mauvaise demande"
    },
    "We're sorry, but something went wrong.": {
        "fr": "Nous sommes désolés, mais une erreur s’est produite.",
        "fr_auto": "Nous sommes désolés, mais quelque chose s’est mal passé."
    },
    "Permission denied": {
        "fr": "Autorisation refusée",
        "fr_auto": "Autorisation refusée"
    },
    "You do not have permission to access this page.": {
        "fr": "Vous n’êtes pas autorisé à accéder à cette page.",
        "fr_auto": "Vous n’êtes pas autorisé à accéder à cette page."
    },
    "Page not found": {
        "fr": "Page introuvable",
        "fr_auto": "Page introuvable"
    },
    "We're sorry, but the requested page could not be found.": {
        "fr": "Nous sommes désolés, mais la page demandée n’a pas pu être trouvée.",
        "fr_auto": "Nous sommes désolés, mais la page demandée n’a pas pu être trouvée."
    },
    "Server error": {
        "fr": "Erreur du serveur",
        "fr_auto": "Erreur de serveur"
    },
    "Contact us": {
        "fr": "Contactez-nous",
        "fr_auto": "Contactez-nous"
    },
    "The upn column must match the Azure Active Directory (Entra) userPrincipalName property. This is usually the user's Justice email, and is case-sensitive.": {
        "fr": "La colonne upn doit correspondre à la propriété Azure Active Directory (Entra) userPrincipalName. Il s’agit généralement de l’addresse courriel justice de l’utilisateur et est sensible à la casse.",
        "fr_auto": "La colonne upn doit correspondre à la propriété Azure Active Directory (Entra) userPrincipalName. Il s’agit généralement de l’e-mail justice de l’utilisateur et est sensible à la casse."
    },
    "If the user does not exist, their first name, last name and email will be extrapolated from the UPN. These properties will be updated when the user next logs in with Entra.": {
        "fr": "Si l’utilisateur n’existe pas, son prénom, son nom et son adresse courriel seront extrapolés à partir de l’UPN. Ces propriétés seront mises à jour lors de la prochaine connexion de l’utilisateur avec Entra",
        "fr_auto": "Si l’utilisateur n’existe pas, son prénom, son nom et son adresse e-mail seront extrapolés à partir de l’UPN. Ces propriétés seront mises à jour lors de la prochaine connexion de l’utilisateur avec Entra."
    },
    "User-requested URLs for Q&A, summarization etc. which were not on the allow-list": {
        "fr": "URL demandées par l’utilisateur pour les questions-réponses, les résumés, etc. qui ne figuraient pas sur la liste d’adresses autorisées",
        "fr_auto": "URL demandées par l’utilisateur pour les questions et réponses, les résumés, etc. qui ne figuraient pas sur la liste d’adresses autorisées"
    },
    "Update Preset": {
        "fr": "Mettre à jour le préréglage",
        "fr_auto": "Mise à jour prédéfinie"
    },
    "Browse": {
        "fr": "Naviguer",
        "fr_auto": "Parcourir"
    },
    "\n            <strong>Chat</strong> with a secure AI for brainstorming, writing assistance and text formatting.\n          ": {
        "fr": "\n<strong>Clavardez</strong> avec une IA sécurisée pour le brainstorming, l’aide à la rédaction et le formatage du texte.\n          ",
        "fr_auto": "\n<strong>Discutez</strong> avec une IA sécurisée pour le brainstorming, l’aide à la rédaction et le formatage du texte.\n          "
    },
    "Chat mode is not suitable for factual research.": {
        "fr": "Le mode de clavardage ne convient pas à la recherche factuelle.",
        "fr_auto": "Le mode chat ne convient pas à la recherche factuelle."
    },
    "\n            <strong>Q&A</strong> provides answers based on specific documents. Select or create document libraries from the settings sidebar, or simply upload documents to the chat.\n          ": {
        "fr": "\n<strong>Q&R</strong> fournit des réponses basées sur des documents spécifiques. Sélectionnez ou créez des bibliothèques de documents à partir de la barre latérale des paramètres, ou simplement téléversez des documents sur la session de clavardage.\n          ",
        "fr_auto": "\n<strong>Q&R</strong> fournit des réponses basées sur des documents spécifiques. Sélectionnez ou créez des bibliothèques de documents à partir de la barre latérale des paramètres, ou téléchargez simplement des documents sur le chat.\n          "
    },
    "In the AI assistant, document libraries and chats will be deleted after 30 days of inactivity. This means that if you do not open a chat for 30 days, it will be automatically deleted along with all files uploaded to the chat. For libraries, if no changes have been made and no Q&A queries have been performed for 30 days, the library will be automatically deleted.": {
        "fr": "Les bibliothèques de documents et les sessions de clavardage seront supprimés après 30 jours d’inactivité dans l'assistant d'IA. Cela signifie que si vous n’ouvrez pas une session de clavardage pendant 30 jours, elle sera automatiquement supprimée avec tous ses fichiers téléversés. Pour les bibliothèques, si aucune modification n’a été apportée et qu’aucune requête Q&R n’a été effectuée pendant 30 jours, la bibliothèque sera automatiquement supprimée.",
        "fr_auto": "Dans l’assistant IA, les bibliothèques de documents et les chats seront supprimés après 30 jours d’inactivité. Cela signifie que si vous n’ouvrez pas un chat pendant 30 jours, il sera automatiquement supprimé avec tous les fichiers téléchargés sur le chat. Pour les bibliothèques, si aucune modification n’a été apportée et qu’aucune requête Q&A n’a été effectuée pendant 30 jours, la bibliothèque sera automatiquement supprimée."
    },
    "Read and follow the notices within Otto tools like the AI assistant. Certain tools such as the Chat mode should not be trusted for facts. Instead, use the Q&A and Summarize modes to ground the AI's responses in trusted sources such as documents that you upload or a shared document library.": {
        "fr": "Lisez et suivez les avis de confidentialité dans les outils Otto comme l’assistant d’IA. Certains outils tels que le mode Clavardez ne doivent pas être considérés comme faits. Utilisez plutôt les modes Q&R et Résumer pour ancrer les réponses de l’IA dans des sources fiables telles que les documents que vous téléversez ou dans une bibliothèque de documents partagée.",
        "fr_auto": "Lisez et suivez les avis dans les outils Otto comme l’assistant d’IA. Certains outils tels que le mode Chat ne doivent pas être fiables pour les faits. Utilisez plutôt les modes Q&R et Summarize pour ancrer les réponses de l’IA dans des sources fiables telles que les documents que vous téléchargez ou une bibliothèque de documents partagée."
    },
    "In the AI assistant, apply security classification labels to chats and document libraries when they contain classified and/or personal information.": {
        "fr": "Dans l’Assistant IA, appliquez des étiquettes de classification de sécurité aux sessions de clavardage et aux bibliothèques de documents lorsqu’elles contiennent des informations classifiées et/ou personnelles.",
        "fr_auto": "Dans l’Assistant IA, appliquez des étiquettes de classification de sécurité aux chats et aux bibliothèques de documents lorsqu’elles contiennent des informations classifiées et/ou personnelles."
    },
    "Email administrators": {
        "fr": "Contactez les administrateurs",
        "fr_auto": "Administrateurs de messagerie"
    },
    "If information is shared with you through Otto which you should not have access to, use the provided links to email the authors or library administrators. If this is not possible, contact the Otto team at the following email address to report a privacy issue:": {
        "fr": "Si des informations sont partagées avec vous via Otto auxquelles vous ne devriez pas avoir accès, utilisez les liens fournis pour envoyer un courriel aux auteurs ou aux administrateurs de la bibliothèque. Si cela n’est pas possible, contactez l’équipe Otto à l’adresse courriel suivante pour signaler un problème de confidentialité :",
        "fr_auto": "Si des informations sont partagées avec vous via Otto auxquelles vous ne devriez pas avoir accès, utilisez les liens fournis pour envoyer un e-mail aux auteurs ou aux administrateurs de la bibliothèque. Si cela n’est pas possible, contactez l’équipe Otto à l’adresse e-mail suivante pour signaler un problème de confidentialité :"
    },
    "This chat was shared with you and is read-only.": {
        "fr": "Cette session de clavardage a été partagé avec vous et est en lecture seule.",
        "fr_auto": "Ce chat a été partagé avec vous et est en lecture seule."
    },
    "email the chat author": {
        "fr": "envoyer un courriel à l’auteur de la sesison de clavardage",
        "fr_auto": "envoyer un e-mail à l’auteur du chat"
    },
    "Limit information shared in chats and Q&A libraries (deleted after 30 days inactivity).": {
        "fr": "Limitez les informations partagées dans les sessions de clavardage et les bibliothèques de questions-réponses (supprimées après 30 jours d’inactivité).",
        "fr_auto": "Limitez les informations partagées dans les chats et les bibliothèques de questions et réponses (supprimées après 30 jours d’inactivité)."
    },
    "\n            <strong>Q&A</strong> provides answers based on specific documents. Select or create document libraries from the settings sidebar, or upload files and enter URLs directly in the chat.\n          ": {
        "fr": "\n<strong>Q&R</strong> fournit des réponses basées sur des documents spécifiques. Sélectionnez ou créez des bibliothèques de documents dans la barre latérale des paramètres, ou téléchargez des fichiers et entrez des URL directement dans la session de clavardage.\n          ",
        "fr_auto": "\n<strong>Q&R</strong> fournit des réponses basées sur des documents spécifiques. Sélectionnez ou créez des bibliothèques de documents dans la barre latérale des paramètres, ou téléchargez des fichiers et entrez des URL directement dans le chat.\n          "
    },
    "Read and follow the notices within Otto tools like the AI assistant. Certain tools such as the Chat mode should not be trusted to provide factual information. Instead, use the Q&A and Summarize modes to ground the AI's responses in trusted sources such as documents that you upload or a shared document library.": {
        "fr": "Lisez et suivez les avis dans les outils Otto comme l’assistant d’IA. Certains outils tels que le mode Clavardez ne doivent pas être considérés comme étant fiables pour fournir des faits. Utilisez plutôt les modes Q&R et Résumer pour ancrer les réponses de l’IA dans des sources fiables telles que les documents que vous téléversez ou dans une bibliothèque de documents partagée.",
        "fr_auto": "Lisez et suivez les avis dans les outils Otto comme l’assistant d’IA. Certains outils tels que le mode Chat ne doivent pas être fiables pour fournir des informations factuelles. Utilisez plutôt les modes Q&R et Summarize pour ancrer les réponses de l’IA dans des sources fiables telles que les documents que vous téléchargez ou une bibliothèque de documents partagée."
    },
    "Chats": {
        "fr": "Clavardages",
        "fr_auto": "Les chats"
    },
    "Select chat(s)": {
        "fr": "Sélectionnez clavardages(s)",
        "fr_auto": "Sélectionnez chat(s)"
    },
    "Selected chats": {
        "fr": "Clavardages sélectionnés",
        "fr_auto": "Chats sélectionnés"
    },
    "User chat uploads": {
        "fr": "Téléchargements de clavardage utilisateur",
        "fr_auto": "Téléchargements de chat utilisateur"
    },
    "All chats": {
        "fr": "Tous les clavardage",
        "fr_auto": "Tous les chats"
    },
    "Chat uploads": {
        "fr": "Téléchargements de clavardage",
        "fr_auto": "Téléchargements de chat"
    },
    "No chats to show.": {
        "fr": "Pas de clavardages à montrer.",
        "fr_auto": "Pas de chats à montrer."
    },
    "This chat": {
        "fr": "Ce clavardage",
        "fr_auto": "Ce chat"
    },
    "Managed by me": {
        "fr": "Je gère",
        "fr_auto": "Géré par moi"
    },
    "Select document(s)": {
        "fr": "Sélectionner le(s) document(s)",
        "fr_auto": "Sélectionner le(s) document(s)"
    },
    "Entire library": {
        "fr": "Bibliothèque entière",
        "fr_auto": "Bibliothèque entière"
    },
    "Selected documents": {
        "fr": "Documents sélectionnés",
        "fr_auto": "Documents sélectionnés"
    },
    "Use top sources only (fast, cheap)": {
        "fr": "Utilisez les meilleures sources uniquement (rapide, pas cher)",
        "fr_auto": "Utilisez les meilleures sources uniquement (rapide, pas cher)"
    },
    "Full documents, separate answers ($)": {
        "fr": "Documents complets, réponses séparées ($)",
        "fr_auto": "Documents complets, réponses séparées ($)"
    },
    "Full documents, combined answer ($)": {
        "fr": "Documents complets, réponse combinée ($)",
        "fr_auto": "Documents complets, réponse combinée ($)"
    },
    "Relevance score": {
        "fr": "Cote de pertinence",
        "fr_auto": "Cote de pertinence"
    },
    "Reading order": {
        "fr": "Ordre de lecture",
        "fr_auto": "Ordre de lecture"
    },
    "Source not available (document deleted or modified since message)": {
        "fr": "Source non disponible (document supprimé ou modifié depuis ce message)",
        "fr_auto": "Source non disponible (document supprimé ou modifié depuis le message)"
    },
    "Current date: {time}": {
        "fr": "Date actuelle : {time}",
        "fr_auto": "Date actuelle : {time}"
    },
    "Invalid mode.": {
        "fr": "Mode non valide.",
        "fr_auto": "Mode non valide."
    },
    "No text to summarize.": {
        "fr": "Aucun texte à résumer.",
        "fr_auto": "Aucun texte à résumer."
    },
    "Couldn't retrieve the webpage. The site might block bots. Try copy & pasting the webpage here.": {
        "fr": "Impossible de récupérer la page web. Le site peut bloquer les robots. Essayez de copier et coller la page Web ici.",
        "fr_auto": "Impossible de récupérer la page Web. Le site peut bloquer les robots. Essayez de copier et coller la page Web ici."
    },
    "Initiating translation...": {
        "fr": "Initialisation de la traduction...",
        "fr_auto": "Initier la traduction..."
    },
    "Translating file": {
        "fr": "Traduction du fichier",
        "fr_auto": "Traduction d’un fichier"
    },
    "Error translating files.": {
        "fr": "Erreur de traduction des fichiers.",
        "fr_auto": "Erreur de traduction des fichiers."
    },
    "URL ready for Q&A.": {
        "fr": "URL prête pour les questions et réponses.",
        "fr_auto": "URL prête pour les questions et réponses."
    },
    "new document(s) ready for Q&A.": {
        "fr": "nouveau(s) document(s) prêt(s) pour les questions et réponses.",
        "fr_auto": "nouveau(s) document(s) prêt(s) pour les questions et réponses."
    },
    "There was an error processing your request.": {
        "fr": "Une erreur s'est produite lors du traitement de votre demande.",
        "fr_auto": "Il y a eu une erreur de traitement de votre demande."
    },
    "No user message found.": {
        "fr": "Aucun message de l’utilisateur trouvé.",
        "fr_auto": "Aucun message de l’utilisateur trouvé."
    },
    "Close": {
        "fr": "Fermer",
        "fr_auto": "Fermer"
    },
    "Stop": {
        "fr": "Arrêter",
        "fr_auto": "Arrêtez"
    },
    "Summarize": {
        "fr": "Résumer",
        "fr_auto": "Résumer"
    },
    "Translate": {
        "fr": "Traduire",
        "fr_auto": "Traduire"
    },
    "Upload": {
        "fr": "Téléverser",
        "fr_auto": "Télécharger"
    },
    "Settings": {
        "fr": "Paramètres",
        "fr_auto": "Paramètres"
    },
    "Message": {
        "fr": "Message",
        "fr_auto": "Le message"
    },
    "Type your message here...": {
        "fr": "Écrivez votre message ici...",
        "fr_auto": "Tapez votre message ici..."
    },
    "Send": {
        "fr": "Envoyer",
        "fr_auto": "Envoyer"
    },
    "Options": {
        "fr": "Options",
        "fr_auto": "Options"
    },
    "Rename": {
        "fr": "Renommer",
        "fr_auto": "Renommer"
    },
    "Delete": {
        "fr": "Supprimer",
        "fr_auto": "Supprimer"
    },
    "Cancel": {
        "fr": "Annuler",
        "fr_auto": "Annuler"
    },
    "AI Assistant - Otto": {
        "fr": "Assistant IA - Otto",
        "fr_auto": "Assistant IA - Otto"
    },
    "Show all...": {
        "fr": "Tout montrez...",
        "fr_auto": "Montrez tout..."
    },
    "Open presets menu": {
        "fr": "Ouvrir le menu des préréglages",
        "fr_auto": "Ouvrir le menu des préréglages"
    },
    "Save": {
        "fr": "Enregistrer",
        "fr_auto": "Enregistrer"
    },
    "Reset settings to default": {
        "fr": "Réinitialiser les paramètres",
        "fr_auto": "Réinitialiser les paramètres par défaut"
    },
    "Set security label": {
        "fr": "Définir l’étiquette de sécurité",
        "fr_auto": "Définir l’étiquette de sécurité"
    },
    "Warning": {
        "fr": "Avertissement",
        "fr_auto": "Avertissement"
    },
    "Safe use of the AI Assistant": {
        "fr": "Utilisation sécuritaire de l’assistant IA",
        "fr_auto": "Utilisation sécuritaire de l’assistant IA"
    },
    "File": {
        "fr": "Fichier",
        "fr_auto": "Fichier"
    },
    "Copy": {
        "fr": "Copier",
        "fr_auto": "Copie"
    },
    "Like": {
        "fr": "J'aime",
        "fr_auto": "Comme"
    },
    "Dislike": {
        "fr": "Je n'aime pas",
        "fr_auto": "N’aime pas"
    },
    "Edit in new prompt": {
        "fr": "Modifier dans une nouvelle requête",
        "fr_auto": "Modifier dans une nouvelle invite"
    },
    "Delete message": {
        "fr": "Supprimer le message",
        "fr_auto": "Supprimer le message"
    },
    "\n      Translated %(num_files)s/%(total_files)s files:\n    ": {
        "fr": "\n      Traduit %(num_files)s fichier(s) sur %(total_files)s:\n    ",
        "fr_auto": "\n      Translated %(num_files)s/%(total_files)s files:\n    "
    },
    "\n      Uploaded %(num_files)s file%(s)s\n    ": {
        "fr": "\n      Téléversé %(num_files)s fichier%(s)s\n    ",
        "fr_auto": "\n      Uploaded %(num_files)s file%(s)s\n    "
    },
    "deleted": {
        "fr": "supprimé",
        "fr_auto": "supprimé"
    },
    "Sources": {
        "fr": "Sources",
        "fr_auto": "Les sources"
    },
    "Selected library:": {
        "fr": "Bibliothèque sélectionnée :",
        "fr_auto": "Bibliothèque sélectionnée :"
    },
    "Model": {
        "fr": "Modèle",
        "fr_auto": "Modèle"
    },
    "Style": {
        "fr": "Style",
        "fr_auto": "Le style"
    },
    "Summary length": {
        "fr": "Longueur du résumé",
        "fr_auto": "Longueur du résumé"
    },
    "Desired language": {
        "fr": "Langue souhaitée",
        "fr_auto": "Langue souhaitée"
    },
    "Avoid personal pronouns": {
        "fr": "Évitez les pronoms personnels",
        "fr_auto": "Évitez les pronoms personnels"
    },
    "Additional instructions": {
        "fr": "Instructions supplémentaires",
        "fr_auto": "Instructions supplémentaires"
    },
    "Custom summarize prompt": {
        "fr": "Requête de résumé personnalisée",
        "fr_auto": "Invite de résumé personnalisée"
    },
    "(overrides all previous settings)": {
        "fr": "(remplace tous les paramètres précédents)",
        "fr_auto": "(remplace tous les paramètres précédents)"
    },
    "Library": {
        "fr": "Bibliothèque",
        "fr_auto": "Bibliothèque"
    },
    "Edit libraries": {
        "fr": "Modifier les bibliothèques",
        "fr_auto": "Modifier les bibliothèques"
    },
    "Search mode": {
        "fr": "Mode de recherche",
        "fr_auto": "Mode de recherche"
    },
    "Edit advanced settings and prompts": {
        "fr": "Modifier les paramètres avancés et les requêtes",
        "fr_auto": "Modifier les paramètres avancés et les invites"
    },
    "Filter results": {
        "fr": "Résultats du filtre",
        "fr_auto": "Résultats du filtre"
    },
    "Keyword ↔ Vector": {
        "fr": "Vecteur ↔ mots clés",
        "fr_auto": "Vecteur ↔ mots clés"
    },
    "Drag or use the left and right arrows to resize.": {
        "fr": "Faites glisser ou utilisez les flèches gauche et droite de votre clavier pour redimensionner.",
        "fr_auto": "Faites glisser ou utilisez les flèches gauche et droite pour redimensionner."
    },
    "Reset": {
        "fr": "Réinitialiser",
        "fr_auto": "Réinitialiser"
    },
    "Protected B approved:": {
        "fr": "Approuvé pour le matériel protégé b",
        "fr_auto": "Protégé B approuvé :"
    },
    "The processing of your file(s) was interrupted.": {
        "fr": "Le traitement de vos dossiers a été interrompu.",
        "fr_auto": "Le traitement de vos dossiers a été interrompu."
    },
    "An interruption occurred while generating the response.": {
        "fr": "Une interruption s’est produite pendant la production de la réponse.",
        "fr_auto": "Une interruption s’est produite pendant la génération de la réponse."
    },
    "Drop files anywhere": {
        "fr": "Placez des fichiers n’importe où sur la page",
        "fr_auto": "Déposez des fichiers n’importe où"
    },
    "\n        Uploading <span class=\"filename fst-italic\">'filename'</span>\n      ": {
        "fr": "\nTéléversement <span class=\"filename fst-italic\">'filename'</span>\n      ",
        "fr_auto": "\nTéléchargement <span class=\"filename fst-italic\">'filename'</span>\n      "
    },
    "File upload progress": {
        "fr": "Progression du téléversement de fichiers",
        "fr_auto": "Progression du téléversement de fichiers"
    },
    "for translation:": {
        "fr": "pour la traduction :",
        "fr_auto": "pour la traduction :"
    },
    "for summarization:": {
        "fr": "à des fins de résumé :",
        "fr_auto": "à des fins de résumé :"
    },
    "System prompt": {
        "fr": "Requête du système",
        "fr_auto": "Invite système"
    },
    "Maximum sources": {
        "fr": "Sources maximales",
        "fr_auto": "Sources maximales"
    },
    "Order sources by": {
        "fr": "Classer les source par",
        "fr_auto": "Commander les sources par"
    },
    "Relevance (score)": {
        "fr": "Pertinence (cote)",
        "fr_auto": "Pertinence (cote)"
    },
    "Answer granularity": {
        "fr": "Granularité de la réponse",
        "fr_auto": "Granularité de réponse"
    },
    "Single answer": {
        "fr": "Réponse unique",
        "fr_auto": "Réponse unique"
    },
    "Granular answers": {
        "fr": "Réponses granulaires",
        "fr_auto": "Réponses granulaires"
    },
    "Granularity": {
        "fr": "Granularité",
        "fr_auto": "Granularité"
    },
    "Fine": {
        "fr": "Précis",
        "fr_auto": "Fin"
    },
    "Coarse": {
        "fr": "Approximatif",
        "fr_auto": "Grossier"
    },
    "GPT-4o-mini (fastest, best value)": {
        "fr": "GPT-4o-mini (rapide et économique)",
        "fr_auto": "GPT-4o-mini (le plus rapide, meilleur rapport qualité-prix)"
    },
    "GPT-4o (best quality, but 25x cost)": {
        "fr": "GPT-4o (meilleure qualité, mais coûte 25x)",
        "fr_auto": "GPT-4o (meilleure qualité, mais coût 25x)"
    },
    "Creative": {
        "fr": "Créatif",
        "fr_auto": "Créatif"
    },
    "Select folder(s)": {
        "fr": "Sélectionner le(s) dossier(s)",
        "fr_auto": "Sélectionner le(s) dossier(s)"
    },
    "Selected folders": {
        "fr": "Dossiers sélectionnés",
        "fr_auto": "Dossiers sélectionnés"
    },
    "Adding to the Q&A library": {
        "fr": "En cours d'ajout à la bibliothèque de questions-réponses",
        "fr_auto": "Ajout à la bibliothèque de questions et réponses"
    },
    "Error processing the following document(s):": {
        "fr": "Erreur de traitement du ou des documents suivants :",
        "fr_auto": "Erreur de traitement du ou des documents suivants :"
    },
    "Sorry, I couldn't find any information about that. Try selecting more folders or documents, or try a different library.": {
        "fr": "",
        "fr_auto": "Désolé, je n’ai trouvé aucune information à ce sujet. Essayez de sélectionner plus de dossiers ou de documents, ou essayez une autre bibliothèque."
    },
    "Sorry, I couldn't find any information about that. Try selecting a different library or folder.": {
        "fr": "",
        "fr_auto": "Désolé, je n’ai trouvé aucune information à ce sujet. Essayez de sélectionner une autre bibliothèque ou un autre dossier."
    },
    "If you should not have access,": {
        "fr": "Si vous ne devriez pas y avoir accès,",
        "fr_auto": "Si vous ne devriez pas y avoir accès,"
    },
    "to report the issue.": {
        "fr": "pour signaler le problème.",
        "fr_auto": "pour signaler le problème."
    },
    "Drag or use the up and down arrows to resize.": {
        "fr": "Faites glisser la barre ou utilisez les flèches haut et bas de votre clavier pour redimensionner l'espace.",
        "fr_auto": "Faites glisser ou utilisez les flèches haut et bas pour redimensionner."
    },
    "ChatGPT for writing assistance (not for facts)": {
        "fr": "",
        "fr_auto": "ChatGPT pour l’aide à la rédaction (pas pour les faits)"
    },
    "Ask questions about documents": {
        "fr": "Posez des questions sur le contenu de vos documents",
        "fr_auto": "Posez des questions sur les documents"
    },
    "Summarize text, files and URLs": {
        "fr": "Résumer du texte, des fichiers et le contenu de site web.",
        "fr_auto": "Résumer le texte, les fichiers et les URL"
    },
    "Translate text and files to English or French": {
        "fr": "Traduisez du texte et des fichiers en anglais ou en français.",
        "fr_auto": "Traduire du texte et des fichiers en anglais ou en français"
    },
    "Help me write a good prompt": {
        "fr": "Aidez-moi à écrire une bonne requête",
        "fr_auto": "Aidez-moi à écrire une bonne invite"
    },
    "Save preset from current settings": {
        "fr": "Enregistrer le préréglage à partir des paramètres actuels",
        "fr_auto": "Enregistrer le préréglage à partir des paramètres actuels"
    },
    "Use with unclassified, Protected A or Protected B information only.": {
        "fr": "Utilisez uniquement avec des informations non classifiées, protégées A ou Protégées B.",
        "fr_auto": "Utilisez uniquement avec des informations non classifiées, protégées A ou Protégées B."
    },
    "Unclassified only:": {
        "fr": "Non classifié seulement :",
        "fr_auto": "Non classifié seulement :"
    },
    "This is a development / testing environment. Use unclassified information only.": {
        "fr": "Il s’agit d’un environnement de développement / test. Utilisez uniquement des informations non classifiées.",
        "fr_auto": "Il s’agit d’un environnement de développement / test. Utilisez uniquement des informations non classifiées."
    },
    "Human review required:": {
        "fr": "Examen humain requis :",
        "fr_auto": "Examen humain requis :"
    },
    "Not for decision-making:": {
        "fr": "",
        "fr_auto": "Pas pour la prise de décision :"
    },
    "Information management:": {
        "fr": "",
        "fr_auto": "Gestion de l’information :"
    },
    "AI-generated summaries may contain inaccuracies. Review the text before using it for official purposes.": {
        "fr": "",
        "fr_auto": "Les résumés générés par l’IA peuvent contenir des inexactitudes. Passez en revue le texte avant de l’utiliser à des fins officielles."
    },
    "\n            <strong>Translate</strong> input text or uploaded documents from any language into French or English.\n          ": {
        "fr": "",
        "fr_auto": "\n<strong>Traduire le</strong> texte d’entrée ou les documents téléchargés de n’importe quelle langue en français ou en anglais.\n          "
    },
    "Translations should undergo human review prior to use in a legal or official capacity.": {
        "fr": "",
        "fr_auto": "Les traductions doivent faire l’objet d’un examen humain avant d’être utilisées à titre juridique ou officiel."
    },
    "For official use, always verify generated material with the provided sources due to the potential for inaccuracies.": {
        "fr": "",
        "fr_auto": "Pour un usage officiel, vérifiez toujours le matériel généré avec les sources fournies en raison du risque d’inexactitudes."
    },
    "Remove irrelevant sources": {
        "fr": "",
        "fr_auto": "Supprimer les sources non pertinentes"
    },
    "Pre-query instructions": {
        "fr": "",
        "fr_auto": "Instructions préalables à la requête"
    },
    "Post-query instructions": {
        "fr": "",
        "fr_auto": "Instructions post-requête"
    },
    "Save changes": {
        "fr": "",
        "fr_auto": "Enregistrer les modifications"
    },
    "Edit": {
        "fr": "Modifier",
        "fr_auto": "Modifier"
    },
    "Create preset from current settings": {
        "fr": "Créer un préréglage à partir des paramètres actuels",
        "fr_auto": "Créer un préréglage à partir des paramètres actuels"
    },
    "Remove default": {
        "fr": "Supprimer la valeur par défaut",
        "fr_auto": "Supprimer la valeur par défaut"
    },
    "Set as default": {
        "fr": "Défini par défaut",
        "fr_auto": "Défini par défaut"
    },
    "No presets available": {
        "fr": "Aucun préréglage disponible",
        "fr_auto": "Aucun préréglage disponible"
    },
    "Remove from favourites": {
        "fr": "Retirer des favoris",
        "fr_auto": "Retirer des favoris"
    },
    "Add to favourites": {
        "fr": "Ajouter aux favoris",
        "fr_auto": "Ajouter aux favoris"
    },
    "Please provide a title in either English or French.": {
        "fr": "Veuillez fournir un titre en anglais ou en français.",
        "fr_auto": "Veuillez fournir un titre en anglais ou en français."
    },
    "Please provide at least one user for the accessible field.": {
        "fr": "Veuillez fournir au moins un utilisateur au champ « accessible ».",
        "fr_auto": "Veuillez fournir au moins un utilisateur pour le champ accessible."
    },
    "Title (English)": {
        "fr": "Titre (anglais)",
        "fr_auto": "Titre (anglais)"
    },
    "Description (English)": {
        "fr": "Description (anglais)",
        "fr_auto": "Description (anglais)"
    },
    "Title (French)": {
        "fr": "Titre (français)",
        "fr_auto": "Titre (français)"
    },
    "Description (French)": {
        "fr": "Description (français)",
        "fr_auto": "Description (français)"
    },
    "Privacy controls": {
        "fr": "Contrôles de confidentialité",
        "fr_auto": "Contrôles de confidentialité"
    },
    "Share with:": {
        "fr": "Partager avec :",
        "fr_auto": "Partager avec :"
    },
    "Replace with current settings": {
        "fr": "Remplacer par les paramètres actuels",
        "fr_auto": "Remplacer par les paramètres actuels"
    },
    "This is the default Otto preset. Use caution!": {
        "fr": "Il s’agit du préréglage Otto par défaut. Soyez prudent !",
        "fr_auto": "Il s’agit du préréglage Otto par défaut. Soyez prudent !"
    },
    "Changes will be visible to all Otto users.": {
        "fr": "Les modifications seront visibles pour tous les utilisateurs d’Otto.",
        "fr_auto": "Les modifications seront visibles pour tous les utilisateurs d’Otto."
    },
    "Are you sure you want to delete this preset?": {
        "fr": "Êtes-vous sûr de vouloir supprimer ce préréglage ?",
        "fr_auto": "Êtes-vous sûr de vouloir supprimer ce préréglage ?"
    },
    "Create New Preset": {
        "fr": "Créer un nouveau préréglage",
        "fr_auto": "Créer un nouveau préréglage"
    },
    "Create a new preset from your current settings.": {
        "fr": "Créez un nouveau préréglage à partir de vos paramètres actuels.",
        "fr_auto": "Créez un nouveau préréglage à partir de vos paramètres actuels."
    },
    "Improve prompt using AI": {
        "fr": "Améliorer la requête à l’aide de l’IA",
        "fr_auto": "Améliorer l’invite à l’aide de l’IA"
    },
    "Loading": {
        "fr": "Chargement",
        "fr_auto": "Chargement"
    },
    "Generate a more detailed version of your prompt. Use this as a starting point for further edits.": {
        "fr": "Générez une version plus détaillée de votre requête. Utilisez ceci comme point de départ pour d’autres modifications.",
        "fr_auto": "Générez une version plus détaillée de votre invite. Utilisez ceci comme point de départ pour d’autres modifications."
    },
    "Type your prompt here...": {
        "fr": "Écrivez votre requête ici...",
        "fr_auto": "Tapez votre invite ici..."
    },
    "Generate": {
        "fr": "Générer",
        "fr_auto": "Générer"
    },
    "Your prompt": {
        "fr": "Votre requête",
        "fr_auto": "Votre invite"
    },
    "AI-generated prompt": {
        "fr": "Requête générée par l’IA",
        "fr_auto": "Invite générée par l’IA"
    },
    "Regenerate": {
        "fr": "Régénérer",
        "fr_auto": "Régénérer"
    },
    "Use this prompt": {
        "fr": "Utilisez cette requête",
        "fr_auto": "Utilisez cette invite"
    },
    "QA library for settings preset not accessible. It has been reset to your personal library.": {
        "fr": "Bibliothèque question-répnse pour les paramètres prédéfinis non accessibles. Il a été réinitialisé à votre bibliothèque personnelle.",
        "fr_auto": "Bibliothèque d’assurance qualité pour les paramètres prédéfinis non accessibles. Il a été réinitialisé à votre bibliothèque personnelle."
    },
    "Response stopped early. Costs may still be incurred after stopping.": {
        "fr": "La réponse à votre requête s’est arrêtée avant la fin de son exécution. Des coûts peuvent encore être engendrés.",
        "fr_auto": "La réponse s’est arrêtée tôt. Des coûts peuvent encore être engagés après l’arrêt."
    },
    "An error occurred.": {
        "fr": "Une erreur s’est produite.",
        "fr_auto": "Une erreur s’est produite."
    },
    "with files:": {
        "fr": "avec les fichiers :",
        "fr_auto": "avec des fichiers :"
    },
    "No text provided.": {
        "fr": "Aucun texte n’a été fourni.",
        "fr_auto": "Aucun texte n’a été fourni."
    },
    "**No relevant sources found.**": {
        "fr": "**Aucune source pertinente n’a été trouvée.**",
        "fr_auto": "**Aucune source pertinente n’a été trouvée.**"
    },
    "Sorry, that URL isn't allowed. Otto can only access sites ending in:": {
        "fr": "Désolé, cette URL n’est pas autorisée. Otto ne peut accéder qu’aux sites se terminant par :",
        "fr_auto": "Désolé, cette URL n’est pas autorisée. Otto ne peut accéder qu’aux sites se terminant par :"
    },
    "(e.g., `justice.gc.ca` or `www.tbs-sct.canada.ca` are also allowed)": {
        "fr": "(p. ex., « justice.gc.ca » ou « www.tbs-sct.canada.ca » sont également autorisés)",
        "fr_auto": "(p. ex., « justice.gc.ca » ou « www.tbs-sct.canada.ca » sont également autorisés)"
    },
    "As a workaround, you can save the content to a file and upload it here.": {
        "fr": "Alternativement, vous pouvez enregistrer le contenu du site dans un fichier et le téléverser ici.",
        "fr_auto": "Comme solution de contournement, vous pouvez enregistrer le contenu dans un fichier et le télécharger ici."
    },
    "Preset loaded successfully.": {
        "fr": "Préréglage chargé avec succès.",
        "fr_auto": "Préréglage chargé avec succès."
    },
    "Preset saved successfully.": {
        "fr": "Préréglage enregistré avec succès.",
        "fr_auto": "Préréglage enregistré avec succès."
    },
    "Preset updated successfully.": {
        "fr": "Préréglage mis à jour avec succès.",
        "fr_auto": "Préréglage mis à jour avec succès."
    },
    "Preset deleted successfully.": {
        "fr": "Préréglage supprimé avec succès.",
        "fr_auto": "Préréglage supprimé avec succès."
    },
    "Preset added to favourites.": {
        "fr": "Préréglage ajouté aux favoris.",
        "fr_auto": "Préréglage ajouté aux favoris."
    },
    "Preset removed from favourites.": {
        "fr": "Préréglage retiré des favoris.",
        "fr_auto": "Préréglage retiré des favoris."
    },
    "An error occurred while setting the preset as favourite.": {
        "fr": "Une erreur s’est produite lors de la définition du préréglage comme favori.",
        "fr_auto": "Une erreur s’est produite lors de la définition du préréglage comme favori."
    },
    "Default preset was set successfully.": {
        "fr": "Le paramètre prédéfini par défaut a été défini avec succès.",
        "fr_auto": "Le paramètre prédéfini par défaut a été défini avec succès."
    },
    "An error occurred while setting the default preset.": {
        "fr": "Une erreur s’est produite lors de la définition du préréglage par défaut.",
        "fr_auto": "Une erreur s’est produite lors de la définition du préréglage par défaut."
    },
    "All acts and regulations": {
        "fr": "",
        "fr_auto": "Toutes les lois et tous les règlements"
    },
    "All acts": {
        "fr": "",
        "fr_auto": "Tous les actes"
    },
    "All regulations": {
        "fr": "",
        "fr_auto": "Tous les règlements"
    },
    "Specific act(s)/regulation(s)...": {
        "fr": "",
        "fr_auto": "Loi(s)/règlement(s) spécifique(s)..."
    },
    "Enabled by specific act(s)...": {
        "fr": "",
        "fr_auto": "Activé par des actes spécifiques..."
    },
    "Select laws to search": {
        "fr": "",
        "fr_auto": "Sélectionner des lois à rechercher"
    },
    "Select act(s)/regulation(s)": {
        "fr": "",
        "fr_auto": "Certains actes/règlements"
    },
    "Select enabling act(s)": {
        "fr": "",
        "fr_auto": "Sélectionnez loi(s) habilitante(s)"
    },
    "All dates": {
        "fr": "",
        "fr_auto": "Toutes les dates"
    },
    "Filter by section date metadata...": {
        "fr": "",
        "fr_auto": "Filtrer par section les métadonnées de date..."
    },
    "Select date filters": {
        "fr": "",
        "fr_auto": "Sélectionner des filtres de date"
    },
    "In force as of (start)": {
        "fr": "",
        "fr_auto": "En vigueur à partir du (début)"
    },
    "In force as of (end)": {
        "fr": "",
        "fr_auto": "En vigueur à compter du (fin)"
    },
    "Last amended (start)": {
        "fr": "",
        "fr_auto": "Dernière modification (début)"
    },
    "Last amended (end)": {
        "fr": "",
        "fr_auto": "Dernière modification (fin)"
    },
    "Number of sources": {
        "fr": "",
        "fr_auto": "Nombre de sources"
    },
    "Trim redundant sources": {
        "fr": "",
        "fr_auto": "Couper les sources redondantes"
    },
    "AI model": {
        "fr": "",
        "fr_auto": "Modèle d’IA"
    },
    "Max input tokens": {
        "fr": "",
        "fr_auto": "Nombre maximal de jetons d’entrée"
    },
    "Additional instructions for AI answer": {
        "fr": "",
        "fr_auto": "Instructions supplémentaires pour la réponse à l’IA"
    },
    "Query": {
        "fr": "Requête",
        "fr_auto": "Requête"
    },
    "AI answer": {
        "fr": "Réponse de l’IA",
        "fr_auto": "Réponse de l’IA"
    },
    "Any language results": {
        "fr": "",
        "fr_auto": "Tous les résultats linguistiques"
    },
    "Basic search": {
        "fr": "Recherche de base",
        "fr_auto": "Recherche de base"
    },
    "Advanced search": {
        "fr": "Recherche avancée",
        "fr_auto": "Recherche avancée"
    },
    "Last refreshed from the": {
        "fr": "Dernière actualisation à partir de",
        "fr_auto": "Dernière actualisation à partir de l'"
    },
    "repository on": {
        "fr": "",
        "fr_auto": "référentiel sur"
    },
    "Clear": {
        "fr": "Effacer",
        "fr_auto": "Effacer"
    },
    "Advanced search options": {
        "fr": "Options de recherche avancées",
        "fr_auto": "Options de recherche avancées"
    },
    "AI-generated answer &mdash; may contain inaccuracies": {
        "fr": "Réponse générée par l’IA — peut contenir des inexactitudes",
        "fr_auto": "Réponse générée par l’IA — peut contenir des inexactitudes"
    },
    "Error getting search results:": {
        "fr": "",
        "fr_auto": "Erreur d’obtention des résultats de recherche :"
    },
    "No sources found. Please modify the search options or use basic search.": {
        "fr": "Aucune source trouvée. Veuillez modifier les options de recherche ou utiliser la recherche de base.",
        "fr_auto": "Aucune source trouvée. Veuillez modifier les options de recherche ou utiliser la recherche de base."
    },
    "Results for &quot;": {
        "fr": "",
        "fr_auto": "Résultats pour «"
    },
    "&quot;": {
        "fr": "»",
        "fr_auto": "&quot;"
    },
    "Part": {
        "fr": "",
        "fr_auto": "Partie"
    },
    "Details": {
        "fr": "Détails",
        "fr_auto": "Détails"
    },
    "Close source details": {
        "fr": "",
        "fr_auto": "Fermer les détails de la source"
    },
    "Find similar sections": {
        "fr": "",
        "fr_auto": "Trouver des sections similaires"
    },
    "Go to source document": {
        "fr": "",
        "fr_auto": "Aller au document source"
    },
    "Metadata": {
        "fr": "Métadonnées",
        "fr_auto": "Métadonnées"
    },
    "In-force start date:": {
        "fr": "",
        "fr_auto": "Date de début en vigueur :"
    },
    "Last amended date:": {
        "fr": "",
        "fr_auto": "Dernière date de modification :"
    },
    "Alternate language": {
        "fr": "Autre langue",
        "fr_auto": "Autre langue"
    },
    "Source document": {
        "fr": "Document source",
        "fr_auto": "Document source"
    },
    "Short title:": {
        "fr": "Titre abrégé :",
        "fr_auto": "Titre abrégé :"
    },
    "Long title:": {
        "fr": "Titre long :",
        "fr_auto": "Titre long :"
    },
    "Referenced as:": {
        "fr": "",
        "fr_auto": "Référencé comme :"
    },
    "Type:": {
        "fr": "Type :",
        "fr_auto": "Type :"
    },
    "Act": {
        "fr": "",
        "fr_auto": "Loi"
    },
    "Regulation": {
        "fr": "",
        "fr_auto": "Réglementation"
    },
    "Enabling authority:": {
        "fr": "",
        "fr_auto": "Autorité habilitante :"
    },
    "An error occurred:": {
        "fr": "Une erreur s’est produite :",
        "fr_auto": "Une erreur s’est produite :"
    },
    "An error occurred while processing the request.": {
        "fr": "Une erreur s’est produite lors du traitement de la demande.",
        "fr_auto": "Une erreur s’est produite lors du traitement de la demande."
    },
    "Source not found.": {
        "fr": "",
        "fr_auto": "Source introuvable."
    },
    "Error generating AI response.": {
        "fr": "",
        "fr_auto": "Erreur générant une réponse d’IA."
    },
    "Invalid URL": {
        "fr": "",
        "fr_auto": "URL non valide"
    },
    "Administrators (edit library and manage users)": {
        "fr": "Administrateurs (modifier la bibliothèque et gérer les utilisateurs)",
        "fr_auto": "Administrateurs (modifier la bibliothèque et gérer les utilisateurs)"
    },
    "Contributors (edit library)": {
        "fr": "Contributeurs (modifier la bibliothèque)",
        "fr_auto": "Contributeurs (modifier la bibliothèque)"
    },
    "Viewers (read-only access)": {
        "fr": "Utilisateurs avec accès en lecture seule",
        "fr_auto": "Visionneuses (accès en lecture seule)"
    },
    "The same user cannot be in multiple roles.": {
        "fr": "Le même utilisateur ne peut pas avoir accès à plusieurs rôles.",
        "fr_auto": "Le même utilisateur ne peut pas être dans plusieurs rôles."
    },
    "text only": {
        "fr": "texte seulement",
        "fr_auto": "texte seulement"
    },
    "Fetching URL...": {
        "fr": "Extraction de l’URL...",
        "fr_auto": "Extraction de l’URL..."
    },
    "Reading file...": {
        "fr": "Lecture du fichier...",
        "fr_auto": "Lecture du fichier..."
    },
    "Extracting text...": {
        "fr": "Extraction de texte...",
        "fr_auto": "Extraction de texte..."
    },
    "Adding to library...": {
        "fr": "Ajout à la bibliothèque...",
        "fr_auto": "Ajouter à la bibliothèque..."
    },
    "Folders": {
        "fr": "Dossiers",
        "fr_auto": "Dossiers"
    },
    "Select a library to edit folders.": {
        "fr": "Sélectionnez une bibliothèque pour modifier les dossiers.",
        "fr_auto": "Sélectionnez une bibliothèque pour modifier les dossiers."
    },
    "New folder": {
        "fr": "Nouveau dossier",
        "fr_auto": "Nouveau dossier"
    },
    "No folders in this library.": {
        "fr": "Aucun dossier dans cette bibliothèque.",
        "fr_auto": "Aucun dossier dans cette bibliothèque."
    },
    "Documents": {
        "fr": "",
        "fr_auto": "Documents d’information"
    },
    "Select a folder to edit documents.": {
        "fr": "",
        "fr_auto": "Sélectionnez un dossier pour modifier les documents."
    },
    "Add URL": {
        "fr": "Ajouter une addresse URL",
        "fr_auto": "Ajouter une URL"
    },
    "Bulk actions": {
        "fr": "",
        "fr_auto": "Actions en bloc"
    },
    "Text only": {
        "fr": "Texte seulement",
        "fr_auto": "Texte seulement"
    },
    "(default, $)": {
        "fr": "(par défaut, $)",
        "fr_auto": "(par défaut, $)"
    },
    "(more robust, $$)": {
        "fr": "(plus robuste, $$)",
        "fr_auto": "(plus robuste, $$)"
    },
    "(best, $$$)": {
        "fr": "(meilleur, $$$)",
        "fr_auto": "(meilleur, $$$)"
    },
    "Stop all processing": {
        "fr": "",
        "fr_auto": "Arrêter tout traitement"
    },
    "No documents in this folder.": {
        "fr": "Aucun document dans ce dossier.",
        "fr_auto": "Aucun document dans ce dossier."
    },
    "You can only upload a maximum of": {
        "fr": "Vous ne pouvez téléverser qu’un maximum de",
        "fr_auto": "Vous ne pouvez télécharger qu’un maximum de"
    },
    "files per folder.": {
        "fr": "fiechiers par dossier.",
        "fr_auto": "par dossier."
    },
    "files remaining.": {
        "fr": "fichiers restants.",
        "fr_auto": "dossiers restants."
    },
    "You can only upload a total file size of": {
        "fr": "Vous ne pouvez téléverser q'une taille maximale de fichier de",
        "fr_auto": "Vous pouvez uniquement télécharger une taille de fichier totale de"
    },
    "at one time.": {
        "fr": "en même temps.",
        "fr_auto": "en même temps."
    },
    "Document status": {
        "fr": "État du document",
        "fr_auto": "État du document"
    },
    "Not started": {
        "fr": "",
        "fr_auto": "Non commencé"
    },
    "Cancelled": {
        "fr": "Annulé",
        "fr_auto": "Annulé"
    },
    "Queued": {
        "fr": "",
        "fr_auto": "En file d’attente"
    },
    "Processing": {
        "fr": "En cours de traitement",
        "fr_auto": "Traitement"
    },
    "Processed": {
        "fr": "Traité",
        "fr_auto": "Traitées"
    },
    "Error": {
        "fr": "Erreur",
        "fr_auto": "Erreur"
    },
    "Last fetched date": {
        "fr": "Date de la dernière extraction",
        "fr_auto": "Date de la dernière extraction"
    },
    "Filename": {
        "fr": "Nom du fichier",
        "fr_auto": "Nom de fichier"
    },
    "Detected content type": {
        "fr": "Type de contenu détecté",
        "fr_auto": "Type de contenu détecté"
    },
    "Extracted title": {
        "fr": "Titre extrait",
        "fr_auto": "Titre extrait"
    },
    "Extracted modification date": {
        "fr": "Date de modification extraite",
        "fr_auto": "Date de modification extraite"
    },
    "Number of chunks": {
        "fr": "Nombre de blocs",
        "fr_auto": "Nombre de blocs"
    },
    "Processing cost (cumulative)": {
        "fr": "Coût de traitement (cumulatif)",
        "fr_auto": "Coût de traitement (cumulatif)"
    },
    "Extracted text": {
        "fr": "Texte extrait",
        "fr_auto": "Texte extrait"
    },
    "File path": {
        "fr": "Chemin d’accès au fichier",
        "fr_auto": "Chemin d’accès au fichier"
    },
    "View all": {
        "fr": "",
        "fr_auto": "Voir tout"
    },
    "Edit properties": {
        "fr": "Modifier les propriétés",
        "fr_auto": "Modifier les propriétés"
    },
    "Select a library, folder or document to edit.": {
        "fr": "Sélectionnez une bibliothèque, un dossier ou un document à modifier.",
        "fr_auto": "Sélectionnez une bibliothèque, un dossier ou un document à modifier."
    },
    "Processing status": {
        "fr": "État de traitement",
        "fr_auto": "État de traitement"
    },
    "Stopped": {
        "fr": "Arrêté",
        "fr_auto": "Arrêté"
    },
    "Initializing": {
        "fr": "Initialisation",
        "fr_auto": "Initialisation"
    },
    "Success": {
        "fr": "Succès",
        "fr_auto": "Succès"
    },
    "Libraries": {
        "fr": "Bibliothèques",
        "fr_auto": "Bibliothèques"
    },
    "New library": {
        "fr": "Nouvelle bibliothèque",
        "fr_auto": "Nouvelle bibliothèque"
    },
    "Libraries you can edit will appear here.": {
        "fr": "Les bibliothèques que vous pourrez modifier apparaîtront ici.",
        "fr_auto": "Les bibliothèques que vous pouvez modifier apparaîtront ici."
    },
    "JUS library": {
        "fr": "Bibliothèque JUS",
        "fr_auto": "Bibliothèque JUS"
    },
    "Personal library": {
        "fr": "Bibliothèque personnelle",
        "fr_auto": "Bibliothèque personnelle"
    },
    "Edit folder": {
        "fr": "Modifier le dossier",
        "fr_auto": "Modifier le dossier"
    },
    "Create folder": {
        "fr": "Créer un dossier",
        "fr_auto": "Créer un dossier"
    },
    "Name (English)": {
        "fr": "Nom (anglais)",
        "fr_auto": "Nom (anglais)"
    },
    "Name (French)": {
        "fr": "Nom (français)",
        "fr_auto": "Nom (français)"
    },
    "Security label ": {
        "fr": "",
        "fr_auto": "Étiquette de sécurité "
    },
    "Order": {
        "fr": "Ordre",
        "fr_auto": "Ordre"
    },
    "DANGER: Are you sure you want to delete this folder? This action is permanent.": {
        "fr": "DANGER : Êtes-vous sûr de vouloir supprimer ce dossier ? Cette action est permanente.",
        "fr_auto": "DANGER : Êtes-vous sûr de vouloir supprimer ce dossier ? Cette action est permanente."
    },
    "Edit document": {
        "fr": "Modifier le document",
        "fr_auto": "Modifier le document"
    },
    "Create document": {
        "fr": "Créer un document",
        "fr_auto": "Créer un document"
    },
    "URL": {
        "fr": "",
        "fr_auto": "L’URL"
    },
    "Open link in new tab": {
        "fr": "Ouvrir le lien dans un nouvel onglet",
        "fr_auto": "Ouvrir le lien dans le nouvel onglet"
    },
    "CSS selector (optional) ": {
        "fr": "Sélecteur CSS (facultatif) ",
        "fr_auto": "Sélecteur CSS (facultatif) "
    },
    "Title (optional)": {
        "fr": "Titre (facultatif)",
        "fr_auto": "Titre (facultatif)"
    },
    "DANGER: Are you sure you want to delete this document? This action is permanent.": {
        "fr": "DANGER : Êtes-vous sûr de vouloir supprimer ce document ? Cette action est permanente.",
        "fr_auto": "DANGER : Êtes-vous sûr de vouloir supprimer ce document ? Cette action est permanente."
    },
    "Edit library": {
        "fr": "Modifier la bibliothèque",
        "fr_auto": "Modifier la bibliothèque"
    },
    "Create library": {
        "fr": "Créer une bibliothèque",
        "fr_auto": "Créer une bibliothèque"
    },
    "Visible to all JUS users": {
        "fr": "Visible par tous les utilisateurs du ministère",
        "fr_auto": "Visible par tous les utilisateurs de JUS"
    },
    "DANGER: Are you sure you want to delete this library? This action is permanent.": {
        "fr": "DANGER : Êtes-vous sûr de vouloir supprimer cette bibliothèque ? Cette action est permanente.",
        "fr_auto": "DANGER : Êtes-vous sûr de vouloir supprimer cette bibliothèque ? Cette action est permanente."
    },
    "Save users": {
        "fr": "Enregistrer les utilisateurs",
        "fr_auto": "Enregistrer les utilisateurs"
    },
    "Document updated successfully.": {
        "fr": "Document mis à jour avec succès.",
        "fr_auto": "Document mis à jour avec succès."
    },
    "Document created successfully.": {
        "fr": "Document créé avec succès.",
        "fr_auto": "Document créé avec succès."
    },
    "Document deleted successfully.": {
        "fr": "Document supprimé avec succès.",
        "fr_auto": "Document supprimé avec succès."
    },
    "Folder updated successfully.": {
        "fr": "Dossier mis à jour avec succès.",
        "fr_auto": "Dossier mis à jour avec succès."
    },
    "Folder created successfully.": {
        "fr": "Dossier créé avec succès.",
        "fr_auto": "Dossier créé avec succès."
    },
    "Folder deleted successfully.": {
        "fr": "Dossier supprimé avec succès.",
        "fr_auto": "Dossier supprimé avec succès."
    },
    "Library updated successfully.": {
        "fr": "Bibliothèque mise à jour avec succès.",
        "fr_auto": "Bibliothèque mise à jour avec succès."
    },
    "Library created successfully.": {
        "fr": "Bibliothèque créée avec succès.",
        "fr_auto": "Bibliothèque créée avec succès."
    },
    "Library deleted successfully.": {
        "fr": "Bibliothèque supprimée avec succès.",
        "fr_auto": "Bibliothèque supprimée avec succès."
    },
    "Library users updated successfully.": {
        "fr": "Les utilisateurs de la bibliothèque ont été mis à jour avec succès.",
        "fr_auto": "Les utilisateurs de la bibliothèque ont été mis à jour avec succès."
    },
    "Unsaved document": {
        "fr": "Document non sauvegardé",
        "fr_auto": "Document non sauvetillé"
    },
    "Unsaved folder": {
        "fr": "Dossier non sauvegardé",
        "fr_auto": "Dossier non sauveté"
    },
    "Type": {
        "fr": "Type",
        "fr_auto": "Type"
    },
    "Add notes or addition details.": {
        "fr": "",
        "fr_auto": "Ajoutez des notes ou des détails d’ajout."
    },
    "N/A": {
        "fr": "",
        "fr_auto": "S.O."
    },
    "Reporting": {
        "fr": "",
        "fr_auto": "Établissement de rapports"
    },
    "Feedback": {
        "fr": "Rétroaction",
        "fr_auto": "Commentaires"
    },
    "Bug": {
        "fr": "",
        "fr_auto": "Bogue"
    },
    "Template Wizard": {
        "fr": "",
        "fr_auto": "Assistant de modèle"
    },
    "Text Extractor": {
        "fr": "Extracteur de texte",
        "fr_auto": "Extracteur de texte"
    },
    "Empowering Justice efficiency with data and AI": {
        "fr": "",
        "fr_auto": "Renforcer l’efficacité de la justice avec les données et l’IA"
    },
    "Skip to main content": {
        "fr": "Passer au contenu principal",
        "fr_auto": "Passer au contenu principal"
    },
    "Smiling robot head": {
        "fr": "Tête de robot souriante",
        "fr_auto": "Tête de robot souriante"
    },
    "Toggle user menu": {
        "fr": "Basculer le menu",
        "fr_auto": "Basculer le menu utilisateur"
    },
    "Breadcrumb": {
        "fr": "",
        "fr_auto": "Fil d’Ariane"
    },
    "Manage users": {
        "fr": "Gérer les utilisateurs",
        "fr_auto": "Gérer les utilisateurs"
    },
    "Frequently Asked Questions": {
        "fr": "Questions fréquemment posées",
        "fr_auto": "Questions fréquemment posées"
    },
    "User guide": {
        "fr": "Guide d'utilisateur",
        "fr_auto": "Guide de l'utilisateur"
    },
    "Blocked URLs": {
        "fr": "URL bloquées",
        "fr_auto": "URL bloquées"
    },
    "Blocked URLs - Otto": {
        "fr": "URL bloquées - Otto",
        "fr_auto": "URL bloquées - Otto"
    },
    "Domain": {
        "fr": "Domaine",
        "fr_auto": "Domaine"
    },
    "Requests": {
        "fr": "",
        "fr_auto": "Demandes"
    },
    "Disable load test URL": {
        "fr": "",
        "fr_auto": "Désactiver l’URL du test de chargement"
    },
    "Enable load test URL for 1 hour": {
        "fr": "",
        "fr_auto": "Activer l’URL du test de charge pendant 1 heure"
    },
    "Go to homepage": {
        "fr": "",
        "fr_auto": "Aller à la page d’accueil"
    },
    "Use this section to provide additional details to the feedback provided by the user.": {
        "fr": "",
        "fr_auto": "Utilisez cette section pour fournir des détails supplémentaires aux commentaires fournis par l’utilisateur."
    },
    "Notes": {
        "fr": "",
        "fr_auto": "Remarques :"
    },
    "Save note": {
        "fr": "",
        "fr_auto": "Enregistrer la note"
    },
    "Last modified:": {
        "fr": "Dernière modification :",
        "fr_auto": "Dernière modification :"
    },
    "Click on a row to view more information about the feedback received, to flag the feedback as resolved or to contact the user directly.": {
        "fr": "",
        "fr_auto": "Cliquez sur une ligne pour afficher plus d’informations sur les commentaires reçus, pour marquer les commentaires comme résolus ou pour contacter directement l’utilisateur."
    },
    "ago": {
        "fr": "",
        "fr_auto": "il y a longtemps"
    },
    "Feedback results page navigation.": {
        "fr": "",
        "fr_auto": "Navigation dans la page des résultats des commentaires."
    },
    "Previous": {
        "fr": "Précédent",
        "fr_auto": "Précédent"
    },
    "Next": {
        "fr": "Suivant",
        "fr_auto": "Suivant"
    },
    "Total received": {
        "fr": "Total reçu",
        "fr_auto": "Total reçu"
    },
    "Total resolved": {
        "fr": "Total résolu",
        "fr_auto": "Total résolu"
    },
    "Total negative chat comment(s)": {
        "fr": "",
        "fr_auto": "Total des commentaires négatifs de chat (s)"
    },
    "Most active app": {
        "fr": "",
        "fr_auto": "Application la plus active"
    },
    "Leave feedback": {
        "fr": "",
        "fr_auto": "Laisser un commentaire"
    },
    "Submit feedback about Otto": {
        "fr": "",
        "fr_auto": "Soumettre des commentaires sur Otto"
    },
    "Otto feedback form": {
        "fr": "",
        "fr_auto": "Formulaire de rétroaction Otto"
    },
    "Danger:": {
        "fr": "",
        "fr_auto": "Danger :"
    },
    "Notifications": {
        "fr": "Notifications",
        "fr_auto": "Notifications"
    },
    "For use in the CSV. Use only lowercase characters and underscores, e.g. 'lsb_drafting'": {
        "fr": "",
        "fr_auto": "Pour une utilisation dans le CSV. Utilisez uniquement des caractères minuscules et des traits de soulignement, par exemple « lsb_drafting »"
    },
    "Are you sure you want to delete this pilot?": {
        "fr": "",
        "fr_auto": "Êtes-vous sûr de vouloir supprimer ce pilote ?"
    },
    "Search": {
        "fr": "Recherche",
        "fr_auto": "Recherche"
    },
    "Load testing URL is enabled": {
        "fr": "",
        "fr_auto": "L’URL de test de chargement est activée"
    },
    "Cost dashboard": {
        "fr": "",
        "fr_auto": "Tableau de bord des coûts"
    },
    "Feedback dashboard": {
        "fr": "",
        "fr_auto": "Tableau de bord des commentaires"
    },
    "Terms of use": {
        "fr": "",
        "fr_auto": "Conditions d’utilisation"
    },
    "Logout": {
        "fr": "",
        "fr_auto": "Déconnexion"
    },
    "Cost dashboard - Otto": {
        "fr": "",
        "fr_auto": "Tableau de bord des coûts - Otto"
    },
    "Chart options": {
        "fr": "",
        "fr_auto": "Options de graphique"
    },
    "Chart:": {
        "fr": "",
        "fr_auto": "Graphique :"
    },
    "X-axis:": {
        "fr": "",
        "fr_auto": "Axe des X :"
    },
    "Group by:": {
        "fr": "",
        "fr_auto": "Regrouper par :"
    },
    "Bar chart type:": {
        "fr": "",
        "fr_auto": "Type de graphique à barres :"
    },
    "Filter:": {
        "fr": "",
        "fr_auto": "Filtre :"
    },
    "Pilot:": {
        "fr": "",
        "fr_auto": "Projet pilote :"
    },
    "Feature:": {
        "fr": "",
        "fr_auto": "Caractéristique :"
    },
    "Cost type:": {
        "fr": "",
        "fr_auto": "Type de coût :"
    },
    "Dates:": {
        "fr": "",
        "fr_auto": "Dates :"
    },
    "Range:": {
        "fr": "",
        "fr_auto": "Portée :"
    },
    "Start:": {
        "fr": "",
        "fr_auto": "Début :"
    },
    "End:": {
        "fr": "",
        "fr_auto": "Fin :"
    },
    "Download CSV for selected dates (filters disabled)": {
        "fr": "",
        "fr_auto": "Télécharger CSV pour les dates sélectionnées (filtres désactivés)"
    },
    "Feedback dashboard - Otto": {
        "fr": "",
        "fr_auto": "Tableau de bord des commentaires - Huit"
    },
    "Export data": {
        "fr": "",
        "fr_auto": "Exporter des données"
    },
    "View filter options": {
        "fr": "",
        "fr_auto": "Afficher les options de filtre"
    },
    "Filters": {
        "fr": "",
        "fr_auto": "Filtres"
    },
    "Feedback Type": {
        "fr": "",
        "fr_auto": "Type de rétroaction"
    },
    "All": {
        "fr": "",
        "fr_auto": "Tous"
    },
    "Warning:": {
        "fr": "",
        "fr_auto": "Avertissement :"
    },
    "Welcome to the Otto Protected B pilot.": {
        "fr": "Bienvenue au projet pilote Otto Protégé B.",
        "fr_auto": "Bienvenue au pilote Otto Protected B."
    },
    "Welcome to the Otto pilot development / test environment.": {
        "fr": "Bienvenue dans l’environnement de développement / test pilote Otto.",
        "fr_auto": "Bienvenue dans l’environnement de développement / test pilote Otto."
    },
    "Please abide by the": {
        "fr": "Veuillez respecter les",
        "fr_auto": "S’il vous plaît respecter le"
    },
    "terms of use": {
        "fr": "conditions d’utilisation",
        "fr_auto": "conditions d’utilisation"
    },
    "report issues or suggest improvements by": {
        "fr": "signaler des problèmes ou suggérer des améliorations en :",
        "fr_auto": "signaler les problèmes ou suggérer des améliorations en :"
    },
    "leaving feedback": {
        "fr": "laissant des commentaires",
        "fr_auto": "laisser de la rétroaction"
    },
    "and be patient as we resolve issues.": {
        "fr": "et veuillez faire preuve de patience pendant que nous résolvons les problèmes signalés.",
        "fr_auto": "et soyez patient lorsque nous résolvons les problèmes."
    },
    "Manage pilots": {
        "fr": "Gérer les projets pilotes",
        "fr_auto": "Gérer les pilotes"
    },
    "Manage pilots - Otto": {
        "fr": "Gérer les projets pilotes - Otto",
        "fr_auto": "Gérer les pilotes - Otto"
    },
    "Add pilot": {
        "fr": "Ajouter un projet pilote",
        "fr_auto": "Ajouter un pilote"
    },
    "Name": {
        "fr": "Nom",
        "fr_auto": "Nom"
    },
    "Pilot ID": {
        "fr": "",
        "fr_auto": "ID du pilote"
    },
    "Service unit": {
        "fr": "",
        "fr_auto": "Unité de service"
    },
    "Start date": {
        "fr": "",
        "fr_auto": "Date de début"
    },
    "End date": {
        "fr": "",
        "fr_auto": "Date de fin"
    },
    "Users": {
        "fr": "",
        "fr_auto": "Utilisateurs"
    },
    "Cost": {
        "fr": "",
        "fr_auto": "Coût"
    },
    "Add/edit pilot": {
        "fr": "",
        "fr_auto": "Pilote d’ajout/modification"
    },
    "Manage users - Otto": {
        "fr": "",
        "fr_auto": "Gérer les utilisateurs - Otto"
    },
    "Pilots": {
        "fr": "",
        "fr_auto": "Pilotes"
    },
    "Download CSV": {
        "fr": "",
        "fr_auto": "Télécharger CSV"
    },
    "Modify/add users": {
        "fr": "",
        "fr_auto": "Modifier/ajouter des utilisateurs"
    },
    "Selected users...": {
        "fr": "",
        "fr_auto": "Utilisateurs sélectionnés..."
    },
    "Copy all email addresses": {
        "fr": "",
        "fr_auto": "Copier toutes les adresses électroniques"
    },
    "Bulk edit roles": {
        "fr": "",
        "fr_auto": "Modifier les rôles en bloc"
    },
    "UPN": {
        "fr": "",
        "fr_auto": "L’UPN"
    },
    "Last login": {
        "fr": "",
        "fr_auto": "Dernière connexion"
    },
    "Costs": {
        "fr": "",
        "fr_auto": "Coûts"
    },
    "Roles": {
        "fr": "",
        "fr_auto": "Rôles"
    },
    "Pilot": {
        "fr": "",
        "fr_auto": "Pilote"
    },
    "Manage": {
        "fr": "",
        "fr_auto": "Gérer"
    },
    "Edit user": {
        "fr": "",
        "fr_auto": "Modifier l’utilisateur"
    },
    "Bulk upload user roles": {
        "fr": "",
        "fr_auto": "Téléchargement en bloc des rôles d’utilisateur"
    },
    "Select CSV file": {
        "fr": "",
        "fr_auto": "Sélectionner un fichier CSV"
    },
    "Expected format and behaviour": {
        "fr": "",
        "fr_auto": "Format et comportement attendus"
    },
    "The file must be in English as shown above.": {
        "fr": "",
        "fr_auto": "Le fichier doit être en anglais comme indiqué ci-dessus."
    },
    "Roles are case-insensitive. Invalid roles will be ignored. These are the valid roles:": {
        "fr": "",
        "fr_auto": "Les rôles ne tiennent pas compte de la casse. Les rôles non valides seront ignorés. Ce sont les rôles valides :"
    },
    "Users which do not currently exist in Otto will be created. Users which do exist will have their roles updated to match the CSV file. i.e. the user's roles which are not in the CSV will be removed.": {
        "fr": "",
        "fr_auto": "Les utilisateurs qui n’existent pas actuellement dans Otto seront créés. Les rôles des utilisateurs qui existent auront leurs rôles mis à jour pour correspondre au fichier CSV. c’est-à-dire que les rôles de l’utilisateur qui ne sont pas dans le CSV seront supprimés."
    },
    "Any pilot_id that does not exist will be created, then the user will be associated with it. The pilot_id is optional.": {
        "fr": "",
        "fr_auto": "Toute pilot_id qui n’existe pas sera créée, puis l’utilisateur y sera associé. Le pilot_id est facultatif."
    },
    "Modify user(s)": {
        "fr": "",
        "fr_auto": "Modifier le(s) utilisateur(s)"
    },
    "Terms of use for Otto Protected B Pilot": {
        "fr": "",
        "fr_auto": "Conditions d’utilisation d’Otto Protected B Pilot"
    },
    "You agreed to these terms on": {
        "fr": "",
        "fr_auto": "Vous avez accepté ces conditions le"
    },
    "Participation in pilot activities": {
        "fr": "",
        "fr_auto": "Participation aux activités pilotes"
    },
    "You are part of a select group of 'Pilot users' who have been granted early access to Otto during the pilot phase. You are expected to actively experiment with Otto for work tasks, to provide feedback through Otto, and to complete surveys when requested.": {
        "fr": "Vous faites partie d’un groupe sélectionné « d'utilisateurs pilotes » qui ont obtenu un accès anticipé à Otto pendant la phase pilote. Vous devez expérimenter activement avec Otto pour les tâches de travail, fournir des commentaires par l’intermédiaire d’Otto et répondre à des enquêtes sur demande.",
        "fr_auto": "Vous faites partie d’un groupe sélectionné d'«utilisateurs pilotes » qui ont obtenu un accès anticipé à Otto pendant la phase pilote. Vous devez expérimenter activement avec Otto pour les tâches de travail, fournir des commentaires par l’intermédiaire d’Otto et répondre à des enquêtes sur demande."
    },
    "Responsible and ethical use of AI": {
        "fr": "",
        "fr_auto": "Utilisation responsable et éthique de l’IA"
    },
    "Follow policies and best practices for the responsible use of AI. Refer to and follow the guidance in the following policy documents:": {
        "fr": "",
        "fr_auto": "Suivez les politiques et les meilleures pratiques pour une utilisation responsable de l’IA. Se reporter aux lignes directrices des documents de politique suivants et les suivre :"
    },
    "Always be aware that AI can make mistakes, even when you have provided it with documents.": {
        "fr": "",
        "fr_auto": "Sachez toujours que l’IA peut faire des erreurs, même lorsque vous lui avez fourni des documents."
    },
    "I agree to the terms of use.": {
        "fr": "",
        "fr_auto": "J’accepte les conditions d’utilisation."
    },
    "Access controls": {
        "fr": "",
        "fr_auto": "Contrôles d’accès"
    },
    "You are not authorized to access": {
        "fr": "",
        "fr_auto": "Vous n’êtes pas autorisé à accéder"
    },
    "Unauthorized access of URL:": {
        "fr": "",
        "fr_auto": "Accès non autorisé de l’URL :"
    },
    "Budget limit": {
        "fr": "",
        "fr_auto": "Limite budgétaire"
    },
    "You have reached your monthly budget limit. Please contact an Otto administrator or wait until the 1st for the limit to reset.": {
        "fr": "",
        "fr_auto": "Vous avez atteint votre limite budgétaire mensuelle. Veuillez contacter un administrateur d’Otto ou attendre jusqu’à la 1re pour que la limite soit réinitialisée."
    },
    "Feedback submitted successfully.": {
        "fr": "",
        "fr_auto": "Commentaires soumis avec succès."
    },
    "Day": {
        "fr": "",
        "fr_auto": "Jour"
    },
    "Week": {
        "fr": "",
        "fr_auto": "Semaine"
    },
    "Month": {
        "fr": "",
        "fr_auto": "Mois"
    },
    "Feature": {
        "fr": "",
        "fr_auto": "Caractéristique"
    },
    "User": {
        "fr": "",
        "fr_auto": "Utilisateur"
    },
    "Cost type": {
        "fr": "",
        "fr_auto": "Type de coût"
    },
    "None": {
        "fr": "",
        "fr_auto": "Aucune"
    },
    "Grouped": {
        "fr": "",
        "fr_auto": "Groupé"
    },
    "Stacked": {
        "fr": "",
        "fr_auto": "Empilé"
    },
    "All pilots": {
        "fr": "",
        "fr_auto": "Tous les pilotes"
    },
    "All features": {
        "fr": "",
        "fr_auto": "Toutes les caractéristiques"
    },
    "All cost types": {
        "fr": "",
        "fr_auto": "Tous les types de coûts"
    },
    "All time": {
        "fr": "",
        "fr_auto": "Tout le temps"
    },
    "Last 90 days": {
        "fr": "",
        "fr_auto": "90 derniers jours"
    },
    "Last 30 days": {
        "fr": "",
        "fr_auto": "30 derniers jours"
    },
    "Last 7 days": {
        "fr": "",
        "fr_auto": "7 derniers jours"
    },
    "Today": {
        "fr": "",
        "fr_auto": "Aujourd’hui"
    },
    "Custom date range": {
        "fr": "",
        "fr_auto": "Plage de dates personnalisée"
    },
    "No costs found for the selected date range": {
        "fr": "",
        "fr_auto": "Aucun coût trouvé pour la plage de dates sélectionnée"
    },
    "Selected dates": {
        "fr": "",
        "fr_auto": "Dates sélectionnées"
    },
    "Per user per day": {
        "fr": "",
        "fr_auto": "Par utilisateur et par jour"
    },
    "Total cost (CAD)": {
        "fr": "",
        "fr_auto": "Coût total (CAD)"
    },
    "this month": {
        "fr": "durant ce mois",
        "fr_auto": "cette mois"
    },
    "User costs": {
        "fr": "",
        "fr_auto": "Coûts d’utilisation"
    },
    "Language": {
        "fr": "",
        "fr_auto": "Langue"
    },
    "Plain text": {
        "fr": "",
        "fr_auto": "Texte brut"
    },
    "Text Extractor - Otto": {
        "fr": "",
        "fr_auto": "Extracteur de texte - Otto"
    },
    "Upload scanned PDFs or images": {
        "fr": "",
        "fr_auto": "Télécharger des fichiers PDF ou des images numérisés"
    },
    "Maximum 2000 files / 300mb total": {
        "fr": "",
        "fr_auto": "Maximum de 2000 fichiers / 300 Mo au total"
    },
    "Merge multiple files into one document": {
        "fr": "",
        "fr_auto": "Fusionner plusieurs fichiers en un seul document"
    },
    "Output documents": {
        "fr": "",
        "fr_auto": "Documents de sortie"
    },
    "Document name": {
        "fr": "",
        "fr_auto": "Nom du document"
    },
    "Downloads": {
        "fr": "",
        "fr_auto": "Téléchargements"
    },
    "Download all files...": {
        "fr": "",
        "fr_auto": "Téléchargez tous les fichiers..."
    },
    "Untitled document": {
        "fr": "",
        "fr_auto": "Document sans titre"
    },
    "Used": {
        "fr": "Vous avez dépensé",
        "fr_auto": "Utilisé"
    },
    "You will be logged out soon due to inactivity.": {
        "fr": "Vous serez bientôt déconnecté en raison de votre inactivité.",
        "fr_auto": "Vous serez bientôt déconnecté en raison de votre inactivité."
    },
    "Click here to extend your session.": {
        "fr": "Cliquez ici pour prolonger votre session de travail.",
        "fr_auto": "Cliquez ici pour prolonger votre séance."
    },
    "Session extended": {
        "fr": "Votre session a été prolongé",
        "fr_auto": "Prolongation de la session de travail"
    },
    "The user must match the 'created_by' and 'modified_by' fields.": {
        "fr": "",
        "fr_auto": "L’utilisateur doit faire correspondre les champs « created_by » et « modified_by »."
    },
    "Untitled library": {
        "fr": "",
        "fr_auto": "Bibliothèque sans titre"
    },
    "Expand all": {
        "fr": "",
        "fr_auto": "Tout agrandir"
    },
    "Collapse all": {
        "fr": "",
        "fr_auto": "Tout réduire"
    },
    "Highlight sources": {
        "fr": "",
        "fr_auto": "Sources saillantes"
    },
    "Next highlight": {
        "fr": "",
        "fr_auto": "Prochain fait saillant"
    },
    "No highlights found": {
        "fr": "",
        "fr_auto": "Aucun fait saillant trouvé"
    },
    "Not for legal advice:": {
        "fr": "Ne pas utiliser pour fournir des conseils juridiques :",
        "fr_auto": "Pas pour des conseils juridiques :"
    },
    "AI answers may contain mistakes, and are not a replacement for legal advice. Always review the relevant sections below the answer.": {
        "fr": "Les réponses de l’IA peuvent contenir des erreurs et ne remplacent pas les conseils juridiques. Veuillez toujours consulter les sections pertinentes sous la réponse.",
        "fr_auto": "Les réponses de l’IA peuvent contenir des erreurs et ne remplacent pas les conseils juridiques. Consultez toujours les sections pertinentes sous la réponse."
    },
    "LEX Experiment - Otto": {
        "fr": "",
        "fr_auto": "Expérience LEX - Otto"
    },
    "Lex Experiment": {
        "fr": "",
        "fr_auto": "Expérience Lex"
    },
    "Information Extracted": {
        "fr": "",
        "fr_auto": "Informations extraites"
    },
    "Document": {
        "fr": "",
        "fr_auto": "Le document"
    },
    "Tax Court No.": {
        "fr": "",
        "fr_auto": "Cour de l’impôt No."
    },
    "Appellant's Name": {
        "fr": "",
        "fr_auto": "Nom de l’appelant"
    },
    "Appellant's Address": {
        "fr": "",
        "fr_auto": "Adresse de l’appelant"
    },
    "Tax Court Level": {
        "fr": "",
        "fr_auto": "Niveau de la Cour de l’impôt"
    },
    "Filed Date of NoA": {
        "fr": "",
        "fr_auto": "Date de dépôt de l’AA"
    },
    "Representative's Name": {
        "fr": "",
        "fr_auto": "Nom du représentant"
    },
    "Representative's Address": {
        "fr": "",
        "fr_auto": "Adresse du représentant"
    },
    "Taxation Years": {
        "fr": "",
        "fr_auto": "Années d’imposition"
    },
    "Total Tax Amount": {
        "fr": "",
        "fr_auto": "Montant total de la taxe"
    },
    "Sections Referred": {
        "fr": "",
        "fr_auto": "Sections renvoyées"
    },
    "Improve prompt": {
        "fr": "Améliorer la requête",
        "fr_auto": "Améliorer l'invite"
    },
    "Yesterday": {
        "fr": "",
        "fr_auto": "Hier"
    },
    "Older": {
        "fr": "",
        "fr_auto": "Plus ancien"
    },
    "Done": {
        "fr": "",
        "fr_auto": "Fait"
    },
    "Start a new chat at any time.": {
        "fr": "",
        "fr_auto": "Commencez un nouveau clavardage à tout moment."
    },
    "Start a new chat at any time by clicking this button.": {
        "fr": "",
        "fr_auto": "Commencez un nouveau clavardage à tout moment en cliquant sur ce bouton."
    },
    "Current chat": {
        "fr": "",
        "fr_auto": "Clavardage actuel"
    },
    "Your current chat will appear in bolded characters.": {
        "fr": "",
        "fr_auto": "Votre chat actuel apparaîtra en caractères gras."
    },
    "Chat options": {
        "fr": "",
        "fr_auto": "Options de clavardage"
    },
    "Click on the ellipsis icon to view more options.": {
        "fr": "",
        "fr_auto": "Cliquez sur l’icône de points de suspension pour voir plus d’options."
    },
    "Rename your chats or to delete them entirely.": {
        "fr": "",
        "fr_auto": "Renommez vos clavardages ou supprimez-les complètement."
    },
    "Using the AI Assistant": {
        "fr": "",
        "fr_auto": "Utilisation de l’assistant IA"
    },
    "Use the textbox to start.": {
        "fr": "",
        "fr_auto": "Utilisez la zone de texte pour commencer."
    },
    "Modes": {
        "fr": "",
        "fr_auto": "Modes"
    },
    "Settings are tied to the current chat in use. Saving is done automatically when a change is detected.": {
        "fr": "",
        "fr_auto": "Les paramètres sont liés au clavardage actuel utilisé. L’enregistrement se fait automatiquement lorsqu’un changement est détecté."
    },
    "Mode": {
        "fr": "",
        "fr_auto": "Mode"
    },
    "Selecting a mode in the settings list will automatically set your chat session to that mode.": {
        "fr": "",
        "fr_auto": "En sélectionnant un mode dans la liste des paramètres, votre session de clavardage sera automatiquement réglée sur ce mode."
    },
    "Help": {
        "fr": "",
        "fr_auto": "Aide"
    },
    "Click on this icon to submit feedback about Otto. Let us know what went wrong, or suggest an improvement.": {
        "fr": "",
        "fr_auto": "Cliquez sur cette icône pour soumettre des commentaires sur Otto. Faites-nous savoir ce qui n’a pas fonctionné ou suggérez une amélioration."
    },
    "Toggle theme": {
        "fr": "",
        "fr_auto": "Basculer le thème"
    },
    "Browse presets": {
        "fr": "Menu des préréglages",
        "fr_auto": "Parcourir les préréglages"
    },
    "Save settings": {
        "fr": "Enregistrer",
        "fr_auto": "Sauvegarder les paramètres"
    },
    "(Optional) Define AI model's role, background information, and rules to follow.": {
        "fr": "",
        "fr_auto": "(Facultatif) Définissez le rôle du modèle d’IA, les informations générales et les règles à suivre."
    },
    "(Recommended) What AI model should do with context, query, and formatting instructions.": {
        "fr": "",
        "fr_auto": "(Recommandé) Ce que le modèle d’IA devrait faire avec le contexte, la requête et les instructions de formatage."
    },
    "(Optional) Final reminders of desired behaviour. Keep this fairly short.": {
        "fr": "",
        "fr_auto": "(Facultatif) Derniers rappels du comportement souhaité. Soyez assez bref."
    },
    "Start interactive tour": {
        "fr": "",
        "fr_auto": "Commencer la visite interactive"
    },
    "Email the Otto team": {
        "fr": "",
        "fr_auto": "Envoyez un courriel à l’équipe d’Otto"
    },
    "of": {
        "fr": "",
        "fr_auto": "de"
    },
    "Click the Otto logo in the top left to return to this page at any time.": {
        "fr": "",
        "fr_auto": "Cliquez sur le logo Otto en haut à gauche pour revenir à cette page en tout temps."
    },
    "Cost meter": {
        "fr": "",
        "fr_auto": "Compteur de coûts"
    },
    "Get help": {
        "fr": "",
        "fr_auto": "Obtenir de l’aide"
    },
    "Click the question mark icon to view this tour again, open the user guide, or get help from the Otto team.": {
        "fr": "",
        "fr_auto": "Cliquez sur l’icône en forme de point d’interrogation pour revoir cette visite, ouvrir le guide de l’utilisateur ou obtenir de l’aide de l’équipe d’Otto."
    },
    "It looks like this is your first time here.": {
        "fr": "",
        "fr_auto": "On dirait que c’est la première fois que vous êtes ici."
    },
    "Welcome to the AI Assistant!": {
        "fr": "",
        "fr_auto": "Bienvenue à l’assistant IA!"
    },
    "It looks like this is your first time using the AI Assistant.": {
        "fr": "",
        "fr_auto": "Il semble que ce soit la première fois que vous utilisez l’assistant IA."
    },
    "(required on first use)": {
        "fr": "",
        "fr_auto": "(requis lors de la première utilisation)"
    },
    "Start tour": {
        "fr": "",
        "fr_auto": "Commencer la visite"
    },
    "Welcome to Otto!": {
        "fr": "",
        "fr_auto": "Bienvenue chez Otto!"
    },
    "Reset flags for demo": {
        "fr": "",
        "fr_auto": "Réinitialiser les indicateurs pour la démo"
    },
    "Please take a 1-minute tour to get familiar with the platform.": {
        "fr": "",
        "fr_auto": "Veuillez faire une visite guidée de 1 minute pour vous familiariser avec la plateforme."
    },
    "User menu": {
        "fr": "",
        "fr_auto": "Menu utilisateur"
    },
    "Click your name to see your monthly Otto usage, access the Terms of Use, or Logout.": {
        "fr": "",
        "fr_auto": "Cliquez sur votre nom pour voir votre utilisation mensuelle d’Otto, accéder aux conditions d’utilisation ou se déconnecter."
    },
    "This meter gradually fills up as you use Otto. It represents your monthly personal budget. If you reach your limit, you will no longer be able to use Otto and will have to contact the Business Analytics Center for a temporary exemption.": {
        "fr": "",
        "fr_auto": "Ce compteur se remplit graduellement au fur et à mesure que vous utilisez Otto. Il représente votre budget personnel mensuel. Si vous atteignez votre limite, vous ne pourrez plus utiliser Otto et devrez communiquer avec le Centre d’analyse d’affaires pour obtenir une exemption temporaire."
    },
    "Tour complete!": {
        "fr": "",
        "fr_auto": "Visite terminée!"
    },
    "Start using Otto by clicking one of the app tiles.": {
        "fr": "",
        "fr_auto": "Commencez à utiliser Otto en cliquant sur l’une des vignettes de l’application."
    },
    "Select different modes by clicking the tabs.": {
        "fr": "",
        "fr_auto": "Sélectionnez différents modes en cliquant sur les onglets."
    },
    "Q&A mode": {
        "fr": "",
        "fr_auto": "Mode Q&R"
    },
    "Browse settings presets and create your own to share with others.": {
        "fr": "",
        "fr_auto": "Parcourez les paramètres prédéfinis et créez les vôtres pour les partager avec d’autres."
    },
    "Please take a 5-minute tour to get familiar with the main features.": {
        "fr": "",
        "fr_auto": "Veuillez faire une visite de 5 minutes pour vous familiariser avec les principales caractéristiques."
    },
    "Corrupt docx file.": {
        "fr": "",
        "fr_auto": "Fichier docx corrompu."
    },
    "Corrupt PDF file.": {
        "fr": "",
        "fr_auto": "Fichier PDF corrompu."
    },
    "Corrupt pptx file.": {
        "fr": "",
        "fr_auto": "Fichier pptx corrompu."
    },
    "Corrupt CSV file.": {
        "fr": "",
        "fr_auto": "Fichier CSV corrompu."
    },
    "Corrupt Excel file.": {
        "fr": "",
        "fr_auto": "Fichier Excel corrompu."
    },
    "Error submitting feedback.": {
        "fr": "",
        "fr_auto": "Erreur en soumettant des commentaires."
    },
    "Welcome to the AI Assistant": {
        "fr": "",
        "fr_auto": "Bienvenue à l’Assistant IA"
    },
    "When you start a new chat, the welcome message reminds you of appropriate usage for the selected mode.": {
        "fr": "",
        "fr_auto": "Lorsque vous commencez un nouveau clavardage, le message de bienvenue vous rappelle l’utilisation appropriée du mode sélectionné."
    },
    "Select a mode": {
        "fr": "",
        "fr_auto": "Sélectionnez un mode"
    },
    "Use the tabs to select different modes. The welcome message will update with guidance for the selected mode.": {
        "fr": "",
        "fr_auto": "Utilisez les onglets pour sélectionner différents modes. Le message de bienvenue sera mis à jour avec des directives pour le mode sélectionné."
    },
    "Send a message": {
        "fr": "",
        "fr_auto": "Envoyer un message"
    },
    "You can interact with the AI by sending a chat message.": {
        "fr": "",
        "fr_auto": "Vous pouvez interagir avec l’IA en envoyant un message de clavardage."
    },
    "Hello, Otto!": {
        "fr": "",
        "fr_auto": "Bonjour, Otto!"
    },
    "Messages area": {
        "fr": "",
        "fr_auto": "Zone des messages"
    },
    "Your sent messages and the AI\\": {
        "fr": "",
        "fr_auto": "Vos messages envoyés et l’IA"
    },
    "Switch to Q&A mode": {
        "fr": "",
        "fr_auto": "Passez en mode Questions et réponses"
    },
    "Q&A mode lets you ask questions and extract information from uploaded documents. Click the Q&A tab to try it.": {
        "fr": "Le mode Q&R vous permet de poser des questions et d’extraire de l’information à partir de documents téléversés. Cliquez sur l’onglet Questions et réponses pour l’essayer.",
        "fr_auto": "Le mode Q&R vous permet de poser des questions et d’extraire de l’information à partir de documents téléchargés. Cliquez sur l’onglet Questions et réponses pour l’essayer."
    },
    "Settings sidebar": {
        "fr": "",
        "fr_auto": "Barre latérale des paramètres"
    },
    "All AI assistant modes have editable settings in the right sidebar. The Q&A settings are especially important.": {
        "fr": "",
        "fr_auto": "Tous les modes d’assistant IA ont des paramètres modifiables dans la barre latérale droite. Les paramètres de questions et réponses sont particulièrement importants."
    },
    "Select Q&A library": {
        "fr": "",
        "fr_auto": "Sélectionnez la bibliothèque de questions et réponses"
    },
    "By default, the \\\"Corporate\\\" library is selected. This contains some HR-related information such as collective agreements.": {
        "fr": "Par défaut, la bibliothèque « Ministériel » est sélectionnée. Elle contient des renseignements liés aux RH, comme les conventions collectives.",
        "fr_auto": "Par défaut, la bibliothèque \\\"Corporate\\ » est sélectionnée. Il contient des renseignements liés aux RH, comme les conventions collectives."
    },
    "What is LP-02 step 3 pay in 2024?": {
        "fr": "Quelle-est la rémunération de l’échelon 3 du LP-02 en 2024?",
        "fr_auto": "Qu’est-ce que la rémunération de l’échelon 3 du LP-02 en 2024?"
    },
    "Q&A response": {
        "fr": "",
        "fr_auto": "Réponse aux questions et réponses"
    },
    "In Q&A mode, the AI searches through the library to find the answer. This allows it to provide references for verification.": {
        "fr": "",
        "fr_auto": "En mode Q&R, l’IA cherche dans la bibliothèque pour trouver la réponse. Cela lui permet de fournir des références à des fins de vérification."
    },
    "Upload your own files": {
        "fr": "",
        "fr_auto": "Téléchargez vos propres fichiers"
    },
    "You can upload many types of files for Q&A, summarization or translation. These files are stored in the chat and will be deleted after 30 days inactivity. You can also drag and drop files into the chat. Uploading a file will switch the Q&A library to \\\"Chat uploads\\\".": {
        "fr": "Vous pouvez télécharger de nombreux types de fichiers pour les questions et réponses, les résumés ou les traductions. Ces fichiers sont stockés dans le clavardage et seront supprimés après 30 jours d’inactivité. Vous pouvez également faire glisser et déposer des fichiers dans le clavardage. Le téléchargement d’un fichier fera passer la bibliothèque de questions et réponses à \\\"Téléchargements de clavardage\\ ».",
        "fr_auto": "Vous pouvez télécharger de nombreux types de fichiers pour les questions et réponses, les résumés ou les traductions. Ces fichiers sont stockés dans le clavardage et seront supprimés après 30 jours d’inactivité. Vous pouvez également faire glisser et déposer des fichiers dans le clavardage. Le téléchargement d’un fichier fera passer la bibliothèque de questions et réponses à \\\"Téléchargements de clavardage\\ »."
    },
    "Editing libraries": {
        "fr": "",
        "fr_auto": "Modifier les bibliothèques"
    },
    "Instead of uploading files to a chat, you might want to create a document library. This allows you to query the same documents across multiple chats, or share your Q&A library with others. Use the \\\"Edit libraries\\\" function to upload, organize and share document libraries.": {
        "fr": "Au lieu de télécharger des fichiers dans un clavardage, vous pouvez créer une bibliothèque de documents. Celle-ci vous permettra d’interroger les mêmes documents sur plusieurs sessions de clavardages ou de partager votre bibliothèque de questions et réponses avec d’autres personnes. Utilisez la fonction « Modifier les bibliothèques » pour télécharger, organiser et partager des bibliothèques de documents.",
        "fr_auto": "Au lieu de télécharger des fichiers dans un clavardage, vous voudrez peut-être créer une bibliothèque de documents. Cela vous permet d’interroger les mêmes documents sur plusieurs clavardages ou de partager votre bibliothèque de questions et réponses avec d’autres personnes. Utilisez la fonction « Modifier les bibliothèques » pour télécharger, organiser et partager des bibliothèques de documents."
    },
    "Q&A search mode": {
        "fr": "",
        "fr_auto": "Mode de recherche Q&R"
    },
    "By default, Q&A mode will quickly search for the most relevant \\\"chunks\\\" from the library. The AI will then read those chunks and provide an answer. For some questions though, you may need to have the AI read the full document. WARNING: This mode can be expensive when there are lots of documents!": {
        "fr": "Par défaut, le mode Q&A recherchera rapidement les « morceaux » les plus pertinents dans la bibliothèque. L’IA lira ensuite ces morceaux et fournira une réponse. Pour certaines questions, vous devrez peut-être demander à l’IA de lire le document complet. ATTENTION : Ce mode peut être coûteux lorsqu’il y a beaucoup de documents!",
        "fr_auto": "Par défaut, le mode Q&A recherchera rapidement les \\\"morceaux\\ » les plus pertinents dans la bibliothèque. L’IA lira ensuite ces morceaux et fournira une réponse. Pour certaines questions, vous devrez peut-être demander à l’IA de lire le document complet. ATTENTION : Ce mode peut être coûteux lorsqu’il y a beaucoup de documents!"
    },
    "Q&A filters": {
        "fr": "",
        "fr_auto": "Filtres de questions et réponses"
    },
    "In the full document modes, select the documents or folders you want the AI to read.": {
        "fr": "",
        "fr_auto": "Dans les modes de document complet, sélectionnez les documents ou les dossiers que vous voulez que l’IA lise."
    },
    "Select AI model": {
        "fr": "",
        "fr_auto": "Sélectionnez le modèle d’IA"
    },
    "When accuracy is paramount, select the more expensive GPT-4o model. (This setting is available in all modes.)": {
        "fr": "",
        "fr_auto": "Lorsque la précision est primordiale, sélectionnez le modèle GPT-4o plus coûteux. (Ce paramètre est disponible dans tous les modes.)"
    },
    "To customize the behaviour further, you can edit advanced settings by clicking here. For example, you can change the number of top sources that the AI will read, or customize the response format": {
        "fr": "Pour personnaliser davantage le comportement du système, vous pouvez modifier les paramètres avancés en cliquant ici. Par exemple, vous pouvez modifier le nombre de sources principales que l’IA lira ou personnaliser le format de réponse",
        "fr_auto": "Pour personnaliser davantage le comportement, vous pouvez modifier les paramètres avancés en cliquant ici. Par exemple, vous pouvez modifier le nombre de sources principales que l’IA lira ou personnaliser le format de réponse"
    },
    "Summarize mode": {
        "fr": "",
        "fr_auto": "Mode de résumé"
    },
    "In summarize mode, you can upload documents, paste long text or enter a URL (canada.ca, *.gc.ca, CanLii and Wikipedia only). Like in Q&A \\\"full documents\\\" mode, the AI will read the entire document before responding. Let\\": {
        "fr": "",
        "fr_auto": "En mode résumé, vous pouvez télécharger des documents, coller du texte long ou entrer une URL (canada.ca, *.gc.ca, CanLii et Wikipédia seulement). Comme dans le mode Q&R \\« documents complets \\ », l’IA lira l’intégralité du document avant de répondre. Let\\"
    },
    "Summarize response": {
        "fr": "",
        "fr_auto": "Résumer la réponse"
    },
    "Summarize settings": {
        "fr": "",
        "fr_auto": "Résumer les paramètres"
    },
    "There are 3 preset length settings, but you can add additional instructions or override the prompt entirely. A custom summarize prompt is the easiest way to extract exactly the information you want from a document.": {
        "fr": "Il y a 3 réglages de longueur prédéfinis, mais vous pouvez ajouter des instructions supplémentaires ou remplacer complètement la requête. Une requête de résumé personnalisée est le moyen le plus simple d’extraire exactement l’information que vous voulez d’un document.",
        "fr_auto": "Il y a 3 réglages de longueur prédéfinis, mais vous pouvez ajouter des instructions supplémentaires ou remplacer complètement l’invite. Une invite de résumé personnalisée est le moyen le plus simple d’extraire exactement l’information que vous voulez d’un document."
    },
    "My team at Department of Justice Canada has developed a generative AI tool. What are the top 7 pieces of guidance I should provide users? Write a 1000-word Buzzfeed-style listicle with nice formatting. The audience is end-users.": {
        "fr": "",
        "fr_auto": "Mon équipe au ministère de la Justice du Canada a mis au point un outil d’IA générative. Quels sont les 7 principaux conseils que je devrais fournir aux utilisateurs? Rédigez une liste de 1000 mots de style Buzzfeed avec un bon formatage. Le public est constitué d’utilisateurs finaux."
    },
    "Summary with custom prompt": {
        "fr": "Résumé avec requête personnalisée",
        "fr_auto": "Résumé avec invite personnalisée"
    },
    "The AI now generates a summary according to the custom prompt!": {
        "fr": "L’IA génère maintenant un résumé selon la requête personnalisée!",
        "fr_auto": "L’IA génère maintenant un résumé selon l’invite personnalisée!"
    },
    "Switching back to chat mode": {
        "fr": "",
        "fr_auto": "Retour en mode clavardage"
    },
    "We\\": {
        "fr": "",
        "fr_auto": "Nous \\"
    },
    "Our tool is called Otto, so please use that name. Otto is actually approved for Protected B data unlike many generative AI tools. Also would prefer a bit more bold and italics, and lots of emojis. More memorable titles for the tips, maybe alliterative or rhyming. 300 words max.": {
        "fr": "",
        "fr_auto": "Notre outil s’appelle Otto, alors veuillez utiliser ce nom. Otto est en fait approuvé pour les données Protected B contrairement à de nombreux outils d’IA générative. Je préférerais aussi un peu plus de gras et d’italique, et beaucoup d’emojis. Des titres plus mémorables pour les pointes, peut-être allitératifs ou rimés. 300 mots max."
    },
    "Human in the loop": {
        "fr": "Avec intervention humaine",
        "fr_auto": "Humain dans la boucle"
    },
    "Remember, the AI assistant is just a tool to help you accomplish your goals. Be specific and you\\": {
        "fr": "",
        "fr_auto": "N’oubliez pas que l’assistant d’IA n’est qu’un outil pour vous aider à atteindre vos objectifs. Soyez précis et vous\\"
    },
    "Translation options": {
        "fr": "",
        "fr_auto": "Options de traduction"
    },
    "In translate mode, you can upload files or directly input text (in any language). Select the target language in the sidebar.": {
        "fr": "En mode traduction, vous pouvez téléverser des fichiers ou écrire directement dans le champs de texte (dans la langue de votre choix). Sélectionnez la langue cible dans la barre latérale.",
        "fr_auto": "En mode traduction, vous pouvez télécharger des fichiers ou entrer directement du texte (dans n’importe quelle langue). Sélectionnez la langue cible dans la barre latérale."
    },
    "Browse presets created by the Otto team or other users. You can also save your current settings as a preset, and choose your default settings for new chats.": {
        "fr": "Parcourez les préréglages créés par l’équipe d'Otto ou créés par d’autres utilisateurs. Vous pouvez également enregistrer vos paramètres actuels en tant que préréglage et choisir vos paramètres par défaut pour les nouvelles conversations.",
        "fr_auto": "Parcourez les préréglages créés par l’équipe Otto ou d’autres utilisateurs. Vous pouvez également enregistrer vos paramètres actuels en tant que préréglage et choisir vos paramètres par défaut pour les nouvelles conversations."
    },
    "Your chats remain accessible in the left sidebar, but are deleted after 30 days of inactivity. The current chat is bolded.": {
        "fr": "Vos discussions restent accessibles dans la barre latérale gauche, mais sont supprimées après 30 jours d’inactivité. Le clavardage actuel apparait en charactère gras.",
        "fr_auto": "Vos discussions restent accessibles dans la barre latérale gauche, mais sont supprimées après 30 jours d’inactivité. Le clavardage actuel est en gras."
    },
    "Rename and delete chats": {
        "fr": "",
        "fr_auto": "Renommer et supprimer des clavardages"
    },
    "When you hover over a chat title, three dots appear. Click the dots to rename or delete a chat manually.": {
        "fr": "",
        "fr_auto": "Lorsque vous passez la souris sur le titre d’un clavardage, trois points apparaissent. Cliquez sur les points pour renommer ou supprimer un clavardage manuellement."
    },
    "Start a new chat": {
        "fr": "",
        "fr_auto": "Démarrer un nouveau clavardage"
    },
    "When you are changing topics, always start a new chat. This reduces cost and improves quality. The tour is now complete!": {
        "fr": "Lorsque vous changez de sujet, commencez toujours une nouvelle discussion. Cela réduit les coûts et améliore la qualité des réponses. La visite est maintenant terminée!",
        "fr_auto": "Lorsque vous changez de sujet, commencez toujours une nouvelle discussion. Cela réduit les coûts et améliore la qualité. La visite est maintenant terminée!"
    },
    "Light and dark themes": {
        "fr": "",
        "fr_auto": "Thèmes clairs et sombres"
    },
    "Click the sun or moon icon to switch between dark and light themes.": {
        "fr": "",
        "fr_auto": "Cliquez sur l’icône du soleil ou de la lune pour basculer entre les thèmes sombres et clairs."
    },
    "No documents in this chat.": {
        "fr": "",
        "fr_auto": "Aucun document dans ce clavardage."
    },
    "Enter a message to chat with the AI": {
        "fr": "",
        "fr_auto": "Entrez un message pour discuter avec l’IA"
    },
    "Ask a question about the selected documents, upload files or enter a URL to add": {
        "fr": "Posez une question sur les documents sélectionnés, téléversez des fichiers ou entrez une URL à ajouter",
        "fr_auto": "Posez une question sur les documents sélectionnés, téléchargez des fichiers ou entrez une URL à ajouter"
    },
    "Enter a URL, paste long text or upload files to summarize": {
        "fr": "Entrez une URL, collez du texte long ou téléversez des fichiers pour résumer",
        "fr_auto": "Entrez une URL, collez du texte long ou téléchargez des fichiers pour résumer"
    },
    "Enter text or upload files to translate (select language in sidebar)": {
        "fr": "Entrez du texte ou téléversez des fichiers à traduire (sélectionnez la langue dans la barre latérale)",
        "fr_auto": "Entrez du texte ou téléversez des fichiers à traduire (sélectionnez la langue dans la barre latérale)"
    },
    "o3-mini (adds reasoning, 7x cost)": {
        "fr": "o3-mini (ajoute du raisonnement, coût 7x)",
        "fr_auto": "o3-mini (ajoute un raisonnement, coût 7x)"
    },
    "GPT-4o (best accuracy, 15x cost)": {
        "fr": "",
        "fr_auto": "GPT-4o (meilleure précision, coût 15x)"
    },
    "Request cancelled.": {
        "fr": "",
        "fr_auto": "Demande annulée."
    },
    "No description available": {
        "fr": "",
        "fr_auto": "Aucune description disponible"
    },
    "English metadata": {
        "fr": "",
        "fr_auto": "Métadonnées en anglais"
    },
    "French metadata": {
        "fr": "",
        "fr_auto": "Métadonnées en français"
    },
    "Sharing": {
        "fr": "",
        "fr_auto": "Partage"
    },
    "Save preset": {
        "fr": "",
        "fr_auto": "Enregistrer le préréglage"
    },
    "Update preset": {
        "fr": "",
        "fr_auto": "Mettre à jour le préréglage"
    },
    "Update preset:": {
        "fr": "",
        "fr_auto": "Préréglage de mise à jour :"
    },
    "Create new preset": {
        "fr": "",
        "fr_auto": "Créer un nouveau préréglage"
    },
    "Error extracting text from file. Try copying and pasting the text.": {
        "fr": "",
        "fr_auto": "Erreur lors de l’extraction du texte du fichier. Essayez de copier et coller le texte."
    },
    "Mark complete": {
        "fr": "",
        "fr_auto": "Marquer comme terminé"
    },
    "Load settings": {
        "fr": "",
        "fr_auto": "Réglages de charge"
    },
    "Edit / share": {
        "fr": "",
        "fr_auto": "Modifier / partager"
    },
    "Default for new chats": {
        "fr": "Par défaut pour nouveaux clavardages",
        "fr_auto": "Par défaut pour les nouvelles conversations"
    },
    "Default preset updated.": {
        "fr": "",
        "fr_auto": "Préréglage par défaut mis à jour."
    },
    "Only me": {
        "fr": "",
        "fr_auto": "Seulement moi"
    },
    "This preset is set as your default for new chats. Are you sure you want to overwrite it?": {
        "fr": "",
        "fr_auto": "Ce préréglage est défini par défaut pour les nouvelles discussions. Êtes-vous sûr de vouloir l’écraser?"
    },
    "This preset is shared with other users. Are you sure you want to overwrite it?": {
        "fr": "",
        "fr_auto": "Ce préréglage est partagé avec d’autres utilisateurs. Êtes-vous sûr de vouloir l’écraser?"
    },
    "WARNING: This preset is shared with all Otto users. Are you sure you want to overwrite it?": {
        "fr": "",
        "fr_auto": "AVERTISSEMENT : Ce préréglage est partagé avec tous les utilisateurs d’Otto. Êtes-vous sûr de vouloir l’écraser?"
    },
    "DANGER: This preset is set as the default for all Otto users. Are you sure you want to overwrite it?": {
        "fr": "",
        "fr_auto": "DANGER : Ce préréglage est défini par défaut pour tous les utilisateurs d’Otto. Êtes-vous sûr de vouloir l’écraser?"
    },
    "Loaded": {
        "fr": "",
        "fr_auto": "Chargé"
    },
    "modified": {
        "fr": "",
        "fr_auto": "modifié"
    },
    "Everyone": {
        "fr": "",
        "fr_auto": "Tout le monde"
    },
    "Continue at estimated cost ": {
        "fr": "",
        "fr_auto": "Continuer au coût estimatif "
    },
    "AI can make mistakes. Verify the output if you intend to rely upon it.": {
        "fr": "",
        "fr_auto": "L’IA peut faire des erreurs. Vérifiez le résultat si vous avez l’intention de vous fier à lui."
    },
    "Changes will overwrite properties of all selected users": {
        "fr": "",
        "fr_auto": "Les modifications remplaceront les propriétés de tous les utilisateurs sélectionnés"
    },
    "AttributeError: input_file does not have a file extension.": {
        "fr": "",
        "fr_auto": "AttributeError : input_file n’a pas d’extension de fichier."
    },
    "Azure Form Recognizer finished OCR text for {len(ocr_results.pages)} pages.": {
        "fr": "",
        "fr_auto": "Azure Form Recognizer a terminé le texte OCR pour les pages {len(ocr_results.pages)}."
    },
    "Task {task_id} failed with error: {result['message']} (Error ID: {result['error_id']})": {
        "fr": "",
        "fr_auto": "La tâche {task_id} a échoué avec l’erreur : {result['message']} (ID d’erreur : {result['error_id']})"
    },
    "Failed to parse PDF from task {task_id}: {e}": {
        "fr": "",
        "fr_auto": "Échec de l’analyse du PDF à partir de la tâche {task_id} : {e}"
    },
    "Failed to write merged PDF: {e}": {
        "fr": "",
        "fr_auto": "Échec de la rédaction du PDF fusionné : {e}"
    },
    "Received {len(files)} files": {
        "fr": "",
        "fr_auto": "Fichiers {len(files)} reçus"
    },
    "PDFStreamError while processing files - invalid or corrupted pdf uploaded": {
        "fr": "",
        "fr_auto": "PDFStreamErreur lors du traitement des fichiers - PDF valide ou corrompu téléchargé"
    },
    "Error: One or more of your files is not a valid PDF/image or is corrupted.": {
        "fr": "",
        "fr_auto": "Erreur : Un ou plusieurs de vos fichiers ne sont pas un PDF/image valide ou sont corrompus."
    },
    "Sorry, we ran into an error while running OCR": {
        "fr": "",
        "fr_auto": "Désolé, nous avons rencontré une erreur lors de l’exécution de l’OCR"
    },
    "Error running OCR on documents": {
        "fr": "",
        "fr_auto": "Erreur lors de l’exécution de la ROC sur les documents"
    },
    "Error ID: %(error_id)s - Failed to create PDF overlay after OCR.": {
        "fr": "",
        "fr_auto": "Error ID: %(error_id)s - Failed to create PDF overlay after OCR."
    },
    "What is Otto?": {
        "fr": "",
        "fr_auto": "Qu’est-ce qu’Otto?"
    },
    "Otto is a platform for data & AI tools developed by and for the Department of Justice Canada, designed to enhance the workflow and efficiency of corporate and legal professionals through automation and generative AI.": {
        "fr": "",
        "fr_auto": "Otto est une plateforme d’outils de données et d’IA développée par et pour le ministère de la Justice du Canada, conçue pour améliorer le flux de travail et l’efficacité des professionnels des entreprises et du droit grâce à l’automatisation et à l’IA générative."
    },
    "What is the Otto Pro-B Pilot?": {
        "fr": "",
        "fr_auto": "Qu’est-ce que le pilote Otto Pro-B?"
    },
    "Justice's Business Analytics Centre (BAC) is launching a limited user pilot in a Protected B environment. The pilot includes ~625 users split into 65 distinct pilot groups with specific use cases covering all types of Justice work. The pilot will run for approximately 8 months. Following its conclusion, results and feedback will be used to refine the tools, which will then be deployed to all JUS employees.": {
        "fr": "",
        "fr_auto": "Le Centre d’analyse des affaires (BAC) du ministère de la Justice lance un projet pilote limité d’utilisateurs dans un environnement Protégé B. Le projet pilote comprend ~625 utilisateurs répartis en 65 groupes pilotes distincts avec des cas d’utilisation spécifiques couvrant tous les types de travail dans le domaine de la justice. Le projet pilote durera environ 8 mois. À la suite de sa conclusion, les résultats et la rétroaction seront utilisés pour peaufiner les outils, qui seront ensuite déployés auprès de tous les employés de JUS."
    },
    "What can Otto do for me?": {
        "fr": "",
        "fr_auto": "Qu’est-ce qu’Otto peut faire pour moi?"
    },
    "Otto is designed to enhance the workflow and efficiency of corporate and legal professionals by providing various capabilities, including:": {
        "fr": "",
        "fr_auto": "Otto est conçu pour améliorer le flux de travail et l’efficacité des professionnels des entreprises et du droit en offrant diverses capacités, notamment :"
    },
    "Engage in general-purpose conversations for assistance with writing and other straightforward tasks.": {
        "fr": "",
        "fr_auto": "Engagez-vous dans des conversations générales pour obtenir de l’aide à la rédaction et à d’autres tâches simples."
    },
    "Retrieve answers from uploaded documents. Users can share or personalize libraries of documents to query.": {
        "fr": "",
        "fr_auto": "Récupérez les réponses des documents téléchargés. Les utilisateurs peuvent partager ou personnaliser des bibliothèques de documents à interroger."
    },
    "Summarize content from text, webpages, or uploaded documents at user-specified lengths.": {
        "fr": "",
        "fr_auto": "Résumer le contenu du texte, des pages Web ou des documents téléchargés à la longueur spécifiée par l’utilisateur."
    },
    "Translate content into French or English.": {
        "fr": "",
        "fr_auto": "Traduire le contenu en français ou en anglais."
    },
    "Text Extraction": {
        "fr": "",
        "fr_auto": "Extraction de texte"
    },
    "Extract text from images or scanned PDFs – including handwritten text – using advanced Optical Character Recognition (OCR).": {
        "fr": "",
        "fr_auto": "Extraire du texte d’images ou de PDF numérisés – y compris du texte manuscrit – à l’aide de la reconnaissance optique de caractères (OCR) avancée."
    },
    "Query Canadian acts and regulations using natural language to find relevant sections and get AI answers to questions.": {
        "fr": "",
        "fr_auto": "Interrogez les lois et règlements canadiens en utilisant le langage naturel pour trouver les sections pertinentes et obtenir des réponses aux questions de l’IA."
    },
    "When should I use Otto?": {
        "fr": "",
        "fr_auto": "Quand devrais-je utiliser Otto?"
    },
    "You should use Otto when you need AI assistance with tasks such as AI text generation, question answering, document summarization, translation to English and French, extracting text from images or scanned PDFs, or searching Canadian laws and regulations.  Otto is intended for streamlining workflows, improving efficiency, and accessing accurate information pertaining to the Canadian Department of Justice.": {
        "fr": "",
        "fr_auto": "Vous devriez utiliser Otto lorsque vous avez besoin de l’aide de l’IA pour des tâches telles que la génération de texte en IA, la réponse aux questions, le résumé de documents, la traduction en anglais et en français, l’extraction de texte à partir d’images ou de PDF numérisés ou la recherche dans les lois et règlements canadiens.  Otto est destiné à rationaliser les flux de travail, à améliorer l’efficacité et à accéder à de l’information exacte concernant le ministère de la Justice du Canada."
    },
    "Otto is meant to save you time and effort by providing quick, reliable answers to your questions. Whether you're looking for general information or need help navigating internal policies, this tool can help streamline your work and point you in the right direction.": {
        "fr": "",
        "fr_auto": "Otto est destiné à vous faire gagner du temps et des efforts en fournissant des réponses rapides et fiables à vos questions. Que vous recherchiez des informations générales ou que vous ayez besoin d’aide pour naviguer dans les politiques internes, cet outil peut vous aider à rationaliser votre travail et à vous orienter dans la bonne direction."
    },
    "What are Otto's limitations?": {
        "fr": "",
        "fr_auto": "Quelles sont les limites d’Otto?"
    },
    "Otto has no internet access so its general knowledge is not necessarily up to date.": {
        "fr": "",
        "fr_auto": "Otto n’a pas d’accès à Internet, donc ses connaissances générales ne sont pas nécessairement à jour."
    },
    "Otto may not be used to automate decision-making that affects the rights, privileges or interests of individuals, or to automate steps needed to make decisions.": {
        "fr": "",
        "fr_auto": "Otto ne peut pas être utilisé pour automatiser la prise de décisions qui touchent les droits, les privilèges ou les intérêts des personnes, ni pour automatiser les étapes nécessaires à la prise de décisions."
    },
    "Otto cannot process documents or data classified above the Protected B level.": {
        "fr": "",
        "fr_auto": "Otto ne peut pas traiter des documents ou des données classés au-dessus du niveau Protégé B."
    },
    "The AI may produce inaccurate or incomplete responses if user prompts are unclear or lack sufficient detail.": {
        "fr": "L’IA peut produire des réponses inexactes ou incomplètes si les requêtes de l’utilisateur ne sont pas claires ou manquent de détails.",
        "fr_auto": "L’IA peut produire des réponses inexactes ou incomplètes si les invites de l’utilisateur ne sont pas claires ou manquent de détails."
    },
    "Users are limited to a monthly budget of $32 for AI use and exceeding this requires a request to administrators.": {
        "fr": "",
        "fr_auto": "Les utilisateurs sont limités à un budget mensuel de 32 $ pour l’utilisation de l’IA et le dépassement de ce budget nécessite une demande aux administrateurs."
    },
    "Due to the nature of the AI and the data used for training, Otto may occasionally generate hallucinations or irrelevant information. Human verification of output is required if the output is to be relied upon.": {
        "fr": "",
        "fr_auto": "En raison de la nature de l’IA et des données utilisées pour l’entraînement, Otto peut occasionnellement générer des hallucinations ou des informations non pertinentes. Une vérification humaine de la production est nécessaire si l’on peut se fier à la production."
    },
    "Otto is not a repository for information of business value.  It is for transitory information only.  Document libraries and chats are deleted after 30 days of inactivity.": {
        "fr": "",
        "fr_auto": "Otto n’est pas un dépôt d’information à valeur opérationnelle.  Il s’agit uniquement d’informations transitoires.  Les bibliothèques de documents et les clavardages sont supprimés après 30 jours d’inactivité."
    },
    "Can Otto replace human experts?": {
        "fr": "",
        "fr_auto": "Otto peut-il remplacer les experts humains?"
    },
    "No, Otto is not a replacement for human experts. Otto is a tool designed to assist and complement your work. For complex or sensitive matters, you should always consult a qualified professional or departmental subject matter experts.": {
        "fr": "",
        "fr_auto": "Non, Otto ne remplace pas les experts humains. Otto est un outil conçu pour vous aider et compléter votre travail. Pour les questions complexes ou délicates, vous devriez toujours consulter un professionnel qualifié ou des experts en la matière."
    },
    "Is Otto secure?": {
        "fr": "",
        "fr_auto": "Otto est-il sécurisé?"
    },
    "Otto is designed to operate within the secure environment of the Government of Canada for information up to and including Protected B. Data is encrypted at rest and stored only in Canadian Microsoft Azure data centers. Otto is only accessible to Justice employees through the Justice network. Otto does not store or share sensitive information outside of this environment.": {
        "fr": "",
        "fr_auto": "Otto est conçu pour fonctionner dans l’environnement sécurisé du gouvernement du Canada pour l’information jusqu’à Protégé B. Les données sont chiffrées au repos et stockées uniquement dans les centres de données Microsoft Azure canadiens. Otto n’est accessible qu’aux employés du ministère de la Justice par l’intermédiaire du réseau du Justice. Otto ne stocke ni ne partage de renseignements sensibles en dehors de cet environnement."
    },
    "How do I access Otto?": {
        "fr": "",
        "fr_auto": "Comment puis-je accéder à Otto?"
    },
    "Otto can be accessed via the URL <a href=\"https://otto-pilot.cloud.justice.gc.ca/\">https://otto-pilot.cloud.justice.gc.ca/</a>. You must be connected to the Justice network.": {
        "fr": "",
        "fr_auto": "Otto est accessible via l’URL <a href=\"https://otto-pilot.cloud.justice.gc.ca/\">https://otto-pilot.cloud.justice.gc.ca/</a>. Vous devez être connecté au réseau de la justice."
    },
    "Who can I contact if I have questions about Otto?": {
        "fr": "",
        "fr_auto": "Qui puis-je contacter si j’ai des questions au sujet d’Otto?"
    },
    "How do I  ensure the accuracy of information from Otto?": {
        "fr": "",
        "fr_auto": "Comment puis-je m’assurer de l’exactitude des informations d’Otto?"
    },
    "Otto relies on pre-existing knowledge and trusted internal documents to provide information. Otto retrieves answers from user-uploaded documents and displays page-numbered references and relevant links for verification. Additionally, users can customize prompts and settings to refine how information is extracted and presented, ensuring clarity and reliability. For certain questions, Otto will attempt to let users know if there are limitations to its responses and may recommend consulting the appropriate resources or experts.  If they are to be relied upon, all outputs from Otto must undergo human verification by the user or a person with appropriate knowledge and expertise to evaluate the outputs.": {
        "fr": "Otto s’appuie sur des connaissances préexistantes et des documents internes fiables pour fournir de l’information. Otto récupère les réponses des documents téléchargés par les utilisateurs et affiche des références numérotées et des liens pertinents pour vérification. De plus, les utilisateurs peuvent personnaliser les requêtes et les paramètres pour affiner la façon dont l’information est extraite et présentée, ce qui garantit la clarté et la fiabilité. Pour certaines questions, Otto tentera d’informer les utilisateurs s’il y a des limites à ses réponses et peut recommander de consulter les ressources ou les experts appropriés.  Pour s’y fier, tous les extrants d’Otto doivent faire l’objet d’une vérification humaine par l’utilisateur ou une personne possédant les connaissances et l’expertise appropriées pour évaluer les extrants.",
        "fr_auto": "Otto s’appuie sur des connaissances préexistantes et des documents internes fiables pour fournir de l’information. Otto récupère les réponses des documents téléchargés par les utilisateurs et affiche des références numérotées et des liens pertinents pour vérification. De plus, les utilisateurs peuvent personnaliser les requêtes et les paramètres pour affiner la façon dont l’information est extraite et présentée, ce qui garantit la clarté et la fiabilité. Pour certaines questions, Otto tentera d’informer les utilisateurs s’il y a des limites à ses réponses et peut recommander de consulter les ressources ou les experts appropriés.  Pour s’y fier, tous les extrants d’Otto doivent faire l’objet d’une vérification humaine par l’utilisateur ou une personne possédant les connaissances et l’expertise appropriées pour évaluer les extrants."
    },
    "Can Otto help me with bilingual (English/French) questions?": {
        "fr": "",
        "fr_auto": "Otto peut-il m’aider avec des questions bilingues (anglais/français)?"
    },
    "Yes, Otto can assist with bilingual (English/French) questions. Users can ask questions directly in both Official Language(s). It also offers a translation tool for translating content between English and French,and from other languages into English and French. Additionally, users can set the desired language for summaries and other outputs.": {
        "fr": "",
        "fr_auto": "Oui, Otto peut répondre aux questions bilingues (anglais/français). Les utilisateurs peuvent poser des questions directement dans les deux langues officielles. Il offre également un outil de traduction pour traduire du contenu entre l’anglais et le français, et d’autres langues vers l’anglais et le français. De plus, les utilisateurs peuvent définir la langue souhaitée pour les résumés et autres résultats."
    },
    "Can I insert URLs in Otto?": {
        "fr": "",
        "fr_auto": "Puis-je insérer des URL dans Otto?"
    },
    "The AI assistant in Otto can access websites from the following domains.": {
        "fr": "",
        "fr_auto": "L’assistant IA d’Otto peut accéder à des sites Web à partir des domaines suivants."
    },
    "canada.ca": {
        "fr": "",
        "fr_auto": "canada.ca"
    },
    "gc.ca": {
        "fr": "",
        "fr_auto": "gc.ca"
    },
    "canlii.org": {
        "fr": "",
        "fr_auto": "canlii.org"
    },
    "wikipedia.org": {
        "fr": "",
        "fr_auto": "wikipedia.org"
    },
    "URLs that are not from these domains will not work. As a workaround, you can save relevant content to a file and upload it inside the AI assistant for querying.": {
        "fr": "",
        "fr_auto": "Les URL qui ne proviennent pas de ces domaines ne fonctionneront pas. Comme solution de contournement, vous pouvez enregistrer le contenu pertinent dans un fichier et le télécharger dans l’assistant d’IA pour l’interroger."
    },
    "Can I upload documents that come from a third party?": {
        "fr": "",
        "fr_auto": "Puis-je télécharger des documents qui proviennent d’un tiers?"
    },
    "Users must respect any applicable statutory or contractual restrictions that may apply to uploading those documents to Otto. For example, the license to use a document may restrict saving an electronic copy.": {
        "fr": "",
        "fr_auto": "Les utilisateurs doivent respecter toutes les restrictions légales ou contractuelles applicables qui peuvent s’appliquer au téléchargement de ces documents sur Otto. Par exemple, la licence d’utilisation d’un document peut restreindre l’enregistrement d’une copie électronique."
    },
    "Feedback and bug reporting is collected in-app through a feedback form. Please direct all other questions to the mailbox at <a href=\"mailto:otto@justice.gc.ca\">otto@justice.gc.ca</a>.": {
        "fr": "",
        "fr_auto": "Les commentaires et les rapports de bogues sont recueillis dans l’application par le biais d’un formulaire de rétroaction. Veuillez adresser toutes les autres questions à la boîte aux lettres à <a href=\"mailto:otto@justice.gc.ca\">otto@justice.gc.ca</a>."
    },
    "This request is estimated to cost ${formatted_cost}, which exceeds your remaining monthly budget. Please contact an Otto administrator or wait until the 1st for the limit to reset.": {
        "fr": "",
        "fr_auto": "Le coût de cette demande est estimé à {formatted_cost} $, ce qui dépasse votre budget mensuel restant. Veuillez contacter un administrateur Otto ou attendre le 1er pour que la limite soit réinitialisée."
    },
    "This request could be expensive. Are you sure?": {
        "fr": "",
        "fr_auto": "Cette demande pourrait être coûteuse. Es-tu certain?"
    },
    "Use with unclassified, Protected A or": {
        "fr": "",
        "fr_auto": "À utiliser avec des produits non classifiés, protégés A ou"
    },
    "Specific legislation may impose additional requirements pertaining to certain classes of sensitive information that are considered Protected B. In such cases, the use of Otto should be considered on a case-by-case basis.": {
        "fr": "",
        "fr_auto": "Une législation particulière peut imposer des exigences supplémentaires relatives à certaines catégories de renseignements sensibles qui sont considérées comme protégées B. Dans de tels cas, l’utilisation d’Otto doit être envisagée au cas par cas."
    },
    "information only.": {
        "fr": "",
        "fr_auto": "information seulement."
    },
    "Not for legal research:": {
        "fr": "",
        "fr_auto": "Pas pour la recherche juridique :"
    },
    "Does not connect to legal databases like Westlaw, Lexis, CanLII or Justipedia.": {
        "fr": "",
        "fr_auto": "Ne se connecte pas à des bases de données juridiques comme Westlaw, Lexis, CanLII ou Justipedia."
    },
    "Only legal professionals can critically analyze client matters and provide legal advice.": {
        "fr": "",
        "fr_auto": "Seuls les professionnels du droit peuvent analyser de manière critique les affaires des clients et fournir des conseils juridiques."
    },
    "Do not use for making or assisting in making": {
        "fr": "",
        "fr_auto": "Ne pas utiliser pour fabriquer ou aider à la fabrication"
    },
    "Administrative decisions are decisions affecting individuals, their rights, privileges or interests.": {
        "fr": "",
        "fr_auto": "Les décisions administratives sont des décisions touchant des personnes, leurs droits, privilèges ou intérêts."
    },
    "administrative decisions": {
        "fr": "",
        "fr_auto": "décisions administratives"
    },
    "Limit information shared. Chats and Q&A libraries are deleted after 30 days inactivity.": {
        "fr": "",
        "fr_auto": "Limitez l’information partagée. Les clavardages et les bibliothèques de questions et réponses sont supprimés après 30 jours d’inactivité."
    },
    "Chat mode is not suitable for factual research because it may hallucinate or provide biased outputs.": {
        "fr": "",
        "fr_auto": "Le mode clavardage ne convient pas à la recherche factuelle parce qu’il peut halluciner ou fournir des résultats biaisés."
    },
    "\n            <strong>Summarize</strong> uploaded documents. You can also paste long text or enter a URL for a web page.\n          ": {
        "fr": "",
        "fr_auto": "\n<strong>Résumer</strong> les documents téléchargés. Vous pouvez également coller du texte long ou entrer une URL pour une page Web.\n          "
    },
    "Search acts and regulations using natural language. Find relevant sections of laws.": {
        "fr": "",
        "fr_auto": "Rechercher des lois et des règlements en langage naturel. Trouvez les articles pertinents des lois."
    },
    "Safe use of Legislation Search": {
        "fr": "",
        "fr_auto": "Utilisation sécuritaire de la législation Recherche"
    },
    "Only humans can exercise the required professional judgement to critically analyze client matters and provide tailored strategic advice.": {
        "fr": "",
        "fr_auto": "Seuls les humains peuvent exercer le jugement professionnel requis pour analyser de manière critique les questions des clients et fournir des conseils stratégiques personnalisés."
    },
    "Only federal legislation:": {
        "fr": "",
        "fr_auto": "Seule la législation fédérale :"
    },
    "Case law and other legal sources are not included in this tool.": {
        "fr": "",
        "fr_auto": "La jurisprudence et les autres sources juridiques ne sont pas incluses dans cet outil."
    },
    "Inappropriate uses and limitations of Otto": {
        "fr": "",
        "fr_auto": "Utilisations inappropriées et limites d’Otto"
    },
    "You must read and follow the notices within these Terms of Use and in the notices within Otto tools.": {
        "fr": "",
        "fr_auto": "Vous devez lire et suivre les avis contenus dans les présentes conditions d’utilisation et dans les avis contenus dans les outils Otto."
    },
    "AI Assistant's Chat mode should not be trusted to provide factual information, as it is more prone to hallucination and bias in the output. Instead, use the Q&A and Summarize modes to ground the AI's responses in trusted sources such as documents that you upload or a shared document library.": {
        "fr": "",
        "fr_auto": "Il ne faut pas faire confiance au mode Chat de l’Assistant IA pour fournir des informations factuelles, car il est plus sujet aux hallucinations et aux biais dans la sortie. Utilisez plutôt les modes Questions et réponses et Résumé pour ancrer les réponses de l’IA dans des sources fiables telles que des documents que vous téléchargez ou une bibliothèque de documents partagée."
    },
    "Otto may not be used to automate decision-making (administrative decisions affecting the rights, privileges or interests of individuals). Examples of decision-making include many human resources activities or program or funding decisions. Otto should not be used as a tool for decision-makers, nor to automate steps needed to make decisions. The use of AI for activities related to or impacting decision-making raises several legal and policy issues which are not detailed here or in other Otto documentation.": {
        "fr": "",
        "fr_auto": "Otto ne peut pas être utilisé pour automatiser la prise de décisions (décisions administratives touchant les droits, les privilèges ou les intérêts des personnes). Parmi les exemples de prise de décisions, mentionnons de nombreuses activités de ressources humaines ou des décisions de programme ou de financement. Otto ne doit pas être utilisé comme un outil pour les décideurs, ni pour automatiser les étapes nécessaires à la prise de décisions. L’utilisation de l’IA pour des activités liées à la prise de décisions ou ayant une incidence sur la prise de décisions soulève plusieurs questions juridiques et politiques qui ne sont pas détaillées ici ou dans d’autres documents d’Otto."
    },
    "The AI Assistant does not connect to legal databases like Westlaw, Lexis, CanLII or Justipedia. It should not be used for searching for legislation, case law, opinions, etc. Only the Legislation Search tool should be used for questions about Canadian federal laws.": {
        "fr": "",
        "fr_auto": "L’assistant IA ne se connecte pas à des bases de données juridiques comme Westlaw, Lexis, CanLII ou Justipedia. Il ne devrait pas être utilisé pour rechercher des lois, de la jurisprudence, des opinions, etc. Seul l’outil de recherche de lois doit être utilisé pour les questions sur les lois fédérales canadiennes."
    },
    "Otto is not a substitute for professional legal advice. Legal professionals must analyze and understand the unique complexities of client matters, exercise professional judgment, and provide tailored strategic advice.": {
        "fr": "",
        "fr_auto": "Otto ne remplace pas les conseils juridiques professionnels. Les professionnels du droit doivent analyser et comprendre la complexité unique des affaires des clients, exercer un jugement professionnel et fournir des conseils stratégiques personnalisés."
    },
    "For examples of appropriate use cases, please see the ": {
        "fr": "",
        "fr_auto": "Pour des exemples de cas d’utilisation appropriés, veuillez consulter le "
    },
    "Otto user guide.": {
        "fr": "",
        "fr_auto": "Guide de l’utilisateur d’Otto."
    },
    "Security and privacy": {
        "fr": "",
        "fr_auto": "Sécurité et confidentialité"
    },
    "Otto is approved for information up to and including Protected B. This normally includes information subject to solicitor-client privilege. Specific statutes and regulations may impose additional requirements pertaining to certain classes of sensitive information that are considered Protected B. In such cases, the use of Otto should be considered on a case-by-case basis.": {
        "fr": "",
        "fr_auto": "Otto est approuvé pour l’information jusqu’à Protégé B. Cela comprend normalement les renseignements protégés par le secret professionnel de l’avocat. Des lois et des règlements particuliers peuvent imposer des exigences supplémentaires relatives à certaines catégories de renseignements sensibles qui sont considérés comme protégés B. Dans de tels cas, l’utilisation d’Otto doit être envisagée au cas par cas."
    },
    "You must not input any information above Protected B, either through uploads or direct text input.": {
        "fr": "",
        "fr_auto": "Vous ne devez pas saisir d’informations au-dessus de Protégé B, que ce soit par téléchargement ou saisie directe de texte."
    },
    "Apply security classification labels to chats and document libraries when they contain Protected and/or personal information.": {
        "fr": "",
        "fr_auto": "Appliquez des étiquettes de classification de sécurité aux clavardages et aux bibliothèques de documents lorsqu’ils contiennent des renseignements protégés ou personnels."
    },
    "Avoid uploading personal information except as needed for specific tasks. Share document libraries and chats only with those who require access (i.e. need to know if personal information is included).": {
        "fr": "",
        "fr_auto": "Évitez de télécharger des renseignements personnels, sauf si cela est nécessaire pour des tâches spécifiques. Partagez les bibliothèques de documents et les clavardages uniquement avec les personnes qui ont besoin d’y accéder (c.-à-d. qui ont besoin de savoir si des renseignements personnels sont inclus)."
    },
    "If information is shared with you through Otto which you should not have access to, use the provided links to email the authors or library administrators. To report other privacy or security issues, email the Otto team at": {
        "fr": "",
        "fr_auto": "Si des renseignements vous sont partagés par l’intermédiaire d’Otto auxquels vous ne devriez pas avoir accès, utilisez les liens fournis pour envoyer un courriel aux auteurs ou aux administrateurs de la bibliothèque. Pour signaler d’autres problèmes de confidentialité ou de sécurité, envoyez un courriel à l’équipe d’Otto à l’adresse suivante :"
    },
    "For more information, please review the following:": {
        "fr": "",
        "fr_auto": "Pour plus d’informations, veuillez consulter les documents suivants :"
    },
    "Handling and Safeguarding Sensitive Information": {
        "fr": "",
        "fr_auto": "Traitement et protection des renseignements sensibles"
    },
    "Privacy protocol for non-administrative purposes - JUSnet": {
        "fr": "",
        "fr_auto": "Protocole de confidentialité à des fins non administratives - JUSnet"
    },
    "Information management": {
        "fr": "",
        "fr_auto": "Gestion de l’information"
    },
    "Otto is for transitory information only. It is not a repository for information of business value.": {
        "fr": "",
        "fr_auto": "Otto est à titre d’information transitoire seulement. Il ne s’agit pas d’un dépôt d’information à valeur opérationnelle."
    },
    "Only upload to Otto the documents you need to perform your tasks.": {
        "fr": "",
        "fr_auto": "Téléchargez uniquement sur Otto les documents dont vous avez besoin pour effectuer vos tâches."
    },
    "When working with documents obtained from third parties, respect any applicable statutory or contractual restrictions that may apply to uploading those documents to Otto.": {
        "fr": "",
        "fr_auto": "Lorsque vous travaillez avec des documents obtenus de tiers, respectez toutes les restrictions légales ou contractuelles applicables qui peuvent s’appliquer au téléchargement de ces documents sur Otto."
    },
    "Actively delete protected or personal information when it is no longer needed. Document libraries and chats will be deleted after 30 days of inactivity. This means that if you do not open a chat for 30 days, it will be automatically deleted along with all files uploaded to the chat. For libraries, if no changes have been made and no Q&A queries have been performed for 30 days, the library will be automatically deleted.": {
        "fr": "",
        "fr_auto": "Supprimez activement les renseignements protégés ou personnels lorsqu’ils ne sont plus nécessaires. Les bibliothèques de documents et les clavardages seront supprimés après 30 jours d’inactivité. Cela signifie que si vous n’ouvrez pas un chat pendant 30 jours, il sera automatiquement supprimé avec tous les fichiers téléchargés sur le chat. Pour les bibliothèques, si aucun changement n’a été apporté et qu’aucune requête de questions n’a été effectuée pendant 30 jours, la bibliothèque sera automatiquement supprimée."
    },
    "Information of Business Value vs Transitory Information - Information Management (IM) Guidelines": {
        "fr": "",
        "fr_auto": "Information à valeur opérationnelle par rapport à l’information transitoire - Lignes directrices sur la gestion de l’information (GI)"
    },
    "Guide on the use of generative artificial intelligence - Canada.ca": {
        "fr": "",
        "fr_auto": "Guide sur l’utilisation de l’intelligence artificielle générative - Canada.ca"
    },
    "Generative AI in your daily work - Canada.ca": {
        "fr": "",
        "fr_auto": "L’IA générative dans votre travail quotidien - Canada.ca"
    },
    "Legal professionals must consult developing directions and notices from courts and tribunals pertaining to the use of artificial intelligence, as well as guidance from law societies. You should endeavor to notify clients when AI tools are being used.": {
        "fr": "",
        "fr_auto": "Les professionnels du droit doivent consulter les directives et les avis des cours et des tribunaux concernant l’utilisation de l’intelligence artificielle, ainsi que les directives des ordres professionnels de juristes. Vous devez vous efforcer d’informer les clients lorsque des outils d’IA sont utilisés."
    },
    "If they are to be relied upon, all outputs from Otto must undergo human verification by the user or a person with appropriate knowledge and expertise to evaluate the outputs. Citations provided in outputs from Otto can assist with this verification.": {
        "fr": "",
        "fr_auto": "Pour s’y fier, tous les extrants d’Otto doivent faire l’objet d’une vérification humaine par l’utilisateur ou une personne possédant les connaissances et l’expertise appropriées pour évaluer les extrants. Les citations fournies dans les résultats d’Otto peuvent aider à cette vérification."
    },
    "Extract text and handwriting from scanned PDF and images with AI-enabled OCR.": {
        "fr": "",
        "fr_auto": "Extrayez du texte et de l’écriture manuscrite de PDF et d’images numérisés grâce à l’OCR activée par l’IA."
    },
    "Safe use of Text Extractor": {
        "fr": "",
        "fr_auto": "Utilisation sécuritaire de l’extracteur de texte"
    },
    "Error: Your file's extension is not supported, please upload images or pdf files": {
        "fr": "",
        "fr_auto": "Erreur : L’extension de votre fichier n’est pas prise en charge, veuillez télécharger des images ou des fichiers pdf"
    },
    "Error: The file '{input_file.name}' is not a valid PDF or is corrupted.": {
        "fr": "",
        "fr_auto": "Erreur : Le fichier '{input_file.name}' n’est pas un PDF valide ou est corrompu."
    },
    "Error ID:%(error_id)s - Error occurred while converting pdfs into images": {
        "fr": "",
        "fr_auto": "Error ID:%(error_id)s - Error occurred while converting pdfs into images"
    },
    "Error ID: %(error_id)s -The file '{input_file.name}' cannot be processed.": {
        "fr": "",
        "fr_auto": "Error ID: %(error_id)s -The file '{input_file.name}' cannot be processed."
    },
    "Error ID: %(error_id)s - Azure's document intelligence API failed to process the file.": {
        "fr": "",
        "fr_auto": "Error ID: %(error_id)s - Azure's document intelligence API failed to process the file."
    },
    "Error processing row. Error ID: ": {
        "fr": "",
        "fr_auto": "Rangée de traitement des erreurs. ID d’erreur : "
    },
    "Sorry, we ran into an error. Error ID: %%(error_id)s.": {
        "fr": "",
        "fr_auto": "Désolé, nous avons rencontré une erreur. ID d’erreur :%%(error_id)s."
    },
    "Corruption/Type mismatch.\n ": {
        "fr": "",
        "fr_auto": "Corruption et incompatibilité de type.\n "
    },
    "%(count)d identical document(s) already exist in the library. ": {
        "fr": "%(count)d document(s) identique(s) existent déjà dans la bibliothèque. ",
        "fr_auto": "%(count)d document(s) identique(s) existent déjà dans la bibliothèque. "
    },
    "An error occurred while summarizing the text.": {
        "fr": "",
        "fr_auto": "Une erreur s’est produite lors du résumé du texte."
    },
    "An error occurred while processing the request. ": {
        "fr": "",
        "fr_auto": "Il y a eu une erreur lors du téléchargement de votre fichier."
    },
    "now": {
        "fr": "",
        "fr_auto": "maintenant"
    },
    "files translated:": {
        "fr": "fichiers traduits :",
        "fr_auto": "Fichiers traduits :"
    },
    "for Q&A:": {
        "fr": "pour les questions et réponses :",
        "fr_auto": "Pour les questions et réponses :"
    },
    "file uploaded": {
        "fr": "fichier téléchargé",
        "fr_auto": "Fichier téléchargé"
    },
    "files uploaded": {
        "fr": "",
        "fr_auto": "fichiers téléchargés"
    },
    "Appl's Street": {
        "fr": "",
        "fr_auto": "Rue Appl"
    },
    "Appl's City": {
        "fr": "",
        "fr_auto": "La ville d’Appl"
    },
    "Appl's Province": {
        "fr": "",
        "fr_auto": "Province d’Appl"
    },
    "Appl's Postal Code": {
        "fr": "",
        "fr_auto": "Code postal d’Appl"
    },
    "Appl's Country": {
        "fr": "",
        "fr_auto": "Pays d’Appl"
    },
    "Rep's Street": {
        "fr": "",
        "fr_auto": "Rue du Représentant"
    },
    "Rep's City": {
        "fr": "",
        "fr_auto": "Ville du Représentant"
    },
    "Rep's Province": {
        "fr": "",
        "fr_auto": "Province du représentant"
    },
    "Rep's Postal Code": {
        "fr": "",
        "fr_auto": "Code postal du représentant"
    },
    "Rep's Country": {
        "fr": "",
        "fr_auto": "Pays du représentant"
    },
    "PDFPageCountError while processing {input_file.name} in {error_id}: {e}": {
        "fr": "",
        "fr_auto": "PDFPageCountError lors du traitement de {input_file.name} dans {error_id} : {e}"
    },
    "Error converting pdfs into images in {error_id}: {e}": {
        "fr": "",
        "fr_auto": "Erreur lors de la conversion de pdf en images dans {error_id} : {e}"
    },
    "Error processing image {input_file.name} in {error_id}: {e}": {
        "fr": "",
        "fr_auto": "Erreur de traitement de l’image {input_file.name} dans {error_id} : {e}"
    },
    "Error running Azure's document intelligence API on in {error_id}: {e}": {
        "fr": "",
        "fr_auto": "Erreur lors de l’exécution de l’API de renseignements de documents d’Azure dans {error_id} : {e}"
    },
    "Error creating PDF overlay after OCR with ErrorID- {error_id}: {e}": {
        "fr": "",
        "fr_auto": "Erreur lors de la superposition PDF après l’OCR avec ErrorID- {error_id} : {e}"
    },
    "There was an error uploading your files.": {
        "fr": "",
        "fr_auto": "Il y a eu une erreur lors du téléchargement de vos fichiers."
    },
    "Uploading...": {
        "fr": "",
        "fr_auto": "Téléchargement..."
    },
    "File too large (max 10MB)": {
        "fr": "",
        "fr_auto": "Fichier trop volumineux (max 10 Mo)"
    },
    "File too large (max 25MB)": {
        "fr": "",
        "fr_auto": "Fichier trop volumineux (max 25 Mo)"
    },
    "Summarize prompt": {
        "fr": "",
        "fr_auto": "Invite de résumé"
    },
    "The default settings for summarize will output an executive summary followed by more details under headings.": {
        "fr": "",
        "fr_auto": "Les paramètres par défaut pour le résumé produiront un résumé suivi de plus de détails sous les titres."
    },
    "You can modify the summarize prompt in the sidebar. By being specific, you can extract exactly the information you want from a document.": {
        "fr": "Vous pouvez modifier la requête de résumé dans la barre latérale. En étant précis, vous pouvez extraire exactement l’information que vous voulez d’un document.",
        "fr_auto": "Vous pouvez modifier l’invite de résumé dans la barre latérale. En étant précis, vous pouvez extraire exactement l’information que vous voulez d’un document."
    },
    "Filter presets": {
        "fr": "",
        "fr_auto": "Préréglages de filtres"
    },
    "All modes": {
<<<<<<< HEAD
        "fr": "",
        "fr_auto": "Tous les modes"
    },
    "All sharing": {
        "fr": "",
        "fr_auto": "Tous les partages"
    },
    "All languages": {
        "fr": "",
        "fr_auto": "Toutes les langues"
    },
    "Hide French": {
        "fr": "",
        "fr_auto": "Cacher le français"
    },
    "Hide English": {
        "fr": "",
        "fr_auto": "Masquer l’anglais"
    },
=======
        "fr": "Tous les modes",
        "fr_auto": "Tous les modes"
    },
    "All sharing": {
        "fr": "Tous les types de partage",
        "fr_auto": "Tous les partages"
    },
    "All languages": {
        "fr": "Toutes les langues",
        "fr_auto": "Toutes les langues"
    },
>>>>>>> 6022246f
    "Search...": {
        "fr": "",
        "fr_auto": "Rechercher..."
    },
    "Clear filters": {
<<<<<<< HEAD
        "fr": "",
        "fr_auto": "Effacer les filtres"
=======
        "fr": "Réinitialiser les filtres",
        "fr_auto": "Effacer les filtres"
    },
    "GPT-4.1 (better quality, 12x cost)": {
        "fr": "",
        "fr_auto": "GPT-4.1 (meilleure qualité, coût 12x)"
    },
    "GPT-4o (legacy model, 15x cost)": {
        "fr": "",
        "fr_auto": "GPT-4o (modèle existant, coût 15x)"
>>>>>>> 6022246f
    }
}<|MERGE_RESOLUTION|>--- conflicted
+++ resolved
@@ -3832,27 +3832,6 @@
         "fr_auto": "Préréglages de filtres"
     },
     "All modes": {
-<<<<<<< HEAD
-        "fr": "",
-        "fr_auto": "Tous les modes"
-    },
-    "All sharing": {
-        "fr": "",
-        "fr_auto": "Tous les partages"
-    },
-    "All languages": {
-        "fr": "",
-        "fr_auto": "Toutes les langues"
-    },
-    "Hide French": {
-        "fr": "",
-        "fr_auto": "Cacher le français"
-    },
-    "Hide English": {
-        "fr": "",
-        "fr_auto": "Masquer l’anglais"
-    },
-=======
         "fr": "Tous les modes",
         "fr_auto": "Tous les modes"
     },
@@ -3864,16 +3843,11 @@
         "fr": "Toutes les langues",
         "fr_auto": "Toutes les langues"
     },
->>>>>>> 6022246f
     "Search...": {
         "fr": "",
         "fr_auto": "Rechercher..."
     },
     "Clear filters": {
-<<<<<<< HEAD
-        "fr": "",
-        "fr_auto": "Effacer les filtres"
-=======
         "fr": "Réinitialiser les filtres",
         "fr_auto": "Effacer les filtres"
     },
@@ -3884,6 +3858,5 @@
     "GPT-4o (legacy model, 15x cost)": {
         "fr": "",
         "fr_auto": "GPT-4o (modèle existant, coût 15x)"
->>>>>>> 6022246f
     }
 }