{
    "Title:": {
        "fr": "Titre:",
        "fr_auto": "Titre:"
    },
    "Language:": {
        "fr": "Langue:",
        "fr_auto": "Langue:"
    },
    "English": {
        "fr": "Anglais",
        "fr_auto": "Anglais"
    },
    "French": {
        "fr": "Français",
        "fr_auto": "Français"
    },
    "Team Name:": {
        "fr": "Nom de l'équipe:",
        "fr_auto": "Nom de l'équipe:"
    },
    "Contact Email:": {
        "fr": "Courriel du contact",
        "fr_auto": "Courriel du contact"
    },
    "Element ID:": {
        "fr": "Id de l'élément:",
        "fr_auto": "Id de l'élément:"
    },
    "Submit": {
        "fr": "Soumettre",
        "fr_auto": "Soumettre"
    },
    "Avoid using colloquial language or jargon that may not be understood by the chatbot": {
        "fr": "Évitez d'utiliser un langage familier ou un jargon qui pourrait ne pas être compris par l'agent conversationel.",
        "fr_auto": "Évitez d'utiliser un langage familier ou un jargon qui pourrait ne pas être compris par le chatbot."
    },
    "Include clear and concise headings or titles to help the chatbot understand the structure of the document": {
        "fr": "Incluez des titres clairs et concis pour aider l'agent conversationel à comprendre la structure du document.",
        "fr_auto": "Incluez des titres clairs et concis pour aider le chatbot à comprendre la structure du document."
    },
    "Avoid using abbreviations that may be ambiguous or unclear to the chatbot": {
        "fr": "Évitez d'utiliser des abréviations qui peuvent être ambiguës pour l'agent conversationel.",
        "fr_auto": "Évitez d'utiliser des abréviations qui peuvent être ambiguës pour le chatbot."
    },
    "Home": {
        "fr": "Acceuil",
        "fr_auto": "Acceuil"
    },
    "Protected B": {
        "fr": "Protégé B",
        "fr_auto": "Protégé B"
    },
    "Otto Feedback Form": {
        "fr": "Formulaire de rétrocation Otto",
        "fr_auto": "Formulaire de rétrocation Otto"
    },
    "Provide feeback or report an issue using the form below.": {
        "fr": "Donnez votre avis ou signalez un problème en utilisant le formulaire ci-dessous.",
        "fr_auto": "Donnez votre avis ou signalez un problème en utilisant le formulaire ci-dessous."
    },
    "* All fields are mandatory": {
        "fr": "* Tous les champ sont obligatoires.",
        "fr_auto": "* Tous les champ sont obligatoires."
    },
    "No notifications": {
        "fr": "Aucune notification",
        "fr_auto": "Aucune notification"
    },
    "Provide Feedback": {
        "fr": "Rétroaction",
        "fr_auto": "Rétroaction"
    },
    "Has access to %(summary)s apps": {
        "fr": "A accès à %(summary)s application(s)",
        "fr_auto": "A accès à %(summary)s application(s)"
    },
    "Sent %(messages_count)s messages to AI tools": {
        "fr": "A envoyé %(messages_count)s message(s) aux outils d'IA",
        "fr_auto": "A envoyé %(messages_count)s message(s) aux outils d'IA"
    },
    "Thank you for your feedback. We will process your form shortly.": {
        "fr": "Merci, nous traiterons votre formulaire sous peu.",
        "fr_auto": "Merci, nous traiterons votre formulaire sous peu."
    },
    "Submit Feedback": {
        "fr": "Rétroaction",
        "fr_auto": "Rétroaction"
    },
    "Chat with trusted sources": {
        "fr": "Dialoguez avec des sources fiables",
        "fr_auto": "Dialoguez avec des sources fiables"
    },
    "Summarize text": {
        "fr": "Synthèse de texte",
        "fr_auto": "Résumer un texte"
    },
    "Summarize files": {
        "fr": "Synthèse des fichiers",
        "fr_auto": "Synthèse des fichiers"
    },
    "Summarize CanLii URL": {
        "fr": "Synthèse des URL CanLii",
        "fr_auto": "Synthèse des URL CanLii"
    },
    "Translate text to French": {
        "fr": "Traduire un texte en français",
        "fr_auto": "Traduire un texte en français"
    },
    "Translate text to English": {
        "fr": "Traduire un texte en anglais",
        "fr_auto": "Traduire un texte en anglais"
    },
    "Translate files to French": {
        "fr": "Traduire des fichiers en français",
        "fr_auto": "Traduire des fichiers en français"
    },
    "Translate files to English": {
        "fr": "Traduire des fichiers en anglais",
        "fr_auto": "Traduire des fichiers en anglais"
    },
    "Translation": {
        "fr": "Traduction",
        "fr_auto": "Traduction"
    },
    "Summarization": {
        "fr": "Synthèse",
        "fr_auto": "Synthèse"
    },
    "Automated templates": {
        "fr": "Modèles automatisés",
        "fr_auto": "Modèles automatisés"
    },
    "Opens in new tab": {
        "fr": "Ouvrira un nouvel onglet",
        "fr_auto": "Ouvrira un nouvel onglet"
    },
    "Upload one or more files to the chat to start Document Q&A.": {
        "fr": "Téléchargez un ou plusieurs fichiers pour commencer à poser des question sur vos documents.",
        "fr_auto": "Téléchargez un ou plusieurs fichiers sur le chat pour commencer à demander les documents."
    },
    "Librarian": {
        "fr": "Bibliothèque",
        "fr_auto": "Bibliothécaire"
    },
    "GPT-3.5 (faster)": {
        "fr": "GPT-3.5 (plus rapide)",
        "fr_auto": "GPT-3.5 (plus rapide)"
    },
    "GPT-4 (accurate)": {
        "fr": "GPT-4 (précis)",
        "fr_auto": "GPT-4 (précis)"
    },
    "Short": {
        "fr": "Court",
        "fr_auto": "Court métrage"
    },
    "Medium": {
        "fr": "Moyen",
        "fr_auto": "Moyenne"
    },
    "Long": {
        "fr": "Long",
        "fr_auto": "Long"
    },
    "Precise": {
        "fr": "Précis",
        "fr_auto": "Précis"
    },
    "Balanced": {
        "fr": "Équilibré",
        "fr_auto": "Équilibré"
    },
    "Creative": {
        "fr": "Créatif",
        "fr_auto": ""
    },
    "Toggle chat options sidebar": {
        "fr": "Basculer la barre latérale des options de clavardage",
        "fr_auto": "Basculer la barre latérale des options de chat"
    },
    "Chat history": {
        "fr": "Historique du clavardage",
        "fr_auto": "Historique des discussions"
    },
    "New chat": {
        "fr": "Nouveau clavardage",
        "fr_auto": "Nouveau chat"
    },
    "Document Q&A": {
        "fr": "Demander des documents",
        "fr_auto": "Questions et réponses sur le document"
    },
    "Chat": {
        "fr": "Discutez",
        "fr_auto": "Discutez avec l’IA"
    },
    "Load": {
        "fr": "Utiliser",
        "fr_auto": "Charge"
    },
    "\n            <strong>Chat</strong> is a general-purpose AI-powered tool for writing assistance and text formatting. Please note that this tool is provided solely for enhancing your writing process and refining your ideas using natural language.          \n          ": {
        "fr": "\n<strong>Discutez</strong> est un outil polyvalent alimenté par l’IA pour l’aide à la rédaction et la mise en forme du texte. Veuillez noter que cet outil est fourni uniquement pour améliorer votre processus d’écriture et affiner vos idées en utilisant un langage naturel.          \n          ",
        "fr_auto": "\n<strong>Chat</strong> est un outil polyvalent alimenté par l’IA pour l’aide à la rédaction et la mise en forme du texte. Veuillez noter que cet outil est fourni uniquement pour améliorer votre processus d’écriture et affiner vos idées en utilisant un langage naturel.          \n          "
    },
    "We kindly advise you to refrain from using Chat as a means to seek factual information, conduct research, or request data. Its primary purpose is to offer writing suggestions, grammar corrections, and structure recommendations, ensuring your content is well-crafted and coherent.": {
        "fr": "Nous vous conseillons de vous abstenir d’utiliser 'Dicuter' avec l’IA comme un moyen de rechercher des informations factuelles, de mener des recherches ou de demander des données. Son objectif principal est d’offrir des suggestions d’écriture, des corrections grammaticales et des recommandations de structure, en veillant à ce que votre contenu soit bien conçu et cohérent.",
        "fr_auto": "Nous vous conseillons de vous abstenir d’utiliser chat avec l’IA comme un moyen de rechercher des informations factuelles, de mener des recherches ou de demander des données. Son objectif principal est d’offrir des suggestions d’écriture, des corrections grammaticales et des recommandations de structure, en veillant à ce que votre contenu soit bien conçu et cohérent."
    },
    "Although the Document Q&A tool aims to deliver precise answers, users should validate the outputs by checking the sources. For critical decisions, consulting with experts is recommended rather than relying solely on the AI's responses.": {
        "fr": "Bien que l’outil de demander des documents vise à fournir des réponses précises, les utilisateurs doivent valider les résultats en vérifiant les sources. Pour les décisions critiques, il est recommandé de consulter des experts plutôt que de se fier uniquement aux réponses de l’IA.",
        "fr_auto": "Bien que l’outil de demander des documents vise à fournir des réponses précises, les utilisateurs doivent valider les résultats en vérifiant les sources. Pour les décisions critiques, il est recommandé de consulter des experts plutôt que de se fier uniquement aux réponses de l’IA."
    },
    "Chat settings": {
        "fr": "Paramètres de clavardage",
        "fr_auto": "Paramètres de chat"
    },
    ":": {
        "fr": " :",
        "fr_auto": " :"
    },
    "**Error:** The chat is too long for this AI model.\n\nYou can try: \n1. Starting a new chat\n2. Using summarize mode, which can handle longer texts\n3. Using a different model\n": {
        "fr": "**Erreur :** La discussion est trop longue pour ce modèle d’IA.\n\nVous pouvez essayer : \n1. Démarrage d’une nouvelle session\n2. Utilisation du mode résumé, qui peut gérer des textes plus longs\n3. Utilisation d’un modèle différent\n",
        "fr_auto": "**Erreur :** Le chat est trop long pour ce modèle d’IA.\n\nVous pouvez essayer : \n1. Démarrage d’un nouveau chat\n2. Utilisation du mode résumé, qui peut gérer des textes plus longs\n3. Utilisation d’un modèle différent\n"
    },
    "Untitled chat": {
        "fr": "Clavardage sans titre",
        "fr_auto": "Chat sans titre"
    },
    "All": {
        "fr": "Tous",
        "fr_auto": ""
    },
    "Prev. Solution": {
        "fr": "Solution Préc.",
        "fr_auto": ""
    },
    "Next Solution": {
        "fr": "Solution Prochaine",
        "fr_auto": ""
    },
    "Type of Modification:": {
        "fr": "Type de Modification:",
        "fr_auto": ""
    },
    "Prev. Term": {
        "fr": "Terme Préc.",
        "fr_auto": ""
    },
    "Next Term": {
        "fr": "Terme Prochaine",
        "fr_auto": ""
    },
    "Date Uploaded": {
        "fr": "Date de Téléchargement",
        "fr_auto": ""
    },
    "Total Lines": {
        "fr": "Lignes Totales",
        "fr_auto": ""
    },
    "Uploaded Statues": {
        "fr": "Statues Téléchargées",
        "fr_auto": ""
    },
    "(e.g. 'https://laws-lois.justice.gc.ca/eng/acts/C-10.13/FullText.html')": {
        "fr": "(p. ex. « https://laws-lois.justice.gc.ca/fra/lois/c-10.13/TexteComplet.html »)",
        "fr_auto": ""
    },
    "Enter the URL of a federal statute that you want to analyze. Make sure to use the URL for the \"Full Text\" version <br> (e.g. https://laws-lois.justice.gc.ca/eng/acts/C-10.13/FullText.html).": {
        "fr": "Entrez l’URL d’une loi fédérale que vous souhaitez analyser. Assurez-vous d’utiliser l’URL de la version « Texte intégral » <br> (p. ex. https://laws-lois.justice.gc.ca/fra/lois/c-10.13/TexteComplet.html).",
        "fr_auto": ""
    },
    "Each row (or \"entry\", \"item\", or \"record\") in the database contains information about words or phrases that may be problematic for harmonization.": {
        "fr": "Chaque rangée (ou « entrée », « élément » ou « enregistrement ») de la base de données contient des renseignements sur des mots ou des expressions qui peuvent être problématiques pour l’harmonisation.",
        "fr_auto": "Chaque ligne (ou « entrée », « élément » ou « enregistrement ») de la base de données contient des renseignements sur des mots ou des expressions qui peuvent être problématiques pour l’harmonisation."
    },
    "Line 11111 requires harmonization.": {
        "fr": "La ligne 11111 a besoin d’harmonisation.",
        "fr_auto": ""
    },
    "<strong>Change type</strong>: what kind of change should be made to the potentially-problematic term,": {
        "fr": "<strong>Modifier le type</strong> : quel genre de changement devrait être apporté au terme potentiellement problématique,",
        "fr_auto": "<strong>Type de changement</strong> : quel genre de changement devrait être apporté au terme potentiellement problématique,"
    },
    "<a href=\"https://www.justice.gc.ca/eng/csj-sjc/harmonization/bijurilex/terminolog/table.html\">Bijural Terminology Record</a>": {
        "fr": "<a href=\"https://www.justice.gc.ca/fra/sjc-csj/harmonization/bijurilex/terminolog/table.html\">Fiches terminologiques bijuridiques</a>",
        "fr_auto": "<a href=\"https://www.justice.gc.ca/eng/csj-sjc/harmonization/bijurilex/terminolog/table.html\">Bijural Terminology Record</a>"
    },
    "This entry from the English database concerns the potentially-problematic word \"owner\".": {
        "fr": "Cette entrée de la base de données française concerne le mot potentiellement problématique proprietaire.",
        "fr_auto": "Cette entrée de la base de données anglaise concerne le mot potentiellement problématique « owner »."
    },
    "in lines that contain the words \"charge\" , \"interest\", or \"right\".": {
        "fr": "dans les lignes qui contiennent les mots « charge » ou « droit ».",
        "fr_auto": "dans les lignes qui contiennent les mots « charge », « intérêt » ou « droit »."
    },
    "Here, we see that relevant lines of legislative text may also need to include the word \"holder\" for validity in both law systems.": {
        "fr": "Ici, nous voyons que les lignes pertinentes du texte législatif peuvent également devoir inclure le mot « detenteur » pour la validité dans les deux systèmes de droit.",
        "fr_auto": "Ici, nous voyons que les lignes pertinentes du texte législatif peuvent également devoir inclure le mot « titulaire » pour la validité dans les deux systèmes de droit."
    },
    "Here, we should <strong>add</strong> the term \"holder\" to resolve the potential terminology problem.": {
        "fr": "Ici, nous devrions <strong>ajouter</strong> le terme « detenteur » pour résoudre le problème de terminologie potentiel.",
        "fr_auto": "Ici, nous devrions <strong>ajouter</strong> le terme « titulaire » pour résoudre le problème de terminologie potentiel."
    },
    "Only displaying users with roles assigned.": {
        "fr": "N'affiche que les utilisateurs avec des rôles attribués dans le système.",
        "fr_auto": "Afficher uniquement les utilisateurs avec des rôles attribués."
    },
    "Chat files are deleted after 7 days": {
        "fr": "Les fichiers de clavardage sont supprimés après 7 jours",
        "fr_auto": "Les fichiers de chat sont supprimés après 7 jours"
    },
    "The document summarization feature allows you to generate a summary for any document in your case files. The summary will be created in a new chat session, where you can ask follow-up questions about the content of the document.": {
        "fr": "La fonction de résumé de document vous permet de générer un résumé pour n’importe quel document dans vos fichiers de cas. Le résumé sera créé dans une nouvelle session de clavardage, où vous pourrez poser des questions de suivi sur le contenu du document.",
        "fr_auto": "La fonction de résumé de document vous permet de générer un résumé pour n’importe quel document dans vos fichiers de cas. Le résumé sera créé dans une nouvelle session de chat, où vous pourrez poser des questions de suivi sur le contenu du document."
    },
    "Upload CSV": {
        "fr": "Téléverser CSV",
        "fr_auto": "Télécharger CSV"
    },
    "Chat upload": {
        "fr": "Téléversement de clavardage",
        "fr_auto": "Téléchargement de chat"
    },
    "\n            <strong>Q&A</strong> provides answers based on Justice documents. Create or select your own document libraries from the settings sidebar.\n          ": {
        "fr": "\n<strong>Questions et réponses</strong> fournit des réponses basées sur des documents de justice. Créez ou sélectionnez vos propres bibliothèques de documents dans la barre latérale des paramètres.\n          ",
        "fr_auto": "\n<strong>Questions et réponses</strong> fournit des réponses basées sur des documents de justice. Créez ou sélectionnez vos propres bibliothèques de documents dans la barre latérale des paramètres.\n          "
    },
    "Delete chat": {
        "fr": "Supprimer le clavardage",
        "fr_auto": "Supprimer le chat"
    },
    "Edit chat title": {
        "fr": "Modifier le titre du clavardage",
        "fr_auto": "Modifier le titre du chat"
    },
    "You are a general-purpose AI chatbot. You follow these rules:\n\n1. Your name is 'Otto', an AI who works for the Department of Justice Canada.\n\n2. If the user asks any question regarding Canada's laws and regulations, you must inform them of the [Legislation Search app](/laws/), a tool in Otto built to be better suited for finding relevant and accurate laws and regulations in Canada. Make sure to mention the tool at the beginning of your response and in the form of a markdown link.3. You do not have access to the internet or other knowledge bases. If you are asked about very specific facts, especially one about the Government of Canada or laws, you always caveat your response, e.g., 'I am a pre-trained AI and do not have access to the internet, so my answers might not be correct. Based on my training data, I expect that...'\n\n4. If you are asked a question about Department of Justice or other Government of Canada / HR policies, you inform users of Otto's 'Q&A' mode which can provide more accurate information.\n\n5. You answer in markdown format to provide clear and readable responses.\n\n": {
        "fr": "Vous êtes un agent conversationel IA à usage général. Vous suivez ces règles :\n\n1. Vous vous appelez « Otto », une IA qui travaille pour le ministère de la Justice du Canada.\n\n2. Si l’utilisateur pose une question concernant les lois et règlements du Canada, vous devez l’informer de [l’application de recherche de Législation](/laws/), un outil d’Otto conçu pour être mieux adapté pour trouver des lois et des règlements pertinents et exacts au Canada. Assurez-vous de mentionner l’outil au début de votre réponse et sous la forme d’un lien de démarque.3. Vous n’avez pas accès à Internet ou à d’autres bases de connaissances. Si on vous pose des questions sur des faits très précis, en particulier un fait sur le gouvernement du Canada ou les lois, vous mettez toujours en garde votre réponse, par exemple : « Je suis une IA pré-formée et je n’ai pas accès à Internet, donc mes réponses pourraient ne pas être correctes. Sur la base de mes données d’entraînement, je m’attends à ce que...\n\n4. Si on vous pose une question sur le ministère de la Justice ou d’autres politiques du gouvernement du Canada / RH, vous informez les utilisateurs du mode « Q&A » d’Otto qui peut fournir des informations plus précises.\n\n5. Vous répondez dans un format de démarque pour fournir des réponses claires et lisibles.\n\n",
        "fr_auto": "Vous êtes un chatbot IA à usage général. Vous suivez ces règles :\n\n1. Vous vous appelez « Otto », une IA qui travaille pour le ministère de la Justice du Canada.\n\n2. Si l’utilisateur pose une question concernant les lois et règlements du Canada, vous devez l’informer de [l’application de recherche de Législation](/laws/), un outil d’Otto conçu pour être mieux adapté pour trouver des lois et des règlements pertinents et exacts au Canada. Assurez-vous de mentionner l’outil au début de votre réponse et sous la forme d’un lien de démarque.3. Vous n’avez pas accès à Internet ou à d’autres bases de connaissances. Si on vous pose des questions sur des faits très précis, en particulier un fait sur le gouvernement du Canada ou les lois, vous mettez toujours en garde votre réponse, par exemple : « Je suis une IA pré-formée et je n’ai pas accès à Internet, donc mes réponses pourraient ne pas être correctes. Sur la base de mes données d’entraînement, je m’attends à ce que...\n\n4. Si on vous pose une question sur le ministère de la Justice ou d’autres politiques du gouvernement du Canada / RH, vous informez les utilisateurs du mode « Q&A » d’Otto qui peut fournir des informations plus précises.\n\n5. Vous répondez dans un format de démarque pour fournir des réponses claires et lisibles.\n\n"
    },
    "Given the information from multiple sources and not prior knowledge, answer the query in markdown format with liberal use of **bold**.\n\nOutput format:\n\nI found the following information:\n\n* <supporting direct quote> - <source link or filename>\n...\n<succinct answer to question>\nIf you can't find the answer in the sources, just say so. Don't try to provide irrelevant references or made up answers.": {
        "fr": "Compte tenu de l’information provenant de sources multiples et non de connaissances préalables, répondez à la requête en format de démarque avec l’utilisation libérale de **bold**.\n\nFormat de sortie :\n\nJ’ai trouvé les informations suivantes :\n\n* <citation directe à l'appui> - <lien à source ou nom de fichier>\n...\n<succinct réponse à la question>\nSi vous ne trouvez pas la réponse dans les sources, dites-le simplement. N’essayez pas de fournir des références non pertinentes ou des réponses inventées.",
        "fr_auto": "Compte tenu de l’information provenant de sources multiples et non de connaissances préalables, répondez à la requête en format de démarque avec l’utilisation libérale de **bold**.\n\nFormat de sortie :\n\nJ’ai trouvé les informations suivantes :\n\n* <citation directe à l'appui> - <lien à source ou nom de fichier>\n...\n<succinct réponse à la question>\nSi vous ne trouvez pas la réponse dans les sources, dites-le simplement. N’essayez pas de fournir des références non pertinentes ou des réponses inventées."
    },
    "Otto": {
        "fr": "Otto",
        "fr_auto": "Otton"
    },
    "Are you sure you want to delete all chats? This action is irreversible.": {
        "fr": "Êtes-vous sûr de vouloir supprimer toutes les sessions de clavardages ? Cette action est irréversible.",
        "fr_auto": "Êtes-vous sûr de vouloir supprimer tous les chats ? Cette action est irréversible."
    },
    "Delete all chats": {
        "fr": "Supprimer toutes les sessions de clavardages",
        "fr_auto": "Supprimer tous les chats"
    },
    "You are a general-purpose AI chatbot. You follow these rules:\n\n1. Your name is 'Otto', an AI who works for the Department of Justice Canada.\n\n2. If the user asks any question regarding Canada's laws and regulations, you must inform them of the [Legislation Search app](/laws/), a tool in Otto built to be better suited for finding relevant and accurate laws and regulations in Canada. If relevant, add a markdown link to the Legislation Search app.\n\n3. You do not have access to the internet or other knowledge bases. If you are asked about very specific facts, especially one about the Government of Canada or laws, you always caveat your response, e.g., 'I am a pre-trained AI and do not have access to the internet, so my answers might not be correct. Based on my training data, I expect that...'\n\n4. You answer in markdown format to provide clear and readable responses.": {
        "fr": "Vous êtes un agent d'IA conversationel à usage général. Vous suivez ces règles :\n\n1. Vous vous appelez « Otto », une IA qui travaille pour le ministère de la Justice du Canada.\n\n2. Si l’utilisateur pose une question concernant les lois et règlements du Canada, vous devez l’informer de l’application de recherche de [Législation] (/lois/), un outil d’Otto conçu pour être mieux adapté pour trouver des lois et des règlements pertinents et exacts au Canada. S’il y a lieu, ajoutez un lien de démarque à l’application de recherche de Législation.\n\n3. Vous n’avez pas accès à Internet ou à d’autres bases de connaissances. Si on vous pose des questions sur des faits très précis, en particulier un fait sur le gouvernement du Canada ou les lois, vous mettez toujours en garde votre réponse, par exemple : « Je suis une IA pré-formée et je n’ai pas accès à Internet, donc mes réponses pourraient ne pas être correctes. Sur la base de mes données d’entraînement, je m’attends à ce que...\n\n4. Vous répondez dans un format de démarque pour fournir des réponses claires et lisibles.",
        "fr_auto": "Vous êtes un chatbot IA à usage général. Vous suivez ces règles :\n\n1. Vous vous appelez « Otto », une IA qui travaille pour le ministère de la Justice du Canada.\n\n2. Si l’utilisateur pose une question concernant les lois et règlements du Canada, vous devez l’informer de l’application de recherche de [Législation] (/lois/), un outil d’Otto conçu pour être mieux adapté pour trouver des lois et des règlements pertinents et exacts au Canada. S’il y a lieu, ajoutez un lien de démarque à l’application de recherche de Législation.\n\n3. Vous n’avez pas accès à Internet ou à d’autres bases de connaissances. Si on vous pose des questions sur des faits très précis, en particulier un fait sur le gouvernement du Canada ou les lois, vous mettez toujours en garde votre réponse, par exemple : « Je suis une IA pré-formée et je n’ai pas accès à Internet, donc mes réponses pourraient ne pas être correctes. Sur la base de mes données d’entraînement, je m’attends à ce que...\n\n4. Vous répondez dans un format de démarque pour fournir des réponses claires et lisibles."
    },
    "Switched mode to": {
        "fr": "Mode changé en",
        "fr_auto": "Mode commuté vers"
    },
    "Detect best mode (Chat or Q&A)": {
        "fr": "Détecter le meilleur mode (Clavardage ou Q&R)",
        "fr_auto": "Détecter le meilleur mode (Chat ou Q&A)"
    },
    "Chat agent": {
        "fr": "Agent de clavardage",
        "fr_auto": "Agent de chat"
    },
    "Shared with everyone": {
        "fr": "Partager avec tous les utilisateurs",
        "fr_auto": "Partagé avec tout le monde"
    },
    "Private": {
        "fr": "Privé",
        "fr_auto": "Secteur privé"
    },
    "Create a new preset to use your chat settings in other sessions or shared them with others.": {
        "fr": "Créez un nouveau préréglage pour utiliser vos paramètres de clavardage dans d’autres sessions ou les partager avec d’autres utilisateurs.",
        "fr_auto": "Créez un nouveau préréglage pour utiliser vos paramètres de chat dans d’autres sessions ou les partager avec d’autres."
    },
    "Settings Presets": {
        "fr": "Paramètres de Préréglages",
        "fr_auto": "Paramètres de Préréglages"
    },
    "Settings presets": {
        "fr": "Paramètres de préréglages",
        "fr_auto": "Paramètres prédéfinis"
    },
    "Share with others": {
        "fr": "Partagé avec d’autres utilisateurs",
        "fr_auto": "Partager avec d’autres"
    },
    "Shared with others": {
        "fr": "Partagé avec d’autres utilisateurs",
        "fr_auto": "Partagé avec d’autres"
    },
    "Stop all": {
        "fr": "Tout arrêter",
        "fr_auto": "Arrêtez tout"
    },
    "Process all": {
        "fr": "Tout traiter",
        "fr_auto": "Traiter tout"
    },
    "Force OCR": {
        "fr": "Forcer la ROC",
        "fr_auto": "Force OCR"
    },
    "Process": {
        "fr": "Traiter",
        "fr_auto": "Processus"
    },
    "QA": {
        "fr": "Q&R",
        "fr_auto": "AQ"
    },
    "Share with everyone": {
        "fr": "Partager avec tous les utilisateurs",
        "fr_auto": "Partager avec tout le monde"
    },
    "OCR": {
        "fr": "ROC",
        "fr_auto": "OCR"
    },
    "layout & OCR": {
        "fr": "mise en page & ROC",
        "fr_auto": "mise en page & OCR"
    },
    "Process all, including completed": {
        "fr": "Tout traiter, y compris terminé",
        "fr_auto": "Traiter tout, y compris terminé"
    },
    "PDF OCR": {
        "fr": "ROC PDF",
        "fr_auto": "PDF OCR"
    },
    "PDF layout & OCR": {
        "fr": "Mise en page PDF & ROC",
        "fr_auto": "Mise en page PDF & OCR"
    },
    "Process incomplete only": {
        "fr": "Seulement les traitements incomplets",
        "fr_auto": "Processus incomplet seulement"
    },
    "Process document": {
        "fr": "Traiter le document",
        "fr_auto": "Document de processus"
    },
    "today": {
        "fr": "aujourd’hui",
        "fr_auto": "Aujourd’hui"
    },
    "Status": {
        "fr": "État",
        "fr_auto": "État d’avancement"
    },
    "Question": {
        "fr": "Question",
        "fr_auto": "Question :"
    },
    "Feature request": {
        "fr": "Demande de fonctionnalité",
        "fr_auto": "Demande de fonctionnalité"
    },
    "New": {
        "fr": "Nouveau",
        "fr_auto": "Nouveau"
    },
    "In progress": {
        "fr": "En cours",
        "fr_auto": "En cours"
    },
    "Resolved": {
        "fr": "Résolu",
        "fr_auto": "Résolu"
    },
    "Closed": {
        "fr": "Fermé",
        "fr_auto": "Fermé"
    },
    "Low": {
        "fr": "Faible",
        "fr_auto": "Faible"
    },
    "High": {
        "fr": "Élevée",
        "fr_auto": "Élevée"
    },
    "Latest feedback": {
        "fr": "Derniers commentaires",
        "fr_auto": "Derniers commentaires"
    },
    "No results available.": {
        "fr": "Aucun résultat disponible.",
        "fr_auto": "Aucun résultat disponible."
    },
    "First": {
        "fr": "Première",
        "fr_auto": "Premièrement"
    },
    "Last": {
        "fr": "Dernière",
        "fr_auto": "Dernier"
    },
    "View feedback in context": {
        "fr": "Voir les commentaires dans leur contexte",
        "fr_auto": "Voir les commentaires dans leur contexte"
    },
    "Administrative details": {
        "fr": "Détails administratifs",
        "fr_auto": "Détails administratifs"
    },
    "App": {
        "fr": "Application",
        "fr_auto": "L’application"
    },
    "Apply Filters": {
        "fr": "Appliquer les filtres",
        "fr_auto": "Appliquer des filtres"
    },
    "Feedback updated successfully.": {
        "fr": "Les commentaires ont été mis à jour avec succès.",
        "fr_auto": "Les commentaires ont été mis à jour avec succès."
    },
    "GPT-4o-mini (Global)": {
        "fr": "",
        "fr_auto": "GPT-4o-mini (Global)"
    },
    "GPT-4o (Global)": {
        "fr": "",
        "fr_auto": "GPT-4o (Global)"
    },
    "GPT-4 (Canada)": {
        "fr": "",
        "fr_auto": "GPT-4 (Canada)"
    },
    "GPT-3.5 (Canada)": {
        "fr": "",
        "fr_auto": "GPT-3.5 (Canada)"
    },
    "JUS-managed": {
        "fr": "",
        "fr_auto": "Gestion du JUS"
    },
    "Managed by me": {
        "fr": "",
        "fr_auto": "Géré par moi"
    },
    "Shared with me": {
        "fr": "",
        "fr_auto": "Partagé avec moi"
    },
    "Select data source(s)": {
        "fr": "",
        "fr_auto": "Sélectionner la ou les sources de données"
    },
    "Select document(s)": {
        "fr": "",
        "fr_auto": "Sélectionner le(s) document(s)"
    },
    "Make private": {
        "fr": "",
        "fr_auto": "Rendre privé"
    },
    "Entire library": {
        "fr": "",
        "fr_auto": "Bibliothèque entière"
    },
    "Selected data sources": {
        "fr": "",
        "fr_auto": "Sources de données sélectionnées"
    },
    "Selected documents": {
        "fr": "",
        "fr_auto": "Documents sélectionnés"
    },
    "Use top sources only (fast, cheap)": {
        "fr": "",
        "fr_auto": "Utilisez les meilleures sources uniquement (rapide, pas cher)"
    },
    "Full documents, separate answers ($)": {
        "fr": "",
        "fr_auto": "Documents complets, réponses séparées ($)"
    },
    "Full documents, combined answer ($)": {
        "fr": "",
        "fr_auto": "Documents complets, réponse combinée ($)"
    },
    "Relevance score": {
        "fr": "",
        "fr_auto": "Cote de pertinence"
    },
    "Reading order": {
        "fr": "",
        "fr_auto": "Ordre de lecture"
    },
    "Source not available (document deleted or modified since message)": {
        "fr": "",
        "fr_auto": "Source non disponible (document supprimé ou modifié depuis le message)"
    },
    "You are an expert Q&A system that is trusted around the world.\nAlways answer the query using the provided context information, and not prior knowledge.": {
        "fr": "",
        "fr_auto": "Vous êtes un système de questions et réponses expert qui fait confiance dans le monde entier.\nRépondez toujours à la question à l’aide des informations contextuelles fournies, et non des connaissances préalables."
    },
    "CONTEXT INFORMATION:\n--------------------\n{context_str}\n--------------------\nINSTRUCTIONS:\n{pre_instructions}\n--------------------\nQuery: {query_str}\n{post_instructions}\nAnswer:": {
        "fr": "",
        "fr_auto": "RENSEIGNEMENTS SUR LE CONTEXTE :\n--------------------\n{context_str}\n--------------------\nINSTRUCTIONS :\n{pre_instructions}\n--------------------\nRequête : {query_str}\n{post_instructions}\nRéponse :"
    },
    "Given the information from multiple sources and not prior knowledge, answer the query in markdown format with liberal use of **bold**.\nOutput format:\n\nI found the following information:\n\n* <supporting direct quote> - <source link or filename, if known> (page number, if known)\n...\n<succinct answer to question>\n\nIf you can't find the answer in the sources, just say so. Don't try to provide irrelevant references or made up answers.": {
        "fr": "",
        "fr_auto": "Compte tenu de l’information provenant de sources multiples et non de connaissances préalables, répondez à la requête en format de démarque avec l’utilisation libérale de **bold**.\nFormat de sortie :\n\nJ’ai trouvé les informations suivantes :\n\n* <soute de devis direct> - lien <source ou nom de fichier, s’il est connu> (numéro de page, s’il est connu)\n...\n<succinct réponse à la question>\n\nSi vous ne trouvez pas la réponse dans les sources, dites-le simplement. N’essayez pas de fournir des références non pertinentes ou des réponses inventées."
    },
    "Current date: {time}": {
        "fr": "",
        "fr_auto": "Date actuelle : {time}"
    },
    "Invalid mode.": {
        "fr": "",
        "fr_auto": "Mode non valide."
    },
    "No text to summarize.": {
        "fr": "",
        "fr_auto": "Aucun texte à résumer."
    },
    "Couldn't retrieve the webpage. The site might block bots. Try copy & pasting the webpage here.": {
        "fr": "",
        "fr_auto": "Impossible de récupérer la page Web. Le site peut bloquer les robots. Essayez de copier et coller la page Web ici."
    },
    "Initiating translation...": {
        "fr": "",
        "fr_auto": "Initier la traduction..."
    },
    "Translating file": {
        "fr": "",
        "fr_auto": "Traduction d’un fichier"
    },
    "Error translating files.": {
        "fr": "",
        "fr_auto": "Erreur de traduction des fichiers."
    },
    "URL ready for Q&A.": {
        "fr": "",
        "fr_auto": "URL prête pour les questions et réponses."
    },
    "new document(s) ready for Q&A.": {
        "fr": "",
        "fr_auto": "nouveau(s) document(s) prêt(s) pour les questions et réponses."
    },
    "Sorry, I couldn't find any information about that. Try selecting more data sources or documents, or try a different library.": {
        "fr": "",
        "fr_auto": "Désolé, je n’ai trouvé aucune information à ce sujet. Essayez de sélectionner d’autres sources de données ou documents, ou essayez une autre bibliothèque."
    },
    "Sorry, I couldn't find any information about that. Try selecting a different library or data source.": {
        "fr": "",
        "fr_auto": "Désolé, je n’ai trouvé aucune information à ce sujet. Essayez de sélectionner une autre bibliothèque ou source de données."
    },
    "There was an error processing your request.": {
        "fr": "",
        "fr_auto": "Il y a eu une erreur de traitement de votre demande."
    },
    "No user message found.": {
        "fr": "",
        "fr_auto": "Aucun message de l’utilisateur trouvé."
    },
    "Toggle chat history sidebar": {
        "fr": "",
        "fr_auto": "Basculez la barre latérale historique des discussions"
    },
    "Read-only": {
        "fr": "",
        "fr_auto": "Lecture seule"
    },
    "Close": {
        "fr": "",
        "fr_auto": "Fermer"
    },
    "Drag or use the up and down arrows to resize.": {
        "fr": "",
        "fr_auto": "Faites glisser ou utilisez les flèches haut et bas pour redimensionner."
    },
    "Stop": {
        "fr": "",
        "fr_auto": "Arrêtez"
    },
    "ChatGPT for writing assistance (not for facts)": {
        "fr": "",
        "fr_auto": "ChatGPT pour l’aide à la rédaction (pas pour les faits)"
    },
    "Ask questions about documents": {
        "fr": "",
        "fr_auto": "Posez des questions sur les documents"
    },
    "Q&A": {
        "fr": "",
        "fr_auto": "Questions et réponses"
    },
    "Summarize text, files and URLs": {
        "fr": "",
        "fr_auto": "Résumer le texte, les fichiers et les URL"
    },
    "Summarize": {
        "fr": "",
        "fr_auto": "Résumer"
    },
    "Translate text and files to English or French": {
        "fr": "",
        "fr_auto": "Traduire du texte et des fichiers en anglais ou en français"
    },
    "Translate": {
        "fr": "",
        "fr_auto": "Traduire"
    },
    "Upload": {
        "fr": "",
        "fr_auto": "Télécharger"
    },
    "Settings": {
        "fr": "",
        "fr_auto": "Paramètres"
    },
    "Message": {
        "fr": "",
        "fr_auto": "Le message"
    },
    "Type your message here...": {
        "fr": "",
        "fr_auto": "Tapez votre message ici..."
    },
    "Send": {
        "fr": "",
        "fr_auto": "Envoyer"
    },
    "Options": {
        "fr": "",
        "fr_auto": "Options"
    },
    "Rename": {
        "fr": "",
        "fr_auto": "Renommer"
    },
    "Delete": {
        "fr": "",
        "fr_auto": "Supprimer"
    },
    "Cancel": {
        "fr": "",
        "fr_auto": "Annuler"
    },
    "AI Assistant - Otto": {
        "fr": "",
        "fr_auto": "Assistant IA - Otto"
    },
    "Show all...": {
        "fr": "",
        "fr_auto": "Montrez tout..."
    },
    "Drag or use the left and right arrows to resize.": {
        "fr": "",
        "fr_auto": "Faites glisser ou utilisez les flèches gauche et droite pour redimensionner."
    },
    "Open presets menu": {
        "fr": "",
        "fr_auto": "Ouvrir le menu des préréglages"
    },
    "Create preset from current settings": {
        "fr": "",
        "fr_auto": "Créer un préréglage à partir des paramètres actuels"
    },
    "Reset settings to default": {
        "fr": "",
        "fr_auto": "Réinitialiser les paramètres par défaut"
    },
    "Set security label": {
        "fr": "",
        "fr_auto": "Définir l’étiquette de sécurité"
    },
    "Warning": {
        "fr": "",
        "fr_auto": "Avertissement"
    },
    "Safe use of the AI Assistant": {
        "fr": "",
        "fr_auto": "Utilisation sécuritaire de l’assistant IA"
    },
    "Human review required": {
        "fr": "",
        "fr_auto": "Examen humain requis"
    },
    "AI-generated outputs require human verification for accuracy. Do not use them in any official capacity without a human review.": {
        "fr": "",
        "fr_auto": "Les sorties générées par l’IA nécessitent une vérification humaine de la précision. Ne les utilisez pas à titre officiel sans un examen humain."
    },
    "No sensitive information": {
        "fr": "",
        "fr_auto": "Aucune information sensible"
    },
    "Do not upload or process sensitive, confidential, or legally protected documents. This includes personally identifiable information, protected B information, and information protected under solicitor client privilege.": {
        "fr": "",
        "fr_auto": "Ne téléchargez pas et ne traitez pas de documents sensibles, confidentiels ou protégés par la loi. Cela comprend les informations personnellement identifiables, les informations protégées B et les informations protégées par le secret professionnel de l’avocat."
    },
    "Not for legal advice or making decisions:": {
        "fr": "",
        "fr_auto": "Pas pour des conseils juridiques ou la prise de décisions :"
    },
    "This tool is not a substitute for professional legal advice. Avoid using it for decisions with legal implications.": {
        "fr": "",
        "fr_auto": "Cet outil ne remplace pas les conseils juridiques professionnels. Évitez de l’utiliser pour des décisions ayant des implications juridiques."
    },
    "\n            <strong>Summarize</strong> documents, including PDFs, Word docs, and PowerPoint presentations. You may also input free text for summarization, or enter a URL for a web page.\n          ": {
        "fr": "",
        "fr_auto": "\n<strong>Résumez les</strong> documents, y compris les fichiers PDF, les documents Word et les présentations PowerPoint. Vous pouvez également saisir du texte libre pour la synthèse, ou entrer une URL pour une page Web.\n          "
    },
    "AI-generated summaries may contain inaccuracies. This tool is not a substitute for human analysis or decision-making.": {
        "fr": "",
        "fr_auto": "Les résumés générés par l’IA peuvent contenir des inexactitudes. Cet outil ne remplace pas l’analyse humaine ou la prise de décision."
    },
    "\n            <strong>Translate</strong> input text or uploaded documents from any language into French or English.\n            It supports various document formats such as PDF, Word, and PowerPoint, and endeavors to maintain the original structure of your documents. Users also have the option to input free text for translation.\n          ": {
        "fr": "",
        "fr_auto": "\n<strong>Traduire le</strong> texte d’entrée ou les documents téléchargés de n’importe quelle langue en français ou en anglais.\n            Il prend en charge divers formats de documents tels que PDF, Word et PowerPoint, et s’efforce de maintenir la structure d’origine de vos documents. Les utilisateurs ont également la possibilité de saisir du texte libre pour la traduction.\n          "
    },
    "Please note the translations provided by this tool are not official and may not be suitable for legal and official document submissions prior to human review.": {
        "fr": "",
        "fr_auto": "Veuillez noter que les traductions fournies par cet outil ne sont pas officielles et peuvent ne pas convenir aux soumissions de documents juridiques et officiels avant l’examen humain."
    },
    "While the system implements guardrails against inaccurate information, users should verify answers with the provided sources due to the potential for inaccuracies. Use responsibly and at your own discretion.": {
        "fr": "",
        "fr_auto": "Bien que le système mette en place des garde-fous contre les informations inexactes, les utilisateurs doivent vérifier les réponses avec les sources fournies en raison du potentiel d’inexactitudes. Utilisez de manière responsable et à votre propre discrétion."
    },
    "Drop files anywhere": {
        "fr": "",
        "fr_auto": "Déposez des fichiers n’importe où"
    },
    "\n        Uploading <span class=\"filename fst-italic\">'filename'</span>\n      ": {
        "fr": "",
        "fr_auto": "\nTéléchargement <span class=\"filename fst-italic\">'filename'</span>\n      "
    },
    "File": {
        "fr": "",
        "fr_auto": "Fichier"
    },
    "File upload progress": {
        "fr": "",
        "fr_auto": "Progression du téléchargement de fichiers"
    },
    "Copy": {
        "fr": "",
        "fr_auto": "Copie"
    },
    "Like": {
        "fr": "",
        "fr_auto": "Comme"
    },
    "Dislike": {
        "fr": "",
        "fr_auto": "N’aime pas"
    },
    "Edit in new prompt": {
        "fr": "",
        "fr_auto": "Modifier dans une nouvelle invite"
    },
    "Delete message": {
        "fr": "",
        "fr_auto": "Supprimer le message"
    },
    "\n      Translated %(num_files)s/%(total_files)s files:\n    ": {
        "fr": "",
        "fr_auto": "\n      Translated %(num_files)s/%(total_files)s files:\n    "
    },
    "\n      Uploaded %(num_files)s file%(s)s\n    ": {
        "fr": "",
        "fr_auto": "\n      Uploaded %(num_files)s file%(s)s\n    "
    },
    "for translation:": {
        "fr": "",
        "fr_auto": "pour la traduction :"
    },
    "for summarization:": {
        "fr": "",
        "fr_auto": "à des fins de résumé :"
    },
    "deleted": {
        "fr": "",
        "fr_auto": "supprimé"
    },
    "Multiple relevant data sources found.": {
        "fr": "",
        "fr_auto": "Plusieurs sources de données pertinentes ont été trouvées."
    },
    "Sources": {
        "fr": "",
        "fr_auto": "Les sources"
    },
    "Selected library:": {
        "fr": "",
        "fr_auto": "Bibliothèque sélectionnée :"
    },
    "Model": {
        "fr": "",
        "fr_auto": "Modèle"
    },
    "Style": {
        "fr": "",
        "fr_auto": "Le style"
    },
    "System prompt": {
        "fr": "",
        "fr_auto": "Invite système"
    },
    "Summary length": {
        "fr": "",
        "fr_auto": "Longueur du résumé"
    },
    "Desired language": {
        "fr": "",
        "fr_auto": "Langue souhaitée"
    },
    "Avoid personal pronouns": {
        "fr": "",
        "fr_auto": "Évitez les pronoms personnels"
    },
    "Additional instructions": {
        "fr": "",
        "fr_auto": "Instructions supplémentaires"
    },
    "Custom summarize prompt": {
        "fr": "",
        "fr_auto": "Invite de résumé personnalisée"
    },
    "(overrides all previous settings)": {
        "fr": "",
        "fr_auto": "(remplace tous les paramètres précédents)"
    },
    "Library": {
        "fr": "",
        "fr_auto": "Bibliothèque"
    },
    "Edit libraries": {
        "fr": "",
        "fr_auto": "Modifier les bibliothèques"
    },
    "Search mode": {
        "fr": "",
        "fr_auto": "Mode de recherche"
    },
    "Edit advanced settings and prompts": {
        "fr": "",
        "fr_auto": "Modifier les paramètres avancés et les invites"
    },
    "Filter results": {
        "fr": "",
        "fr_auto": "Résultats du filtre"
    },
    "Advanced Q&A settings": {
        "fr": "",
        "fr_auto": "Paramètres avancés de questions et réponses"
    },
    "Keyword ↔ Vector": {
        "fr": "",
        "fr_auto": "Vecteur de mots clés ↔"
    },
    "Maximum sources": {
        "fr": "",
        "fr_auto": "Sources maximales"
    },
    "Order sources by": {
        "fr": "",
        "fr_auto": "Commander les sources par"
    },
    "Relevance (score)": {
        "fr": "",
        "fr_auto": "Pertinence (cote)"
    },
    "Answer granularity": {
        "fr": "",
        "fr_auto": "Granularité de réponse"
    },
    "Single answer": {
        "fr": "",
        "fr_auto": "Réponse unique"
    },
    "Granular answers": {
        "fr": "",
        "fr_auto": "Réponses granulaires"
    },
    "Granularity": {
        "fr": "",
        "fr_auto": "Granularité"
    },
    "Fine": {
        "fr": "",
        "fr_auto": "Fin"
    },
    "Coarse": {
        "fr": "",
        "fr_auto": "Grossier"
    },
    "Remove irrelevant sources": {
        "fr": "",
        "fr_auto": "Supprimer les sources non pertinentes"
    },
    "Rewrite queries for search": {
        "fr": "",
        "fr_auto": "Réécrire les requêtes pour la recherche"
    },
    "(Optional) Define AI model's role, background information, rules to follow, examples.": {
        "fr": "",
        "fr_auto": "(Facultatif) Définissez le rôle du modèle d’IA, les informations de fond, les règles à suivre, les exemples."
    },
    "Pre-query instructions": {
        "fr": "",
        "fr_auto": "Instructions préalables à la requête"
    },
    "(Recommended) What model should with context and query, formatting instructions.": {
        "fr": "",
        "fr_auto": "(Recommandé) Quel modèle devrait avec le contexte et la requête, les instructions de formatage."
    },
    "Post-query instructions": {
        "fr": "",
        "fr_auto": "Instructions post-requête"
    },
    "(Optional) Final reminders of desired behaviour. Keep this short.": {
        "fr": "",
        "fr_auto": "(Facultatif) Derniers rappels du comportement souhaité. Restez bref."
    },
    "Save changes": {
        "fr": "",
        "fr_auto": "Enregistrer les modifications"
    },
    "Edit": {
        "fr": "",
        "fr_auto": "Modifier"
    },
    "Remove default": {
        "fr": "",
        "fr_auto": "Supprimer la valeur par défaut"
    },
    "Set as default": {
        "fr": "",
        "fr_auto": "Défini par défaut"
    },
    "No presets available": {
        "fr": "",
        "fr_auto": "Aucun préréglage disponible"
    },
    "Remove from favourites": {
        "fr": "",
        "fr_auto": "Retirer des favoris"
    },
    "Add to favourites": {
        "fr": "",
        "fr_auto": "Ajouter aux favoris"
    },
    "Title (English)": {
        "fr": "",
        "fr_auto": "Titre (anglais)"
    },
    "Description (English)": {
        "fr": "",
        "fr_auto": "Description (anglais)"
    },
    "Title (French)": {
        "fr": "",
        "fr_auto": "Titre (français)"
    },
    "Description (French)": {
        "fr": "",
        "fr_auto": "Description (français)"
    },
    "Privacy controls": {
        "fr": "",
        "fr_auto": "Contrôles de confidentialité"
    },
    "Accessible to: ": {
        "fr": "",
        "fr_auto": "Accessible à : "
    },
    "Replace with current settings": {
        "fr": "",
        "fr_auto": "Remplacer par les paramètres actuels"
    },
    "Are you sure you want to delete this preset?": {
        "fr": "",
        "fr_auto": "Êtes-vous sûr de vouloir supprimer ce préréglage ?"
    },
    "Save": {
        "fr": "",
        "fr_auto": "Enregistrer"
    },
    "Loading": {
        "fr": "",
        "fr_auto": "Chargement"
    },
    "Response stopped early. Costs may still be incurred after stopping.": {
        "fr": "",
        "fr_auto": "La réponse s’est arrêtée tôt. Des coûts peuvent encore être engagés après l’arrêt."
    },
    "An error occurred.": {
        "fr": "",
        "fr_auto": "Une erreur s’est produite."
    },
    "with files:": {
        "fr": "",
        "fr_auto": "avec des fichiers :"
    },
    "No text provided.": {
        "fr": "",
        "fr_auto": "Aucun texte n’a été fourni."
    },
    "Please provide a title in either English or French.": {
        "fr": "",
        "fr_auto": "Veuillez fournir un titre en anglais ou en français."
    },
    "Please provide at least one user for the accessible field.": {
        "fr": "",
        "fr_auto": "Veuillez fournir au moins un utilisateur pour le champ accessible."
    },
    "All acts and regulations": {
        "fr": "",
        "fr_auto": "Toutes les lois et tous les règlements"
    },
    "All acts": {
        "fr": "",
        "fr_auto": "Tous les actes"
    },
    "All regulations": {
        "fr": "",
        "fr_auto": "Tous les règlements"
    },
    "Specific act(s)/regulation(s)...": {
        "fr": "",
        "fr_auto": "Loi(s)/règlement(s) spécifique(s)..."
    },
    "Enabled by specific act(s)...": {
        "fr": "",
        "fr_auto": "Activé par des actes spécifiques..."
    },
    "Select laws to search": {
        "fr": "",
        "fr_auto": "Sélectionner des lois à rechercher"
    },
    "Select act(s)/regulation(s)": {
        "fr": "",
        "fr_auto": "Certains actes/règlements"
    },
    "Select enabling act(s)": {
        "fr": "",
        "fr_auto": "Sélectionnez loi(s) habilitante(s)"
    },
    "All dates": {
        "fr": "",
        "fr_auto": "Toutes les dates"
    },
    "Filter by section date metadata...": {
        "fr": "",
        "fr_auto": "Filtrer par section les métadonnées de date..."
    },
    "Select date filters": {
        "fr": "",
        "fr_auto": "Sélectionner des filtres de date"
    },
    "In force as of (start)": {
        "fr": "",
        "fr_auto": "En vigueur à partir du (début)"
    },
    "In force as of (end)": {
        "fr": "",
        "fr_auto": "En vigueur à compter du (fin)"
    },
    "Last amended (start)": {
        "fr": "",
        "fr_auto": "Dernière modification (début)"
    },
    "Last amended (end)": {
        "fr": "",
        "fr_auto": "Dernière modification (fin)"
    },
    "Number of sources": {
        "fr": "",
        "fr_auto": "Nombre de sources"
    },
    "Trim redundant sources": {
        "fr": "",
        "fr_auto": "Couper les sources redondantes"
    },
    "AI model": {
        "fr": "",
        "fr_auto": "Modèle d’IA"
    },
    "Max input tokens": {
        "fr": "",
        "fr_auto": "Nombre maximal de jetons d’entrée"
    },
    "Additional instructions for AI answer": {
        "fr": "",
        "fr_auto": "Instructions supplémentaires pour la réponse à l’IA"
    },
    "Query": {
        "fr": "",
        "fr_auto": "Requête"
    },
    "Ask a question about federal legislation...": {
        "fr": "Posez une question sur la législation fédérale...",
        "fr_auto": "Posez une question sur la législation fédérale..."
    },
    "AI answer": {
        "fr": "",
        "fr_auto": "Réponse de l’IA"
    },
    "Any language results": {
        "fr": "",
        "fr_auto": "Tous les résultats linguistiques"
    },
    "Legislation Search - Otto": {
        "fr": "Recherche de législation - Otto",
        "fr_auto": "Recherche de législation - Otto"
    },
    "Legislation Search": {
        "fr": "Recherche de législation",
        "fr_auto": "Recherche de législation"
    },
    "Basic search": {
        "fr": "",
        "fr_auto": "Recherche de base"
    },
    "Advanced search": {
        "fr": "",
        "fr_auto": "Recherche avancée"
    },
    "Last refreshed from the": {
        "fr": "",
        "fr_auto": "Dernière actualisation à partir de l'"
    },
    "repository on": {
        "fr": "",
        "fr_auto": "référentiel sur"
    },
    "Clear": {
        "fr": "",
        "fr_auto": "Effacer"
    },
    "Advanced search options": {
        "fr": "",
        "fr_auto": "Options de recherche avancées"
    },
    "AI-generated answer &mdash; may contain inaccuracies": {
        "fr": "",
        "fr_auto": "Réponse générée par l’IA — peut contenir des inexactitudes"
    },
    "Error getting search results:": {
        "fr": "",
        "fr_auto": "Erreur d’obtention des résultats de recherche :"
    },
    "No sources found. Please modify the search options or use basic search.": {
        "fr": "",
        "fr_auto": "Aucune source trouvée. Veuillez modifier les options de recherche ou utiliser la recherche de base."
    },
    "Results for &quot;": {
        "fr": "",
        "fr_auto": "Résultats pour «"
    },
    "&quot;": {
        "fr": "",
        "fr_auto": "&quot;"
    },
    "Part": {
        "fr": "",
        "fr_auto": "Partie"
    },
    "Details": {
        "fr": "",
        "fr_auto": "Détails"
    },
    "Close source details": {
        "fr": "",
        "fr_auto": "Fermer les détails de la source"
    },
    "Find similar sections": {
        "fr": "",
        "fr_auto": "Trouver des sections similaires"
    },
    "Go to source document": {
        "fr": "",
        "fr_auto": "Aller au document source"
    },
    "Metadata": {
        "fr": "",
        "fr_auto": "Métadonnées"
    },
    "In-force start date:": {
        "fr": "",
        "fr_auto": "Date de début en vigueur :"
    },
    "Last amended date:": {
        "fr": "",
        "fr_auto": "Dernière date de modification :"
    },
    "Alternate language": {
        "fr": "",
        "fr_auto": "Autre langue"
    },
    "Source document": {
        "fr": "",
        "fr_auto": "Document source"
    },
    "Short title:": {
        "fr": "",
        "fr_auto": "Titre abrégé :"
    },
    "Long title:": {
        "fr": "",
        "fr_auto": "Titre long :"
    },
    "Referenced as:": {
        "fr": "",
        "fr_auto": "Référencé comme :"
    },
    "Type:": {
        "fr": "",
        "fr_auto": "Type :"
    },
    "Act": {
        "fr": "",
        "fr_auto": "Loi"
    },
    "Regulation": {
        "fr": "",
        "fr_auto": "Réglementation"
    },
    "Enabling authority:": {
        "fr": "",
        "fr_auto": "Autorité habilitante :"
    },
    "An error occurred:": {
        "fr": "",
        "fr_auto": "Une erreur s’est produite :"
    },
    "An error occurred while processing the request.": {
        "fr": "",
        "fr_auto": "Une erreur s’est produite lors du traitement de la demande."
    },
    "Source not found.": {
        "fr": "",
        "fr_auto": "Source introuvable."
    },
    "Error generating AI response.": {
        "fr": "",
        "fr_auto": "Erreur générant une réponse d’IA."
    },
    "Queued": {
        "fr": "",
        "fr_auto": "En file d’attente"
    },
    "Processing": {
        "fr": "",
        "fr_auto": "Traitement"
    },
    "Processed": {
        "fr": "",
        "fr_auto": "Traitées"
    },
    "Error": {
        "fr": "",
        "fr_auto": "Erreur"
    },
    "Sorry, we ran into an error.": {
        "fr": "",
        "fr_auto": "Désolé, nous avons rencontré une erreur."
    },
    "LEX Experiment - Otto": {
        "fr": "",
        "fr_auto": "Expérience LEX - Otto"
    },
    "LEX Experiment": {
        "fr": "",
        "fr_auto": "Expérience LEX"
    },
    "Upload Notice(s) of Appeal": {
        "fr": "",
        "fr_auto": "Télécharger avis(s) d’appel"
    },
    "Maximum 2000 files / 300mb total": {
        "fr": "",
        "fr_auto": "Maximum de 2000 fichiers / 300 Mo au total"
    },
    "Extract Information": {
        "fr": "",
        "fr_auto": "Extraire des informations"
    },
    "Information extracted": {
        "fr": "",
        "fr_auto": "Informations extraites"
    },
    "Document": {
        "fr": "",
        "fr_auto": "Le document"
    },
    "Tax Court of Canada No.": {
        "fr": "",
        "fr_auto": "Cour canadienne de l’impôt No."
    },
    "Appellant's Name": {
        "fr": "",
        "fr_auto": "Nom de l’appelant"
    },
    "Appellant's Address": {
        "fr": "",
        "fr_auto": "Adresse de l’appelant"
    },
    "Tax Court Level": {
        "fr": "",
        "fr_auto": "Niveau de la Cour de l’impôt"
    },
    "Filed Date of NoA": {
        "fr": "",
        "fr_auto": "Date de dépôt de l’AA"
    },
    "Representative's Name": {
        "fr": "",
        "fr_auto": "Nom du représentant"
    },
    "Representative's Address": {
        "fr": "",
        "fr_auto": "Allocution du représentant"
    },
    "Taxation Years": {
        "fr": "",
        "fr_auto": "Années d’imposition"
    },
    "Total Tax Amount": {
        "fr": "",
        "fr_auto": "Montant total de la taxe"
    },
    "Sections Referred": {
        "fr": "",
        "fr_auto": "Sections renvoyées"
    },
    "Administrators (edit library and manage users)": {
        "fr": "",
        "fr_auto": "Administrateurs (modifier la bibliothèque et gérer les utilisateurs)"
    },
    "Contributors (edit library)": {
        "fr": "",
        "fr_auto": "Contributeurs (modifier la bibliothèque)"
    },
    "Viewers (read-only access)": {
        "fr": "",
        "fr_auto": "Visionneuses (accès en lecture seule)"
    },
    "The same user cannot be in multiple roles.": {
        "fr": "",
        "fr_auto": "Le même utilisateur ne peut pas être dans plusieurs rôles."
    },
    "text only": {
        "fr": "",
        "fr_auto": "texte seulement"
    },
    "Fetching URL...": {
        "fr": "",
        "fr_auto": "Extraction de l’URL..."
    },
    "Reading file...": {
        "fr": "",
        "fr_auto": "Lecture du fichier..."
    },
    "Extracting text...": {
        "fr": "",
        "fr_auto": "Extraction de texte..."
    },
    "Adding to library...": {
        "fr": "",
        "fr_auto": "Ajouter à la bibliothèque..."
    },
    "Data sources": {
        "fr": "",
        "fr_auto": "Sources de données"
    },
    "Select a library to edit data sources.": {
        "fr": "",
        "fr_auto": "Sélectionnez une bibliothèque pour modifier les sources de données."
    },
    "New data source": {
        "fr": "",
        "fr_auto": "Nouvelle source de données"
    },
    "No data sources in this library.": {
        "fr": "",
        "fr_auto": "Aucune source de données dans cette bibliothèque."
    },
    "Documents": {
        "fr": "",
        "fr_auto": "Documents d’information"
    },
    "Select a data source to edit documents.": {
        "fr": "",
        "fr_auto": "Sélectionnez une source de données pour modifier les documents."
    },
    "Add URL": {
        "fr": "",
        "fr_auto": "Ajouter une URL"
    },
    "Bulk actions": {
        "fr": "",
        "fr_auto": "Actions en bloc"
    },
    "Text only": {
        "fr": "",
        "fr_auto": "Texte seulement"
    },
    "(default, $)": {
        "fr": "",
        "fr_auto": "(par défaut, $)"
    },
    "(more robust, $$)": {
        "fr": "",
        "fr_auto": "(plus robuste, $$)"
    },
    "(best, $$$)": {
        "fr": "",
        "fr_auto": "(meilleur, $$$)"
    },
    "Stop all processing": {
        "fr": "",
        "fr_auto": "Arrêter tout traitement"
    },
    "No documents in this data source.": {
        "fr": "",
        "fr_auto": "Aucun document dans cette source de données."
    },
    "You can only upload a maximum of": {
        "fr": "",
        "fr_auto": "Vous ne pouvez télécharger qu’un maximum de"
    },
    "files per data source.": {
        "fr": "",
        "fr_auto": "par source de données."
    },
    "files remaining.": {
        "fr": "",
        "fr_auto": "dossiers restants."
    },
    "You can only upload a total file size of": {
        "fr": "",
        "fr_auto": "Vous pouvez uniquement télécharger une taille de fichier totale de"
    },
    "at one time.": {
        "fr": "",
        "fr_auto": "en même temps."
    },
    "Document status": {
        "fr": "",
        "fr_auto": "État du document"
    },
    "Not started": {
        "fr": "",
        "fr_auto": "Non commencé"
    },
    "Cancelled": {
        "fr": "",
        "fr_auto": "Annulé"
    },
    "Last fetched date": {
        "fr": "",
        "fr_auto": "Date de la dernière extraction"
    },
    "Filename": {
        "fr": "",
        "fr_auto": "Nom de fichier"
    },
    "Detected content type": {
        "fr": "",
        "fr_auto": "Type de contenu détecté"
    },
    "Extracted title": {
        "fr": "",
        "fr_auto": "Titre extrait"
    },
    "Extracted modification date": {
        "fr": "",
        "fr_auto": "Date de modification extraite"
    },
    "Number of chunks": {
        "fr": "",
        "fr_auto": "Nombre de blocs"
    },
    "Processing cost (cumulative)": {
        "fr": "",
        "fr_auto": "Coût de traitement (cumulatif)"
    },
    "Extracted text": {
        "fr": "",
        "fr_auto": "Texte extrait"
    },
    "View all": {
        "fr": "",
        "fr_auto": "Voir tout"
    },
    "Changes will be visible to all Otto users.": {
        "fr": "",
        "fr_auto": "Les modifications seront visibles pour tous les utilisateurs d’Otto."
    },
    "Edit properties": {
        "fr": "",
        "fr_auto": "Modifier les propriétés"
    },
    "Select a library, data source or document to edit.": {
        "fr": "",
        "fr_auto": "Sélectionnez une bibliothèque, une source de données ou un document à modifier."
    },
    "Processing status": {
        "fr": "",
        "fr_auto": "État de traitement"
    },
    "Stopped": {
        "fr": "",
        "fr_auto": "Arrêté"
    },
    "Initializing": {
        "fr": "",
        "fr_auto": "Initialisation"
    },
    "Success": {
        "fr": "",
        "fr_auto": "Succès"
    },
    "Libraries": {
        "fr": "",
        "fr_auto": "Bibliothèques"
    },
    "New library": {
        "fr": "",
        "fr_auto": "Nouvelle bibliothèque"
    },
    "Libraries you can edit will appear here.": {
        "fr": "",
        "fr_auto": "Les bibliothèques que vous pouvez modifier apparaîtront ici."
    },
    "JUS library": {
        "fr": "",
        "fr_auto": "Bibliothèque JUS"
    },
    "Personal library": {
        "fr": "",
        "fr_auto": "Bibliothèque personnelle"
    },
    "Edit data source": {
        "fr": "",
        "fr_auto": "Modifier la source de données"
    },
    "Create data source": {
        "fr": "",
        "fr_auto": "Créer une source de données"
    },
    "Name (English)": {
        "fr": "",
        "fr_auto": "Nom (anglais)"
    },
    "Name (French)": {
        "fr": "",
        "fr_auto": "Nom (français)"
    },
    "Security label ": {
        "fr": "",
        "fr_auto": "Étiquette de sécurité "
    },
    "Order": {
        "fr": "",
        "fr_auto": "Ordre"
    },
    "DANGER: Are you sure you want to delete this data source? This action is permanent.": {
        "fr": "",
        "fr_auto": "DANGER : Êtes-vous sûr de vouloir supprimer cette source de données ? Cette action est permanente."
    },
    "Edit document": {
        "fr": "",
        "fr_auto": "Modifier le document"
    },
    "Create document": {
        "fr": "",
        "fr_auto": "Créer un document"
    },
    "URL": {
        "fr": "",
        "fr_auto": "L’URL"
    },
    "Open link in new tab": {
        "fr": "",
        "fr_auto": "Ouvrir le lien dans le nouvel onglet"
    },
    "CSS selector (optional) ": {
        "fr": "",
        "fr_auto": "Sélecteur CSS (facultatif) "
    },
    "Title (optional)": {
        "fr": "",
        "fr_auto": "Titre (facultatif)"
    },
    "DANGER: Are you sure you want to delete this document? This action is permanent.": {
        "fr": "",
        "fr_auto": "DANGER : Êtes-vous sûr de vouloir supprimer ce document ? Cette action est permanente."
    },
    "Edit library": {
        "fr": "",
        "fr_auto": "Modifier la bibliothèque"
    },
    "Create library": {
        "fr": "",
        "fr_auto": "Créer une bibliothèque"
    },
    "Visible to all JUS users": {
        "fr": "",
        "fr_auto": "Visible par tous les utilisateurs de JUS"
    },
    "DANGER: Are you sure you want to delete this library? This action is permanent.": {
        "fr": "",
        "fr_auto": "DANGER : Êtes-vous sûr de vouloir supprimer cette bibliothèque ? Cette action est permanente."
    },
    "Edit library users - enter Justice email": {
        "fr": "",
        "fr_auto": "Modifier les utilisateurs de la bibliothèque - entrez l’e-mail justice"
    },
    "Save users": {
        "fr": "",
        "fr_auto": "Enregistrer les utilisateurs"
    },
    "Document updated successfully.": {
        "fr": "",
        "fr_auto": "Document mis à jour avec succès."
    },
    "Document created successfully.": {
        "fr": "",
        "fr_auto": "Document créé avec succès."
    },
    "Document deleted successfully.": {
        "fr": "",
        "fr_auto": "Document supprimé avec succès."
    },
    "Data source updated successfully.": {
        "fr": "",
        "fr_auto": "Source de données mise à jour avec succès."
    },
    "Data source created successfully.": {
        "fr": "",
        "fr_auto": "Source de données créée avec succès."
    },
    "Data source deleted successfully.": {
        "fr": "",
        "fr_auto": "Source de données supprimée avec succès."
    },
    "Library updated successfully.": {
        "fr": "",
        "fr_auto": "Bibliothèque mise à jour avec succès."
    },
    "Library created successfully.": {
        "fr": "",
        "fr_auto": "Bibliothèque créée avec succès."
    },
    "Library deleted successfully.": {
        "fr": "",
        "fr_auto": "Bibliothèque supprimée avec succès."
    },
    "Library users updated successfully.": {
        "fr": "",
        "fr_auto": "Les utilisateurs de la bibliothèque ont été mis à jour avec succès."
    },
    "Unsaved document": {
        "fr": "",
        "fr_auto": "Document non sauvetillé"
    },
    "Unsaved data source": {
        "fr": "",
        "fr_auto": "Source de données non enregistrée"
    },
    "Unsaved library": {
        "fr": "",
        "fr_auto": "Bibliothèque non enregistrée"
    },
    "Let us know what went wrong, or suggest an improvement.": {
        "fr": "",
        "fr_auto": "Faites-nous savoir ce qui n’a pas fonctionné ou suggérez une amélioration."
    },
    "Type": {
        "fr": "",
        "fr_auto": "Type"
    },
    "Add notes or addition details.": {
        "fr": "",
        "fr_auto": "Ajoutez des notes ou des détails d’ajout."
    },
    "N/A": {
        "fr": "",
        "fr_auto": "S.O."
    },
    "AI Assistant": {
        "fr": "",
        "fr_auto": "Assistant IA"
    },
    "Monitoring": {
        "fr": "",
        "fr_auto": "Suivi"
    },
    "Reporting": {
        "fr": "",
        "fr_auto": "Établissement de rapports"
    },
    "Other": {
        "fr": "",
        "fr_auto": "Autres"
    },
    "Feedback": {
        "fr": "",
        "fr_auto": "Commentaires"
    },
    "Bug": {
        "fr": "",
        "fr_auto": "Bogue"
    },
    "Template Wizard": {
        "fr": "",
        "fr_auto": "Assistant de modèle"
    },
    "Legislation loading": {
        "fr": "Chargement de la législation",
        "fr_auto": "Chargement de la législation"
    },
    "Text extractor": {
        "fr": "",
        "fr_auto": "Extracteur de texte"
    },
    "Lex experiment": {
        "fr": "",
        "fr_auto": "Expérience lex"
    },
    "Load test": {
        "fr": "",
        "fr_auto": "Essai de charge"
    },
    "Create": {
        "fr": "",
        "fr_auto": "Créer"
    },
    "Update": {
        "fr": "",
        "fr_auto": "Mise à jour"
    },
    "Bad request": {
        "fr": "",
        "fr_auto": "Mauvaise demande"
    },
    "We're sorry, but something went wrong.": {
        "fr": "",
        "fr_auto": "Nous sommes désolés, mais quelque chose s’est mal passé."
    },
    "Permission denied": {
        "fr": "",
        "fr_auto": "Autorisation refusée"
    },
    "You do not have permission to access this page.": {
        "fr": "",
        "fr_auto": "Vous n’êtes pas autorisé à accéder à cette page."
    },
    "Page not found": {
        "fr": "",
        "fr_auto": "Page introuvable"
    },
    "We're sorry, but the requested page could not be found.": {
        "fr": "",
        "fr_auto": "Nous sommes désolés, mais la page demandée n’a pas pu être trouvée."
    },
    "Server error": {
        "fr": "",
        "fr_auto": "Erreur de serveur"
    },
    "Otto Platform Pilot Registration": {
        "fr": "",
        "fr_auto": "Inscription pilote de la plate-forme Otto"
    },
    "The Otto Platform is in preview stage and is only intended to be evaluated by a select group of users at the Department of Justice to assess potential risks and improve its safe use. By registering, pilot users are expected to actively participate, provide feedback, and responsibly use the applications to help ensure their suitability and efficiency before wider deployment.": {
        "fr": "",
        "fr_auto": "La plate-forme Otto est en phase de prévisualisation et n’est destinée à être évaluée que par un groupe sélectionné d’utilisateurs du ministère de la Justice afin d’évaluer les risques potentiels et d’améliorer son utilisation sûre. En s’inscrivant, les utilisateurs pilotes sont censés participer activement, fournir des commentaires et utiliser les applications de manière responsable pour aider à garantir leur pertinence et leur efficacité avant un déploiement plus large."
    },
    "By submitting this form, I agree to the following usage terms:": {
        "fr": "",
        "fr_auto": "En soumettant ce formulaire, j’accepte les conditions d’utilisation suivantes :"
    },
    "Empowering Justice efficiency with data and AI": {
        "fr": "",
        "fr_auto": "Renforcer l’efficacité de la justice avec les données et l’IA"
    },
    "Skip to main content": {
        "fr": "",
        "fr_auto": "Passer au contenu principal"
    },
    "Toggle user menu": {
        "fr": "",
        "fr_auto": "Basculer le menu utilisateur"
    },
    "Breadcrumb": {
        "fr": "",
        "fr_auto": "Fil d’Ariane"
    },
    "Disable load test URL": {
        "fr": "",
        "fr_auto": "Désactiver l’URL du test de chargement"
    },
    "Enable load test URL for 1 hour": {
        "fr": "",
        "fr_auto": "Activer l’URL du test de charge pendant 1 heure"
    },
    "Go to homepage": {
        "fr": "",
        "fr_auto": "Aller à la page d’accueil"
    },
    "Contact us": {
        "fr": "",
        "fr_auto": "Contactez-nous"
    },
    "Use this section to provide additional details to the feedback provided by the user.": {
        "fr": "",
        "fr_auto": "Utilisez cette section pour fournir des détails supplémentaires aux commentaires fournis par l’utilisateur."
    },
    "Notes": {
        "fr": "",
        "fr_auto": "Remarques :"
    },
    "Save note": {
        "fr": "",
        "fr_auto": "Enregistrer la note"
    },
    "Last modified:": {
        "fr": "",
        "fr_auto": "Dernière modification :"
    },
    "Click on a row to view more information about the feedback received, to flag the feedback as resolved or to contact the user directly.": {
        "fr": "",
        "fr_auto": "Cliquez sur une ligne pour afficher plus d’informations sur les commentaires reçus, pour marquer les commentaires comme résolus ou pour contacter directement l’utilisateur."
    },
    "ago": {
        "fr": "",
        "fr_auto": "il y a longtemps"
    },
    "Feedback results page navigation.": {
        "fr": "",
        "fr_auto": "Navigation dans la page des résultats des commentaires."
    },
    "Previous": {
        "fr": "",
        "fr_auto": "Précédent"
    },
    "Next": {
        "fr": "",
        "fr_auto": "Suivant"
    },
    "Total received": {
        "fr": "",
        "fr_auto": "Total reçu"
    },
    "Total resolved": {
        "fr": "",
        "fr_auto": "Total résolu"
    },
    "Total negative chat comment(s)": {
        "fr": "",
        "fr_auto": "Total des commentaires négatifs de chat (s)"
    },
    "Most active app": {
        "fr": "",
        "fr_auto": "Application la plus active"
    },
    "Leave feedback": {
        "fr": "",
        "fr_auto": "Laisser un commentaire"
    },
    "Submit feedback about Otto": {
        "fr": "",
        "fr_auto": "Soumettre des commentaires sur Otto"
    },
    "Otto feedback form": {
        "fr": "",
        "fr_auto": "Formulaire de rétroaction Otto"
    },
    "Success:": {
        "fr": "",
        "fr_auto": "Succès :"
    },
    "Danger:": {
        "fr": "",
        "fr_auto": "Danger :"
    },
    "Notifications": {
        "fr": "",
        "fr_auto": "Notifications"
    },
    "For use in the CSV. Use only lowercase characters and underscores, e.g. 'lsb_drafting'": {
        "fr": "",
        "fr_auto": "Pour une utilisation dans le CSV. Utilisez uniquement des caractères minuscules et des traits de soulignement, par exemple « lsb_drafting »"
    },
    "Are you sure you want to delete this pilot?": {
        "fr": "",
        "fr_auto": "Êtes-vous sûr de vouloir supprimer ce pilote ?"
    },
    "Search": {
        "fr": "",
        "fr_auto": "Recherche"
    },
    "Load testing URL is enabled": {
        "fr": "",
        "fr_auto": "L’URL de test de chargement est activée"
    },
    "Manage users": {
        "fr": "",
        "fr_auto": "Gérer les utilisateurs"
    },
    "Cost dashboard": {
        "fr": "",
        "fr_auto": "Tableau de bord des coûts"
    },
    "Feedback dashboard": {
        "fr": "",
        "fr_auto": "Tableau de bord des commentaires"
    },
    "Logout": {
        "fr": "",
        "fr_auto": "Déconnexion"
    },
    "Cost dashboard - Otto": {
        "fr": "",
        "fr_auto": "Tableau de bord des coûts - Otto"
    },
    "Chart options": {
        "fr": "",
        "fr_auto": "Options de graphique"
    },
    "Chart:": {
        "fr": "",
        "fr_auto": "Graphique :"
    },
    "X-axis:": {
        "fr": "",
        "fr_auto": "Axe des X :"
    },
    "Group by:": {
        "fr": "",
        "fr_auto": "Regrouper par :"
    },
    "Bar chart type:": {
        "fr": "",
        "fr_auto": "Type de graphique à barres :"
    },
    "Filter:": {
        "fr": "",
        "fr_auto": "Filtre :"
    },
    "Pilot:": {
        "fr": "",
        "fr_auto": "Projet pilote :"
    },
    "Feature:": {
        "fr": "",
        "fr_auto": "Caractéristique :"
    },
    "Cost type:": {
        "fr": "",
        "fr_auto": "Type de coût :"
    },
    "Feedback dashboard - Otto": {
        "fr": "",
        "fr_auto": "Tableau de bord des commentaires - Huit"
    },
    "Export data": {
        "fr": "",
        "fr_auto": "Exporter des données"
    },
    "View filter options": {
        "fr": "",
        "fr_auto": "Afficher les options de filtre"
    },
    "Filters": {
        "fr": "",
        "fr_auto": "Filtres"
    },
    "Feedback Type": {
        "fr": "",
        "fr_auto": "Type de rétroaction"
    },
    "Warning:": {
        "fr": "",
        "fr_auto": "Avertissement :"
    },
    "Otto is in preview stage and is not intended to be used in legal proceedings. It is being evaluated by a select group of users at Department of Justice to assess potential risks and improve its safe use. Otto should not replace the advice of a qualified legal professional.": {
        "fr": "",
        "fr_auto": "Otto est en phase d’aperçu et n’est pas destiné à être utilisé dans les procédures judiciaires. Il est évalué par un groupe restreint d’utilisateurs du ministère de la Justice afin d’évaluer les risques potentiels et d’améliorer son utilisation sécuritaire. Otto ne devrait pas remplacer les conseils d’un professionnel du droit qualifié."
    },
    "Manage pilots": {
        "fr": "",
        "fr_auto": "Gérer les pilotes"
    },
    "Manage pilots - Otto": {
        "fr": "",
        "fr_auto": "Gérer les pilotes - Otto"
    },
    "Add pilot": {
        "fr": "",
        "fr_auto": "Ajouter un pilote"
    },
    "Name": {
        "fr": "",
        "fr_auto": "Nom"
    },
    "Pilot ID": {
        "fr": "",
        "fr_auto": "ID du pilote"
    },
    "Service unit": {
        "fr": "",
        "fr_auto": "Unité de service"
    },
    "Start date": {
        "fr": "",
        "fr_auto": "Date de début"
    },
    "End date": {
        "fr": "",
        "fr_auto": "Date de fin"
    },
    "Users": {
        "fr": "",
        "fr_auto": "Utilisateurs"
    },
    "Cost": {
        "fr": "",
        "fr_auto": "Coût"
    },
    "Add/edit pilot": {
        "fr": "",
        "fr_auto": "Pilote d’ajout/modification"
    },
    "Manage users - Otto": {
        "fr": "",
        "fr_auto": "Gérer les utilisateurs - Otto"
    },
    "Download CSV": {
        "fr": "",
        "fr_auto": "Télécharger CSV"
    },
    "Modify/add users": {
        "fr": "",
        "fr_auto": "Modifier/ajouter des utilisateurs"
    },
    "UPN": {
        "fr": "",
        "fr_auto": "L’UPN"
    },
    "Last login": {
        "fr": "",
        "fr_auto": "Dernière connexion"
    },
    "Costs": {
        "fr": "",
        "fr_auto": "Coûts"
    },
    "Roles": {
        "fr": "",
        "fr_auto": "Rôles"
    },
    "Pilot": {
        "fr": "",
        "fr_auto": "Pilote"
    },
    "Manage": {
        "fr": "",
        "fr_auto": "Gérer"
    },
    "Edit user": {
        "fr": "",
        "fr_auto": "Modifier l’utilisateur"
    },
    "Bulk upload user roles": {
        "fr": "",
        "fr_auto": "Téléchargement en bloc des rôles d’utilisateur"
    },
    "Select CSV file": {
        "fr": "",
        "fr_auto": "Sélectionner un fichier CSV"
    },
    "Expected format and behaviour": {
        "fr": "",
        "fr_auto": "Format et comportement attendus"
    },
    "The file must be in English as shown above.": {
        "fr": "",
        "fr_auto": "Le fichier doit être en anglais comme indiqué ci-dessus."
    },
    "The upn column must match the Azure Active Directory (Entra) userPrincipalName property. This is usually the user's Justice email, and is case-sensitive.": {
        "fr": "",
        "fr_auto": "La colonne upn doit correspondre à la propriété Azure Active Directory (Entra) userPrincipalName. Il s’agit généralement de l’e-mail justice de l’utilisateur et est sensible à la casse."
    },
    "Roles are case-insensitive. Invalid roles will be ignored. These are the valid roles:": {
        "fr": "",
        "fr_auto": "Les rôles ne tiennent pas compte de la casse. Les rôles non valides seront ignorés. Ce sont les rôles valides :"
    },
    "Users which do not currently exist in Otto will be created. Users which do exist will have their roles updated to match the CSV file. i.e. the user's roles which are not in the CSV will be removed.": {
        "fr": "",
        "fr_auto": "Les utilisateurs qui n’existent pas actuellement dans Otto seront créés. Les rôles des utilisateurs qui existent auront leurs rôles mis à jour pour correspondre au fichier CSV. c’est-à-dire que les rôles de l’utilisateur qui ne sont pas dans le CSV seront supprimés."
    },
    "Any pilot_id that does not exist will be created, then the user will be associated with it. The pilot_id is optional.": {
        "fr": "",
        "fr_auto": "Toute pilot_id qui n’existe pas sera créée, puis l’utilisateur y sera associé. Le pilot_id est facultatif."
    },
    "If the user does not exist, their first name, last name and email will be extrapolated from the UPN. These properties will be updated when the user next logs in with Entra.": {
        "fr": "",
        "fr_auto": "Si l’utilisateur n’existe pas, son prénom, son nom et son adresse e-mail seront extrapolés à partir de l’UPN. Ces propriétés seront mises à jour lors de la prochaine connexion de l’utilisateur avec Entra."
    },
    "Modify user(s)": {
        "fr": "",
        "fr_auto": "Modifier le(s) utilisateur(s)"
    },
    "Access controls": {
        "fr": "",
        "fr_auto": "Contrôles d’accès"
    },
    "You are not authorized to access": {
        "fr": "",
        "fr_auto": "Vous n’êtes pas autorisé à accéder"
    },
    "Unauthorized access of URL:": {
        "fr": "",
        "fr_auto": "Accès non autorisé de l’URL :"
    },
    "Budget limit": {
        "fr": "",
        "fr_auto": "Limite budgétaire"
    },
    "You have reached your monthly budget limit. Please contact an Otto administrator or wait until the 1st for the limit to reset.": {
        "fr": "",
        "fr_auto": "Vous avez atteint votre limite budgétaire mensuelle. Veuillez contacter un administrateur d’Otto ou attendre jusqu’à la 1re pour que la limite soit réinitialisée."
    },
    "Feedback submitted successfully.": {
        "fr": "",
        "fr_auto": "Commentaires soumis avec succès."
    },
    "Day": {
        "fr": "",
        "fr_auto": "Jour"
    },
    "Week": {
        "fr": "",
        "fr_auto": "Semaine"
    },
    "Month": {
        "fr": "",
        "fr_auto": "Mois"
    },
    "Feature": {
        "fr": "",
        "fr_auto": "Caractéristique"
    },
    "User": {
        "fr": "",
        "fr_auto": "Utilisateur"
    },
    "Cost type": {
        "fr": "",
        "fr_auto": "Type de coût"
    },
    "None": {
        "fr": "",
        "fr_auto": "Aucune"
    },
    "Grouped": {
        "fr": "",
        "fr_auto": "Groupé"
    },
    "Stacked": {
        "fr": "",
        "fr_auto": "Empilé"
    },
    "All pilots": {
        "fr": "",
        "fr_auto": "Tous les pilotes"
    },
    "All features": {
        "fr": "",
        "fr_auto": "Toutes les caractéristiques"
    },
    "All cost types": {
        "fr": "",
        "fr_auto": "Tous les types de coûts"
    },
    "Total cost (CAD)": {
        "fr": "",
        "fr_auto": "Coût total (CAD)"
    },
    "Today": {
        "fr": "",
        "fr_auto": "Aujourd’hui"
    },
    "All time": {
        "fr": "",
        "fr_auto": "Tout le temps"
    },
    "this month": {
        "fr": "",
        "fr_auto": "cette mois"
    },
    "User costs": {
        "fr": "",
        "fr_auto": "Coûts d’utilisation"
    },
    "Generated reports": {
        "fr": "",
        "fr_auto": "Rapports générés"
    },
    "Select Template": {
        "fr": "",
        "fr_auto": "Sélectionner un modèle"
    },
    "Language": {
        "fr": "",
        "fr_auto": "Langue"
    },
    "Both Languages": {
        "fr": "",
        "fr_auto": "Les deux langues"
    },
    "Generate": {
        "fr": "",
        "fr_auto": "Générer"
    },
    "Loading...": {
        "fr": "",
        "fr_auto": "Chargement..."
    },
    "An error occurred while generating the report.": {
        "fr": "",
        "fr_auto": "Une erreur s’est produite lors de la génération du rapport."
    },
    "Choose a data source": {
        "fr": "",
        "fr_auto": "Choisir une source de données"
    },
    "Please select": {
        "fr": "",
        "fr_auto": "Veuillez sélectionner"
    },
    "Canlii URL": {
        "fr": "",
        "fr_auto": "Canlii URL"
    },
    "Upload File": {
        "fr": "",
        "fr_auto": "Télécharger le fichier"
    },
    "Please provide a Canlii URL": {
        "fr": "",
        "fr_auto": "Veuillez fournir une URL Canlii"
    },
    "Enter Canlii URL here": {
        "fr": "",
        "fr_auto": "Entrez l’URL Canlii ici"
    },
    "Please upload a file": {
        "fr": "",
        "fr_auto": "Veuillez télécharger un fichier"
    },
    "Submitted Data": {
        "fr": "",
        "fr_auto": "Données soumises"
    },
    "Data": {
        "fr": "",
        "fr_auto": "Données"
    },
    "Action": {
        "fr": "",
        "fr_auto": "Mesures à prendre"
    },
    "No data has been submitted yet.": {
        "fr": "",
        "fr_auto": "Aucune donnée n’a encore été communiquée."
    },
    "Select a session from the options below:": {
        "fr": "",
        "fr_auto": "Sélectionnez une session dans les options ci-dessous :"
    },
    "Created": {
        "fr": "",
        "fr_auto": "Créé"
    },
    "Select a wizard from the options below:": {
        "fr": "",
        "fr_auto": "Sélectionnez un Assistant dans les options ci-dessous :"
    },
    "Wizard": {
        "fr": "",
        "fr_auto": "Assistant"
    },
    "Description": {
        "fr": "",
        "fr_auto": "Désignation des marchandises"
    },
    "Next: Select data": {
        "fr": "",
        "fr_auto": "Suivant : Sélectionnez les données"
    },
    "Choose from the following templates to generate a report with the selected data:": {
        "fr": "",
        "fr_auto": "Choisissez parmi les modèles suivants pour générer un rapport avec les données sélectionnées :"
    },
    "Finish: Start again": {
        "fr": "",
        "fr_auto": "Terminer : Recommencer"
    },
    "Next: Generate report": {
        "fr": "",
        "fr_auto": "Suivant : Générer un rapport"
    },
    "Template Wizard - Otto": {
        "fr": "",
        "fr_auto": "Assistant de modèle - Otto"
    },
    "Step 1: Get started": {
        "fr": "",
        "fr_auto": "Étape 1 : Commencez"
    },
    "Step 2: Select data": {
        "fr": "",
        "fr_auto": "Étape 2 : Sélectionner des données"
    },
    "Step 3: Generate report": {
        "fr": "",
        "fr_auto": "Étape 3 : Générer un rapport"
    },
    "Plain text": {
        "fr": "",
        "fr_auto": "Texte brut"
    },
    "Text Extractor - Otto": {
        "fr": "",
        "fr_auto": "Extracteur de texte - Otto"
    },
    "Text Extractor": {
        "fr": "",
        "fr_auto": "Extracteur de texte"
    },
    "Upload scanned PDFs or images": {
        "fr": "",
        "fr_auto": "Télécharger des fichiers PDF ou des images numérisés"
    },
    "Merge multiple files into one document": {
        "fr": "",
        "fr_auto": "Fusionner plusieurs fichiers en un seul document"
    },
    "Output documents": {
        "fr": "",
        "fr_auto": "Documents de sortie"
    },
    "Document name": {
        "fr": "",
        "fr_auto": "Nom du document"
    },
    "Downloads": {
        "fr": "",
        "fr_auto": "Téléchargements"
    },
    "Download all files...": {
        "fr": "",
        "fr_auto": "Téléchargez tous les fichiers..."
    },
    "Read each document separately  (slow, $$)": {
        "fr": "",
        "fr_auto": "Lisez chaque document séparément (lent, $$)"
    },
    "Read all documents at once (slowest, $$)": {
        "fr": "",
        "fr_auto": "Lire tous les documents en même temps (le plus lent, $$)"
    },
    "Enable load test URL": {
        "fr": "",
        "fr_auto": "Activer l’URL du test de charge"
    },
    "Upload Scanned Notice(s) of Appeal": {
        "fr": "",
        "fr_auto": "Télécharger les avis d’appel numérisés"
    },
    "Update Preset \"%(name)s\" ": {
        "fr": "",
        "fr_auto": "Mettre à jour le préréglage « %(name)s » "
    },
    "You currently have the preset named \"%(name)s\" loaded. This will update it with your latest changes. ": {
        "fr": "",
        "fr_auto": "You currently have the preset named \"%(name)s\" loaded. This will update it with your latest changes. "
    },
    "Create New Preset": {
        "fr": "",
        "fr_auto": "Créer un nouveau préréglage"
    },
    "Create a new preset from your current settings.": {
        "fr": "",
        "fr_auto": "Créez un nouveau préréglage à partir de vos paramètres actuels."
    },
    "Update Preset %(name)s ": {
        "fr": "",
        "fr_auto": "Update Preset %(name)s "
    },
    "Save & Load": {
        "fr": "",
        "fr_auto": "Enregistrer et charger"
    },
    "Save preset from current settings": {
        "fr": "",
        "fr_auto": "Enregistrer le préréglage à partir des paramètres actuels"
    },
    "Smiling robot head": {
        "fr": "",
        "fr_auto": "Tête de robot souriante"
    },
    "Dates:": {
        "fr": "",
        "fr_auto": "Dates :"
    },
    "Range:": {
        "fr": "",
        "fr_auto": "Portée :"
    },
    "Start:": {
        "fr": "",
        "fr_auto": "Début :"
    },
    "End:": {
        "fr": "",
        "fr_auto": "Fin :"
    },
    "Download CSV for selected dates (filters disabled)": {
        "fr": "",
        "fr_auto": "Télécharger CSV pour les dates sélectionnées (filtres désactivés)"
    },
    "Last 90 days": {
        "fr": "",
        "fr_auto": "90 derniers jours"
    },
    "Last 30 days": {
        "fr": "",
        "fr_auto": "30 derniers jours"
    },
    "Last 7 days": {
        "fr": "",
        "fr_auto": "7 derniers jours"
    },
    "Custom date range": {
        "fr": "",
        "fr_auto": "Plage de dates personnalisée"
    },
    "No costs found for the selected date range": {
        "fr": "",
        "fr_auto": "Aucun coût trouvé pour la plage de dates sélectionnée"
    },
    "Selected dates": {
        "fr": "",
        "fr_auto": "Dates sélectionnées"
    },
    "QA library for settings preset not accessible. It has been reset to your personal library.": {
        "fr": "",
        "fr_auto": "Bibliothèque d’assurance qualité pour les paramètres prédéfinis non accessibles. Il a été réinitialisé à votre bibliothèque personnelle."
    },
    "Preset loaded successfully.": {
        "fr": "",
        "fr_auto": "Préréglage chargé avec succès."
    },
    "Preset saved and loaded successfully.": {
        "fr": "",
        "fr_auto": "Préréglage enregistré et chargé avec succès."
    },
    "Preset updated successfully.": {
        "fr": "",
        "fr_auto": "Préréglage mis à jour avec succès."
    },
    "Preset deleted successfully.": {
        "fr": "",
        "fr_auto": "Préréglage supprimé avec succès."
    },
    "Per user per day": {
        "fr": "",
<<<<<<< HEAD
        "fr_auto": "Par utilisateur et par jour"
=======
        "fr_auto": "Bibliothèque d’assurance qualité pour les paramètres prédéfinis non accessibles. Il a été réinitialisé à votre bibliothèque personnelle."
    },
    "Sorry, that URL isn't allowed. Otto can only access sites ending in:": {
        "fr": "",
        "fr_auto": "Désolé, cette URL n’est pas autorisée. Otto ne peut accéder qu’aux sites se terminant par :"
    },
    "(e.g., `justice.gc.ca` or `www.tbs-sct.canada.ca` are also allowed)": {
        "fr": "",
        "fr_auto": "(p. ex., « justice.gc.ca » ou « www.tbs-sct.canada.ca » sont également autorisés)"
    },
    "As a workaround, you can save the content to a file and upload it here.": {
        "fr": "",
        "fr_auto": "Comme solution de contournement, vous pouvez enregistrer le contenu dans un fichier et le télécharger ici."
    },
    "Invalid URL": {
        "fr": "",
        "fr_auto": "URL non valide"
    },
    "Blocked URLs": {
        "fr": "",
        "fr_auto": "URL bloquées"
    },
    "Blocked URLs - Otto": {
        "fr": "",
        "fr_auto": "URL bloquées - Otto"
    },
    "User-requested URLs for Q&A, summarization etc. which were not on the allow-list": {
        "fr": "",
        "fr_auto": "URL demandées par l’utilisateur pour les questions et réponses, les résumés, etc. qui ne figuraient pas sur la liste d’adresses autorisées"
    },
    "Domain": {
        "fr": "",
        "fr_auto": "Domaine"
    },
    "Requests": {
        "fr": "",
        "fr_auto": "Demandes"
    },
    "Pilots": {
        "fr": "",
        "fr_auto": "Pilotes"
>>>>>>> 3138eecf
    }
}<|MERGE_RESOLUTION|>--- conflicted
+++ resolved
@@ -2585,9 +2585,6 @@
     },
     "Per user per day": {
         "fr": "",
-<<<<<<< HEAD
-        "fr_auto": "Par utilisateur et par jour"
-=======
         "fr_auto": "Bibliothèque d’assurance qualité pour les paramètres prédéfinis non accessibles. Il a été réinitialisé à votre bibliothèque personnelle."
     },
     "Sorry, that URL isn't allowed. Otto can only access sites ending in:": {
@@ -2629,6 +2626,5 @@
     "Pilots": {
         "fr": "",
         "fr_auto": "Pilotes"
->>>>>>> 3138eecf
     }
 }