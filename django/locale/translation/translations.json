--- conflicted
+++ resolved
@@ -2639,7 +2639,14 @@
         "fr": "",
         "fr_auto": "Nous demandons aux utilisateurs de supprimer leurs discussions et leurs téléchargements de fichiers du système après 30 jours, sauf si cela est toujours nécessaire. Cette approche proactive assure la sécurité des données, respecte les principes de confidentialité et les pratiques exemplaires en matière de gestion de l’information."
     },
-<<<<<<< HEAD
+    "GPT-4o-mini (fastest, best value)": {
+        "fr": "",
+        "fr_auto": "GPT-4o-mini (le plus rapide, meilleur rapport qualité-prix)"
+    },
+    "GPT-4o (best quality, but 25x cost)": {
+        "fr": "",
+        "fr_auto": "GPT-4o (meilleure qualité, mais coût 25x)"
+    },
     "Concierge Service - Otto": {
         "fr": "",
         "fr_auto": "Service de conciergerie - Otto"
@@ -2691,14 +2698,5 @@
     "Not urgent": {
         "fr": "",
         "fr_auto": "Pas urgent"
-=======
-    "GPT-4o-mini (fastest, best value)": {
-        "fr": "",
-        "fr_auto": "GPT-4o-mini (le plus rapide, meilleur rapport qualité-prix)"
-    },
-    "GPT-4o (best quality, but 25x cost)": {
-        "fr": "",
-        "fr_auto": "GPT-4o (meilleure qualité, mais coût 25x)"
->>>>>>> 4795028d
     }
 }