{
    "Title:": {
        "fr": "Titre :",
        "fr_auto": "Titre:"
    },
    "Language:": {
        "fr": "Langue :",
        "fr_auto": "Langue:"
    },
    "English": {
        "fr": "Anglais",
        "fr_auto": "Anglais"
    },
    "French": {
        "fr": "Français",
        "fr_auto": "Français"
    },
    "Team Name:": {
        "fr": "Nom de l'équipe :",
        "fr_auto": "Nom de l'équipe:"
    },
    "Contact Email:": {
        "fr": "Courriel du contact",
        "fr_auto": "Courriel du contact"
    },
    "Element ID:": {
        "fr": "Id de l'élément :",
        "fr_auto": "Id de l'élément:"
    },
    "Submit": {
        "fr": "Soumettre",
        "fr_auto": "Soumettre"
    },
    "Avoid using colloquial language or jargon that may not be understood by the chatbot": {
        "fr": "Évitez d'utiliser un langage familier ou un jargon qui pourrait ne pas être compris par l'agent conversationel.",
        "fr_auto": "Évitez d'utiliser un langage familier ou un jargon qui pourrait ne pas être compris par le chatbot."
    },
    "Include clear and concise headings or titles to help the chatbot understand the structure of the document": {
        "fr": "Incluez des titres clairs et concis pour aider l'agent conversationel à comprendre la structure du document.",
        "fr_auto": "Incluez des titres clairs et concis pour aider le chatbot à comprendre la structure du document."
    },
    "Avoid using abbreviations that may be ambiguous or unclear to the chatbot": {
        "fr": "Évitez d'utiliser des abréviations qui peuvent être ambiguës pour l'agent conversationel.",
        "fr_auto": "Évitez d'utiliser des abréviations qui peuvent être ambiguës pour le chatbot."
    },
    "Home": {
        "fr": "Acceuil",
        "fr_auto": "Acceuil"
    },
    "Protected B": {
        "fr": "Protégé B",
        "fr_auto": "Protégé B"
    },
    "Otto Feedback Form": {
        "fr": "Formulaire de rétrocation Otto",
        "fr_auto": "Formulaire de rétrocation Otto"
    },
    "Provide feeback or report an issue using the form below.": {
        "fr": "Donnez votre avis ou signalez un problème en utilisant le formulaire ci-dessous.",
        "fr_auto": "Donnez votre avis ou signalez un problème en utilisant le formulaire ci-dessous."
    },
    "* All fields are mandatory": {
        "fr": "* Tous les champ sont obligatoires.",
        "fr_auto": "* Tous les champ sont obligatoires."
    },
    "No notifications": {
        "fr": "Aucune notification",
        "fr_auto": "Aucune notification"
    },
    "Provide Feedback": {
        "fr": "Rétroaction",
        "fr_auto": "Rétroaction"
    },
    "Has access to %(summary)s apps": {
        "fr": "A accès à %(summary)s application(s)",
        "fr_auto": "A accès à %(summary)s application(s)"
    },
    "Sent %(messages_count)s messages to AI tools": {
        "fr": "A envoyé %(messages_count)s message(s) aux outils d'IA",
        "fr_auto": "A envoyé %(messages_count)s message(s) aux outils d'IA"
    },
    "Thank you for your feedback. We will process your form shortly.": {
        "fr": "Merci, nous traiterons votre formulaire sous peu.",
        "fr_auto": "Merci, nous traiterons votre formulaire sous peu."
    },
    "Submit Feedback": {
        "fr": "Rétroaction",
        "fr_auto": "Rétroaction"
    },
    "Chat with trusted sources": {
        "fr": "Dialoguez avec des sources fiables",
        "fr_auto": "Dialoguez avec des sources fiables"
    },
    "Summarize text": {
        "fr": "Synthèse de texte",
        "fr_auto": "Résumer un texte"
    },
    "Summarize files": {
        "fr": "Synthèse des fichiers",
        "fr_auto": "Synthèse des fichiers"
    },
    "Summarize CanLii URL": {
        "fr": "Synthèse des URL CanLii",
        "fr_auto": "Synthèse des URL CanLii"
    },
    "Translate text to French": {
        "fr": "Traduire un texte en français",
        "fr_auto": "Traduire un texte en français"
    },
    "Translate text to English": {
        "fr": "Traduire un texte en anglais",
        "fr_auto": "Traduire un texte en anglais"
    },
    "Translate files to French": {
        "fr": "Traduire des fichiers en français",
        "fr_auto": "Traduire des fichiers en français"
    },
    "Translate files to English": {
        "fr": "Traduire des fichiers en anglais",
        "fr_auto": "Traduire des fichiers en anglais"
    },
    "Translation": {
        "fr": "Traduction",
        "fr_auto": "Traduction"
    },
    "Summarization": {
        "fr": "Synthèse",
        "fr_auto": "Synthèse"
    },
    "Automated templates": {
        "fr": "Modèles automatisés",
        "fr_auto": "Modèles automatisés"
    },
    "Opens in new tab": {
        "fr": "Ouvrira un nouvel onglet",
        "fr_auto": "Ouvrira un nouvel onglet"
    },
    "Upload one or more files to the chat to start Document Q&A.": {
        "fr": "Téléchargez un ou plusieurs fichiers pour commencer à poser des question sur vos documents.",
        "fr_auto": "Téléchargez un ou plusieurs fichiers sur le chat pour commencer à demander les documents."
    },
    "Librarian": {
        "fr": "Bibliothèque",
        "fr_auto": "Bibliothécaire"
    },
    "GPT-3.5 (faster)": {
        "fr": "GPT-3.5 (plus rapide)",
        "fr_auto": "GPT-3.5 (plus rapide)"
    },
    "GPT-4 (accurate)": {
        "fr": "GPT-4 (précis)",
        "fr_auto": "GPT-4 (précis)"
    },
    "Short": {
        "fr": "Court",
        "fr_auto": "Court métrage"
    },
    "Medium": {
        "fr": "Moyen",
        "fr_auto": "Moyenne"
    },
    "Long": {
        "fr": "Long",
        "fr_auto": "Long"
    },
    "Precise": {
        "fr": "Précis",
        "fr_auto": "Précis"
    },
    "Balanced": {
        "fr": "Équilibré",
        "fr_auto": "Équilibré"
    },
    "Toggle chat options sidebar": {
        "fr": "Basculer la barre latérale des options de clavardage",
        "fr_auto": "Basculer la barre latérale des options de chat"
    },
    "Chat history": {
        "fr": "Historique du clavardage",
        "fr_auto": "Historique des discussions"
    },
    "New chat": {
        "fr": "Nouveau clavardage",
        "fr_auto": "Nouveau chat"
    },
    "Document Q&A": {
        "fr": "Question-réponses sur les documents",
        "fr_auto": "Questions et réponses sur le document"
    },
    "Chat": {
        "fr": "Clavardez",
        "fr_auto": "Discutez avec l’IA"
    },
    "Load": {
        "fr": "Utiliser",
        "fr_auto": "Charge"
    },
    "\n            <strong>Chat</strong> is a general-purpose AI-powered tool for writing assistance and text formatting. Please note that this tool is provided solely for enhancing your writing process and refining your ideas using natural language.          \n          ": {
        "fr": "\n<strong>Clavardez</strong> est un outil polyvalent alimenté par l’IA pour l’aide à la rédaction et la mise en forme du texte. Veuillez noter que cet outil est fourni uniquement pour améliorer votre processus d’écriture et affiner vos idées en utilisant un langage naturel.          \n          ",
        "fr_auto": "\n<strong>Chat</strong> est un outil polyvalent alimenté par l’IA pour l’aide à la rédaction et la mise en forme du texte. Veuillez noter que cet outil est fourni uniquement pour améliorer votre processus d’écriture et affiner vos idées en utilisant un langage naturel.          \n          "
    },
    "We kindly advise you to refrain from using Chat as a means to seek factual information, conduct research, or request data. Its primary purpose is to offer writing suggestions, grammar corrections, and structure recommendations, ensuring your content is well-crafted and coherent.": {
        "fr": "Nous vous conseillons de vous abstenir d’utiliser 'Clavardez' avec l’IA comme un moyen de rechercher des informations factuelles, de mener des recherches ou de demander des données. Son objectif principal est d’offrir des suggestions d’écriture, des corrections grammaticales et des recommandations de structure, en veillant à ce que votre contenu soit bien conçu et cohérent.",
        "fr_auto": "Nous vous conseillons de vous abstenir d’utiliser chat avec l’IA comme un moyen de rechercher des informations factuelles, de mener des recherches ou de demander des données. Son objectif principal est d’offrir des suggestions d’écriture, des corrections grammaticales et des recommandations de structure, en veillant à ce que votre contenu soit bien conçu et cohérent."
    },
    "Although the Document Q&A tool aims to deliver precise answers, users should validate the outputs by checking the sources. For critical decisions, consulting with experts is recommended rather than relying solely on the AI's responses.": {
        "fr": "Bien que l’outil de demander des documents vise à fournir des réponses précises, les utilisateurs doivent valider les résultats en vérifiant les sources. Pour les décisions critiques, il est recommandé de consulter des experts plutôt que de se fier uniquement aux réponses de l’IA.",
        "fr_auto": "Bien que l’outil de demander des documents vise à fournir des réponses précises, les utilisateurs doivent valider les résultats en vérifiant les sources. Pour les décisions critiques, il est recommandé de consulter des experts plutôt que de se fier uniquement aux réponses de l’IA."
    },
    "Chat settings": {
        "fr": "Paramètres de clavardage",
        "fr_auto": "Paramètres de chat"
    },
    ":": {
        "fr": " :",
        "fr_auto": " :"
    },
    "**Error:** The chat is too long for this AI model.\n\nYou can try: \n1. Starting a new chat\n2. Using summarize mode, which can handle longer texts\n3. Using a different model\n": {
        "fr": "**Erreur :** La discussion est trop longue pour ce modèle d’IA.\n\nVous pouvez essayer : \n1. Démarrage d’une nouvelle session\n2. Utilisation du mode résumé, qui peut gérer des textes plus longs\n3. Utilisation d’un modèle différent\n",
        "fr_auto": "**Erreur :** Le chat est trop long pour ce modèle d’IA.\n\nVous pouvez essayer : \n1. Démarrage d’un nouveau chat\n2. Utilisation du mode résumé, qui peut gérer des textes plus longs\n3. Utilisation d’un modèle différent\n"
    },
    "Untitled chat": {
        "fr": "Clavardage sans titre",
        "fr_auto": "Chat sans titre"
    },
    "Each row (or \"entry\", \"item\", or \"record\") in the database contains information about words or phrases that may be problematic for harmonization.": {
        "fr": "Chaque rangée (ou « entrée », « élément » ou « enregistrement ») de la base de données contient des renseignements sur des mots ou des expressions qui peuvent être problématiques pour l’harmonisation.",
        "fr_auto": "Chaque ligne (ou « entrée », « élément » ou « enregistrement ») de la base de données contient des renseignements sur des mots ou des expressions qui peuvent être problématiques pour l’harmonisation."
    },
    "<strong>Change type</strong>: what kind of change should be made to the potentially-problematic term,": {
        "fr": "<strong>Modifier le type</strong> : quel genre de changement devrait être apporté au terme potentiellement problématique,",
        "fr_auto": "<strong>Type de changement</strong> : quel genre de changement devrait être apporté au terme potentiellement problématique,"
    },
    "<a href=\"https://www.justice.gc.ca/eng/csj-sjc/harmonization/bijurilex/terminolog/table.html\">Bijural Terminology Record</a>": {
        "fr": "<a href=\"https://www.justice.gc.ca/fra/sjc-csj/harmonization/bijurilex/terminolog/table.html\">Fiches terminologiques bijuridiques</a>",
        "fr_auto": "<a href=\"https://www.justice.gc.ca/eng/csj-sjc/harmonization/bijurilex/terminolog/table.html\">Bijural Terminology Record</a>"
    },
    "This entry from the English database concerns the potentially-problematic word \"owner\".": {
        "fr": "Cette entrée de la base de données française concerne le mot potentiellement problématique proprietaire.",
        "fr_auto": "Cette entrée de la base de données anglaise concerne le mot potentiellement problématique « owner »."
    },
    "in lines that contain the words \"charge\" , \"interest\", or \"right\".": {
        "fr": "dans les lignes qui contiennent les mots « charge » ou « droit ».",
        "fr_auto": "dans les lignes qui contiennent les mots « charge », « intérêt » ou « droit »."
    },
    "Here, we see that relevant lines of legislative text may also need to include the word \"holder\" for validity in both law systems.": {
        "fr": "Ici, nous voyons que les lignes pertinentes du texte législatif peuvent également devoir inclure le mot « detenteur » pour la validité dans les deux systèmes de droit.",
        "fr_auto": "Ici, nous voyons que les lignes pertinentes du texte législatif peuvent également devoir inclure le mot « titulaire » pour la validité dans les deux systèmes de droit."
    },
    "Here, we should <strong>add</strong> the term \"holder\" to resolve the potential terminology problem.": {
        "fr": "Ici, nous devrions <strong>ajouter</strong> le terme « detenteur » pour résoudre le problème de terminologie potentiel.",
        "fr_auto": "Ici, nous devrions <strong>ajouter</strong> le terme « titulaire » pour résoudre le problème de terminologie potentiel."
    },
    "Only displaying users with roles assigned.": {
        "fr": "N'affiche que les utilisateurs avec des rôles attribués dans le système.",
        "fr_auto": "Afficher uniquement les utilisateurs avec des rôles attribués."
    },
    "Chat files are deleted after 7 days": {
        "fr": "Les fichiers de clavardage sont supprimés après 7 jours",
        "fr_auto": "Les fichiers de chat sont supprimés après 7 jours"
    },
    "The document summarization feature allows you to generate a summary for any document in your case files. The summary will be created in a new chat session, where you can ask follow-up questions about the content of the document.": {
        "fr": "La fonction de résumé de document vous permet de générer un résumé pour n’importe quel document dans vos fichiers de cas. Le résumé sera créé dans une nouvelle session de clavardage, où vous pourrez poser des questions de suivi sur le contenu du document.",
        "fr_auto": "La fonction de résumé de document vous permet de générer un résumé pour n’importe quel document dans vos fichiers de cas. Le résumé sera créé dans une nouvelle session de chat, où vous pourrez poser des questions de suivi sur le contenu du document."
    },
    "Upload CSV": {
        "fr": "Téléverser CSV",
        "fr_auto": "Télécharger CSV"
    },
    "Chat upload": {
        "fr": "Téléversement de clavardage",
        "fr_auto": "Téléchargement de chat"
    },
    "\n            <strong>Q&A</strong> provides answers based on Justice documents. Create or select your own document libraries from the settings sidebar.\n          ": {
        "fr": "\n<strong>Question-réponses</strong> fournit des réponses basées sur des documents de justice. Créez ou sélectionnez vos propres bibliothèques de documents dans la barre latérale des paramètres.\n          ",
        "fr_auto": "\n<strong>Questions et réponses</strong> fournit des réponses basées sur des documents de justice. Créez ou sélectionnez vos propres bibliothèques de documents dans la barre latérale des paramètres.\n          "
    },
    "Delete chat": {
        "fr": "Supprimer le clavardage",
        "fr_auto": "Supprimer le chat"
    },
    "Edit chat title": {
        "fr": "Modifier le titre du clavardage",
        "fr_auto": "Modifier le titre du chat"
    },
    "You are a general-purpose AI chatbot. You follow these rules:\n\n1. Your name is 'Otto', an AI who works for the Department of Justice Canada.\n\n2. If the user asks any question regarding Canada's laws and regulations, you must inform them of the [Legislation Search app](/laws/), a tool in Otto built to be better suited for finding relevant and accurate laws and regulations in Canada. Make sure to mention the tool at the beginning of your response and in the form of a markdown link.3. You do not have access to the internet or other knowledge bases. If you are asked about very specific facts, especially one about the Government of Canada or laws, you always caveat your response, e.g., 'I am a pre-trained AI and do not have access to the internet, so my answers might not be correct. Based on my training data, I expect that...'\n\n4. If you are asked a question about Department of Justice or other Government of Canada / HR policies, you inform users of Otto's 'Q&A' mode which can provide more accurate information.\n\n5. You answer in markdown format to provide clear and readable responses.\n\n": {
        "fr": "Vous êtes un agent conversationel IA à usage général. Vous suivez ces règles :\n\n1. Vous vous appelez « Otto », une IA qui travaille pour le ministère de la Justice du Canada.\n\n2. Si l’utilisateur pose une question concernant les lois et règlements du Canada, vous devez l’informer de [l’application de recherche de Législation](/laws/), un outil d’Otto conçu pour être mieux adapté pour trouver des lois et des règlements pertinents et exacts au Canada. Assurez-vous de mentionner l’outil au début de votre réponse et sous la forme d’un lien de démarque.3. Vous n’avez pas accès à Internet ou à d’autres bases de connaissances. Si on vous pose des questions sur des faits très précis, en particulier un fait sur le gouvernement du Canada ou les lois, vous mettez toujours en garde votre réponse, par exemple : « Je suis une IA pré-formée et je n’ai pas accès à Internet, donc mes réponses pourraient ne pas être correctes. Sur la base de mes données d’entraînement, je m’attends à ce que...\n\n4. Si on vous pose une question sur le ministère de la Justice ou d’autres politiques du gouvernement du Canada / RH, vous informez les utilisateurs du mode « Q&A » d’Otto qui peut fournir des informations plus précises.\n\n5. Vous répondez dans un format de démarque pour fournir des réponses claires et lisibles.\n\n",
        "fr_auto": "Vous êtes un chatbot IA à usage général. Vous suivez ces règles :\n\n1. Vous vous appelez « Otto », une IA qui travaille pour le ministère de la Justice du Canada.\n\n2. Si l’utilisateur pose une question concernant les lois et règlements du Canada, vous devez l’informer de [l’application de recherche de Législation](/laws/), un outil d’Otto conçu pour être mieux adapté pour trouver des lois et des règlements pertinents et exacts au Canada. Assurez-vous de mentionner l’outil au début de votre réponse et sous la forme d’un lien de démarque.3. Vous n’avez pas accès à Internet ou à d’autres bases de connaissances. Si on vous pose des questions sur des faits très précis, en particulier un fait sur le gouvernement du Canada ou les lois, vous mettez toujours en garde votre réponse, par exemple : « Je suis une IA pré-formée et je n’ai pas accès à Internet, donc mes réponses pourraient ne pas être correctes. Sur la base de mes données d’entraînement, je m’attends à ce que...\n\n4. Si on vous pose une question sur le ministère de la Justice ou d’autres politiques du gouvernement du Canada / RH, vous informez les utilisateurs du mode « Q&A » d’Otto qui peut fournir des informations plus précises.\n\n5. Vous répondez dans un format de démarque pour fournir des réponses claires et lisibles.\n\n"
    },
    "Given the information from multiple sources and not prior knowledge, answer the query in markdown format with liberal use of **bold**.\n\nOutput format:\n\nI found the following information:\n\n* <supporting direct quote> - <source link or filename>\n...\n<succinct answer to question>\nIf you can't find the answer in the sources, just say so. Don't try to provide irrelevant references or made up answers.": {
        "fr": "Compte tenu de l’information provenant de sources multiples et non de connaissances préalables, répondez à la requête en format de démarque avec l’utilisation libérale de **bold**.\n\nFormat de sortie :\n\nJ’ai trouvé les informations suivantes :\n\n* <citation directe à l'appui> - <lien à source ou nom de fichier>\n...\n<succinct réponse à la question>\nSi vous ne trouvez pas la réponse dans les sources, dites-le simplement. N’essayez pas de fournir des références non pertinentes ou des réponses inventées.",
        "fr_auto": "Compte tenu de l’information provenant de sources multiples et non de connaissances préalables, répondez à la requête en format de démarque avec l’utilisation libérale de **bold**.\n\nFormat de sortie :\n\nJ’ai trouvé les informations suivantes :\n\n* <citation directe à l'appui> - <lien à source ou nom de fichier>\n...\n<succinct réponse à la question>\nSi vous ne trouvez pas la réponse dans les sources, dites-le simplement. N’essayez pas de fournir des références non pertinentes ou des réponses inventées."
    },
    "Otto": {
        "fr": "Otto",
        "fr_auto": "Otton"
    },
    "Are you sure you want to delete all chats? This action is irreversible.": {
        "fr": "Êtes-vous sûr de vouloir supprimer toutes les sessions de clavardages ? Cette action est irréversible.",
        "fr_auto": "Êtes-vous sûr de vouloir supprimer tous les chats ? Cette action est irréversible."
    },
    "Delete all chats": {
        "fr": "Supprimer tous les clavardages",
        "fr_auto": "Supprimer tous les chats"
    },
    "You are a general-purpose AI chatbot. You follow these rules:\n\n1. Your name is 'Otto', an AI who works for the Department of Justice Canada.\n\n2. If the user asks any question regarding Canada's laws and regulations, you must inform them of the [Legislation Search app](/laws/), a tool in Otto built to be better suited for finding relevant and accurate laws and regulations in Canada. If relevant, add a markdown link to the Legislation Search app.\n\n3. You do not have access to the internet or other knowledge bases. If you are asked about very specific facts, especially one about the Government of Canada or laws, you always caveat your response, e.g., 'I am a pre-trained AI and do not have access to the internet, so my answers might not be correct. Based on my training data, I expect that...'\n\n4. You answer in markdown format to provide clear and readable responses.": {
        "fr": "Vous êtes un agent d'IA conversationel à usage général. Vous suivez ces règles :\n\n1. Vous vous appelez « Otto », une IA qui travaille pour le ministère de la Justice du Canada.\n\n2. Si l’utilisateur pose une question concernant les lois et règlements du Canada, vous devez l’informer de l’application de recherche de [Législation] (/lois/), un outil d’Otto conçu pour être mieux adapté pour trouver des lois et des règlements pertinents et exacts au Canada. S’il y a lieu, ajoutez un lien de démarque à l’application de recherche de Législation.\n\n3. Vous n’avez pas accès à Internet ou à d’autres bases de connaissances. Si on vous pose des questions sur des faits très précis, en particulier un fait sur le gouvernement du Canada ou les lois, vous mettez toujours en garde votre réponse, par exemple : « Je suis une IA pré-formée et je n’ai pas accès à Internet, donc mes réponses pourraient ne pas être correctes. Sur la base de mes données d’entraînement, je m’attends à ce que...\n\n4. Vous répondez dans un format de démarque pour fournir des réponses claires et lisibles.",
        "fr_auto": "Vous êtes un chatbot IA à usage général. Vous suivez ces règles :\n\n1. Vous vous appelez « Otto », une IA qui travaille pour le ministère de la Justice du Canada.\n\n2. Si l’utilisateur pose une question concernant les lois et règlements du Canada, vous devez l’informer de l’application de recherche de [Législation] (/lois/), un outil d’Otto conçu pour être mieux adapté pour trouver des lois et des règlements pertinents et exacts au Canada. S’il y a lieu, ajoutez un lien de démarque à l’application de recherche de Législation.\n\n3. Vous n’avez pas accès à Internet ou à d’autres bases de connaissances. Si on vous pose des questions sur des faits très précis, en particulier un fait sur le gouvernement du Canada ou les lois, vous mettez toujours en garde votre réponse, par exemple : « Je suis une IA pré-formée et je n’ai pas accès à Internet, donc mes réponses pourraient ne pas être correctes. Sur la base de mes données d’entraînement, je m’attends à ce que...\n\n4. Vous répondez dans un format de démarque pour fournir des réponses claires et lisibles."
    },
    "Switched mode to": {
        "fr": "Mode changé en",
        "fr_auto": "Mode commuté vers"
    },
    "Detect best mode (Chat or Q&A)": {
        "fr": "Détecter le meilleur mode (Clavardage ou Q&R)",
        "fr_auto": "Détecter le meilleur mode (Chat ou Q&A)"
    },
    "Chat agent": {
        "fr": "Agent de clavardage",
        "fr_auto": "Agent de chat"
    },
    "Shared with everyone": {
        "fr": "Partager avec tous les utilisateurs",
        "fr_auto": "Partagé avec tout le monde"
    },
    "Private": {
        "fr": "Privé",
        "fr_auto": "Secteur privé"
    },
    "Create a new preset to use your chat settings in other sessions or shared them with others.": {
        "fr": "Créez un nouveau préréglage pour utiliser vos paramètres de clavardage dans d’autres sessions ou les partager avec d’autres utilisateurs.",
        "fr_auto": "Créez un nouveau préréglage pour utiliser vos paramètres de chat dans d’autres sessions ou les partager avec d’autres."
    },
    "Settings Presets": {
        "fr": "Paramètres de Préréglages",
        "fr_auto": "Paramètres de Préréglages"
    },
    "Settings presets": {
        "fr": "Paramètres de préréglages",
        "fr_auto": "Paramètres prédéfinis"
    },
    "Share with others": {
        "fr": "Partagé avec d’autres utilisateurs",
        "fr_auto": "Partager avec d’autres"
    },
    "Shared with others": {
        "fr": "Partagé avec certains utilisateurs",
        "fr_auto": "Partagé avec d’autres"
    },
    "Stop all": {
        "fr": "Tout arrêter",
        "fr_auto": "Arrêtez tout"
    },
    "Process all": {
        "fr": "Tout traiter",
        "fr_auto": "Traiter tout"
    },
    "Force OCR": {
        "fr": "Forcer la ROC",
        "fr_auto": "Force OCR"
    },
    "Process": {
        "fr": "Traiter",
        "fr_auto": "Processus"
    },
    "QA": {
        "fr": "Q&R",
        "fr_auto": "AQ"
    },
    "Share with everyone": {
        "fr": "Partager avec tous les utilisateurs",
        "fr_auto": "Partager avec tout le monde"
    },
    "OCR": {
        "fr": "ROC",
        "fr_auto": "OCR"
    },
    "layout & OCR": {
        "fr": "mise en page & ROC",
        "fr_auto": "mise en page & OCR"
    },
    "Process all, including completed": {
        "fr": "Tout traiter, y compris terminé",
        "fr_auto": "Traiter tout, y compris terminé"
    },
    "PDF OCR": {
        "fr": "ROC PDF",
        "fr_auto": "PDF OCR"
    },
    "PDF layout & OCR": {
        "fr": "Mise en page PDF & ROC",
        "fr_auto": "Mise en page PDF & OCR"
    },
    "Process incomplete only": {
        "fr": "Seulement les traitements incomplets",
        "fr_auto": "Processus incomplet seulement"
    },
    "Process document": {
        "fr": "Traiter le document",
        "fr_auto": "Document de processus"
    },
    "today": {
        "fr": "aujourd’hui",
        "fr_auto": "Aujourd’hui"
    },
    "Status": {
        "fr": "État",
        "fr_auto": "État d’avancement"
    },
    "Question": {
        "fr": "Question",
        "fr_auto": "Question :"
    },
    "Feature request": {
        "fr": "Demande de fonctionnalité",
        "fr_auto": "Demande de fonctionnalité"
    },
    "New": {
        "fr": "Nouveau",
        "fr_auto": "Nouveau"
    },
    "In progress": {
        "fr": "En cours",
        "fr_auto": "En cours"
    },
    "Resolved": {
        "fr": "Résolu",
        "fr_auto": "Résolu"
    },
    "Closed": {
        "fr": "Fermé",
        "fr_auto": "Fermé"
    },
    "Low": {
        "fr": "Faible",
        "fr_auto": "Faible"
    },
    "High": {
        "fr": "Élevée",
        "fr_auto": "Élevée"
    },
    "Latest feedback": {
        "fr": "Derniers commentaires",
        "fr_auto": "Derniers commentaires"
    },
    "No results available.": {
        "fr": "Aucun résultat disponible.",
        "fr_auto": "Aucun résultat disponible."
    },
    "First": {
        "fr": "Première",
        "fr_auto": "Premièrement"
    },
    "Last": {
        "fr": "Dernière",
        "fr_auto": "Dernier"
    },
    "View feedback in context": {
        "fr": "Voir les commentaires dans leur contexte",
        "fr_auto": "Voir les commentaires dans leur contexte"
    },
    "Administrative details": {
        "fr": "Détails administratifs",
        "fr_auto": "Détails administratifs"
    },
    "App": {
        "fr": "Application",
        "fr_auto": "L’application"
    },
    "Apply Filters": {
        "fr": "Appliquer les filtres",
        "fr_auto": "Appliquer des filtres"
    },
    "Feedback updated successfully.": {
        "fr": "Les commentaires ont été mis à jour avec succès.",
        "fr_auto": "Les commentaires ont été mis à jour avec succès."
    },
    "GPT-4o-mini (Global)": {
        "fr": "GPT-4o-mini (Global)",
        "fr_auto": "GPT-4o-mini (Global)"
    },
    "GPT-4o (Global)": {
        "fr": "GPT-4o (Global)",
        "fr_auto": "GPT-4o (Global)"
    },
    "GPT-4 (Canada)": {
        "fr": "GPT-4 (Canada)",
        "fr_auto": "GPT-4 (Canada)"
    },
    "GPT-3.5 (Canada)": {
        "fr": "GPT-3.5 (Canada)",
        "fr_auto": "GPT-3.5 (Canada)"
    },
    "JUS-managed": {
        "fr": "Géré par JUS",
        "fr_auto": "Gestion du JUS"
    },
    "Shared with me": {
        "fr": "Partagé avec moi",
        "fr_auto": "Partagé avec moi"
    },
    "Make private": {
        "fr": "Rendre privé",
        "fr_auto": "Rendre privé"
    },
    "Toggle chat history sidebar": {
        "fr": "Basculez la barre latérale d'historique",
        "fr_auto": "Basculez la barre latérale historique des discussions"
    },
    "Q&A": {
        "fr": "Question-réponses",
        "fr_auto": "Questions et réponses"
    },
    "Advanced Q&A settings": {
        "fr": "Paramètres avancés de question-réponses",
        "fr_auto": "Paramètres avancés de questions et réponses"
    },
    "Ask a question about federal legislation...": {
        "fr": "Posez une question sur la législation fédérale...",
        "fr_auto": "Posez une question sur la législation fédérale..."
    },
    "Legislation Search - Otto": {
        "fr": "Recherche de législation - Otto",
        "fr_auto": "Recherche de législation - Otto"
    },
    "Legislation Search": {
        "fr": "Recherche de législation",
        "fr_auto": "Recherche de législation"
    },
    "Edit library users - enter Justice email": {
        "fr": "Modifier les utilisateurs de la bibliothèque - saisissez l'addresse courriel de l'employé",
        "fr_auto": "Modifier les utilisateurs de la bibliothèque - entrez l’e-mail justice"
    },
    "Unsaved data source": {
        "fr": "Source de données non enregistrée",
        "fr_auto": "Source de données non enregistrée"
    },
    "Unsaved library": {
        "fr": "Bibliothèque non enregistrée",
        "fr_auto": "Bibliothèque non enregistrée"
    },
    "Let us know what went wrong, or suggest an improvement.": {
        "fr": "Faites-nous savoir ce qui n’a pas fonctionné ou suggérez une amélioration.",
        "fr_auto": "Faites-nous savoir ce qui n’a pas fonctionné ou suggérez une amélioration."
    },
    "AI Assistant": {
        "fr": "Assistant IA",
        "fr_auto": "Assistant IA"
    },
    "Monitoring": {
        "fr": "Suivi",
        "fr_auto": "Suivi"
    },
    "Other": {
        "fr": "Autres",
        "fr_auto": "Autres"
    },
    "Legislation loading": {
        "fr": "Chargement de la législation",
        "fr_auto": "Chargement de la législation"
    },
    "Text extractor": {
        "fr": "Extracteur de texte",
        "fr_auto": "Extracteur de texte"
    },
    "Load test": {
        "fr": "Essai de charge",
        "fr_auto": "Essai de charge"
    },
    "Create": {
        "fr": "Créer",
        "fr_auto": "Créer"
    },
    "Update": {
        "fr": "Mettre à jour",
        "fr_auto": "Mettre à jour"
    },
    "Bad request": {
        "fr": "Mauvaise demande",
        "fr_auto": "Mauvaise demande"
    },
    "We're sorry, but something went wrong.": {
        "fr": "Nous sommes désolés, mais une erreur s’est produite.",
        "fr_auto": "Nous sommes désolés, mais quelque chose s’est mal passé."
    },
    "Permission denied": {
        "fr": "Autorisation refusée",
        "fr_auto": "Autorisation refusée"
    },
    "You do not have permission to access this page.": {
        "fr": "Vous n’êtes pas autorisé à accéder à cette page.",
        "fr_auto": "Vous n’êtes pas autorisé à accéder à cette page."
    },
    "Page not found": {
        "fr": "Page introuvable",
        "fr_auto": "Page introuvable"
    },
    "We're sorry, but the requested page could not be found.": {
        "fr": "Nous sommes désolés, mais la page demandée n’a pas pu être trouvée.",
        "fr_auto": "Nous sommes désolés, mais la page demandée n’a pas pu être trouvée."
    },
    "Server error": {
        "fr": "Erreur du serveur",
        "fr_auto": "Erreur de serveur"
    },
    "Contact us": {
        "fr": "Contactez-nous",
        "fr_auto": "Contactez-nous"
    },
    "The upn column must match the Azure Active Directory (Entra) userPrincipalName property. This is usually the user's Justice email, and is case-sensitive.": {
        "fr": "La colonne upn doit correspondre à la propriété Azure Active Directory (Entra) userPrincipalName. Il s’agit généralement de l’addresse courriel justice de l’utilisateur et est sensible à la casse.",
        "fr_auto": "La colonne upn doit correspondre à la propriété Azure Active Directory (Entra) userPrincipalName. Il s’agit généralement de l’e-mail justice de l’utilisateur et est sensible à la casse."
    },
    "If the user does not exist, their first name, last name and email will be extrapolated from the UPN. These properties will be updated when the user next logs in with Entra.": {
        "fr": "Si l’utilisateur n’existe pas, son prénom, son nom et son adresse courriel seront extrapolés à partir de l’UPN. Ces propriétés seront mises à jour lors de la prochaine connexion de l’utilisateur avec Entra",
        "fr_auto": "Si l’utilisateur n’existe pas, son prénom, son nom et son adresse e-mail seront extrapolés à partir de l’UPN. Ces propriétés seront mises à jour lors de la prochaine connexion de l’utilisateur avec Entra."
    },
    "User-requested URLs for Q&A, summarization etc. which were not on the allow-list": {
        "fr": "URL demandées par l’utilisateur pour les questions-réponses, les résumés, etc. qui ne figuraient pas sur la liste d’adresses autorisées",
        "fr_auto": "URL demandées par l’utilisateur pour les questions et réponses, les résumés, etc. qui ne figuraient pas sur la liste d’adresses autorisées"
    },
    "Update Preset": {
        "fr": "Mettre à jour le préréglage",
        "fr_auto": "Mise à jour prédéfinie"
    },
    "Browse": {
        "fr": "Naviguer",
        "fr_auto": "Parcourir"
    },
    "\n            <strong>Chat</strong> with a secure AI for brainstorming, writing assistance and text formatting.\n          ": {
        "fr": "\n<strong>Clavardez</strong> avec une IA sécurisée pour le brainstorming, l’aide à la rédaction et le formatage du texte.\n          ",
        "fr_auto": "\n<strong>Discutez</strong> avec une IA sécurisée pour le brainstorming, l’aide à la rédaction et le formatage du texte.\n          "
    },
    "Chat mode is not suitable for factual research.": {
        "fr": "Le mode de clavardage ne convient pas à la recherche factuelle.",
        "fr_auto": "Le mode chat ne convient pas à la recherche factuelle."
    },
    "\n            <strong>Q&A</strong> provides answers based on specific documents. Select or create document libraries from the settings sidebar, or simply upload documents to the chat.\n          ": {
        "fr": "\n<strong>Q&R</strong> fournit des réponses basées sur des documents spécifiques. Sélectionnez ou créez des bibliothèques de documents à partir de la barre latérale des paramètres, ou simplement téléversez des documents sur la session de clavardage.\n          ",
        "fr_auto": "\n<strong>Q&R</strong> fournit des réponses basées sur des documents spécifiques. Sélectionnez ou créez des bibliothèques de documents à partir de la barre latérale des paramètres, ou téléchargez simplement des documents sur le chat.\n          "
    },
    "In the AI assistant, document libraries and chats will be deleted after 30 days of inactivity. This means that if you do not open a chat for 30 days, it will be automatically deleted along with all files uploaded to the chat. For libraries, if no changes have been made and no Q&A queries have been performed for 30 days, the library will be automatically deleted.": {
        "fr": "Les bibliothèques de documents et les sessions de clavardage seront supprimés après 30 jours d’inactivité dans l'assistant d'IA. Cela signifie que si vous n’ouvrez pas une session de clavardage pendant 30 jours, elle sera automatiquement supprimée avec tous ses fichiers téléversés. Pour les bibliothèques, si aucune modification n’a été apportée et qu’aucune requête Q&R n’a été effectuée pendant 30 jours, la bibliothèque sera automatiquement supprimée.",
        "fr_auto": "Dans l’assistant IA, les bibliothèques de documents et les chats seront supprimés après 30 jours d’inactivité. Cela signifie que si vous n’ouvrez pas un chat pendant 30 jours, il sera automatiquement supprimé avec tous les fichiers téléchargés sur le chat. Pour les bibliothèques, si aucune modification n’a été apportée et qu’aucune requête Q&A n’a été effectuée pendant 30 jours, la bibliothèque sera automatiquement supprimée."
    },
    "Read and follow the notices within Otto tools like the AI assistant. Certain tools such as the Chat mode should not be trusted for facts. Instead, use the Q&A and Summarize modes to ground the AI's responses in trusted sources such as documents that you upload or a shared document library.": {
        "fr": "Lisez et suivez les avis de confidentialité dans les outils Otto comme l’assistant d’IA. Certains outils tels que le mode Clavardez ne doivent pas être considérés comme faits. Utilisez plutôt les modes Q&R et Résumer pour ancrer les réponses de l’IA dans des sources fiables telles que les documents que vous téléversez ou dans une bibliothèque de documents partagée.",
        "fr_auto": "Lisez et suivez les avis dans les outils Otto comme l’assistant d’IA. Certains outils tels que le mode Chat ne doivent pas être fiables pour les faits. Utilisez plutôt les modes Q&R et Summarize pour ancrer les réponses de l’IA dans des sources fiables telles que les documents que vous téléchargez ou une bibliothèque de documents partagée."
    },
    "In the AI assistant, apply security classification labels to chats and document libraries when they contain classified and/or personal information.": {
        "fr": "Dans l’Assistant IA, appliquez des étiquettes de classification de sécurité aux sessions de clavardage et aux bibliothèques de documents lorsqu’elles contiennent des informations classifiées et/ou personnelles.",
        "fr_auto": "Dans l’Assistant IA, appliquez des étiquettes de classification de sécurité aux chats et aux bibliothèques de documents lorsqu’elles contiennent des informations classifiées et/ou personnelles."
    },
    "Email administrators": {
        "fr": "Contactez les administrateurs",
        "fr_auto": "Administrateurs de messagerie"
    },
    "If information is shared with you through Otto which you should not have access to, use the provided links to email the authors or library administrators. If this is not possible, contact the Otto team at the following email address to report a privacy issue:": {
        "fr": "Si des informations sont partagées avec vous via Otto auxquelles vous ne devriez pas avoir accès, utilisez les liens fournis pour envoyer un courriel aux auteurs ou aux administrateurs de la bibliothèque. Si cela n’est pas possible, contactez l’équipe Otto à l’adresse courriel suivante pour signaler un problème de confidentialité :",
        "fr_auto": "Si des informations sont partagées avec vous via Otto auxquelles vous ne devriez pas avoir accès, utilisez les liens fournis pour envoyer un e-mail aux auteurs ou aux administrateurs de la bibliothèque. Si cela n’est pas possible, contactez l’équipe Otto à l’adresse e-mail suivante pour signaler un problème de confidentialité :"
    },
    "This chat was shared with you and is read-only.": {
        "fr": "Cette session de clavardage a été partagé avec vous et est en lecture seule.",
        "fr_auto": "Ce chat a été partagé avec vous et est en lecture seule."
    },
    "email the chat author": {
        "fr": "envoyer un courriel à l’auteur de la sesison de clavardage",
        "fr_auto": "envoyer un e-mail à l’auteur du chat"
    },
    "Limit information shared in chats and Q&A libraries (deleted after 30 days inactivity).": {
        "fr": "Limitez les informations partagées dans les sessions de clavardage et les bibliothèques de questions-réponses (supprimées après 30 jours d’inactivité).",
        "fr_auto": "Limitez les informations partagées dans les chats et les bibliothèques de questions et réponses (supprimées après 30 jours d’inactivité)."
    },
    "\n            <strong>Q&A</strong> provides answers based on specific documents. Select or create document libraries from the settings sidebar, or upload files and enter URLs directly in the chat.\n          ": {
        "fr": "\n<strong>Q&R</strong> fournit des réponses basées sur des documents spécifiques. Sélectionnez ou créez des bibliothèques de documents dans la barre latérale des paramètres, ou téléchargez des fichiers et entrez des URL directement dans la session de clavardage.\n          ",
        "fr_auto": "\n<strong>Q&R</strong> fournit des réponses basées sur des documents spécifiques. Sélectionnez ou créez des bibliothèques de documents dans la barre latérale des paramètres, ou téléchargez des fichiers et entrez des URL directement dans le chat.\n          "
    },
    "Read and follow the notices within Otto tools like the AI assistant. Certain tools such as the Chat mode should not be trusted to provide factual information. Instead, use the Q&A and Summarize modes to ground the AI's responses in trusted sources such as documents that you upload or a shared document library.": {
        "fr": "Lisez et suivez les avis dans les outils Otto comme l’assistant d’IA. Certains outils tels que le mode Clavardez ne doivent pas être considérés comme étant fiables pour fournir des faits. Utilisez plutôt les modes Q&R et Résumer pour ancrer les réponses de l’IA dans des sources fiables telles que les documents que vous téléversez ou dans une bibliothèque de documents partagée.",
        "fr_auto": "Lisez et suivez les avis dans les outils Otto comme l’assistant d’IA. Certains outils tels que le mode Chat ne doivent pas être fiables pour fournir des informations factuelles. Utilisez plutôt les modes Q&R et Summarize pour ancrer les réponses de l’IA dans des sources fiables telles que les documents que vous téléchargez ou une bibliothèque de documents partagée."
    },
    "Chats": {
        "fr": "Clavardages",
        "fr_auto": "Les chats"
    },
    "Select chat(s)": {
        "fr": "Sélectionnez clavardages(s)",
        "fr_auto": "Sélectionnez chat(s)"
    },
    "Selected chats": {
        "fr": "Clavardages sélectionnés",
        "fr_auto": "Chats sélectionnés"
    },
    "User chat uploads": {
        "fr": "Téléchargements de clavardage utilisateur",
        "fr_auto": "Téléchargements de chat utilisateur"
    },
    "All chats": {
        "fr": "Tous les clavardage",
        "fr_auto": "Tous les chats"
    },
    "Chat uploads": {
        "fr": "Téléchargements de clavardage",
        "fr_auto": "Téléchargements de chat"
    },
    "No chats to show.": {
        "fr": "Pas de clavardages à montrer.",
        "fr_auto": "Pas de chats à montrer."
    },
    "This chat": {
        "fr": "Ce clavardage",
        "fr_auto": "Ce chat"
    },
    "Managed by me": {
        "fr": "Je gère",
        "fr_auto": "Géré par moi"
    },
    "Select document(s)": {
        "fr": "Sélectionner le(s) document(s)",
        "fr_auto": "Sélectionner le(s) document(s)"
    },
    "Entire library": {
        "fr": "Bibliothèque entière",
        "fr_auto": "Bibliothèque entière"
    },
    "Selected documents": {
        "fr": "Documents sélectionnés",
        "fr_auto": "Documents sélectionnés"
    },
    "Use top sources only (fast, cheap)": {
        "fr": "Utilisez les meilleures sources uniquement (rapide, pas cher)",
        "fr_auto": "Utilisez les meilleures sources uniquement (rapide, pas cher)"
    },
    "Full documents, separate answers ($)": {
        "fr": "Documents complets, réponses séparées ($)",
        "fr_auto": "Documents complets, réponses séparées ($)"
    },
    "Full documents, combined answer ($)": {
        "fr": "Documents complets, réponse combinée ($)",
        "fr_auto": "Documents complets, réponse combinée ($)"
    },
    "Relevance score": {
        "fr": "Cote de pertinence",
        "fr_auto": "Cote de pertinence"
    },
    "Reading order": {
        "fr": "Ordre de lecture",
        "fr_auto": "Ordre de lecture"
    },
    "Source not available (document deleted or modified since message)": {
        "fr": "Source non disponible (document supprimé ou modifié depuis ce message)",
        "fr_auto": "Source non disponible (document supprimé ou modifié depuis le message)"
    },
    "Current date: {time}": {
        "fr": "Date actuelle : {time}",
        "fr_auto": "Date actuelle : {time}"
    },
    "Invalid mode.": {
        "fr": "Mode non valide.",
        "fr_auto": "Mode non valide."
    },
    "No text to summarize.": {
        "fr": "Aucun texte à résumer.",
        "fr_auto": "Aucun texte à résumer."
    },
    "Couldn't retrieve the webpage. The site might block bots. Try copy & pasting the webpage here.": {
        "fr": "Impossible de récupérer la page web. Le site peut bloquer les robots. Essayez de copier et coller la page Web ici.",
        "fr_auto": "Impossible de récupérer la page Web. Le site peut bloquer les robots. Essayez de copier et coller la page Web ici."
    },
    "Initiating translation...": {
        "fr": "Initialisation de la traduction...",
        "fr_auto": "Initier la traduction..."
    },
    "Translating file": {
        "fr": "Traduction du fichier",
        "fr_auto": "Traduction d’un fichier"
    },
    "Error translating files.": {
        "fr": "Erreur de traduction des fichiers.",
        "fr_auto": "Erreur de traduction des fichiers."
    },
    "URL ready for Q&A.": {
        "fr": "URL prête pour les questions et réponses.",
        "fr_auto": "URL prête pour les questions et réponses."
    },
    "new document(s) ready for Q&A.": {
        "fr": "nouveau(s) document(s) prêt(s) pour les questions et réponses.",
        "fr_auto": "nouveau(s) document(s) prêt(s) pour les questions et réponses."
    },
    "There was an error processing your request.": {
        "fr": "Une erreur s'est produite lors du traitement de votre demande.",
        "fr_auto": "Il y a eu une erreur de traitement de votre demande."
    },
    "No user message found.": {
        "fr": "Aucun message de l’utilisateur trouvé.",
        "fr_auto": "Aucun message de l’utilisateur trouvé."
    },
    "Close": {
        "fr": "Fermer",
        "fr_auto": "Fermer"
    },
    "Stop": {
        "fr": "Arrêter",
        "fr_auto": "Arrêtez"
    },
    "Summarize": {
        "fr": "Résumer",
        "fr_auto": "Résumer"
    },
    "Translate": {
        "fr": "Traduire",
        "fr_auto": "Traduire"
    },
    "Upload": {
        "fr": "Téléverser",
        "fr_auto": "Télécharger"
    },
    "Settings": {
        "fr": "Paramètres",
        "fr_auto": "Paramètres"
    },
    "Message": {
        "fr": "Message",
        "fr_auto": "Le message"
    },
    "Type your message here...": {
        "fr": "Écrivez votre message ici...",
        "fr_auto": "Tapez votre message ici..."
    },
    "Send": {
        "fr": "Envoyer",
        "fr_auto": "Envoyer"
    },
    "Options": {
        "fr": "Options",
        "fr_auto": "Options"
    },
    "Rename": {
        "fr": "Renommer",
        "fr_auto": "Renommer"
    },
    "Delete": {
        "fr": "Supprimer",
        "fr_auto": "Supprimer"
    },
    "Cancel": {
        "fr": "Annuler",
        "fr_auto": "Annuler"
    },
    "AI Assistant - Otto": {
        "fr": "Assistant IA - Otto",
        "fr_auto": "Assistant IA - Otto"
    },
    "Show all...": {
        "fr": "Tout montrez...",
        "fr_auto": "Montrez tout..."
    },
    "Open presets menu": {
        "fr": "Ouvrir le menu des préréglages",
        "fr_auto": "Ouvrir le menu des préréglages"
    },
    "Save": {
        "fr": "Enregistrer",
        "fr_auto": "Enregistrer"
    },
    "Reset settings to default": {
        "fr": "Réinitialiser les paramètres",
        "fr_auto": "Réinitialiser les paramètres par défaut"
    },
    "Set security label": {
        "fr": "Définir l’étiquette de sécurité",
        "fr_auto": "Définir l’étiquette de sécurité"
    },
    "Warning": {
        "fr": "Avertissement",
        "fr_auto": "Avertissement"
    },
    "Safe use of the AI Assistant": {
        "fr": "Utilisation sécuritaire de l’assistant IA",
        "fr_auto": "Utilisation sécuritaire de l’assistant IA"
    },
    "File": {
        "fr": "Fichier",
        "fr_auto": "Fichier"
    },
    "Copy": {
        "fr": "Copier",
        "fr_auto": "Copie"
    },
    "Like": {
        "fr": "J'aime",
        "fr_auto": "Comme"
    },
    "Dislike": {
        "fr": "Je n'aime pas",
        "fr_auto": "N’aime pas"
    },
    "Edit in new prompt": {
        "fr": "Modifier dans une nouvelle requête",
        "fr_auto": "Modifier dans une nouvelle invite"
    },
    "Delete message": {
        "fr": "Supprimer le message",
        "fr_auto": "Supprimer le message"
    },
    "\n      Translated %(num_files)s/%(total_files)s files:\n    ": {
        "fr": "\n      Traduit %(num_files)s fichier(s) sur %(total_files)s:\n    ",
        "fr_auto": "\n      Translated %(num_files)s/%(total_files)s files:\n    "
    },
    "\n      Uploaded %(num_files)s file%(s)s\n    ": {
        "fr": "\n      Téléversé %(num_files)s fichier%(s)s\n    ",
        "fr_auto": "\n      Uploaded %(num_files)s file%(s)s\n    "
    },
    "deleted": {
        "fr": "supprimé",
        "fr_auto": "supprimé"
    },
    "Sources": {
        "fr": "Sources",
        "fr_auto": "Les sources"
    },
    "Selected library:": {
        "fr": "Bibliothèque sélectionnée :",
        "fr_auto": "Bibliothèque sélectionnée :"
    },
    "Model": {
        "fr": "Modèle",
        "fr_auto": "Modèle"
    },
    "Style": {
        "fr": "Style",
        "fr_auto": "Le style"
    },
    "Summary length": {
        "fr": "Longueur du résumé",
        "fr_auto": "Longueur du résumé"
    },
    "Desired language": {
        "fr": "Langue souhaitée",
        "fr_auto": "Langue souhaitée"
    },
    "Avoid personal pronouns": {
        "fr": "Évitez les pronoms personnels",
        "fr_auto": "Évitez les pronoms personnels"
    },
    "Additional instructions": {
        "fr": "Instructions supplémentaires",
        "fr_auto": "Instructions supplémentaires"
    },
    "Custom summarize prompt": {
        "fr": "Requête de résumé personnalisée",
        "fr_auto": "Invite de résumé personnalisée"
    },
    "(overrides all previous settings)": {
        "fr": "(remplace tous les paramètres précédents)",
        "fr_auto": "(remplace tous les paramètres précédents)"
    },
    "Library": {
        "fr": "Bibliothèque",
        "fr_auto": "Bibliothèque"
    },
    "Edit libraries": {
        "fr": "Modifier les bibliothèques",
        "fr_auto": "Modifier les bibliothèques"
    },
    "Search mode": {
        "fr": "Mode de recherche",
        "fr_auto": "Mode de recherche"
    },
    "Edit advanced settings and prompts": {
        "fr": "Modifier les paramètres avancés et les requêtes",
        "fr_auto": "Modifier les paramètres avancés et les invites"
    },
    "Filter results": {
        "fr": "Résultats du filtre",
        "fr_auto": "Résultats du filtre"
    },
    "Keyword ↔ Vector": {
        "fr": "Vecteur ↔ mots clés",
        "fr_auto": "Vecteur ↔ mots clés"
    },
    "Drag or use the left and right arrows to resize.": {
        "fr": "Faites glisser ou utilisez les flèches gauche et droite de votre clavier pour redimensionner.",
        "fr_auto": "Faites glisser ou utilisez les flèches gauche et droite pour redimensionner."
    },
    "Reset": {
        "fr": "Réinitialiser",
        "fr_auto": "Réinitialiser"
    },
    "Protected B approved:": {
        "fr": "Approuvé pour le matériel protégé b",
        "fr_auto": "Protégé B approuvé :"
    },
    "The processing of your file(s) was interrupted.": {
        "fr": "Le traitement de vos dossiers a été interrompu.",
        "fr_auto": "Le traitement de vos dossiers a été interrompu."
    },
    "An interruption occurred while generating the response.": {
        "fr": "Une interruption s’est produite pendant la production de la réponse.",
        "fr_auto": "Une interruption s’est produite pendant la génération de la réponse."
    },
    "Drop files anywhere": {
        "fr": "Placez des fichiers n’importe où sur la page",
        "fr_auto": "Déposez des fichiers n’importe où"
    },
    "\n        Uploading <span class=\"filename fst-italic\">'filename'</span>\n      ": {
        "fr": "\nTéléversement <span class=\"filename fst-italic\">'filename'</span>\n      ",
        "fr_auto": "\nTéléchargement <span class=\"filename fst-italic\">'filename'</span>\n      "
    },
    "File upload progress": {
        "fr": "Progression du téléversement de fichiers",
        "fr_auto": "Progression du téléversement de fichiers"
    },
    "for translation:": {
        "fr": "pour la traduction :",
        "fr_auto": "pour la traduction :"
    },
    "for summarization:": {
        "fr": "à des fins de résumé :",
        "fr_auto": "à des fins de résumé :"
    },
    "System prompt": {
        "fr": "Requête du système",
        "fr_auto": "Invite système"
    },
    "Maximum sources": {
        "fr": "Sources maximales",
        "fr_auto": "Sources maximales"
    },
    "Order sources by": {
        "fr": "Classer les source par",
        "fr_auto": "Commander les sources par"
    },
    "Relevance (score)": {
        "fr": "Pertinence (cote)",
        "fr_auto": "Pertinence (cote)"
    },
    "Answer granularity": {
        "fr": "Granularité de la réponse",
        "fr_auto": "Granularité de réponse"
    },
    "Single answer": {
        "fr": "Réponse unique",
        "fr_auto": "Réponse unique"
    },
    "Granular answers": {
        "fr": "Réponses granulaires",
        "fr_auto": "Réponses granulaires"
    },
    "Granularity": {
        "fr": "Granularité",
        "fr_auto": "Granularité"
    },
    "Fine": {
        "fr": "Précis",
        "fr_auto": "Fin"
    },
    "Coarse": {
        "fr": "Approximatif",
        "fr_auto": "Grossier"
    },
    "GPT-4o-mini (fastest, best value)": {
        "fr": "GPT-4o-mini (rapide et économique)",
        "fr_auto": "GPT-4o-mini (le plus rapide, meilleur rapport qualité-prix)"
    },
    "GPT-4o (best quality, but 25x cost)": {
        "fr": "GPT-4o (meilleure qualité, mais coûte 25x)",
        "fr_auto": "GPT-4o (meilleure qualité, mais coût 25x)"
    },
    "Creative": {
        "fr": "Créatif",
        "fr_auto": "Créatif"
    },
    "Select folder(s)": {
        "fr": "Sélectionner le(s) dossier(s)",
        "fr_auto": "Sélectionner le(s) dossier(s)"
    },
    "Selected folders": {
        "fr": "Dossiers sélectionnés",
        "fr_auto": "Dossiers sélectionnés"
    },
    "Adding to the Q&A library": {
        "fr": "En cours d'ajout à la bibliothèque de questions-réponses",
        "fr_auto": "Ajout à la bibliothèque de questions et réponses"
    },
    "Error processing the following document(s):": {
        "fr": "Erreur de traitement du ou des documents suivants :",
        "fr_auto": "Erreur de traitement du ou des documents suivants :"
    },
    "Sorry, I couldn't find any information about that. Try selecting more folders or documents, or try a different library.": {
        "fr": "",
        "fr_auto": "Désolé, je n’ai trouvé aucune information à ce sujet. Essayez de sélectionner plus de dossiers ou de documents, ou essayez une autre bibliothèque."
    },
    "Sorry, I couldn't find any information about that. Try selecting a different library or folder.": {
        "fr": "",
        "fr_auto": "Désolé, je n’ai trouvé aucune information à ce sujet. Essayez de sélectionner une autre bibliothèque ou un autre dossier."
    },
    "If you should not have access,": {
        "fr": "Si vous ne devriez pas y avoir accès,",
        "fr_auto": "Si vous ne devriez pas y avoir accès,"
    },
    "to report the issue.": {
        "fr": "pour signaler le problème.",
        "fr_auto": "pour signaler le problème."
    },
    "Drag or use the up and down arrows to resize.": {
        "fr": "Faites glisser la barre ou utilisez les flèches haut et bas de votre clavier pour redimensionner l'espace.",
        "fr_auto": "Faites glisser ou utilisez les flèches haut et bas pour redimensionner."
    },
    "ChatGPT for writing assistance (not for facts)": {
        "fr": "",
        "fr_auto": "ChatGPT pour l’aide à la rédaction (pas pour les faits)"
    },
    "Ask questions about documents": {
        "fr": "Posez des questions sur le contenu de vos documents",
        "fr_auto": "Posez des questions sur les documents"
    },
    "Summarize text, files and URLs": {
        "fr": "Résumer du texte, des fichiers et le contenu de site web.",
        "fr_auto": "Résumer le texte, les fichiers et les URL"
    },
    "Translate text and files to English or French": {
        "fr": "Traduisez du texte et des fichiers en anglais ou en français.",
        "fr_auto": "Traduire du texte et des fichiers en anglais ou en français"
    },
    "Help me write a good prompt": {
        "fr": "Aidez-moi à écrire une bonne requête",
        "fr_auto": "Aidez-moi à écrire une bonne invite"
    },
    "Save preset from current settings": {
        "fr": "Enregistrer le préréglage à partir des paramètres actuels",
        "fr_auto": "Enregistrer le préréglage à partir des paramètres actuels"
    },
    "Use with unclassified, Protected A or Protected B information only.": {
        "fr": "Utilisez uniquement avec des informations non classifiées, protégées A ou Protégées B.",
        "fr_auto": "Utilisez uniquement avec des informations non classifiées, protégées A ou Protégées B."
    },
    "Unclassified only:": {
        "fr": "Non classifié seulement :",
        "fr_auto": "Non classifié seulement :"
    },
    "This is a development / testing environment. Use unclassified information only.": {
        "fr": "Il s’agit d’un environnement de développement / test. Utilisez uniquement des informations non classifiées.",
        "fr_auto": "Il s’agit d’un environnement de développement / test. Utilisez uniquement des informations non classifiées."
    },
    "Human review required:": {
        "fr": "Examen humain requis :",
        "fr_auto": "Examen humain requis :"
    },
    "AI can make mistakes. Review the text before using it in an official capacity.": {
        "fr": "",
        "fr_auto": "L’IA peut faire des erreurs. Passez en revue le texte avant de l’utiliser à titre officiel."
    },
    "Not for legal advice or research:": {
        "fr": "",
        "fr_auto": "Pas pour des conseils juridiques ou de la recherche :"
    },
    "Does not connect to legal databases like Westlaw, Lexis or CanLII.": {
        "fr": "",
        "fr_auto": "Ne se connecte pas aux bases de données juridiques comme Westlaw, Lexis ou CanLII."
    },
    "Not for decision-making:": {
        "fr": "",
        "fr_auto": "Pas pour la prise de décision :"
    },
    "Do not use for legal decisions, administrative decisions affecting individuals, etc.": {
        "fr": "",
        "fr_auto": "Ne pas utiliser pour les décisions juridiques, les décisions administratives affectant les individus, etc."
    },
    "Information management:": {
        "fr": "",
        "fr_auto": "Gestion de l’information :"
    },
    "\n            <strong>Summarize</strong> uploaded documents. You may also input free text or enter a URL for a web page.\n          ": {
        "fr": "",
        "fr_auto": "\n<strong>Résumez les</strong> documents téléchargés. Vous pouvez également entrer du texte libre ou entrer une URL pour une page Web.\n          "
    },
    "AI-generated summaries may contain inaccuracies. Review the text before using it for official purposes.": {
        "fr": "",
        "fr_auto": "Les résumés générés par l’IA peuvent contenir des inexactitudes. Passez en revue le texte avant de l’utiliser à des fins officielles."
    },
    "\n            <strong>Translate</strong> input text or uploaded documents from any language into French or English.\n          ": {
        "fr": "",
        "fr_auto": "\n<strong>Traduire le</strong> texte d’entrée ou les documents téléchargés de n’importe quelle langue en français ou en anglais.\n          "
    },
    "Translations should undergo human review prior to use in a legal or official capacity.": {
        "fr": "",
        "fr_auto": "Les traductions doivent faire l’objet d’un examen humain avant d’être utilisées à titre juridique ou officiel."
    },
    "For official use, always verify generated material with the provided sources due to the potential for inaccuracies.": {
        "fr": "",
        "fr_auto": "Pour un usage officiel, vérifiez toujours le matériel généré avec les sources fournies en raison du risque d’inexactitudes."
    },
    "Remove irrelevant sources": {
        "fr": "",
        "fr_auto": "Supprimer les sources non pertinentes"
    },
    "(Optional) Define AI model's role, background information, rules to follow, examples.": {
        "fr": "",
        "fr_auto": "(Facultatif) Définissez le rôle du modèle d’IA, les informations de fond, les règles à suivre, les exemples."
    },
    "Pre-query instructions": {
        "fr": "",
        "fr_auto": "Instructions préalables à la requête"
    },
    "(Recommended) What model should with context and query, formatting instructions.": {
        "fr": "",
        "fr_auto": "(Recommandé) Quel modèle devrait avec le contexte et la requête, les instructions de formatage."
    },
    "Post-query instructions": {
        "fr": "",
        "fr_auto": "Instructions post-requête"
    },
    "(Optional) Final reminders of desired behaviour. Keep this short.": {
        "fr": "",
        "fr_auto": "(Facultatif) Derniers rappels du comportement souhaité. Restez bref."
    },
    "Save changes": {
        "fr": "",
        "fr_auto": "Enregistrer les modifications"
    },
    "Edit": {
        "fr": "Modifier",
        "fr_auto": "Modifier"
    },
    "Create preset from current settings": {
        "fr": "Créer un préréglage à partir des paramètres actuels",
        "fr_auto": "Créer un préréglage à partir des paramètres actuels"
    },
    "Remove default": {
        "fr": "Supprimer la valeur par défaut",
        "fr_auto": "Supprimer la valeur par défaut"
    },
    "Set as default": {
        "fr": "Défini par défaut",
        "fr_auto": "Défini par défaut"
    },
    "No presets available": {
        "fr": "Aucun préréglage disponible",
        "fr_auto": "Aucun préréglage disponible"
    },
    "Remove from favourites": {
        "fr": "Retirer des favoris",
        "fr_auto": "Retirer des favoris"
    },
    "Add to favourites": {
        "fr": "Ajouter aux favoris",
        "fr_auto": "Ajouter aux favoris"
    },
    "Please provide a title in either English or French.": {
        "fr": "Veuillez fournir un titre en anglais ou en français.",
        "fr_auto": "Veuillez fournir un titre en anglais ou en français."
    },
    "Please provide at least one user for the accessible field.": {
        "fr": "Veuillez fournir au moins un utilisateur au champ « accessible ».",
        "fr_auto": "Veuillez fournir au moins un utilisateur pour le champ accessible."
    },
    "Title (English)": {
        "fr": "Titre (anglais)",
        "fr_auto": "Titre (anglais)"
    },
    "Description (English)": {
        "fr": "Description (anglais)",
        "fr_auto": "Description (anglais)"
    },
    "Title (French)": {
        "fr": "Titre (français)",
        "fr_auto": "Titre (français)"
    },
    "Description (French)": {
        "fr": "Description (français)",
        "fr_auto": "Description (français)"
    },
    "Privacy controls": {
        "fr": "Contrôles de confidentialité",
        "fr_auto": "Contrôles de confidentialité"
    },
    "Share with:": {
        "fr": "Partager avec :",
        "fr_auto": "Partager avec :"
    },
    "Replace with current settings": {
        "fr": "Remplacer par les paramètres actuels",
        "fr_auto": "Remplacer par les paramètres actuels"
    },
    "This is the default Otto preset. Use caution!": {
        "fr": "Il s’agit du préréglage Otto par défaut. Soyez prudent !",
        "fr_auto": "Il s’agit du préréglage Otto par défaut. Soyez prudent !"
    },
    "Changes will be visible to all Otto users.": {
        "fr": "Les modifications seront visibles pour tous les utilisateurs d’Otto.",
        "fr_auto": "Les modifications seront visibles pour tous les utilisateurs d’Otto."
    },
    "Are you sure you want to delete this preset?": {
        "fr": "Êtes-vous sûr de vouloir supprimer ce préréglage ?",
        "fr_auto": "Êtes-vous sûr de vouloir supprimer ce préréglage ?"
    },
    "Create New Preset": {
        "fr": "Créer un nouveau préréglage",
        "fr_auto": "Créer un nouveau préréglage"
    },
    "Create a new preset from your current settings.": {
        "fr": "Créez un nouveau préréglage à partir de vos paramètres actuels.",
        "fr_auto": "Créez un nouveau préréglage à partir de vos paramètres actuels."
    },
    "Improve prompt using AI": {
        "fr": "Améliorer la requête à l’aide de l’IA",
        "fr_auto": "Améliorer l’invite à l’aide de l’IA"
    },
    "Loading": {
        "fr": "Chargement",
        "fr_auto": "Chargement"
    },
    "Generate a more detailed version of your prompt. Use this as a starting point for further edits.": {
        "fr": "Générez une version plus détaillée de votre requête. Utilisez ceci comme point de départ pour d’autres modifications.",
        "fr_auto": "Générez une version plus détaillée de votre invite. Utilisez ceci comme point de départ pour d’autres modifications."
    },
    "Type your prompt here...": {
        "fr": "Écrivez votre requête ici...",
        "fr_auto": "Tapez votre invite ici..."
    },
    "Generate": {
        "fr": "Générer",
        "fr_auto": "Générer"
    },
    "Your prompt": {
        "fr": "Votre requête",
        "fr_auto": "Votre invite"
    },
    "AI-generated prompt": {
        "fr": "Requête générée par l’IA",
        "fr_auto": "Invite générée par l’IA"
    },
    "Regenerate": {
        "fr": "Régénérer",
        "fr_auto": "Régénérer"
    },
    "Use this prompt": {
        "fr": "Utilisez cette requête",
        "fr_auto": "Utilisez cette invite"
    },
    "QA library for settings preset not accessible. It has been reset to your personal library.": {
        "fr": "Bibliothèque question-répnse pour les paramètres prédéfinis non accessibles. Il a été réinitialisé à votre bibliothèque personnelle.",
        "fr_auto": "Bibliothèque d’assurance qualité pour les paramètres prédéfinis non accessibles. Il a été réinitialisé à votre bibliothèque personnelle."
    },
    "Response stopped early. Costs may still be incurred after stopping.": {
        "fr": "La réponse à votre requête s’est arrêtée avant la fin de son exécution. Des coûts peuvent encore être engendrés.",
        "fr_auto": "La réponse s’est arrêtée tôt. Des coûts peuvent encore être engagés après l’arrêt."
    },
    "An error occurred.": {
        "fr": "Une erreur s’est produite.",
        "fr_auto": "Une erreur s’est produite."
    },
    "with files:": {
        "fr": "avec les fichiers :",
        "fr_auto": "avec des fichiers :"
    },
    "No text provided.": {
        "fr": "Aucun texte n’a été fourni.",
        "fr_auto": "Aucun texte n’a été fourni."
    },
    "**No relevant sources found.**": {
        "fr": "**Aucune source pertinente n’a été trouvée.**",
        "fr_auto": "**Aucune source pertinente n’a été trouvée.**"
    },
    "Sorry, that URL isn't allowed. Otto can only access sites ending in:": {
        "fr": "Désolé, cette URL n’est pas autorisée. Otto ne peut accéder qu’aux sites se terminant par :",
        "fr_auto": "Désolé, cette URL n’est pas autorisée. Otto ne peut accéder qu’aux sites se terminant par :"
    },
    "(e.g., `justice.gc.ca` or `www.tbs-sct.canada.ca` are also allowed)": {
        "fr": "(p. ex., « justice.gc.ca » ou « www.tbs-sct.canada.ca » sont également autorisés)",
        "fr_auto": "(p. ex., « justice.gc.ca » ou « www.tbs-sct.canada.ca » sont également autorisés)"
    },
    "As a workaround, you can save the content to a file and upload it here.": {
        "fr": "Alternativement, vous pouvez enregistrer le contenu du site dans un fichier et le téléverser ici.",
        "fr_auto": "Comme solution de contournement, vous pouvez enregistrer le contenu dans un fichier et le télécharger ici."
    },
    "Preset loaded successfully.": {
        "fr": "Préréglage chargé avec succès.",
        "fr_auto": "Préréglage chargé avec succès."
    },
    "Preset saved successfully.": {
        "fr": "Préréglage enregistré avec succès.",
        "fr_auto": "Préréglage enregistré avec succès."
    },
    "Preset updated successfully.": {
        "fr": "Préréglage mis à jour avec succès.",
        "fr_auto": "Préréglage mis à jour avec succès."
    },
    "Preset deleted successfully.": {
        "fr": "Préréglage supprimé avec succès.",
        "fr_auto": "Préréglage supprimé avec succès."
    },
    "Preset added to favourites.": {
        "fr": "Préréglage ajouté aux favoris.",
        "fr_auto": "Préréglage ajouté aux favoris."
    },
    "Preset removed from favourites.": {
        "fr": "Préréglage retiré des favoris.",
        "fr_auto": "Préréglage retiré des favoris."
    },
    "An error occurred while setting the preset as favourite.": {
        "fr": "Une erreur s’est produite lors de la définition du préréglage comme favori.",
        "fr_auto": "Une erreur s’est produite lors de la définition du préréglage comme favori."
    },
    "Default preset was set successfully.": {
        "fr": "Le paramètre prédéfini par défaut a été défini avec succès.",
        "fr_auto": "Le paramètre prédéfini par défaut a été défini avec succès."
    },
    "An error occurred while setting the default preset.": {
        "fr": "Une erreur s’est produite lors de la définition du préréglage par défaut.",
        "fr_auto": "Une erreur s’est produite lors de la définition du préréglage par défaut."
    },
    "All acts and regulations": {
        "fr": "",
        "fr_auto": "Toutes les lois et tous les règlements"
    },
    "All acts": {
        "fr": "",
        "fr_auto": "Tous les actes"
    },
    "All regulations": {
        "fr": "",
        "fr_auto": "Tous les règlements"
    },
    "Specific act(s)/regulation(s)...": {
        "fr": "",
        "fr_auto": "Loi(s)/règlement(s) spécifique(s)..."
    },
    "Enabled by specific act(s)...": {
        "fr": "",
        "fr_auto": "Activé par des actes spécifiques..."
    },
    "Select laws to search": {
        "fr": "",
        "fr_auto": "Sélectionner des lois à rechercher"
    },
    "Select act(s)/regulation(s)": {
        "fr": "",
        "fr_auto": "Certains actes/règlements"
    },
    "Select enabling act(s)": {
        "fr": "",
        "fr_auto": "Sélectionnez loi(s) habilitante(s)"
    },
    "All dates": {
        "fr": "",
        "fr_auto": "Toutes les dates"
    },
    "Filter by section date metadata...": {
        "fr": "",
        "fr_auto": "Filtrer par section les métadonnées de date..."
    },
    "Select date filters": {
        "fr": "",
        "fr_auto": "Sélectionner des filtres de date"
    },
    "In force as of (start)": {
        "fr": "",
        "fr_auto": "En vigueur à partir du (début)"
    },
    "In force as of (end)": {
        "fr": "",
        "fr_auto": "En vigueur à compter du (fin)"
    },
    "Last amended (start)": {
        "fr": "",
        "fr_auto": "Dernière modification (début)"
    },
    "Last amended (end)": {
        "fr": "",
        "fr_auto": "Dernière modification (fin)"
    },
    "Number of sources": {
        "fr": "",
        "fr_auto": "Nombre de sources"
    },
    "Trim redundant sources": {
        "fr": "",
        "fr_auto": "Couper les sources redondantes"
    },
    "AI model": {
        "fr": "",
        "fr_auto": "Modèle d’IA"
    },
    "Max input tokens": {
        "fr": "",
        "fr_auto": "Nombre maximal de jetons d’entrée"
    },
    "Additional instructions for AI answer": {
        "fr": "",
        "fr_auto": "Instructions supplémentaires pour la réponse à l’IA"
    },
    "Query": {
        "fr": "Requête",
        "fr_auto": "Requête"
    },
    "AI answer": {
        "fr": "Réponse de l’IA",
        "fr_auto": "Réponse de l’IA"
    },
    "Any language results": {
        "fr": "",
        "fr_auto": "Tous les résultats linguistiques"
    },
    "Basic search": {
        "fr": "Recherche de base",
        "fr_auto": "Recherche de base"
    },
    "Advanced search": {
        "fr": "Recherche avancée",
        "fr_auto": "Recherche avancée"
    },
    "Last refreshed from the": {
        "fr": "Dernière actualisation à partir de",
        "fr_auto": "Dernière actualisation à partir de l'"
    },
    "repository on": {
        "fr": "",
        "fr_auto": "référentiel sur"
    },
    "Clear": {
        "fr": "Effacer",
        "fr_auto": "Effacer"
    },
    "Advanced search options": {
        "fr": "Options de recherche avancées",
        "fr_auto": "Options de recherche avancées"
    },
    "AI-generated answer &mdash; may contain inaccuracies": {
        "fr": "Réponse générée par l’IA — peut contenir des inexactitudes",
        "fr_auto": "Réponse générée par l’IA — peut contenir des inexactitudes"
    },
    "Error getting search results:": {
        "fr": "",
        "fr_auto": "Erreur d’obtention des résultats de recherche :"
    },
    "No sources found. Please modify the search options or use basic search.": {
        "fr": "Aucune source trouvée. Veuillez modifier les options de recherche ou utiliser la recherche de base.",
        "fr_auto": "Aucune source trouvée. Veuillez modifier les options de recherche ou utiliser la recherche de base."
    },
    "Results for &quot;": {
        "fr": "",
        "fr_auto": "Résultats pour «"
    },
    "&quot;": {
        "fr": "»",
        "fr_auto": "&quot;"
    },
    "Part": {
        "fr": "",
        "fr_auto": "Partie"
    },
    "Details": {
        "fr": "Détails",
        "fr_auto": "Détails"
    },
    "Close source details": {
        "fr": "",
        "fr_auto": "Fermer les détails de la source"
    },
    "Find similar sections": {
        "fr": "",
        "fr_auto": "Trouver des sections similaires"
    },
    "Go to source document": {
        "fr": "",
        "fr_auto": "Aller au document source"
    },
    "Metadata": {
        "fr": "Métadonnées",
        "fr_auto": "Métadonnées"
    },
    "In-force start date:": {
        "fr": "",
        "fr_auto": "Date de début en vigueur :"
    },
    "Last amended date:": {
        "fr": "",
        "fr_auto": "Dernière date de modification :"
    },
    "Alternate language": {
        "fr": "Autre langue",
        "fr_auto": "Autre langue"
    },
    "Source document": {
        "fr": "Document source",
        "fr_auto": "Document source"
    },
    "Short title:": {
        "fr": "Titre abrégé :",
        "fr_auto": "Titre abrégé :"
    },
    "Long title:": {
        "fr": "Titre long :",
        "fr_auto": "Titre long :"
    },
    "Referenced as:": {
        "fr": "",
        "fr_auto": "Référencé comme :"
    },
    "Type:": {
        "fr": "Type :",
        "fr_auto": "Type :"
    },
    "Act": {
        "fr": "",
        "fr_auto": "Loi"
    },
    "Regulation": {
        "fr": "",
        "fr_auto": "Réglementation"
    },
    "Enabling authority:": {
        "fr": "",
        "fr_auto": "Autorité habilitante :"
    },
    "An error occurred:": {
        "fr": "Une erreur s’est produite :",
        "fr_auto": "Une erreur s’est produite :"
    },
    "An error occurred while processing the request.": {
        "fr": "Une erreur s’est produite lors du traitement de la demande.",
        "fr_auto": "Une erreur s’est produite lors du traitement de la demande."
    },
    "Source not found.": {
        "fr": "",
        "fr_auto": "Source introuvable."
    },
    "Error generating AI response.": {
        "fr": "",
        "fr_auto": "Erreur générant une réponse d’IA."
    },
    "Invalid URL": {
        "fr": "",
        "fr_auto": "URL non valide"
    },
    "Administrators (edit library and manage users)": {
        "fr": "Administrateurs (modifier la bibliothèque et gérer les utilisateurs)",
        "fr_auto": "Administrateurs (modifier la bibliothèque et gérer les utilisateurs)"
    },
    "Contributors (edit library)": {
        "fr": "Contributeurs (modifier la bibliothèque)",
        "fr_auto": "Contributeurs (modifier la bibliothèque)"
    },
    "Viewers (read-only access)": {
        "fr": "Utilisateurs avec accès en lecture seule",
        "fr_auto": "Visionneuses (accès en lecture seule)"
    },
    "The same user cannot be in multiple roles.": {
        "fr": "Le même utilisateur ne peut pas avoir accès à plusieurs rôles.",
        "fr_auto": "Le même utilisateur ne peut pas être dans plusieurs rôles."
    },
    "text only": {
        "fr": "texte seulement",
        "fr_auto": "texte seulement"
    },
    "Fetching URL...": {
        "fr": "Extraction de l’URL...",
        "fr_auto": "Extraction de l’URL..."
    },
    "Reading file...": {
        "fr": "Lecture du fichier...",
        "fr_auto": "Lecture du fichier..."
    },
    "Extracting text...": {
        "fr": "Extraction de texte...",
        "fr_auto": "Extraction de texte..."
    },
    "Adding to library...": {
        "fr": "Ajout à la bibliothèque...",
        "fr_auto": "Ajouter à la bibliothèque..."
    },
    "Folders": {
        "fr": "Dossiers",
        "fr_auto": "Dossiers"
    },
    "Select a library to edit folders.": {
        "fr": "Sélectionnez une bibliothèque pour modifier les dossiers.",
        "fr_auto": "Sélectionnez une bibliothèque pour modifier les dossiers."
    },
    "New folder": {
        "fr": "Nouveau dossier",
        "fr_auto": "Nouveau dossier"
    },
    "No folders in this library.": {
        "fr": "Aucun dossier dans cette bibliothèque.",
        "fr_auto": "Aucun dossier dans cette bibliothèque."
    },
    "Documents": {
        "fr": "",
        "fr_auto": "Documents d’information"
    },
    "Select a folder to edit documents.": {
        "fr": "",
        "fr_auto": "Sélectionnez un dossier pour modifier les documents."
    },
    "Add URL": {
        "fr": "Ajouter une addresse URL",
        "fr_auto": "Ajouter une URL"
    },
    "Bulk actions": {
        "fr": "",
        "fr_auto": "Actions en bloc"
    },
    "Text only": {
        "fr": "Texte seulement",
        "fr_auto": "Texte seulement"
    },
    "(default, $)": {
        "fr": "(par défaut, $)",
        "fr_auto": "(par défaut, $)"
    },
    "(more robust, $$)": {
        "fr": "(plus robuste, $$)",
        "fr_auto": "(plus robuste, $$)"
    },
    "(best, $$$)": {
        "fr": "(meilleur, $$$)",
        "fr_auto": "(meilleur, $$$)"
    },
    "Stop all processing": {
        "fr": "",
        "fr_auto": "Arrêter tout traitement"
    },
    "No documents in this folder.": {
        "fr": "Aucun document dans ce dossier.",
        "fr_auto": "Aucun document dans ce dossier."
    },
    "You can only upload a maximum of": {
        "fr": "Vous ne pouvez téléverser qu’un maximum de",
        "fr_auto": "Vous ne pouvez télécharger qu’un maximum de"
    },
    "files per folder.": {
        "fr": "fiechiers par dossier.",
        "fr_auto": "par dossier."
    },
    "files remaining.": {
        "fr": "fichiers restants.",
        "fr_auto": "dossiers restants."
    },
    "You can only upload a total file size of": {
        "fr": "Vous ne pouvez téléverser q'une taille maximale de fichier de",
        "fr_auto": "Vous pouvez uniquement télécharger une taille de fichier totale de"
    },
    "at one time.": {
        "fr": "en même temps.",
        "fr_auto": "en même temps."
    },
    "Document status": {
        "fr": "État du document",
        "fr_auto": "État du document"
    },
    "Not started": {
        "fr": "",
        "fr_auto": "Non commencé"
    },
    "Cancelled": {
        "fr": "Annulé",
        "fr_auto": "Annulé"
    },
    "Queued": {
        "fr": "",
        "fr_auto": "En file d’attente"
    },
    "Processing": {
        "fr": "En cours de traitement",
        "fr_auto": "Traitement"
    },
    "Processed": {
        "fr": "Traité",
        "fr_auto": "Traitées"
    },
    "Error": {
        "fr": "Erreur",
        "fr_auto": "Erreur"
    },
    "Last fetched date": {
        "fr": "Date de la dernière extraction",
        "fr_auto": "Date de la dernière extraction"
    },
    "Filename": {
        "fr": "Nom du fichier",
        "fr_auto": "Nom de fichier"
    },
    "Detected content type": {
        "fr": "Type de contenu détecté",
        "fr_auto": "Type de contenu détecté"
    },
    "Extracted title": {
        "fr": "Titre extrait",
        "fr_auto": "Titre extrait"
    },
    "Extracted modification date": {
        "fr": "Date de modification extraite",
        "fr_auto": "Date de modification extraite"
    },
    "Number of chunks": {
        "fr": "Nombre de blocs",
        "fr_auto": "Nombre de blocs"
    },
    "Processing cost (cumulative)": {
        "fr": "Coût de traitement (cumulatif)",
        "fr_auto": "Coût de traitement (cumulatif)"
    },
    "Extracted text": {
        "fr": "Texte extrait",
        "fr_auto": "Texte extrait"
    },
    "File path": {
        "fr": "Chemin d’accès au fichier",
        "fr_auto": "Chemin d’accès au fichier"
    },
    "View all": {
        "fr": "",
        "fr_auto": "Voir tout"
    },
    "Edit properties": {
        "fr": "Modifier les propriétés",
        "fr_auto": "Modifier les propriétés"
    },
    "Select a library, folder or document to edit.": {
        "fr": "Sélectionnez une bibliothèque, un dossier ou un document à modifier.",
        "fr_auto": "Sélectionnez une bibliothèque, un dossier ou un document à modifier."
    },
    "Processing status": {
        "fr": "État de traitement",
        "fr_auto": "État de traitement"
    },
    "Stopped": {
        "fr": "Arrêté",
        "fr_auto": "Arrêté"
    },
    "Initializing": {
        "fr": "Initialisation",
        "fr_auto": "Initialisation"
    },
    "Success": {
        "fr": "Succès",
        "fr_auto": "Succès"
    },
    "Libraries": {
        "fr": "Bibliothèques",
        "fr_auto": "Bibliothèques"
    },
    "New library": {
        "fr": "Nouvelle bibliothèque",
        "fr_auto": "Nouvelle bibliothèque"
    },
    "Libraries you can edit will appear here.": {
        "fr": "Les bibliothèques que vous pourrez modifier apparaîtront ici.",
        "fr_auto": "Les bibliothèques que vous pouvez modifier apparaîtront ici."
    },
    "JUS library": {
        "fr": "Bibliothèque JUS",
        "fr_auto": "Bibliothèque JUS"
    },
    "Personal library": {
        "fr": "Bibliothèque personnelle",
        "fr_auto": "Bibliothèque personnelle"
    },
    "Edit folder": {
        "fr": "Modifier le dossier",
        "fr_auto": "Modifier le dossier"
    },
    "Create folder": {
        "fr": "Créer un dossier",
        "fr_auto": "Créer un dossier"
    },
    "Name (English)": {
        "fr": "Nom (anglais)",
        "fr_auto": "Nom (anglais)"
    },
    "Name (French)": {
        "fr": "Nom (français)",
        "fr_auto": "Nom (français)"
    },
    "Security label ": {
        "fr": "",
        "fr_auto": "Étiquette de sécurité "
    },
    "Order": {
        "fr": "Ordre",
        "fr_auto": "Ordre"
    },
    "DANGER: Are you sure you want to delete this folder? This action is permanent.": {
        "fr": "DANGER : Êtes-vous sûr de vouloir supprimer ce dossier ? Cette action est permanente.",
        "fr_auto": "DANGER : Êtes-vous sûr de vouloir supprimer ce dossier ? Cette action est permanente."
    },
    "Edit document": {
        "fr": "Modifier le document",
        "fr_auto": "Modifier le document"
    },
    "Create document": {
        "fr": "Créer un document",
        "fr_auto": "Créer un document"
    },
    "URL": {
        "fr": "",
        "fr_auto": "L’URL"
    },
    "Open link in new tab": {
        "fr": "Ouvrir le lien dans un nouvel onglet",
        "fr_auto": "Ouvrir le lien dans le nouvel onglet"
    },
    "CSS selector (optional) ": {
        "fr": "Sélecteur CSS (facultatif) ",
        "fr_auto": "Sélecteur CSS (facultatif) "
    },
    "Title (optional)": {
        "fr": "Titre (facultatif)",
        "fr_auto": "Titre (facultatif)"
    },
    "DANGER: Are you sure you want to delete this document? This action is permanent.": {
        "fr": "DANGER : Êtes-vous sûr de vouloir supprimer ce document ? Cette action est permanente.",
        "fr_auto": "DANGER : Êtes-vous sûr de vouloir supprimer ce document ? Cette action est permanente."
    },
    "Edit library": {
        "fr": "Modifier la bibliothèque",
        "fr_auto": "Modifier la bibliothèque"
    },
    "Create library": {
        "fr": "Créer une bibliothèque",
        "fr_auto": "Créer une bibliothèque"
    },
    "Visible to all JUS users": {
        "fr": "Visible par tous les utilisateurs du ministère",
        "fr_auto": "Visible par tous les utilisateurs de JUS"
    },
    "DANGER: Are you sure you want to delete this library? This action is permanent.": {
        "fr": "DANGER : Êtes-vous sûr de vouloir supprimer cette bibliothèque ? Cette action est permanente.",
        "fr_auto": "DANGER : Êtes-vous sûr de vouloir supprimer cette bibliothèque ? Cette action est permanente."
    },
    "Save users": {
        "fr": "Enregistrer les utilisateurs",
        "fr_auto": "Enregistrer les utilisateurs"
    },
    "Document updated successfully.": {
        "fr": "Document mis à jour avec succès.",
        "fr_auto": "Document mis à jour avec succès."
    },
    "Document created successfully.": {
        "fr": "Document créé avec succès.",
        "fr_auto": "Document créé avec succès."
    },
    "Document deleted successfully.": {
        "fr": "Document supprimé avec succès.",
        "fr_auto": "Document supprimé avec succès."
    },
    "Folder updated successfully.": {
        "fr": "Dossier mis à jour avec succès.",
        "fr_auto": "Dossier mis à jour avec succès."
    },
    "Folder created successfully.": {
        "fr": "Dossier créé avec succès.",
        "fr_auto": "Dossier créé avec succès."
    },
    "Folder deleted successfully.": {
        "fr": "Dossier supprimé avec succès.",
        "fr_auto": "Dossier supprimé avec succès."
    },
    "Library updated successfully.": {
        "fr": "Bibliothèque mise à jour avec succès.",
        "fr_auto": "Bibliothèque mise à jour avec succès."
    },
    "Library created successfully.": {
        "fr": "Bibliothèque créée avec succès.",
        "fr_auto": "Bibliothèque créée avec succès."
    },
    "Library deleted successfully.": {
        "fr": "Bibliothèque supprimée avec succès.",
        "fr_auto": "Bibliothèque supprimée avec succès."
    },
    "Library users updated successfully.": {
        "fr": "Les utilisateurs de la bibliothèque ont été mis à jour avec succès.",
        "fr_auto": "Les utilisateurs de la bibliothèque ont été mis à jour avec succès."
    },
    "Unsaved document": {
        "fr": "Document non sauvegardé",
        "fr_auto": "Document non sauvetillé"
    },
    "Unsaved folder": {
        "fr": "Dossier non sauvegardé",
        "fr_auto": "Dossier non sauveté"
    },
    "Type": {
        "fr": "Type",
        "fr_auto": "Type"
    },
    "Add notes or addition details.": {
        "fr": "",
        "fr_auto": "Ajoutez des notes ou des détails d’ajout."
    },
    "N/A": {
        "fr": "",
        "fr_auto": "S.O."
    },
    "Reporting": {
        "fr": "",
        "fr_auto": "Établissement de rapports"
    },
    "Feedback": {
        "fr": "Rétroaction",
        "fr_auto": "Commentaires"
    },
    "Bug": {
        "fr": "",
        "fr_auto": "Bogue"
    },
    "Template Wizard": {
        "fr": "",
        "fr_auto": "Assistant de modèle"
    },
    "Text Extractor": {
        "fr": "Extracteur de texte",
        "fr_auto": "Extracteur de texte"
    },
    "Empowering Justice efficiency with data and AI": {
        "fr": "",
        "fr_auto": "Renforcer l’efficacité de la justice avec les données et l’IA"
    },
    "Skip to main content": {
        "fr": "Passer au contenu principal",
        "fr_auto": "Passer au contenu principal"
    },
    "Smiling robot head": {
        "fr": "Tête de robot souriante",
        "fr_auto": "Tête de robot souriante"
    },
    "Toggle user menu": {
        "fr": "Basculer le menu",
        "fr_auto": "Basculer le menu utilisateur"
    },
    "Breadcrumb": {
        "fr": "",
        "fr_auto": "Fil d’Ariane"
    },
    "Manage users": {
        "fr": "Gérer les utilisateurs",
        "fr_auto": "Gérer les utilisateurs"
    },
    "Frequently Asked Questions": {
        "fr": "Questions fréquemment posées",
        "fr_auto": "Questions fréquemment posées"
    },
    "User guide": {
        "fr": "Guide d'utilisateur",
        "fr_auto": "Guide de l'utilisateur"
    },
    "Blocked URLs": {
        "fr": "URL bloquées",
        "fr_auto": "URL bloquées"
    },
    "Blocked URLs - Otto": {
        "fr": "URL bloquées - Otto",
        "fr_auto": "URL bloquées - Otto"
    },
    "Domain": {
        "fr": "Domaine",
        "fr_auto": "Domaine"
    },
    "Requests": {
        "fr": "",
        "fr_auto": "Demandes"
    },
    "Disable load test URL": {
        "fr": "",
        "fr_auto": "Désactiver l’URL du test de chargement"
    },
    "Enable load test URL for 1 hour": {
        "fr": "",
        "fr_auto": "Activer l’URL du test de charge pendant 1 heure"
    },
    "Go to homepage": {
        "fr": "",
        "fr_auto": "Aller à la page d’accueil"
    },
    "Use this section to provide additional details to the feedback provided by the user.": {
        "fr": "",
        "fr_auto": "Utilisez cette section pour fournir des détails supplémentaires aux commentaires fournis par l’utilisateur."
    },
    "Notes": {
        "fr": "",
        "fr_auto": "Remarques :"
    },
    "Save note": {
        "fr": "",
        "fr_auto": "Enregistrer la note"
    },
    "Last modified:": {
        "fr": "Dernière modification :",
        "fr_auto": "Dernière modification :"
    },
    "Click on a row to view more information about the feedback received, to flag the feedback as resolved or to contact the user directly.": {
        "fr": "",
        "fr_auto": "Cliquez sur une ligne pour afficher plus d’informations sur les commentaires reçus, pour marquer les commentaires comme résolus ou pour contacter directement l’utilisateur."
    },
    "ago": {
        "fr": "",
        "fr_auto": "il y a longtemps"
    },
    "Feedback results page navigation.": {
        "fr": "",
        "fr_auto": "Navigation dans la page des résultats des commentaires."
    },
    "Previous": {
        "fr": "Précédent",
        "fr_auto": "Précédent"
    },
    "Next": {
        "fr": "Suivant",
        "fr_auto": "Suivant"
    },
    "Total received": {
        "fr": "Total reçu",
        "fr_auto": "Total reçu"
    },
    "Total resolved": {
        "fr": "Total résolu",
        "fr_auto": "Total résolu"
    },
    "Total negative chat comment(s)": {
        "fr": "",
        "fr_auto": "Total des commentaires négatifs de chat (s)"
    },
    "Most active app": {
        "fr": "",
        "fr_auto": "Application la plus active"
    },
    "Leave feedback": {
        "fr": "",
        "fr_auto": "Laisser un commentaire"
    },
    "Submit feedback about Otto": {
        "fr": "",
        "fr_auto": "Soumettre des commentaires sur Otto"
    },
    "Otto feedback form": {
        "fr": "",
        "fr_auto": "Formulaire de rétroaction Otto"
    },
    "Danger:": {
        "fr": "",
        "fr_auto": "Danger :"
    },
    "Notifications": {
        "fr": "Notifications",
        "fr_auto": "Notifications"
    },
    "For use in the CSV. Use only lowercase characters and underscores, e.g. 'lsb_drafting'": {
        "fr": "",
        "fr_auto": "Pour une utilisation dans le CSV. Utilisez uniquement des caractères minuscules et des traits de soulignement, par exemple « lsb_drafting »"
    },
    "Are you sure you want to delete this pilot?": {
        "fr": "",
        "fr_auto": "Êtes-vous sûr de vouloir supprimer ce pilote ?"
    },
    "Search": {
        "fr": "Recherche",
        "fr_auto": "Recherche"
    },
    "Load testing URL is enabled": {
        "fr": "",
        "fr_auto": "L’URL de test de chargement est activée"
    },
    "Cost dashboard": {
        "fr": "",
        "fr_auto": "Tableau de bord des coûts"
    },
    "Feedback dashboard": {
        "fr": "",
        "fr_auto": "Tableau de bord des commentaires"
    },
    "Terms of use": {
        "fr": "",
        "fr_auto": "Conditions d’utilisation"
    },
    "Logout": {
        "fr": "",
        "fr_auto": "Déconnexion"
    },
    "Cost dashboard - Otto": {
        "fr": "",
        "fr_auto": "Tableau de bord des coûts - Otto"
    },
    "Chart options": {
        "fr": "",
        "fr_auto": "Options de graphique"
    },
    "Chart:": {
        "fr": "",
        "fr_auto": "Graphique :"
    },
    "X-axis:": {
        "fr": "",
        "fr_auto": "Axe des X :"
    },
    "Group by:": {
        "fr": "",
        "fr_auto": "Regrouper par :"
    },
    "Bar chart type:": {
        "fr": "",
        "fr_auto": "Type de graphique à barres :"
    },
    "Filter:": {
        "fr": "",
        "fr_auto": "Filtre :"
    },
    "Pilot:": {
        "fr": "",
        "fr_auto": "Projet pilote :"
    },
    "Feature:": {
        "fr": "",
        "fr_auto": "Caractéristique :"
    },
    "Cost type:": {
        "fr": "",
        "fr_auto": "Type de coût :"
    },
    "Dates:": {
        "fr": "",
        "fr_auto": "Dates :"
    },
    "Range:": {
        "fr": "",
        "fr_auto": "Portée :"
    },
    "Start:": {
        "fr": "",
        "fr_auto": "Début :"
    },
    "End:": {
        "fr": "",
        "fr_auto": "Fin :"
    },
    "Download CSV for selected dates (filters disabled)": {
        "fr": "",
        "fr_auto": "Télécharger CSV pour les dates sélectionnées (filtres désactivés)"
    },
    "Feedback dashboard - Otto": {
        "fr": "",
        "fr_auto": "Tableau de bord des commentaires - Huit"
    },
    "Export data": {
        "fr": "",
        "fr_auto": "Exporter des données"
    },
    "View filter options": {
        "fr": "",
        "fr_auto": "Afficher les options de filtre"
    },
    "Filters": {
        "fr": "",
        "fr_auto": "Filtres"
    },
    "Feedback Type": {
        "fr": "",
        "fr_auto": "Type de rétroaction"
    },
    "All": {
        "fr": "",
        "fr_auto": "Tous"
    },
    "Warning:": {
        "fr": "",
        "fr_auto": "Avertissement :"
    },
    "Welcome to the Otto Protected B pilot.": {
        "fr": "Bienvenue au projet pilote Otto Protégé B.",
        "fr_auto": "Bienvenue au pilote Otto Protected B."
    },
    "Welcome to the Otto pilot development / test environment.": {
        "fr": "Bienvenue dans l’environnement de développement / test pilote Otto.",
        "fr_auto": "Bienvenue dans l’environnement de développement / test pilote Otto."
    },
    "Please abide by the": {
        "fr": "Veuillez respecter les",
        "fr_auto": "S’il vous plaît respecter le"
    },
    "terms of use": {
        "fr": "conditions d’utilisation",
        "fr_auto": "conditions d’utilisation"
    },
    "report issues or suggest improvements by": {
        "fr": "signaler des problèmes ou suggérer des améliorations en :",
        "fr_auto": "signaler les problèmes ou suggérer des améliorations en :"
    },
    "leaving feedback": {
        "fr": "laissant des commentaires",
        "fr_auto": "laisser de la rétroaction"
    },
    "and be patient as we resolve issues.": {
        "fr": "et veuillez faire preuve de patience pendant que nous résolvons les problèmes signalés.",
        "fr_auto": "et soyez patient lorsque nous résolvons les problèmes."
    },
    "Manage pilots": {
        "fr": "Gérer les projets pilotes",
        "fr_auto": "Gérer les pilotes"
    },
    "Manage pilots - Otto": {
        "fr": "Gérer les projets pilotes - Otto",
        "fr_auto": "Gérer les pilotes - Otto"
    },
    "Add pilot": {
        "fr": "Ajouter un projet pilote",
        "fr_auto": "Ajouter un pilote"
    },
    "Name": {
        "fr": "Nom",
        "fr_auto": "Nom"
    },
    "Pilot ID": {
        "fr": "",
        "fr_auto": "ID du pilote"
    },
    "Service unit": {
        "fr": "",
        "fr_auto": "Unité de service"
    },
    "Start date": {
        "fr": "",
        "fr_auto": "Date de début"
    },
    "End date": {
        "fr": "",
        "fr_auto": "Date de fin"
    },
    "Users": {
        "fr": "",
        "fr_auto": "Utilisateurs"
    },
    "Cost": {
        "fr": "",
        "fr_auto": "Coût"
    },
    "Add/edit pilot": {
        "fr": "",
        "fr_auto": "Pilote d’ajout/modification"
    },
    "Manage users - Otto": {
        "fr": "",
        "fr_auto": "Gérer les utilisateurs - Otto"
    },
    "Pilots": {
        "fr": "",
        "fr_auto": "Pilotes"
    },
    "Download CSV": {
        "fr": "",
        "fr_auto": "Télécharger CSV"
    },
    "Modify/add users": {
        "fr": "",
        "fr_auto": "Modifier/ajouter des utilisateurs"
    },
    "Selected users...": {
        "fr": "",
        "fr_auto": "Utilisateurs sélectionnés..."
    },
    "Copy all email addresses": {
        "fr": "",
        "fr_auto": "Copier toutes les adresses électroniques"
    },
    "Bulk edit roles": {
        "fr": "",
        "fr_auto": "Modifier les rôles en bloc"
    },
    "UPN": {
        "fr": "",
        "fr_auto": "L’UPN"
    },
    "Last login": {
        "fr": "",
        "fr_auto": "Dernière connexion"
    },
    "Costs": {
        "fr": "",
        "fr_auto": "Coûts"
    },
    "Roles": {
        "fr": "",
        "fr_auto": "Rôles"
    },
    "Pilot": {
        "fr": "",
        "fr_auto": "Pilote"
    },
    "Manage": {
        "fr": "",
        "fr_auto": "Gérer"
    },
    "Edit user": {
        "fr": "",
        "fr_auto": "Modifier l’utilisateur"
    },
    "Bulk upload user roles": {
        "fr": "",
        "fr_auto": "Téléchargement en bloc des rôles d’utilisateur"
    },
    "Select CSV file": {
        "fr": "",
        "fr_auto": "Sélectionner un fichier CSV"
    },
    "Expected format and behaviour": {
        "fr": "",
        "fr_auto": "Format et comportement attendus"
    },
    "The file must be in English as shown above.": {
        "fr": "",
        "fr_auto": "Le fichier doit être en anglais comme indiqué ci-dessus."
    },
    "Roles are case-insensitive. Invalid roles will be ignored. These are the valid roles:": {
        "fr": "",
        "fr_auto": "Les rôles ne tiennent pas compte de la casse. Les rôles non valides seront ignorés. Ce sont les rôles valides :"
    },
    "Users which do not currently exist in Otto will be created. Users which do exist will have their roles updated to match the CSV file. i.e. the user's roles which are not in the CSV will be removed.": {
        "fr": "",
        "fr_auto": "Les utilisateurs qui n’existent pas actuellement dans Otto seront créés. Les rôles des utilisateurs qui existent auront leurs rôles mis à jour pour correspondre au fichier CSV. c’est-à-dire que les rôles de l’utilisateur qui ne sont pas dans le CSV seront supprimés."
    },
    "Any pilot_id that does not exist will be created, then the user will be associated with it. The pilot_id is optional.": {
        "fr": "",
        "fr_auto": "Toute pilot_id qui n’existe pas sera créée, puis l’utilisateur y sera associé. Le pilot_id est facultatif."
    },
    "Modify user(s)": {
        "fr": "",
        "fr_auto": "Modifier le(s) utilisateur(s)"
    },
    "Terms of use for Otto Protected B Pilot": {
        "fr": "",
        "fr_auto": "Conditions d’utilisation d’Otto Protected B Pilot"
    },
    "You agreed to these terms on": {
        "fr": "",
        "fr_auto": "Vous avez accepté ces conditions le"
    },
    "Participation in pilot activities": {
        "fr": "",
        "fr_auto": "Participation aux activités pilotes"
    },
    "You are part of a select group of 'Pilot users' who have been granted early access to Otto during the pilot phase. You are expected to actively experiment with Otto for work tasks, to provide feedback through Otto, and to complete surveys when requested.": {
        "fr": "Vous faites partie d’un groupe sélectionné « d'utilisateurs pilotes » qui ont obtenu un accès anticipé à Otto pendant la phase pilote. Vous devez expérimenter activement avec Otto pour les tâches de travail, fournir des commentaires par l’intermédiaire d’Otto et répondre à des enquêtes sur demande.",
        "fr_auto": "Vous faites partie d’un groupe sélectionné d'«utilisateurs pilotes » qui ont obtenu un accès anticipé à Otto pendant la phase pilote. Vous devez expérimenter activement avec Otto pour les tâches de travail, fournir des commentaires par l’intermédiaire d’Otto et répondre à des enquêtes sur demande."
    },
    "Security, privacy and information management": {
        "fr": "",
        "fr_auto": "Sécurité, protection de la vie privée et gestion de l’information"
    },
    "Otto is approved for up to and including Protected B information. This normally includes information subject to solicitor-client privilege, however this should be determined on a case-by-case basis. Additionally, when using Otto with clients’ legal information, employees must ensure the client is aware their information is being entered into an AI tool, understands the potential risks and advantages of the technology, and consents to the use of AI tools.": {
        "fr": "",
        "fr_auto": "Otto est approuvé pour les informations protégées B jusqu’à et y compris. Cela comprend normalement les renseignements assujettis au secret professionnel de l’avocat, mais cela devrait être déterminé au cas par cas. De plus, lorsqu’ils utilisent Otto avec les informations juridiques des clients, les employés doivent s’assurer que le client sait que leurs informations sont saisies dans un outil d’IA, comprend les risques et les avantages potentiels de la technologie et consent à l’utilisation d’outils d’IA."
    },
    "Specific statutes and regulations may impose additional requirements pertaining to certain classes of sensitive information.": {
        "fr": "",
        "fr_auto": "Des lois et des règlements particuliers peuvent imposer des exigences supplémentaires relatives à certaines catégories de renseignements de nature délicate."
    },
    "You must not input any information classified above Protected B, either through uploads or direct text input.": {
        "fr": "",
        "fr_auto": "Vous ne devez pas entrer d’informations classifiées au-dessus de La Protection B, que ce soit par le biais de téléchargements ou de saisie directe de texte."
    },
    "Limit documents that you upload to Otto only to those you need to perform your tasks. Share document libraries and chats only with those who require access. Avoid uploading personal information except as needed for specific tasks, and actively delete classified or personal information when it is no longer needed.": {
        "fr": "",
        "fr_auto": "Limitez les documents que vous téléchargez sur Otto uniquement à ceux dont vous avez besoin pour effectuer vos tâches. Partagez des bibliothèques de documents et des discussions uniquement avec ceux qui en ont besoin. Évitez de télécharger des informations personnelles, sauf si nécessaire pour des tâches spécifiques, et supprimez activement les informations classifiées ou personnelles lorsqu’elles ne sont plus nécessaires."
    },
    "Appropriate and inappropriate uses": {
        "fr": "",
        "fr_auto": "Utilisations appropriées et inappropriées"
    },
    "Otto may not be used for automated decision-making. Do not use it for administrative decisions affecting individuals.": {
        "fr": "",
        "fr_auto": "Otto ne peut pas être utilisé pour la prise de décision automatisée. Ne l’utilisez pas pour des décisions administratives touchant des personnes."
    },
    "Otto is not a substitute for professional legal advice. Avoid using it for decisions with legal implications.": {
        "fr": "",
        "fr_auto": "Otto n’est pas un substitut aux conseils juridiques professionnels. Évitez de l’utiliser pour des décisions ayant des implications juridiques."
    },
    "Otto does not connect to legal databases like Westlaw, Lexis or CanLII. It should not be used for legal research of case law.": {
        "fr": "",
        "fr_auto": "Otto ne se connecte pas aux bases de données juridiques comme Westlaw, Lexis ou CanLII. Il ne devrait pas être utilisé pour la recherche juridique de la jurisprudence."
    },
    "Only the Legislation Search tool can be trusted for questions about Canadian federal laws.": {
        "fr": "",
        "fr_auto": "Seul l’outil de recherche de législation peut être fiable pour les questions sur les lois fédérales canadiennes."
    },
    "Responsible and ethical use of AI": {
        "fr": "",
        "fr_auto": "Utilisation responsable et éthique de l’IA"
    },
    "Follow policies and best practices for the responsible use of AI. Refer to and follow the guidance in the following policy documents:": {
        "fr": "",
        "fr_auto": "Suivez les politiques et les meilleures pratiques pour une utilisation responsable de l’IA. Se reporter aux lignes directrices des documents de politique suivants et les suivre :"
    },
    "Justice Generative AI Guidelines - Current Draft": {
        "fr": "",
        "fr_auto": "Lignes directrices sur l’IA générative de la justice - Ébauche actuelle"
    },
    "You are encouraged to consult developing directions and notices from courts and tribunals pertaining to the use of artificial intelligence, such as those catalogued by the University of Windsor and the Law Society of Alberta in the documents": {
        "fr": "",
        "fr_auto": "Nous vous encourageons à consulter les directives et les avis des cours et des tribunaux concernant l’utilisation de l’intelligence artificielle, comme ceux catalogués par l’Université de Windsor et le Barreau de l’Alberta dans les documents"
    },
    "Artificial Intelligence Regulation": {
        "fr": "",
        "fr_auto": "Règlement sur l’intelligence artificielle"
    },
    "and": {
        "fr": "",
        "fr_auto": "et"
    },
    "Gen AI Rules of Engagement for Canadian Lawyers": {
        "fr": "",
        "fr_auto": "Gen AI Règles d’engagement pour les avocats canadiens"
    },
    "respectively.": {
        "fr": "",
        "fr_auto": "respectivement."
    },
    "Always be aware that AI can make mistakes, even when you have provided it with documents.": {
        "fr": "",
        "fr_auto": "Sachez toujours que l’IA peut faire des erreurs, même lorsque vous lui avez fourni des documents."
    },
    "For any official use (e.g., distribution outside your immediate team and especially outside the organization) it is crucial that you carefully review AI-generated content.": {
        "fr": "",
        "fr_auto": "Pour toute utilisation officielle (par exemple, la distribution en dehors de votre équipe immédiate et en particulier en dehors de l’organisation), il est essentiel que vous examiniez attentivement le contenu généré par l’IA."
    },
    "I agree to the terms of use.": {
        "fr": "",
        "fr_auto": "J’accepte les conditions d’utilisation."
    },
    "Access controls": {
        "fr": "",
        "fr_auto": "Contrôles d’accès"
    },
    "You are not authorized to access": {
        "fr": "",
        "fr_auto": "Vous n’êtes pas autorisé à accéder"
    },
    "Unauthorized access of URL:": {
        "fr": "",
        "fr_auto": "Accès non autorisé de l’URL :"
    },
    "Budget limit": {
        "fr": "",
        "fr_auto": "Limite budgétaire"
    },
    "You have reached your monthly budget limit. Please contact an Otto administrator or wait until the 1st for the limit to reset.": {
        "fr": "",
        "fr_auto": "Vous avez atteint votre limite budgétaire mensuelle. Veuillez contacter un administrateur d’Otto ou attendre jusqu’à la 1re pour que la limite soit réinitialisée."
    },
    "Feedback submitted successfully.": {
        "fr": "",
        "fr_auto": "Commentaires soumis avec succès."
    },
    "Day": {
        "fr": "",
        "fr_auto": "Jour"
    },
    "Week": {
        "fr": "",
        "fr_auto": "Semaine"
    },
    "Month": {
        "fr": "",
        "fr_auto": "Mois"
    },
    "Feature": {
        "fr": "",
        "fr_auto": "Caractéristique"
    },
    "User": {
        "fr": "",
        "fr_auto": "Utilisateur"
    },
    "Cost type": {
        "fr": "",
        "fr_auto": "Type de coût"
    },
    "None": {
        "fr": "",
        "fr_auto": "Aucune"
    },
    "Grouped": {
        "fr": "",
        "fr_auto": "Groupé"
    },
    "Stacked": {
        "fr": "",
        "fr_auto": "Empilé"
    },
    "All pilots": {
        "fr": "",
        "fr_auto": "Tous les pilotes"
    },
    "All features": {
        "fr": "",
        "fr_auto": "Toutes les caractéristiques"
    },
    "All cost types": {
        "fr": "",
        "fr_auto": "Tous les types de coûts"
    },
    "All time": {
        "fr": "",
        "fr_auto": "Tout le temps"
    },
    "Last 90 days": {
        "fr": "",
        "fr_auto": "90 derniers jours"
    },
    "Last 30 days": {
        "fr": "",
        "fr_auto": "30 derniers jours"
    },
    "Last 7 days": {
        "fr": "",
        "fr_auto": "7 derniers jours"
    },
    "Today": {
        "fr": "",
        "fr_auto": "Aujourd’hui"
    },
    "Custom date range": {
        "fr": "",
        "fr_auto": "Plage de dates personnalisée"
    },
    "No costs found for the selected date range": {
        "fr": "",
        "fr_auto": "Aucun coût trouvé pour la plage de dates sélectionnée"
    },
    "Selected dates": {
        "fr": "",
        "fr_auto": "Dates sélectionnées"
    },
    "Per user per day": {
        "fr": "",
        "fr_auto": "Par utilisateur et par jour"
    },
    "Total cost (CAD)": {
        "fr": "",
        "fr_auto": "Coût total (CAD)"
    },
    "this month": {
        "fr": "durant ce mois",
        "fr_auto": "cette mois"
    },
    "User costs": {
        "fr": "",
        "fr_auto": "Coûts d’utilisation"
    },
    "Generated reports": {
        "fr": "",
        "fr_auto": "Rapports générés"
    },
    "Select Template": {
        "fr": "",
        "fr_auto": "Sélectionner un modèle"
    },
    "Language": {
        "fr": "",
        "fr_auto": "Langue"
    },
    "Both Languages": {
        "fr": "",
        "fr_auto": "Les deux langues"
    },
    "Loading...": {
        "fr": "",
        "fr_auto": "Chargement..."
    },
    "An error occurred while generating the report.": {
        "fr": "",
        "fr_auto": "Une erreur s’est produite lors de la génération du rapport."
    },
    "Choose a data source": {
        "fr": "",
        "fr_auto": "Choisir une source de données"
    },
    "Please select": {
        "fr": "",
        "fr_auto": "Veuillez sélectionner"
    },
    "Canlii URL": {
        "fr": "",
        "fr_auto": "Canlii URL"
    },
    "Upload File": {
        "fr": "",
        "fr_auto": "Télécharger le fichier"
    },
    "Please provide a Canlii URL": {
        "fr": "",
        "fr_auto": "Veuillez fournir une URL Canlii"
    },
    "Enter Canlii URL here": {
        "fr": "",
        "fr_auto": "Entrez l’URL Canlii ici"
    },
    "Please upload a file": {
        "fr": "",
        "fr_auto": "Veuillez télécharger un fichier"
    },
    "Submitted Data": {
        "fr": "",
        "fr_auto": "Données soumises"
    },
    "Data": {
        "fr": "",
        "fr_auto": "Données"
    },
    "Action": {
        "fr": "",
        "fr_auto": "Mesures à prendre"
    },
    "No data has been submitted yet.": {
        "fr": "",
        "fr_auto": "Aucune donnée n’a encore été communiquée."
    },
    "Select a session from the options below:": {
        "fr": "",
        "fr_auto": "Sélectionnez une session dans les options ci-dessous :"
    },
    "Created": {
        "fr": "",
        "fr_auto": "Créé"
    },
    "Select a wizard from the options below:": {
        "fr": "",
        "fr_auto": "Sélectionnez un Assistant dans les options ci-dessous :"
    },
    "Wizard": {
        "fr": "",
        "fr_auto": "Assistant"
    },
    "Description": {
        "fr": "",
        "fr_auto": "Désignation des marchandises"
    },
    "Next: Select data": {
        "fr": "",
        "fr_auto": "Suivant : Sélectionnez les données"
    },
    "Choose from the following templates to generate a report with the selected data:": {
        "fr": "",
        "fr_auto": "Choisissez parmi les modèles suivants pour générer un rapport avec les données sélectionnées :"
    },
    "Finish: Start again": {
        "fr": "",
        "fr_auto": "Terminer : Recommencer"
    },
    "Next: Generate report": {
        "fr": "",
        "fr_auto": "Suivant : Générer un rapport"
    },
    "Template Wizard - Otto": {
        "fr": "",
        "fr_auto": "Assistant de modèle - Otto"
    },
    "Step 1: Get started": {
        "fr": "",
        "fr_auto": "Étape 1 : Commencez"
    },
    "Step 2: Select data": {
        "fr": "",
        "fr_auto": "Étape 2 : Sélectionner des données"
    },
    "Step 3: Generate report": {
        "fr": "",
        "fr_auto": "Étape 3 : Générer un rapport"
    },
    "Plain text": {
        "fr": "",
        "fr_auto": "Texte brut"
    },
    "Sorry, we ran into an error.": {
        "fr": "",
        "fr_auto": "Désolé, nous avons rencontré une erreur."
    },
    "Text Extractor - Otto": {
        "fr": "",
        "fr_auto": "Extracteur de texte - Otto"
    },
    "Upload scanned PDFs or images": {
        "fr": "",
        "fr_auto": "Télécharger des fichiers PDF ou des images numérisés"
    },
    "Maximum 2000 files / 300mb total": {
        "fr": "",
        "fr_auto": "Maximum de 2000 fichiers / 300 Mo au total"
    },
    "Merge multiple files into one document": {
        "fr": "",
        "fr_auto": "Fusionner plusieurs fichiers en un seul document"
    },
    "Output documents": {
        "fr": "",
        "fr_auto": "Documents de sortie"
    },
    "Document name": {
        "fr": "",
        "fr_auto": "Nom du document"
    },
    "Downloads": {
        "fr": "",
        "fr_auto": "Téléchargements"
    },
    "Download all files...": {
        "fr": "",
        "fr_auto": "Téléchargez tous les fichiers..."
    },
    "Untitled document": {
        "fr": "",
        "fr_auto": "Document sans titre"
    },
    "Used": {
        "fr": "Vous avez dépensé",
        "fr_auto": "Utilisé"
    },
    "You will be logged out soon due to inactivity.": {
        "fr": "Vous serez bientôt déconnecté en raison de votre inactivité.",
        "fr_auto": "Vous serez bientôt déconnecté en raison de votre inactivité."
    },
    "Click here to extend your session.": {
        "fr": "Cliquez ici pour prolonger votre session de travail.",
        "fr_auto": "Cliquez ici pour prolonger votre séance."
    },
    "Session extended": {
        "fr": "Votre session a été prolongé",
        "fr_auto": "Prolongation de la session de travail"
    },
    "The user must match the 'created_by' and 'modified_by' fields.": {
        "fr": "",
        "fr_auto": "L’utilisateur doit faire correspondre les champs « created_by » et « modified_by »."
    },
    "Untitled library": {
        "fr": "",
        "fr_auto": "Bibliothèque sans titre"
    },
    "Expand all": {
        "fr": "",
        "fr_auto": "Tout agrandir"
    },
    "Collapse all": {
        "fr": "",
        "fr_auto": "Tout réduire"
    },
    "Highlight sources": {
        "fr": "",
        "fr_auto": "Sources saillantes"
    },
    "Next highlight": {
        "fr": "",
        "fr_auto": "Prochain fait saillant"
    },
    "No highlights found": {
        "fr": "",
        "fr_auto": "Aucun fait saillant trouvé"
    },
    "GPT-4o (best quality, 15x cost)": {
        "fr": "",
        "fr_auto": "GPT-4o (meilleure qualité, coût 15x)"
    },
    "Find relevant sections of acts and regulations using natural language similarity search.": {
        "fr": "",
        "fr_auto": "Trouvez les articles pertinents des lois et des règlements à l’aide de la recherche de similarité en langage naturel."
    },
    "Not for legal advice:": {
        "fr": "Ne pas utiliser pour fournir des conseils juridiques :",
        "fr_auto": "Pas pour des conseils juridiques :"
    },
    "AI answers may contain mistakes, and are not a replacement for legal advice. Always review the relevant sections below the answer.": {
        "fr": "Les réponses de l’IA peuvent contenir des erreurs et ne remplacent pas les conseils juridiques. Veuillez toujours consulter les sections pertinentes sous la réponse.",
        "fr_auto": "Les réponses de l’IA peuvent contenir des erreurs et ne remplacent pas les conseils juridiques. Consultez toujours les sections pertinentes sous la réponse."
    },
    "LEX Experiment - Otto": {
        "fr": "",
        "fr_auto": "Expérience LEX - Otto"
    },
    "Lex Experiment": {
        "fr": "",
        "fr_auto": "Expérience Lex"
    },
    "Information Extracted": {
        "fr": "",
        "fr_auto": "Informations extraites"
    },
    "Document": {
        "fr": "",
        "fr_auto": "Le document"
    },
    "Tax Court No.": {
        "fr": "",
        "fr_auto": "Cour de l’impôt No."
    },
    "Appellant's Name": {
        "fr": "",
        "fr_auto": "Nom de l’appelant"
    },
    "Appellant's Address": {
        "fr": "",
        "fr_auto": "Adresse de l’appelant"
    },
    "Tax Court Level": {
        "fr": "",
        "fr_auto": "Niveau de la Cour de l’impôt"
    },
    "Filed Date of NoA": {
        "fr": "",
        "fr_auto": "Date de dépôt de l’AA"
    },
    "Representative's Name": {
        "fr": "",
        "fr_auto": "Nom du représentant"
    },
    "Representative's Address": {
        "fr": "",
        "fr_auto": "Adresse du représentant"
    },
    "Taxation Years": {
        "fr": "",
        "fr_auto": "Années d’imposition"
    },
    "Total Tax Amount": {
        "fr": "",
        "fr_auto": "Montant total de la taxe"
    },
    "Sections Referred": {
        "fr": "",
        "fr_auto": "Sections renvoyées"
    },
    "Improve prompt": {
        "fr": "Améliorer la requête",
        "fr_auto": "Améliorer l'invite"
    },
    "Yesterday": {
        "fr": "",
        "fr_auto": "Hier"
    },
    "Older": {
        "fr": "",
        "fr_auto": "Plus ancien"
    },
    "Done": {
        "fr": "",
        "fr_auto": "Fait"
    },
    "Start a new chat at any time.": {
        "fr": "",
        "fr_auto": "Commencez un nouveau clavardage à tout moment."
    },
    "Start a new chat at any time by clicking this button.": {
        "fr": "",
        "fr_auto": "Commencez un nouveau clavardage à tout moment en cliquant sur ce bouton."
    },
    "Current chat": {
        "fr": "",
        "fr_auto": "Clavardage actuel"
    },
    "Your current chat will appear in bolded characters.": {
        "fr": "",
        "fr_auto": "Votre chat actuel apparaîtra en caractères gras."
    },
    "Chat options": {
        "fr": "",
        "fr_auto": "Options de clavardage"
    },
    "Click on the ellipsis icon to view more options.": {
        "fr": "",
        "fr_auto": "Cliquez sur l’icône de points de suspension pour voir plus d’options."
    },
    "Rename your chats or to delete them entirely.": {
        "fr": "",
        "fr_auto": "Renommez vos clavardages ou supprimez-les complètement."
    },
    "Using the AI Assistant": {
        "fr": "",
        "fr_auto": "Utilisation de l’assistant IA"
    },
    "Use the textbox to start.": {
        "fr": "",
        "fr_auto": "Utilisez la zone de texte pour commencer."
    },
    "Modes": {
        "fr": "",
        "fr_auto": "Modes"
    },
    ".": {
        "fr": "",
        "fr_auto": "."
    },
    "You can show or hide the AI Assistant\\": {
        "fr": "",
        "fr_auto": "Vous pouvez afficher ou masquer l’assistant IA\\"
    },
    "Settings are tied to the current chat in use. Saving is done automatically when a change is detected.": {
        "fr": "",
        "fr_auto": "Les paramètres sont liés au clavardage actuel utilisé. L’enregistrement se fait automatiquement lorsqu’un changement est détecté."
    },
    "Mode": {
        "fr": "",
        "fr_auto": "Mode"
    },
    "Selecting a mode in the settings list will automatically set your chat session to that mode.": {
        "fr": "",
        "fr_auto": "En sélectionnant un mode dans la liste des paramètres, votre session de clavardage sera automatiquement réglée sur ce mode."
    },
    "Preset": {
        "fr": "",
        "fr_auto": "Préréglage"
    },
    "Save your current settings in a preset to re-use them in other chats, share them with others, or set them as your default.": {
        "fr": "",
        "fr_auto": "Enregistrez vos paramètres actuels dans un préréglage pour les réutiliser dans d’autres chats, les partager avec d’autres personnes ou les définir par défaut."
    },
    "Made a mistake? Reset all your settings to their default state.": {
        "fr": "",
        "fr_auto": "Vous avez fait une erreur? Réinitialisez tous vos paramètres à leur état par défaut."
    },
    "You can also view or edit the full list of existing presets you created or that were shared with you.": {
        "fr": "",
        "fr_auto": "Vous pouvez également consulter ou modifier la liste complète des préréglages existants que vous avez créés ou qui ont été partagés avec vous."
    },
    "Help": {
        "fr": "",
        "fr_auto": "Aide"
    },
    "AI Assistant Walkthrough (1 min)": {
        "fr": "",
        "fr_auto": "Procédure pas à pas de l’assistant IA (1 min)"
    },
    "Start a tour of Otto": {
        "fr": "",
        "fr_auto": "Commencez une visite d’Otto"
    },
    "Start using Otto": {
        "fr": "",
        "fr_auto": "Commencez à utiliser Otto"
    },
    "Start using Otto by selecting an application.": {
        "fr": "",
        "fr_auto": "Commencez à utiliser Otto en sélectionnant une application."
    },
    "Cost allocation": {
        "fr": "",
        "fr_auto": "Répartition des coûts"
    },
    "This meter gradually fills up as you use Otto. It represents the amount of money left out of your weekly allocation. If you reach your limit, you will no longer be able to use Otto and will have to contact the Business Analytics Center to grant an exemption.": {
        "fr": "",
        "fr_auto": "Ce compteur se remplit graduellement au fur et à mesure que vous utilisez Otto. Il représente le montant d’argent laissé de côté de votre allocation hebdomadaire. Si vous atteignez votre limite, vous ne pourrez plus utiliser Otto et devrez contacter le Centre d’analyse d’affaires pour accorder une exemption."
    },
    "Click on this icon to submit feedback about Otto. Let us know what went wrong, or suggest an improvement.": {
        "fr": "",
        "fr_auto": "Cliquez sur cette icône pour soumettre des commentaires sur Otto. Faites-nous savoir ce qui n’a pas fonctionné ou suggérez une amélioration."
    },
    "Toggle theme": {
        "fr": "",
        "fr_auto": "Basculer le thème"
    },
    "Browse presets": {
        "fr": "Menu des préréglages",
        "fr_auto": "Parcourir les préréglages"
    },
    "Save settings": {
        "fr": "Enregistrer",
        "fr_auto": "Sauvegarder les paramètres"
    },
    "(Optional) Define AI model's role, background information, and rules to follow.": {
        "fr": "",
        "fr_auto": "(Facultatif) Définissez le rôle du modèle d’IA, les informations générales et les règles à suivre."
    },
    "(Recommended) What AI model should do with context, query, and formatting instructions.": {
        "fr": "",
        "fr_auto": "(Recommandé) Ce que le modèle d’IA devrait faire avec le contexte, la requête et les instructions de formatage."
    },
    "(Optional) Final reminders of desired behaviour. Keep this fairly short.": {
        "fr": "",
        "fr_auto": "(Facultatif) Derniers rappels du comportement souhaité. Soyez assez bref."
    },
    "Start interactive tour": {
        "fr": "",
        "fr_auto": "Commencer la visite interactive"
    },
    "Email the Otto team": {
        "fr": "",
        "fr_auto": "Envoyez un courriel à l’équipe d’Otto"
    },
    "of": {
        "fr": "",
        "fr_auto": "de"
    },
    "Click the Otto logo in the top left to return to this page at any time.": {
        "fr": "",
        "fr_auto": "Cliquez sur le logo Otto en haut à gauche pour revenir à cette page en tout temps."
    },
    "Switch language": {
        "fr": "",
        "fr_auto": "Changer de langue"
    },
    "Switch the user interface language between English and French.": {
        "fr": "",
        "fr_auto": "Changez la langue de l’interface utilisateur entre l’anglais et le français."
    },
    "Cost meter": {
        "fr": "",
        "fr_auto": "Compteur de coûts"
    },
    "This meter gradually fills up as you use Otto. It represents the amount of money left out of your monthly personal budget. If you reach your limit, you will no longer be able to use Otto and will have to contact the Business Analytics Center for a temporary exemption.": {
        "fr": "",
        "fr_auto": "Ce compteur se remplit graduellement au fur et à mesure que vous utilisez Otto. Il représente le montant d’argent laissé de côté dans votre budget personnel mensuel. Si vous atteignez votre limite, vous ne pourrez plus utiliser Otto et devrez communiquer avec le Centre d’analyse d’affaires pour obtenir une exemption temporaire."
    },
    "Get help": {
        "fr": "",
        "fr_auto": "Obtenir de l’aide"
    },
    "Click the question mark icon to view this tour again, open the user guide, or get help from the Otto team.": {
        "fr": "",
        "fr_auto": "Cliquez sur l’icône en forme de point d’interrogation pour revoir cette visite, ouvrir le guide de l’utilisateur ou obtenir de l’aide de l’équipe d’Otto."
    },
    "Welcome tour:": {
        "fr": "",
        "fr_auto": "Visite de bienvenue :"
    },
    "It looks like this is your first time here.": {
        "fr": "",
        "fr_auto": "On dirait que c’est la première fois que vous êtes ici."
    },
    "Please take a quick tour to get familiar with the platform.": {
        "fr": "",
        "fr_auto": "Veuillez faire une visite rapide pour vous familiariser avec la plateforme."
    },
    "Begin tour": {
        "fr": "",
        "fr_auto": "Commencer la visite"
    },
    "Otto homepage": {
        "fr": "",
        "fr_auto": "Page d’accueil d’Otto"
    },
    "Welcome to the AI Assistant!": {
        "fr": "",
        "fr_auto": "Bienvenue à l’assistant IA!"
    },
    "It looks like this is your first time using the AI Assistant.": {
        "fr": "",
        "fr_auto": "Il semble que ce soit la première fois que vous utilisez l’assistant IA."
    },
    "Please take a quick tour to get familiar with the main features.": {
        "fr": "",
        "fr_auto": "Veuillez faire une visite rapide pour vous familiariser avec les principales caractéristiques."
    },
    "(required on first use)": {
        "fr": "",
        "fr_auto": "(requis lors de la première utilisation)"
    },
    "Start tour": {
        "fr": "",
        "fr_auto": "Commencer la visite"
    },
    "Welcome to Otto!": {
        "fr": "",
        "fr_auto": "Bienvenue chez Otto!"
    },
    "Reset flags for demo": {
        "fr": "",
        "fr_auto": "Réinitialiser les indicateurs pour la démo"
    },
    "Please take a 1-minute tour to get familiar with the main features.": {
        "fr": "",
        "fr_auto": "Veuillez faire une visite d’une minute pour vous familiariser avec les principales caractéristiques."
    },
    "Please take a 1-minute tour to get familiar with the platform.": {
        "fr": "",
        "fr_auto": "Veuillez faire une visite guidée de 1 minute pour vous familiariser avec la plateforme."
    },
    "User menu": {
        "fr": "",
        "fr_auto": "Menu utilisateur"
    },
    "Click your name to see your monthly Otto usage, access the Terms of Use, or Logout.": {
        "fr": "",
        "fr_auto": "Cliquez sur votre nom pour voir votre utilisation mensuelle d’Otto, accéder aux conditions d’utilisation ou se déconnecter."
    },
    "This meter gradually fills up as you use Otto. It represents your monthly personal budget. If you reach your limit, you will no longer be able to use Otto and will have to contact the Business Analytics Center for a temporary exemption.": {
        "fr": "",
        "fr_auto": "Ce compteur se remplit graduellement au fur et à mesure que vous utilisez Otto. Il représente votre budget personnel mensuel. Si vous atteignez votre limite, vous ne pourrez plus utiliser Otto et devrez communiquer avec le Centre d’analyse d’affaires pour obtenir une exemption temporaire."
    },
    "Tour complete!": {
        "fr": "",
        "fr_auto": "Visite terminée!"
    },
    "Start using Otto by clicking one of the app tiles.": {
        "fr": "",
        "fr_auto": "Commencez à utiliser Otto en cliquant sur l’une des vignettes de l’application."
    },
    "Select different modes by clicking the tabs.": {
        "fr": "",
        "fr_auto": "Sélectionnez différents modes en cliquant sur les onglets."
    },
    "Q&A mode": {
        "fr": "",
        "fr_auto": "Mode Q&R"
    },
    "Presets": {
        "fr": "",
        "fr_auto": "Préréglages"
    },
    "Browse settings presets and create your own to share with others.": {
        "fr": "",
        "fr_auto": "Parcourez les paramètres prédéfinis et créez les vôtres pour les partager avec d’autres."
    },
    "Please take a 5-minute tour to get familiar with the main features.": {
        "fr": "",
        "fr_auto": "Veuillez faire une visite de 5 minutes pour vous familiariser avec les principales caractéristiques."
    },
    "Corrupt docx file.": {
        "fr": "",
        "fr_auto": "Fichier docx corrompu."
    },
    "Corrupt PDF file.": {
        "fr": "",
        "fr_auto": "Fichier PDF corrompu."
    },
    "Corrupt pptx file.": {
        "fr": "",
        "fr_auto": "Fichier pptx corrompu."
    },
    "Corrupt csv file.": {
        "fr": "",
        "fr_auto": "Fichier csv corrompu."
    },
    "Corrupt excel file.": {
        "fr": "",
        "fr_auto": "Fichier ecxel corrompu."
    },
    "Corrupt CSV file.": {
        "fr": "",
        "fr_auto": "Fichier CSV corrompu."
    },
    "Corrupt Excel file.": {
        "fr": "",
        "fr_auto": "Fichier Excel corrompu."
    },
    "Error submitting feedback.": {
        "fr": "",
        "fr_auto": "Erreur en soumettant des commentaires."
    },
    "Chat updated successfully.": {
        "fr": "",
        "fr_auto": "Le clavardage a été mis à jour avec succès."
    },
    "Chat created successfully.": {
        "fr": "",
        "fr_auto": "Chat créé avec succès."
    },
    "Default": {
        "fr": "",
        "fr_auto": "Défaut"
    },
    "(best, $)": {
        "fr": "",
        "fr_auto": "(meilleur, $)"
    },
    "Welcome to the AI Assistant": {
        "fr": "",
        "fr_auto": "Bienvenue à l’Assistant IA"
    },
    "When you start a new chat, the welcome message reminds you of appropriate usage for the selected mode.": {
        "fr": "",
        "fr_auto": "Lorsque vous commencez un nouveau clavardage, le message de bienvenue vous rappelle l’utilisation appropriée du mode sélectionné."
    },
    "Select a mode": {
        "fr": "",
        "fr_auto": "Sélectionnez un mode"
    },
    "Use the tabs to select different modes. The welcome message will update with guidance for the selected mode.": {
        "fr": "",
        "fr_auto": "Utilisez les onglets pour sélectionner différents modes. Le message de bienvenue sera mis à jour avec des directives pour le mode sélectionné."
    },
    "Send a message": {
        "fr": "",
        "fr_auto": "Envoyer un message"
    },
    "You can interact with the AI by sending a chat message.": {
        "fr": "",
        "fr_auto": "Vous pouvez interagir avec l’IA en envoyant un message de clavardage."
    },
    "Hello, Otto!": {
        "fr": "",
        "fr_auto": "Bonjour, Otto!"
    },
    "Messages area": {
        "fr": "",
        "fr_auto": "Zone des messages"
    },
    "Your sent messages and the AI\\": {
        "fr": "",
        "fr_auto": "Vos messages envoyés et l’IA"
    },
    "Switch to Q&A mode": {
        "fr": "",
        "fr_auto": "Passez en mode Questions et réponses"
    },
    "Q&A mode lets you ask questions and extract information from uploaded documents. Click the Q&A tab to try it.": {
        "fr": "Le mode Q&R vous permet de poser des questions et d’extraire de l’information à partir de documents téléversés. Cliquez sur l’onglet Questions et réponses pour l’essayer.",
        "fr_auto": "Le mode Q&R vous permet de poser des questions et d’extraire de l’information à partir de documents téléchargés. Cliquez sur l’onglet Questions et réponses pour l’essayer."
    },
    "Settings sidebar": {
        "fr": "",
        "fr_auto": "Barre latérale des paramètres"
    },
    "All AI assistant modes have editable settings in the right sidebar. The Q&A settings are especially important.": {
        "fr": "",
        "fr_auto": "Tous les modes d’assistant IA ont des paramètres modifiables dans la barre latérale droite. Les paramètres de questions et réponses sont particulièrement importants."
    },
    "Select Q&A library": {
        "fr": "",
        "fr_auto": "Sélectionnez la bibliothèque de questions et réponses"
    },
    "By default, the \\\"Corporate\\\" library is selected. This contains some HR-related information such as collective agreements.": {
        "fr": "Par défaut, la bibliothèque « Ministériel » est sélectionnée. Elle contient des renseignements liés aux RH, comme les conventions collectives.",
        "fr_auto": "Par défaut, la bibliothèque \\\"Corporate\\ » est sélectionnée. Il contient des renseignements liés aux RH, comme les conventions collectives."
    },
    "What is LP-02 step 3 pay in 2024?": {
        "fr": "Quelle-est la rémunération de l’échelon 3 du LP-02 en 2024?",
        "fr_auto": "Qu’est-ce que la rémunération de l’échelon 3 du LP-02 en 2024?"
    },
    "Q&A response": {
        "fr": "",
        "fr_auto": "Réponse aux questions et réponses"
    },
    "In Q&A mode, the AI searches through the library to find the answer. This allows it to provide references for verification.": {
        "fr": "",
        "fr_auto": "En mode Q&R, l’IA cherche dans la bibliothèque pour trouver la réponse. Cela lui permet de fournir des références à des fins de vérification."
    },
    "Upload your own files": {
        "fr": "",
        "fr_auto": "Téléchargez vos propres fichiers"
    },
    "You can upload many types of files for Q&A, summarization or translation. These files are stored in the chat and will be deleted after 30 days inactivity. You can also drag and drop files into the chat. Uploading a file will switch the Q&A library to \\\"Chat uploads\\\".": {
        "fr": "Vous pouvez télécharger de nombreux types de fichiers pour les questions et réponses, les résumés ou les traductions. Ces fichiers sont stockés dans le clavardage et seront supprimés après 30 jours d’inactivité. Vous pouvez également faire glisser et déposer des fichiers dans le clavardage. Le téléchargement d’un fichier fera passer la bibliothèque de questions et réponses à \\\"Téléchargements de clavardage\\ ».",
        "fr_auto": "Vous pouvez télécharger de nombreux types de fichiers pour les questions et réponses, les résumés ou les traductions. Ces fichiers sont stockés dans le clavardage et seront supprimés après 30 jours d’inactivité. Vous pouvez également faire glisser et déposer des fichiers dans le clavardage. Le téléchargement d’un fichier fera passer la bibliothèque de questions et réponses à \\\"Téléchargements de clavardage\\ »."
    },
    "Editing libraries": {
        "fr": "",
        "fr_auto": "Modifier les bibliothèques"
    },
    "Instead of uploading files to a chat, you might want to create a document library. This allows you to query the same documents across multiple chats, or share your Q&A library with others. Use the \\\"Edit libraries\\\" function to upload, organize and share document libraries.": {
        "fr": "Au lieu de télécharger des fichiers dans un clavardage, vous pouvez créer une bibliothèque de documents. Celle-ci vous permettra d’interroger les mêmes documents sur plusieurs sessions de clavardages ou de partager votre bibliothèque de questions et réponses avec d’autres personnes. Utilisez la fonction « Modifier les bibliothèques » pour télécharger, organiser et partager des bibliothèques de documents.",
        "fr_auto": "Au lieu de télécharger des fichiers dans un clavardage, vous voudrez peut-être créer une bibliothèque de documents. Cela vous permet d’interroger les mêmes documents sur plusieurs clavardages ou de partager votre bibliothèque de questions et réponses avec d’autres personnes. Utilisez la fonction « Modifier les bibliothèques » pour télécharger, organiser et partager des bibliothèques de documents."
    },
    "Q&A search mode": {
        "fr": "",
        "fr_auto": "Mode de recherche Q&R"
    },
    "By default, Q&A mode will quickly search for the most relevant \\\"chunks\\\" from the library. The AI will then read those chunks and provide an answer. For some questions though, you may need to have the AI read the full document. WARNING: This mode can be expensive when there are lots of documents!": {
        "fr": "Par défaut, le mode Q&A recherchera rapidement les « morceaux » les plus pertinents dans la bibliothèque. L’IA lira ensuite ces morceaux et fournira une réponse. Pour certaines questions, vous devrez peut-être demander à l’IA de lire le document complet. ATTENTION : Ce mode peut être coûteux lorsqu’il y a beaucoup de documents!",
        "fr_auto": "Par défaut, le mode Q&A recherchera rapidement les \\\"morceaux\\ » les plus pertinents dans la bibliothèque. L’IA lira ensuite ces morceaux et fournira une réponse. Pour certaines questions, vous devrez peut-être demander à l’IA de lire le document complet. ATTENTION : Ce mode peut être coûteux lorsqu’il y a beaucoup de documents!"
    },
    "Q&A filters": {
        "fr": "",
        "fr_auto": "Filtres de questions et réponses"
    },
    "In the full document modes, select the documents or folders you want the AI to read.": {
        "fr": "",
        "fr_auto": "Dans les modes de document complet, sélectionnez les documents ou les dossiers que vous voulez que l’IA lise."
    },
    "Select AI model": {
        "fr": "",
        "fr_auto": "Sélectionnez le modèle d’IA"
    },
    "When accuracy is paramount, select the more expensive GPT-4o model. (This setting is available in all modes.)": {
        "fr": "",
        "fr_auto": "Lorsque la précision est primordiale, sélectionnez le modèle GPT-4o plus coûteux. (Ce paramètre est disponible dans tous les modes.)"
    },
    "To customize the behaviour further, you can edit advanced settings by clicking here. For example, you can change the number of top sources that the AI will read, or customize the response format": {
        "fr": "Pour personnaliser davantage le comportement du système, vous pouvez modifier les paramètres avancés en cliquant ici. Par exemple, vous pouvez modifier le nombre de sources principales que l’IA lira ou personnaliser le format de réponse",
        "fr_auto": "Pour personnaliser davantage le comportement, vous pouvez modifier les paramètres avancés en cliquant ici. Par exemple, vous pouvez modifier le nombre de sources principales que l’IA lira ou personnaliser le format de réponse"
    },
    "Summarize mode": {
        "fr": "",
        "fr_auto": "Mode de résumé"
    },
    "In summarize mode, you can upload documents, paste long text or enter a URL (canada.ca, *.gc.ca, CanLii and Wikipedia only). Like in Q&A \\\"full documents\\\" mode, the AI will read the entire document before responding. Let\\": {
        "fr": "",
        "fr_auto": "En mode résumé, vous pouvez télécharger des documents, coller du texte long ou entrer une URL (canada.ca, *.gc.ca, CanLii et Wikipédia seulement). Comme dans le mode Q&R \\« documents complets \\ », l’IA lira l’intégralité du document avant de répondre. Let\\"
    },
    "Summarize response": {
        "fr": "",
        "fr_auto": "Résumer la réponse"
    },
    "By default, the summary will be quite short, but this is adjustable in the settings sidebar.": {
        "fr": "",
        "fr_auto": "Par défaut, le résumé sera assez court, mais il est réglable dans la barre latérale des paramètres."
    },
    "Summarize settings": {
        "fr": "",
        "fr_auto": "Résumer les paramètres"
    },
    "There are 3 preset length settings, but you can add additional instructions or override the prompt entirely. A custom summarize prompt is the easiest way to extract exactly the information you want from a document.": {
        "fr": "Il y a 3 réglages de longueur prédéfinis, mais vous pouvez ajouter des instructions supplémentaires ou remplacer complètement la requête. Une requête de résumé personnalisée est le moyen le plus simple d’extraire exactement l’information que vous voulez d’un document.",
        "fr_auto": "Il y a 3 réglages de longueur prédéfinis, mais vous pouvez ajouter des instructions supplémentaires ou remplacer complètement l’invite. Une invite de résumé personnalisée est le moyen le plus simple d’extraire exactement l’information que vous voulez d’un document."
    },
    "My team at Department of Justice Canada has developed a generative AI tool. What are the top 7 pieces of guidance I should provide users? Write a 1000-word Buzzfeed-style listicle with nice formatting. The audience is end-users.": {
        "fr": "",
        "fr_auto": "Mon équipe au ministère de la Justice du Canada a mis au point un outil d’IA générative. Quels sont les 7 principaux conseils que je devrais fournir aux utilisateurs? Rédigez une liste de 1000 mots de style Buzzfeed avec un bon formatage. Le public est constitué d’utilisateurs finaux."
    },
    "Summary with custom prompt": {
        "fr": "Résumé avec requête personnalisée",
        "fr_auto": "Résumé avec invite personnalisée"
    },
    "The AI now generates a summary according to the custom prompt!": {
        "fr": "L’IA génère maintenant un résumé selon la requête personnalisée!",
        "fr_auto": "L’IA génère maintenant un résumé selon l’invite personnalisée!"
    },
    "Switching back to chat mode": {
        "fr": "",
        "fr_auto": "Retour en mode clavardage"
    },
    "We\\": {
        "fr": "",
        "fr_auto": "Nous \\"
    },
    "Our tool is called Otto, so please use that name. Otto is actually approved for Protected B data unlike many generative AI tools. Also would prefer a bit more bold and italics, and lots of emojis. More memorable titles for the tips, maybe alliterative or rhyming. 300 words max.": {
        "fr": "",
        "fr_auto": "Notre outil s’appelle Otto, alors veuillez utiliser ce nom. Otto est en fait approuvé pour les données Protected B contrairement à de nombreux outils d’IA générative. Je préférerais aussi un peu plus de gras et d’italique, et beaucoup d’emojis. Des titres plus mémorables pour les pointes, peut-être allitératifs ou rimés. 300 mots max."
    },
    "Human in the loop": {
        "fr": "Avec intervention humaine",
        "fr_auto": "Humain dans la boucle"
    },
    "Remember, the AI assistant is just a tool to help you accomplish your goals. Be specific and you\\": {
        "fr": "",
        "fr_auto": "N’oubliez pas que l’assistant d’IA n’est qu’un outil pour vous aider à atteindre vos objectifs. Soyez précis et vous\\"
    },
    "Translation options": {
        "fr": "",
        "fr_auto": "Options de traduction"
    },
    "In translate mode, you can upload files or directly input text (in any language). Select the target language in the sidebar.": {
        "fr": "En mode traduction, vous pouvez téléverser des fichiers ou écrire directement dans le champs de texte (dans la langue de votre choix). Sélectionnez la langue cible dans la barre latérale.",
        "fr_auto": "En mode traduction, vous pouvez télécharger des fichiers ou entrer directement du texte (dans n’importe quelle langue). Sélectionnez la langue cible dans la barre latérale."
    },
    "Browse presets created by the Otto team or other users. You can also save your current settings as a preset, and choose your default settings for new chats.": {
        "fr": "Parcourez les préréglages créés par l’équipe d'Otto ou créés par d’autres utilisateurs. Vous pouvez également enregistrer vos paramètres actuels en tant que préréglage et choisir vos paramètres par défaut pour les nouvelles conversations.",
        "fr_auto": "Parcourez les préréglages créés par l’équipe Otto ou d’autres utilisateurs. Vous pouvez également enregistrer vos paramètres actuels en tant que préréglage et choisir vos paramètres par défaut pour les nouvelles conversations."
    },
    "Your chats remain accessible in the left sidebar, but are deleted after 30 days of inactivity. The current chat is bolded.": {
        "fr": "Vos discussions restent accessibles dans la barre latérale gauche, mais sont supprimées après 30 jours d’inactivité. Le clavardage actuel apparait en charactère gras.",
        "fr_auto": "Vos discussions restent accessibles dans la barre latérale gauche, mais sont supprimées après 30 jours d’inactivité. Le clavardage actuel est en gras."
    },
    "Rename and delete chats": {
        "fr": "",
        "fr_auto": "Renommer et supprimer des clavardages"
    },
    "When you hover over a chat title, three dots appear. Click the dots to rename or delete a chat manually.": {
        "fr": "",
        "fr_auto": "Lorsque vous passez la souris sur le titre d’un clavardage, trois points apparaissent. Cliquez sur les points pour renommer ou supprimer un clavardage manuellement."
    },
    "Start a new chat": {
        "fr": "",
        "fr_auto": "Démarrer un nouveau clavardage"
    },
    "When you are changing topics, always start a new chat. This reduces cost and improves quality. The tour is now complete!": {
        "fr": "Lorsque vous changez de sujet, commencez toujours une nouvelle discussion. Cela réduit les coûts et améliore la qualité des réponses. La visite est maintenant terminée!",
        "fr_auto": "Lorsque vous changez de sujet, commencez toujours une nouvelle discussion. Cela réduit les coûts et améliore la qualité. La visite est maintenant terminée!"
    },
    "Light and dark themes": {
        "fr": "",
        "fr_auto": "Thèmes clairs et sombres"
    },
    "Click the sun or moon icon to switch between dark and light themes.": {
        "fr": "",
        "fr_auto": "Cliquez sur l’icône du soleil ou de la lune pour basculer entre les thèmes sombres et clairs."
    },
    "No documents in this chat.": {
        "fr": "",
        "fr_auto": "Aucun document dans ce clavardage."
    },
    "Enter a message to chat with the AI": {
        "fr": "",
        "fr_auto": "Entrez un message pour discuter avec l’IA"
    },
    "Ask a question about the selected documents, or enter a URL to add": {
        "fr": "",
        "fr_auto": "Posez une question sur les documents sélectionnés ou entrez une URL à ajouter"
    },
    "Enter a URL or paste long text to summarize": {
        "fr": "",
        "fr_auto": "Entrez une URL ou collez un texte long pour résumer"
    },
    "Enter text to translate (select language in sidebar)": {
        "fr": "",
        "fr_auto": "Entrez le texte à traduire (sélectionnez la langue dans la barre latérale)"
    },
    "Ask a question about the selected documents, upload files or enter a URL to add": {
        "fr": "Posez une question sur les documents sélectionnés, téléversez des fichiers ou entrez une URL à ajouter",
        "fr_auto": "Posez une question sur les documents sélectionnés, téléchargez des fichiers ou entrez une URL à ajouter"
    },
    "Enter a URL, paste long text or upload files to summarize": {
        "fr": "Entrez une URL, collez du texte long ou téléversez des fichiers pour résumer",
        "fr_auto": "Entrez une URL, collez du texte long ou téléchargez des fichiers pour résumer"
    },
    "Enter text or upload files to translate (select language in sidebar)": {
        "fr": "Entrez du texte ou téléversez des fichiers à traduire (sélectionnez la langue dans la barre latérale)",
        "fr_auto": "Entrez du texte ou téléversez des fichiers à traduire (sélectionnez la langue dans la barre latérale)"
    },
    "o3-mini (adds reasoning, 7x cost)": {
        "fr": "o3-mini (ajoute du raisonnement, coût 7x)",
        "fr_auto": "o3-mini (ajoute un raisonnement, coût 7x)"
    },
    "GPT-4o (best accuracy, 15x cost)": {
        "fr": "",
        "fr_auto": "GPT-4o (meilleure précision, coût 15x)"
    },
    "Request cancelled.": {
        "fr": "",
        "fr_auto": "Demande annulée."
    },
    "Continue with ": {
        "fr": "",
        "fr_auto": "Continuer avec "
    },
    "No description available": {
        "fr": "",
        "fr_auto": "Aucune description disponible"
    },
    "English metadata": {
        "fr": "",
        "fr_auto": "Métadonnées en anglais"
    },
    "French metadata": {
        "fr": "",
        "fr_auto": "Métadonnées en français"
    },
    "Sharing": {
        "fr": "",
        "fr_auto": "Partage"
    },
    "Save preset": {
        "fr": "",
        "fr_auto": "Enregistrer le préréglage"
    },
    "Update preset": {
        "fr": "",
        "fr_auto": "Mettre à jour le préréglage"
    },
    "Update preset:": {
        "fr": "",
        "fr_auto": "Préréglage de mise à jour :"
    },
    "Create new preset": {
        "fr": "",
        "fr_auto": "Créer un nouveau préréglage"
    },
    "Error extracting text from file. Try copying and pasting the text.": {
        "fr": "",
        "fr_auto": "Erreur lors de l’extraction du texte du fichier. Essayez de copier et coller le texte."
    },
    "Mark complete": {
        "fr": "",
        "fr_auto": "Marquer comme terminé"
    },
    "Load settings": {
        "fr": "",
        "fr_auto": "Réglages de charge"
    },
    "Edit / share": {
        "fr": "",
        "fr_auto": "Modifier / partager"
    },
    "Default for new chats": {
        "fr": "Par défaut pour nouveaux clavardages",
        "fr_auto": "Par défaut pour les nouvelles conversations"
    },
    "Default preset updated.": {
        "fr": "",
        "fr_auto": "Préréglage par défaut mis à jour."
    },
    "Only me": {
        "fr": "",
        "fr_auto": "Seulement moi"
    },
    "This preset is set as your default for new chats. Are you sure you want to overwrite it?": {
        "fr": "",
        "fr_auto": "Ce préréglage est défini par défaut pour les nouvelles discussions. Êtes-vous sûr de vouloir l’écraser?"
    },
    "This preset is shared with other users. Are you sure you want to overwrite it?": {
        "fr": "",
        "fr_auto": "Ce préréglage est partagé avec d’autres utilisateurs. Êtes-vous sûr de vouloir l’écraser?"
    },
    "WARNING: This preset is shared with all Otto users. Are you sure you want to overwrite it?": {
        "fr": "",
        "fr_auto": "AVERTISSEMENT : Ce préréglage est partagé avec tous les utilisateurs d’Otto. Êtes-vous sûr de vouloir l’écraser?"
    },
    "DANGER: This preset is set as the default for all Otto users. Are you sure you want to overwrite it?": {
        "fr": "",
        "fr_auto": "DANGER : Ce préréglage est défini par défaut pour tous les utilisateurs d’Otto. Êtes-vous sûr de vouloir l’écraser?"
    },
    "Loaded": {
        "fr": "",
        "fr_auto": "Chargé"
    },
    "modified": {
        "fr": "",
        "fr_auto": "modifié"
    },
    "Everyone": {
        "fr": "",
        "fr_auto": "Tout le monde"
    },
    "Shared": {
        "fr": "",
        "fr_auto": "Partagé"
    },
    "Continue at estimated cost ": {
        "fr": "",
        "fr_auto": "Continuer au coût estimatif "
    },
    "AI can make mistakes. Verify the output if you intend to rely upon it.": {
        "fr": "",
        "fr_auto": "L’IA peut faire des erreurs. Vérifiez le résultat si vous avez l’intention de vous fier à lui."
    },
    "We estimated that this request might be expensive.": {
        "fr": "",
        "fr_auto": "Nous avons estimé que cette demande pourrait être coûteuse."
    },
    "Changes will overwrite properties of all selected users": {
        "fr": "",
        "fr_auto": "Les modifications remplaceront les propriétés de tous les utilisateurs sélectionnés"
    },
    "What is Otto?": {
        "fr": "",
        "fr_auto": "Qu’est-ce qu’Otto?"
    },
    "Otto is a platform for data & AI tools developed by and for the Department of Justice Canada, designed to enhance the workflow and efficiency of corporate and legal professionals through automation and generative AI.": {
        "fr": "",
        "fr_auto": "Otto est une plateforme d’outils de données et d’IA développée par et pour le ministère de la Justice du Canada, conçue pour améliorer le flux de travail et l’efficacité des professionnels des entreprises et du droit grâce à l’automatisation et à l’IA générative."
    },
    "What is the Otto Pro-B Pilot?": {
        "fr": "",
        "fr_auto": "Qu’est-ce que le pilote Otto Pro-B?"
    },
    "Justice's Business Analytics Centre (BAC) is launching a limited user pilot in a Protected B environment. The pilot includes ~625 users split into 65 distinct pilot groups with specific use cases covering all types of Justice work. The pilot will run for approximately 8 months. Following its conclusion, results and feedback will be used to refine the tools, which will then be deployed to all JUS employees.": {
        "fr": "",
        "fr_auto": "Le Centre d’analyse des affaires (BAC) du ministère de la Justice lance un projet pilote limité d’utilisateurs dans un environnement Protégé B. Le projet pilote comprend ~625 utilisateurs répartis en 65 groupes pilotes distincts avec des cas d’utilisation spécifiques couvrant tous les types de travail dans le domaine de la justice. Le projet pilote durera environ 8 mois. À la suite de sa conclusion, les résultats et la rétroaction seront utilisés pour peaufiner les outils, qui seront ensuite déployés auprès de tous les employés de JUS."
    },
    "What can Otto do for me?": {
        "fr": "",
        "fr_auto": "Qu’est-ce qu’Otto peut faire pour moi?"
    },
    "Otto is designed to enhance the workflow and efficiency of corporate and legal professionals by providing various capabilities, including:": {
        "fr": "",
        "fr_auto": "Otto est conçu pour améliorer le flux de travail et l’efficacité des professionnels des entreprises et du droit en offrant diverses capacités, notamment :"
    },
    "Engage in general-purpose conversations for assistance with writing and other straightforward tasks.": {
        "fr": "",
        "fr_auto": "Engagez-vous dans des conversations générales pour obtenir de l’aide à la rédaction et à d’autres tâches simples."
    },
    "Retrieve answers from uploaded documents. Users can share or personalize libraries of documents to query.": {
        "fr": "",
        "fr_auto": "Récupérez les réponses des documents téléchargés. Les utilisateurs peuvent partager ou personnaliser des bibliothèques de documents à interroger."
    },
    "Summarize content from text, webpages, or uploaded documents at user-specified lengths.": {
        "fr": "",
        "fr_auto": "Résumer le contenu du texte, des pages Web ou des documents téléchargés à la longueur spécifiée par l’utilisateur."
    },
    "Translate content into French or English.": {
        "fr": "",
        "fr_auto": "Traduire le contenu en français ou en anglais."
    },
    "Text Extraction": {
        "fr": "",
        "fr_auto": "Extraction de texte"
    },
    "Extract text from images or scanned PDFs – including handwritten text – using advanced Optical Character Recognition (OCR).": {
        "fr": "",
        "fr_auto": "Extraire du texte d’images ou de PDF numérisés – y compris du texte manuscrit – à l’aide de la reconnaissance optique de caractères (OCR) avancée."
    },
    "Query Canadian acts and regulations using natural language to find relevant sections and get AI answers to questions.": {
        "fr": "",
        "fr_auto": "Interrogez les lois et règlements canadiens en utilisant le langage naturel pour trouver les sections pertinentes et obtenir des réponses aux questions de l’IA."
    },
    "When should I use Otto?": {
        "fr": "",
        "fr_auto": "Quand devrais-je utiliser Otto?"
    },
    "You should use Otto when you need AI assistance with tasks such as AI text generation, question answering, document summarization, translation to English and French, extracting text from images or scanned PDFs, or searching Canadian laws and regulations.  Otto is intended for streamlining workflows, improving efficiency, and accessing accurate information pertaining to the Canadian Department of Justice.": {
        "fr": "",
        "fr_auto": "Vous devriez utiliser Otto lorsque vous avez besoin de l’aide de l’IA pour des tâches telles que la génération de texte en IA, la réponse aux questions, le résumé de documents, la traduction en anglais et en français, l’extraction de texte à partir d’images ou de PDF numérisés ou la recherche dans les lois et règlements canadiens.  Otto est destiné à rationaliser les flux de travail, à améliorer l’efficacité et à accéder à de l’information exacte concernant le ministère de la Justice du Canada."
    },
    "Otto is meant to save you time and effort by providing quick, reliable answers to your questions. Whether you're looking for general information or need help navigating internal policies, this tool can help streamline your work and point you in the right direction.": {
        "fr": "",
        "fr_auto": "Otto est destiné à vous faire gagner du temps et des efforts en fournissant des réponses rapides et fiables à vos questions. Que vous recherchiez des informations générales ou que vous ayez besoin d’aide pour naviguer dans les politiques internes, cet outil peut vous aider à rationaliser votre travail et à vous orienter dans la bonne direction."
    },
    "What are Otto's limitations?": {
        "fr": "",
        "fr_auto": "Quelles sont les limites d’Otto?"
    },
    "Otto has no internet access so its general knowledge is not necessarily up to date.": {
        "fr": "",
        "fr_auto": "Otto n’a pas d’accès à Internet, donc ses connaissances générales ne sont pas nécessairement à jour."
    },
    "Otto may not be used to automate decision-making that affects the rights, privileges or interests of individuals, or to automate steps needed to make decisions.": {
        "fr": "",
        "fr_auto": "Otto ne peut pas être utilisé pour automatiser la prise de décisions qui touchent les droits, les privilèges ou les intérêts des personnes, ni pour automatiser les étapes nécessaires à la prise de décisions."
    },
    "Otto cannot process documents or data classified above the Protected B level.": {
        "fr": "",
        "fr_auto": "Otto ne peut pas traiter des documents ou des données classés au-dessus du niveau Protégé B."
    },
    "The AI may produce inaccurate or incomplete responses if user prompts are unclear or lack sufficient detail.": {
        "fr": "L’IA peut produire des réponses inexactes ou incomplètes si les requêtes de l’utilisateur ne sont pas claires ou manquent de détails.",
        "fr_auto": "L’IA peut produire des réponses inexactes ou incomplètes si les invites de l’utilisateur ne sont pas claires ou manquent de détails."
    },
    "Users are limited to a monthly budget of $32 for AI use and exceeding this requires a request to administrators.": {
        "fr": "",
        "fr_auto": "Les utilisateurs sont limités à un budget mensuel de 32 $ pour l’utilisation de l’IA et le dépassement de ce budget nécessite une demande aux administrateurs."
    },
    "Due to the nature of the AI and the data used for training, Otto may occasionally generate hallucinations or irrelevant information. Human verification of output is required if the output is to be relied upon.": {
        "fr": "",
        "fr_auto": "En raison de la nature de l’IA et des données utilisées pour l’entraînement, Otto peut occasionnellement générer des hallucinations ou des informations non pertinentes. Une vérification humaine de la production est nécessaire si l’on peut se fier à la production."
    },
    "Otto is not a repository for information of business value.  It is for transitory information only.  Document libraries and chats are deleted after 30 days of inactivity.": {
        "fr": "",
        "fr_auto": "Otto n’est pas un dépôt d’information à valeur opérationnelle.  Il s’agit uniquement d’informations transitoires.  Les bibliothèques de documents et les clavardages sont supprimés après 30 jours d’inactivité."
    },
    "Can Otto replace human experts?": {
        "fr": "",
        "fr_auto": "Otto peut-il remplacer les experts humains?"
    },
    "No, Otto is not a replacement for human experts. Otto is a tool designed to assist and complement your work. For complex or sensitive matters, you should always consult a qualified professional or departmental subject matter experts.": {
        "fr": "",
        "fr_auto": "Non, Otto ne remplace pas les experts humains. Otto est un outil conçu pour vous aider et compléter votre travail. Pour les questions complexes ou délicates, vous devriez toujours consulter un professionnel qualifié ou des experts en la matière."
    },
    "Is Otto secure?": {
        "fr": "",
        "fr_auto": "Otto est-il sécurisé?"
    },
    "Otto is designed to operate within the secure environment of the Government of Canada for information up to and including Protected B. Data is encrypted at rest and stored only in Canadian Microsoft Azure data centers. Otto is only accessible to Justice employees through the Justice network. Otto does not store or share sensitive information outside of this environment.": {
        "fr": "",
        "fr_auto": "Otto est conçu pour fonctionner dans l’environnement sécurisé du gouvernement du Canada pour l’information jusqu’à Protégé B. Les données sont chiffrées au repos et stockées uniquement dans les centres de données Microsoft Azure canadiens. Otto n’est accessible qu’aux employés du ministère de la Justice par l’intermédiaire du réseau du Justice. Otto ne stocke ni ne partage de renseignements sensibles en dehors de cet environnement."
    },
    "How do I access Otto?": {
        "fr": "",
        "fr_auto": "Comment puis-je accéder à Otto?"
    },
    "Otto can be accessed via the URL <a href=\"https://otto-pilot.cloud.justice.gc.ca/\">https://otto-pilot.cloud.justice.gc.ca/</a>. You must be connected to the Justice network.": {
        "fr": "",
        "fr_auto": "Otto est accessible via l’URL <a href=\"https://otto-pilot.cloud.justice.gc.ca/\">https://otto-pilot.cloud.justice.gc.ca/</a>. Vous devez être connecté au réseau de la justice."
    },
    "Who can I contact if I have questions about Otto?": {
        "fr": "",
        "fr_auto": "Qui puis-je contacter si j’ai des questions au sujet d’Otto?"
    },
    "Feedback and bug reporting is collected in-app through a feedback form. Please direct all other questions to the mailbox at otto@justice.gc.ca .": {
        "fr": "",
        "fr_auto": "Les commentaires et les rapports de bogues sont recueillis dans l’application par le biais d’un formulaire de rétroaction. Veuillez adresser toutes les autres questions à la boîte aux lettres au otto@justice.gc.ca ."
    },
    "How do I  ensure the accuracy of information from Otto?": {
        "fr": "",
        "fr_auto": "Comment puis-je m’assurer de l’exactitude des informations d’Otto?"
    },
    "Otto relies on pre-existing knowledge and trusted internal documents to provide information. Otto retrieves answers from user-uploaded documents and displays page-numbered references and relevant links for verification. Additionally, users can customize prompts and settings to refine how information is extracted and presented, ensuring clarity and reliability. For certain questions, Otto will attempt to let users know if there are limitations to its responses and may recommend consulting the appropriate resources or experts.  If they are to be relied upon, all outputs from Otto must undergo human verification by the user or a person with appropriate knowledge and expertise to evaluate the outputs.": {
        "fr": "Otto s’appuie sur des connaissances préexistantes et des documents internes fiables pour fournir de l’information. Otto récupère les réponses des documents téléchargés par les utilisateurs et affiche des références numérotées et des liens pertinents pour vérification. De plus, les utilisateurs peuvent personnaliser les requêtes et les paramètres pour affiner la façon dont l’information est extraite et présentée, ce qui garantit la clarté et la fiabilité. Pour certaines questions, Otto tentera d’informer les utilisateurs s’il y a des limites à ses réponses et peut recommander de consulter les ressources ou les experts appropriés.  Pour s’y fier, tous les extrants d’Otto doivent faire l’objet d’une vérification humaine par l’utilisateur ou une personne possédant les connaissances et l’expertise appropriées pour évaluer les extrants.",
        "fr_auto": "Otto s’appuie sur des connaissances préexistantes et des documents internes fiables pour fournir de l’information. Otto récupère les réponses des documents téléchargés par les utilisateurs et affiche des références numérotées et des liens pertinents pour vérification. De plus, les utilisateurs peuvent personnaliser les requêtes et les paramètres pour affiner la façon dont l’information est extraite et présentée, ce qui garantit la clarté et la fiabilité. Pour certaines questions, Otto tentera d’informer les utilisateurs s’il y a des limites à ses réponses et peut recommander de consulter les ressources ou les experts appropriés.  Pour s’y fier, tous les extrants d’Otto doivent faire l’objet d’une vérification humaine par l’utilisateur ou une personne possédant les connaissances et l’expertise appropriées pour évaluer les extrants."
    },
    "Can Otto help me with bilingual (English/French) questions?": {
        "fr": "",
        "fr_auto": "Otto peut-il m’aider avec des questions bilingues (anglais/français)?"
    },
    "Yes, Otto can assist with bilingual (English/French) questions. Users can ask questions directly in both Official Language(s). It also offers a translation tool for translating content between English and French,and from other languages into English and French. Additionally, users can set the desired language for summaries and other outputs.": {
        "fr": "",
        "fr_auto": "Oui, Otto peut répondre aux questions bilingues (anglais/français). Les utilisateurs peuvent poser des questions directement dans les deux langues officielles. Il offre également un outil de traduction pour traduire du contenu entre l’anglais et le français, et d’autres langues vers l’anglais et le français. De plus, les utilisateurs peuvent définir la langue souhaitée pour les résumés et autres résultats."
    },
    "Can I insert URLs in Otto?": {
        "fr": "",
        "fr_auto": "Puis-je insérer des URL dans Otto?"
    },
    "The AI assistant in Otto can access websites from the following domains.": {
        "fr": "",
        "fr_auto": "L’assistant IA d’Otto peut accéder à des sites Web à partir des domaines suivants."
    },
    "canada.ca": {
        "fr": "",
        "fr_auto": "canada.ca"
    },
    "gc.ca": {
        "fr": "",
        "fr_auto": "gc.ca"
    },
    "canlii.org": {
        "fr": "",
        "fr_auto": "canlii.org"
    },
    "wikipedia.org": {
        "fr": "",
        "fr_auto": "wikipedia.org"
    },
    "URLs that are not from these domains will not work. As a workaround, you can save relevant content to a file and upload it inside the AI assistant for querying.": {
        "fr": "",
        "fr_auto": "Les URL qui ne proviennent pas de ces domaines ne fonctionneront pas. Comme solution de contournement, vous pouvez enregistrer le contenu pertinent dans un fichier et le télécharger dans l’assistant d’IA pour l’interroger."
    },
    "Can I upload documents that come from a third party?": {
        "fr": "",
        "fr_auto": "Puis-je télécharger des documents qui proviennent d’un tiers?"
    },
    "Users must respect any applicable statutory or contractual restrictions that may apply to uploading those documents to Otto. For example, the license to use a document may restrict saving an electronic copy.": {
        "fr": "",
        "fr_auto": "Les utilisateurs doivent respecter toutes les restrictions légales ou contractuelles applicables qui peuvent s’appliquer au téléchargement de ces documents sur Otto. Par exemple, la licence d’utilisation d’un document peut restreindre l’enregistrement d’une copie électronique."
    },
    "Feedback and bug reporting is collected in-app through a feedback form. Please direct all other questions to the mailbox at <a href=\"mailto:otto@justice.gc.ca\">otto@justice.gc.ca</a>.": {
        "fr": "",
        "fr_auto": "Les commentaires et les rapports de bogues sont recueillis dans l’application par le biais d’un formulaire de rétroaction. Veuillez adresser toutes les autres questions à la boîte aux lettres à <a href=\"mailto:otto@justice.gc.ca\">otto@justice.gc.ca</a>."
    },
    "This request is estimated to cost ${formatted_cost}, which exceeds your remaining monthly budget. Please contact an Otto administrator or wait until the 1st for the limit to reset.": {
        "fr": "",
        "fr_auto": "Le coût de cette demande est estimé à {formatted_cost} $, ce qui dépasse votre budget mensuel restant. Veuillez contacter un administrateur Otto ou attendre le 1er pour que la limite soit réinitialisée."
    },
    "Error: {e}": {
        "fr": "",
        "fr_auto": "Erreur : {e}"
    },
    "This request could be expensive. Are you sure?": {
        "fr": "",
        "fr_auto": "Cette demande pourrait être coûteuse. Es-tu certain?"
    },
    "Use with unclassified, Protected A or": {
        "fr": "",
        "fr_auto": "À utiliser avec des produits non classifiés, protégés A ou"
    },
    "Specific legislation may impose additional requirements pertaining to certain classes of sensitive information that are considered Protected B. In such cases, the use of Otto should be considered on a case-by-case basis.": {
        "fr": "",
        "fr_auto": "Une législation particulière peut imposer des exigences supplémentaires relatives à certaines catégories de renseignements sensibles qui sont considérées comme protégées B. Dans de tels cas, l’utilisation d’Otto doit être envisagée au cas par cas."
    },
    "information only.": {
        "fr": "",
        "fr_auto": "information seulement."
    },
    "Not for legal research:": {
        "fr": "",
        "fr_auto": "Pas pour la recherche juridique :"
    },
    "Does not connect to legal databases like Westlaw, Lexis, CanLII or Justipedia.": {
        "fr": "",
        "fr_auto": "Ne se connecte pas à des bases de données juridiques comme Westlaw, Lexis, CanLII ou Justipedia."
    },
    "Only legal professionals can critically analyze client matters and provide legal advice.": {
        "fr": "",
        "fr_auto": "Seuls les professionnels du droit peuvent analyser de manière critique les affaires des clients et fournir des conseils juridiques."
    },
    "Do not use for making or assisting in making": {
        "fr": "",
        "fr_auto": "Ne pas utiliser pour fabriquer ou aider à la fabrication"
    },
    "Administrative decisions are decisions affecting individuals, their rights, privileges or interests.": {
        "fr": "",
        "fr_auto": "Les décisions administratives sont des décisions touchant des personnes, leurs droits, privilèges ou intérêts."
    },
    "administrative decisions": {
        "fr": "",
        "fr_auto": "décisions administratives"
    },
    "Limit information shared. Chats and Q&A libraries are deleted after 30 days inactivity.": {
        "fr": "",
        "fr_auto": "Limitez l’information partagée. Les clavardages et les bibliothèques de questions et réponses sont supprimés après 30 jours d’inactivité."
    },
    "Chat mode is not suitable for factual research because it may hallucinate or provide biased outputs.": {
        "fr": "",
        "fr_auto": "Le mode clavardage ne convient pas à la recherche factuelle parce qu’il peut halluciner ou fournir des résultats biaisés."
    },
    "\n            <strong>Summarize</strong> uploaded documents. You can also paste long text or enter a URL for a web page.\n          ": {
        "fr": "",
        "fr_auto": "\n<strong>Résumer</strong> les documents téléchargés. Vous pouvez également coller du texte long ou entrer une URL pour une page Web.\n          "
    },
    "Search acts and regulations using natural language. Find relevant sections of laws.": {
        "fr": "",
        "fr_auto": "Rechercher des lois et des règlements en langage naturel. Trouvez les articles pertinents des lois."
    },
    "Safe use of Legislation Search": {
        "fr": "",
        "fr_auto": "Utilisation sécuritaire de la législation Recherche"
    },
    "Only humans can exercise the required professional judgement to critically analyze client matters and provide tailored strategic advice.": {
        "fr": "",
        "fr_auto": "Seuls les humains peuvent exercer le jugement professionnel requis pour analyser de manière critique les questions des clients et fournir des conseils stratégiques personnalisés."
    },
    "Only federal legislation:": {
        "fr": "",
        "fr_auto": "Seule la législation fédérale :"
    },
    "Case law and other legal sources are not included in this tool.": {
        "fr": "",
        "fr_auto": "La jurisprudence et les autres sources juridiques ne sont pas incluses dans cet outil."
    },
    "Inappropriate uses and limitations of Otto": {
        "fr": "",
        "fr_auto": "Utilisations inappropriées et limites d’Otto"
    },
    "You must read and follow the notices within these Terms of Use and in the notices within Otto tools.": {
        "fr": "",
        "fr_auto": "Vous devez lire et suivre les avis contenus dans les présentes conditions d’utilisation et dans les avis contenus dans les outils Otto."
    },
    "AI Assistant's Chat mode should not be trusted to provide factual information, as it is more prone to hallucination and bias in the output. Instead, use the Q&A and Summarize modes to ground the AI's responses in trusted sources such as documents that you upload or a shared document library.": {
        "fr": "",
        "fr_auto": "Il ne faut pas faire confiance au mode Chat de l’Assistant IA pour fournir des informations factuelles, car il est plus sujet aux hallucinations et aux biais dans la sortie. Utilisez plutôt les modes Questions et réponses et Résumé pour ancrer les réponses de l’IA dans des sources fiables telles que des documents que vous téléchargez ou une bibliothèque de documents partagée."
    },
    "Otto may not be used to automate decision-making (administrative decisions affecting the rights, privileges or interests of individuals). Examples of decision-making include many human resources activities or program or funding decisions. Otto should not be used as a tool for decision-makers, nor to automate steps needed to make decisions. The use of AI for activities related to or impacting decision-making raises several legal and policy issues which are not detailed here or in other Otto documentation.": {
        "fr": "",
        "fr_auto": "Otto ne peut pas être utilisé pour automatiser la prise de décisions (décisions administratives touchant les droits, les privilèges ou les intérêts des personnes). Parmi les exemples de prise de décisions, mentionnons de nombreuses activités de ressources humaines ou des décisions de programme ou de financement. Otto ne doit pas être utilisé comme un outil pour les décideurs, ni pour automatiser les étapes nécessaires à la prise de décisions. L’utilisation de l’IA pour des activités liées à la prise de décisions ou ayant une incidence sur la prise de décisions soulève plusieurs questions juridiques et politiques qui ne sont pas détaillées ici ou dans d’autres documents d’Otto."
    },
    "The AI Assistant does not connect to legal databases like Westlaw, Lexis, CanLII or Justipedia. It should not be used for searching for legislation, case law, opinions, etc. Only the Legislation Search tool should be used for questions about Canadian federal laws.": {
        "fr": "",
        "fr_auto": "L’assistant IA ne se connecte pas à des bases de données juridiques comme Westlaw, Lexis, CanLII ou Justipedia. Il ne devrait pas être utilisé pour rechercher des lois, de la jurisprudence, des opinions, etc. Seul l’outil de recherche de lois doit être utilisé pour les questions sur les lois fédérales canadiennes."
    },
    "Otto is not a substitute for professional legal advice. Legal professionals must analyze and understand the unique complexities of client matters, exercise professional judgment, and provide tailored strategic advice.": {
        "fr": "",
        "fr_auto": "Otto ne remplace pas les conseils juridiques professionnels. Les professionnels du droit doivent analyser et comprendre la complexité unique des affaires des clients, exercer un jugement professionnel et fournir des conseils stratégiques personnalisés."
    },
    "For examples of appropriate use cases, please see the ": {
        "fr": "",
        "fr_auto": "Pour des exemples de cas d’utilisation appropriés, veuillez consulter le "
    },
    "Otto user guide.": {
        "fr": "",
        "fr_auto": "Guide de l’utilisateur d’Otto."
    },
    "Security and privacy": {
        "fr": "",
        "fr_auto": "Sécurité et confidentialité"
    },
    "Otto is approved for information up to and including Protected B. This normally includes information subject to solicitor-client privilege. Specific statutes and regulations may impose additional requirements pertaining to certain classes of sensitive information that are considered Protected B. In such cases, the use of Otto should be considered on a case-by-case basis.": {
        "fr": "",
        "fr_auto": "Otto est approuvé pour l’information jusqu’à Protégé B. Cela comprend normalement les renseignements protégés par le secret professionnel de l’avocat. Des lois et des règlements particuliers peuvent imposer des exigences supplémentaires relatives à certaines catégories de renseignements sensibles qui sont considérés comme protégés B. Dans de tels cas, l’utilisation d’Otto doit être envisagée au cas par cas."
    },
    "You must not input any information above Protected B, either through uploads or direct text input.": {
        "fr": "",
        "fr_auto": "Vous ne devez pas saisir d’informations au-dessus de Protégé B, que ce soit par téléchargement ou saisie directe de texte."
    },
    "Apply security classification labels to chats and document libraries when they contain Protected and/or personal information.": {
        "fr": "",
        "fr_auto": "Appliquez des étiquettes de classification de sécurité aux clavardages et aux bibliothèques de documents lorsqu’ils contiennent des renseignements protégés ou personnels."
    },
    "Avoid uploading personal information except as needed for specific tasks. Share document libraries and chats only with those who require access (i.e. need to know if personal information is included).": {
        "fr": "",
        "fr_auto": "Évitez de télécharger des renseignements personnels, sauf si cela est nécessaire pour des tâches spécifiques. Partagez les bibliothèques de documents et les clavardages uniquement avec les personnes qui ont besoin d’y accéder (c.-à-d. qui ont besoin de savoir si des renseignements personnels sont inclus)."
    },
    "If information is shared with you through Otto which you should not have access to, use the provided links to email the authors or library administrators. To report other privacy or security issues, email the Otto team at": {
        "fr": "",
        "fr_auto": "Si des renseignements vous sont partagés par l’intermédiaire d’Otto auxquels vous ne devriez pas avoir accès, utilisez les liens fournis pour envoyer un courriel aux auteurs ou aux administrateurs de la bibliothèque. Pour signaler d’autres problèmes de confidentialité ou de sécurité, envoyez un courriel à l’équipe d’Otto à l’adresse suivante :"
    },
    "For more information, please review the following:": {
        "fr": "",
        "fr_auto": "Pour plus d’informations, veuillez consulter les documents suivants :"
    },
    "Handling and Safeguarding Sensitive Information": {
        "fr": "",
        "fr_auto": "Traitement et protection des renseignements sensibles"
    },
    "Privacy protocol for non-administrative purposes - JUSnet": {
        "fr": "",
        "fr_auto": "Protocole de confidentialité à des fins non administratives - JUSnet"
    },
    "Information management": {
        "fr": "",
        "fr_auto": "Gestion de l’information"
    },
    "Otto is for transitory information only. It is not a repository for information of business value.": {
        "fr": "",
        "fr_auto": "Otto est à titre d’information transitoire seulement. Il ne s’agit pas d’un dépôt d’information à valeur opérationnelle."
    },
    "Only upload to Otto the documents you need to perform your tasks.": {
        "fr": "",
        "fr_auto": "Téléchargez uniquement sur Otto les documents dont vous avez besoin pour effectuer vos tâches."
    },
    "When working with documents obtained from third parties, respect any applicable statutory or contractual restrictions that may apply to uploading those documents to Otto.": {
        "fr": "",
        "fr_auto": "Lorsque vous travaillez avec des documents obtenus de tiers, respectez toutes les restrictions légales ou contractuelles applicables qui peuvent s’appliquer au téléchargement de ces documents sur Otto."
    },
    "Actively delete protected or personal information when it is no longer needed. Document libraries and chats will be deleted after 30 days of inactivity. This means that if you do not open a chat for 30 days, it will be automatically deleted along with all files uploaded to the chat. For libraries, if no changes have been made and no Q&A queries have been performed for 30 days, the library will be automatically deleted.": {
        "fr": "",
        "fr_auto": "Supprimez activement les renseignements protégés ou personnels lorsqu’ils ne sont plus nécessaires. Les bibliothèques de documents et les clavardages seront supprimés après 30 jours d’inactivité. Cela signifie que si vous n’ouvrez pas un chat pendant 30 jours, il sera automatiquement supprimé avec tous les fichiers téléchargés sur le chat. Pour les bibliothèques, si aucun changement n’a été apporté et qu’aucune requête de questions n’a été effectuée pendant 30 jours, la bibliothèque sera automatiquement supprimée."
    },
    "Information of Business Value vs Transitory Information - Information Management (IM) Guidelines": {
        "fr": "",
        "fr_auto": "Information à valeur opérationnelle par rapport à l’information transitoire - Lignes directrices sur la gestion de l’information (GI)"
    },
    "Guide on the use of generative artificial intelligence - Canada.ca": {
        "fr": "",
        "fr_auto": "Guide sur l’utilisation de l’intelligence artificielle générative - Canada.ca"
    },
    "Generative AI in your daily work - Canada.ca": {
        "fr": "",
        "fr_auto": "L’IA générative dans votre travail quotidien - Canada.ca"
    },
    "Legal professionals must consult developing directions and notices from courts and tribunals pertaining to the use of artificial intelligence, as well as guidance from law societies. You should endeavor to notify clients when AI tools are being used.": {
        "fr": "",
        "fr_auto": "Les professionnels du droit doivent consulter les directives et les avis des cours et des tribunaux concernant l’utilisation de l’intelligence artificielle, ainsi que les directives des ordres professionnels de juristes. Vous devez vous efforcer d’informer les clients lorsque des outils d’IA sont utilisés."
    },
    "If they are to be relied upon, all outputs from Otto must undergo human verification by the user or a person with appropriate knowledge and expertise to evaluate the outputs. Citations provided in outputs from Otto can assist with this verification.": {
        "fr": "",
        "fr_auto": "Pour s’y fier, tous les extrants d’Otto doivent faire l’objet d’une vérification humaine par l’utilisateur ou une personne possédant les connaissances et l’expertise appropriées pour évaluer les extrants. Les citations fournies dans les résultats d’Otto peuvent aider à cette vérification."
    },
    "Extract text and handwriting from scanned PDF and images with AI-enabled OCR.": {
        "fr": "",
        "fr_auto": "Extrayez du texte et de l’écriture manuscrite de PDF et d’images numérisés grâce à l’OCR activée par l’IA."
    },
    "Safe use of Text Extractor": {
        "fr": "",
        "fr_auto": "Utilisation sécuritaire de l’extracteur de texte"
    },
    "Otto can be accessed via the URL <a href=\"%(site_url)s\">%(site_url)s</a>. You must be connected to the Justice network.": {
        "fr": "",
        "fr_auto": "Otto est accessible via l’URL <a href=\"%(site_url)s\">%(site_url)s</a>. Vous devez être connecté au réseau de la justice."
    },
    "%(count)d identical document(s) already exist in the library. ": {
        "fr": "%(count)d document(s) identique(s) existent déjà dans la bibliothèque. ",
        "fr_auto": "%(count)d document(s) identique(s) existent déjà dans la bibliothèque. "
    },
    "There was an error uploading your file.": {
        "fr": "",
        "fr_auto": "Il y a eu une erreur lors du téléchargement de votre fichier."
    },
    "now": {
        "fr": "",
        "fr_auto": "maintenant"
    },
    "files translated:": {
        "fr": "fichiers traduits :",
        "fr_auto": "Fichiers traduits :"
    },
    "file": {
        "fr": "",
        "fr_auto": "fichier"
    },
    "uploaded": {
        "fr": "",
        "fr_auto": "téléchargé"
    },
    "for Q&A:": {
        "fr": "pour les questions et réponses :",
        "fr_auto": "Pour les questions et réponses :"
    },
    "file(s) uploaded": {
        "fr": "",
        "fr_auto": "fichier(s) téléchargé(s)"
    },
    "file uploaded": {
        "fr": "fichier téléchargé",
        "fr_auto": "Fichier téléchargé"
    },
    "files uploaded": {
        "fr": "",
        "fr_auto": "fichiers téléchargés"
    },
<<<<<<< HEAD
    "Appl's Street": {
        "fr": "",
        "fr_auto": "Rue Appl"
    },
    "Appl's City": {
        "fr": "",
        "fr_auto": "La ville d’Appl"
    },
    "Appl's Province": {
        "fr": "",
        "fr_auto": "Province d’Appl"
    },
    "Appl's Postal Code": {
        "fr": "",
        "fr_auto": "Code postal d’Appl"
    },
    "Appl's Country": {
        "fr": "",
        "fr_auto": "Pays d’Appl"
    },
    "Rep's Street": {
        "fr": "",
        "fr_auto": "Rue du Représentant"
    },
    "Rep's City": {
        "fr": "",
        "fr_auto": "Ville du Représentant"
    },
    "Rep's Province": {
        "fr": "",
        "fr_auto": "Province du représentant"
    },
    "Rep's Postal Code": {
        "fr": "",
        "fr_auto": "Code postal du représentant"
    },
    "Rep's Country": {
        "fr": "",
        "fr_auto": "Pays du représentant"
=======
    "There was an error uploading your files.": {
        "fr": "",
        "fr_auto": "Il y a eu une erreur lors du téléchargement de vos fichiers."
    },
    "Uploading...": {
        "fr": "",
        "fr_auto": "Téléchargement..."
    },
    "File too large (max 10MB)": {
        "fr": "",
        "fr_auto": "Fichier trop volumineux (max 10 Mo)"
    },
    "File too large (max 100MB)": {
        "fr": "",
        "fr_auto": "Fichier trop volumineux (max 100 Mo)"
>>>>>>> dbf197c9
    }
}<|MERGE_RESOLUTION|>--- conflicted
+++ resolved
@@ -4051,7 +4051,6 @@
         "fr": "",
         "fr_auto": "fichiers téléchargés"
     },
-<<<<<<< HEAD
     "Appl's Street": {
         "fr": "",
         "fr_auto": "Rue Appl"
@@ -4091,7 +4090,7 @@
     "Rep's Country": {
         "fr": "",
         "fr_auto": "Pays du représentant"
-=======
+    },
     "There was an error uploading your files.": {
         "fr": "",
         "fr_auto": "Il y a eu une erreur lors du téléchargement de vos fichiers."
@@ -4107,6 +4106,5 @@
     "File too large (max 100MB)": {
         "fr": "",
         "fr_auto": "Fichier trop volumineux (max 100 Mo)"
->>>>>>> dbf197c9
     }
 }