--- conflicted
+++ resolved
@@ -2843,7 +2843,6 @@
         "fr": "",
         "fr_auto": "Plus ancien"
     },
-<<<<<<< HEAD
     "Browse presets": {
         "fr": "Menu des préréglages",
         "fr_auto": "Parcourir les préréglages"
@@ -2851,7 +2850,7 @@
     "Save settings": {
         "fr": "Enregistrer",
         "fr_auto": "Sauvegarder les paramètres"
-=======
+    },
     "(Optional) Define AI model's role, background information, and rules to follow.": {
         "fr": "",
         "fr_auto": "(Facultatif) Définissez le rôle du modèle d’IA, les informations générales et les règles à suivre."
@@ -2863,6 +2862,5 @@
     "(Optional) Final reminders of desired behaviour. Keep this fairly short.": {
         "fr": "",
         "fr_auto": "(Facultatif) Derniers rappels du comportement souhaité. Soyez assez bref."
->>>>>>> 816de705
     }
 }