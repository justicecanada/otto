--- conflicted
+++ resolved
@@ -4851,7 +4851,6 @@
         "fr": "",
         "fr_auto": "Téléchargé le"
     },
-<<<<<<< HEAD
     "Sort": {
         "fr": "Trier",
         "fr_auto": "Trier"
@@ -4860,6 +4859,14 @@
         "fr": "Date",
         "fr_auto": "Rendez-vous"
     },
+    "Save as PDF": {
+        "fr": "",
+        "fr_auto": "Enregistrer au format PDF"
+    },
+    "Corrupt doc file.": {
+        "fr": "",
+        "fr_auto": "Fichier doc corrompu."
+    },
     "Error extracting text from file{file_label}.": {
         "fr": "",
         "fr_auto": "Erreur lors de l’extraction du texte de file{file_label}."
@@ -4879,19 +4886,6 @@
     "Size (Number of chunks)": {
         "fr": "Taille (nombres de blocs)",
         "fr_auto": "Taille (nombre de morceaux)"
-=======
-    "Save as PDF": {
-        "fr": "",
-        "fr_auto": "Enregistrer au format PDF"
-    },
-    "Corrupt doc file.": {
-        "fr": "",
-        "fr_auto": "Fichier doc corrompu."
-    },
-    "Error extracting text from file{file_label}.": {
-        "fr": "",
-        "fr_auto": "Erreur lors de l’extraction du texte de file{file_label}."
->>>>>>> b0778444
     },
     "Manage message banner": {
         "fr": "",
