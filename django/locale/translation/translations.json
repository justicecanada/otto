--- conflicted
+++ resolved
@@ -4315,11 +4315,6 @@
         "fr": "",
         "fr_auto": "Ajoutez des notes ou des détails supplémentaires."
     },
-<<<<<<< HEAD
-    "Users selected above will be added as viewers to library": {
-        "fr": "",
-        "fr_auto": "Les utilisateurs sélectionnés ci-dessus seront ajoutés à la bibliothèque"
-=======
     "This will delete all laws not in the selected set, and could temporarily result in some laws being unavailable while loading. Are you sure you want to start the loading job?": {
         "fr": "",
         "fr_auto": "Cela supprimera toutes les lois qui ne font pas partie de l’ensemble sélectionné et pourrait temporairement entraîner l’indisponibilité de certaines lois pendant le chargement. Êtes-vous sûr de vouloir commencer le travail de chargement?"
@@ -4327,6 +4322,5 @@
     "Checking": {
         "fr": "",
         "fr_auto": "Vérification"
->>>>>>> 4edf9845
     }
 }