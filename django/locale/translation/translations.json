{
    "Title:": {
        "fr": "Titre:",
        "fr_auto": "Titre:"
    },
    "Language:": {
        "fr": "Langue:",
        "fr_auto": "Langue:"
    },
    "English": {
        "fr": "Anglais",
        "fr_auto": "Anglais"
    },
    "French": {
        "fr": "Français",
        "fr_auto": "Français"
    },
    "Team Name:": {
        "fr": "Nom de l'équipe:",
        "fr_auto": "Nom de l'équipe:"
    },
    "Contact Email:": {
        "fr": "Courriel du contact",
        "fr_auto": "Courriel du contact"
    },
    "Element ID:": {
        "fr": "Id de l'élément:",
        "fr_auto": "Id de l'élément:"
    },
    "Submit": {
        "fr": "Soumettre",
        "fr_auto": "Soumettre"
    },
    "Avoid using colloquial language or jargon that may not be understood by the chatbot": {
        "fr": "Évitez d'utiliser un langage familier ou un jargon qui pourrait ne pas être compris par l'agent conversationel.",
        "fr_auto": "Évitez d'utiliser un langage familier ou un jargon qui pourrait ne pas être compris par le chatbot."
    },
    "Include clear and concise headings or titles to help the chatbot understand the structure of the document": {
        "fr": "Incluez des titres clairs et concis pour aider l'agent conversationel à comprendre la structure du document.",
        "fr_auto": "Incluez des titres clairs et concis pour aider le chatbot à comprendre la structure du document."
    },
    "Avoid using abbreviations that may be ambiguous or unclear to the chatbot": {
        "fr": "Évitez d'utiliser des abréviations qui peuvent être ambiguës pour l'agent conversationel.",
        "fr_auto": "Évitez d'utiliser des abréviations qui peuvent être ambiguës pour le chatbot."
    },
    "Home": {
        "fr": "Acceuil",
        "fr_auto": "Acceuil"
    },
    "Protected B": {
        "fr": "Protégé B",
        "fr_auto": "Protégé B"
    },
    "Otto Feedback Form": {
        "fr": "Formulaire de rétrocation Otto",
        "fr_auto": "Formulaire de rétrocation Otto"
    },
    "Provide feeback or report an issue using the form below.": {
        "fr": "Donnez votre avis ou signalez un problème en utilisant le formulaire ci-dessous.",
        "fr_auto": "Donnez votre avis ou signalez un problème en utilisant le formulaire ci-dessous."
    },
    "* All fields are mandatory": {
        "fr": "* Tous les champ sont obligatoires.",
        "fr_auto": "* Tous les champ sont obligatoires."
    },
    "No notifications": {
        "fr": "Aucune notification",
        "fr_auto": "Aucune notification"
    },
    "Provide Feedback": {
        "fr": "Rétroaction",
        "fr_auto": "Rétroaction"
    },
    "Has access to %(summary)s apps": {
        "fr": "A accès à %(summary)s application(s)",
        "fr_auto": "A accès à %(summary)s application(s)"
    },
    "Sent %(messages_count)s messages to AI tools": {
        "fr": "A envoyé %(messages_count)s message(s) aux outils d'IA",
        "fr_auto": "A envoyé %(messages_count)s message(s) aux outils d'IA"
    },
    "Thank you for your feedback. We will process your form shortly.": {
        "fr": "Merci, nous traiterons votre formulaire sous peu.",
        "fr_auto": "Merci, nous traiterons votre formulaire sous peu."
    },
    "Submit Feedback": {
        "fr": "Rétroaction",
        "fr_auto": "Rétroaction"
    },
    "Chat with trusted sources": {
        "fr": "Dialoguez avec des sources fiables",
        "fr_auto": "Dialoguez avec des sources fiables"
    },
    "Summarize text": {
        "fr": "Synthèse de texte",
        "fr_auto": "Résumer un texte"
    },
    "Summarize files": {
        "fr": "Synthèse des fichiers",
        "fr_auto": "Synthèse des fichiers"
    },
    "Summarize CanLii URL": {
        "fr": "Synthèse des URL CanLii",
        "fr_auto": "Synthèse des URL CanLii"
    },
    "Translate text to French": {
        "fr": "Traduire un texte en français",
        "fr_auto": "Traduire un texte en français"
    },
    "Translate text to English": {
        "fr": "Traduire un texte en anglais",
        "fr_auto": "Traduire un texte en anglais"
    },
    "Translate files to French": {
        "fr": "Traduire des fichiers en français",
        "fr_auto": "Traduire des fichiers en français"
    },
    "Translate files to English": {
        "fr": "Traduire des fichiers en anglais",
        "fr_auto": "Traduire des fichiers en anglais"
    },
    "Translation": {
        "fr": "Traduction",
        "fr_auto": "Traduction"
    },
    "Summarization": {
        "fr": "Synthèse",
        "fr_auto": "Synthèse"
    },
    "Automated templates": {
        "fr": "Modèles automatisés",
        "fr_auto": "Modèles automatisés"
    },
    "Opens in new tab": {
        "fr": "Ouvrira un nouvel onglet",
        "fr_auto": "Ouvrira un nouvel onglet"
    },
    "Upload one or more files to the chat to start Document Q&A.": {
        "fr": "Téléchargez un ou plusieurs fichiers pour commencer à poser des question sur vos documents.",
        "fr_auto": "Téléchargez un ou plusieurs fichiers sur le chat pour commencer à demander les documents."
    },
    "Librarian": {
        "fr": "Bibliothèque",
        "fr_auto": "Bibliothécaire"
    },
    "GPT-3.5 (faster)": {
        "fr": "GPT-3.5 (plus rapide)",
        "fr_auto": "GPT-3.5 (plus rapide)"
    },
    "GPT-4 (accurate)": {
        "fr": "GPT-4 (précis)",
        "fr_auto": "GPT-4 (précis)"
    },
    "Short": {
        "fr": "Court",
        "fr_auto": "Court métrage"
    },
    "Medium": {
        "fr": "Moyen",
        "fr_auto": "Moyenne"
    },
    "Long": {
        "fr": "Long",
        "fr_auto": "Long"
    },
    "Precise": {
        "fr": "Précis",
        "fr_auto": "Précis"
    },
    "Balanced": {
        "fr": "Équilibré",
        "fr_auto": "Équilibré"
    },
    "Creative": {
        "fr": "Créatif",
        "fr_auto": ""
    },
    "Toggle chat options sidebar": {
        "fr": "Basculer la barre latérale des options de clavardage",
        "fr_auto": "Basculer la barre latérale des options de chat"
    },
    "Chat history": {
        "fr": "Historique du clavardage",
        "fr_auto": "Historique des discussions"
    },
    "New chat": {
        "fr": "Nouveau clavardage",
        "fr_auto": "Nouveau chat"
    },
    "Document Q&A": {
        "fr": "Demander des documents",
        "fr_auto": "Questions et réponses sur le document"
    },
    "Chat": {
        "fr": "Discutez",
        "fr_auto": "Discutez avec l’IA"
    },
    "Load": {
        "fr": "Utiliser",
        "fr_auto": "Charge"
    },
    "\n            <strong>Chat</strong> is a general-purpose AI-powered tool for writing assistance and text formatting. Please note that this tool is provided solely for enhancing your writing process and refining your ideas using natural language.          \n          ": {
        "fr": "\n<strong>Discutez</strong> est un outil polyvalent alimenté par l’IA pour l’aide à la rédaction et la mise en forme du texte. Veuillez noter que cet outil est fourni uniquement pour améliorer votre processus d’écriture et affiner vos idées en utilisant un langage naturel.          \n          ",
        "fr_auto": "\n<strong>Chat</strong> est un outil polyvalent alimenté par l’IA pour l’aide à la rédaction et la mise en forme du texte. Veuillez noter que cet outil est fourni uniquement pour améliorer votre processus d’écriture et affiner vos idées en utilisant un langage naturel.          \n          "
    },
    "We kindly advise you to refrain from using Chat as a means to seek factual information, conduct research, or request data. Its primary purpose is to offer writing suggestions, grammar corrections, and structure recommendations, ensuring your content is well-crafted and coherent.": {
        "fr": "Nous vous conseillons de vous abstenir d’utiliser 'Dicuter' avec l’IA comme un moyen de rechercher des informations factuelles, de mener des recherches ou de demander des données. Son objectif principal est d’offrir des suggestions d’écriture, des corrections grammaticales et des recommandations de structure, en veillant à ce que votre contenu soit bien conçu et cohérent.",
        "fr_auto": "Nous vous conseillons de vous abstenir d’utiliser chat avec l’IA comme un moyen de rechercher des informations factuelles, de mener des recherches ou de demander des données. Son objectif principal est d’offrir des suggestions d’écriture, des corrections grammaticales et des recommandations de structure, en veillant à ce que votre contenu soit bien conçu et cohérent."
    },
    "Although the Document Q&A tool aims to deliver precise answers, users should validate the outputs by checking the sources. For critical decisions, consulting with experts is recommended rather than relying solely on the AI's responses.": {
        "fr": "Bien que l’outil de demander des documents vise à fournir des réponses précises, les utilisateurs doivent valider les résultats en vérifiant les sources. Pour les décisions critiques, il est recommandé de consulter des experts plutôt que de se fier uniquement aux réponses de l’IA.",
        "fr_auto": "Bien que l’outil de demander des documents vise à fournir des réponses précises, les utilisateurs doivent valider les résultats en vérifiant les sources. Pour les décisions critiques, il est recommandé de consulter des experts plutôt que de se fier uniquement aux réponses de l’IA."
    },
    "Chat settings": {
        "fr": "Paramètres de clavardage",
        "fr_auto": "Paramètres de chat"
    },
    ":": {
        "fr": " :",
        "fr_auto": " :"
    },
    "**Error:** The chat is too long for this AI model.\n\nYou can try: \n1. Starting a new chat\n2. Using summarize mode, which can handle longer texts\n3. Using a different model\n": {
        "fr": "**Erreur :** La discussion est trop longue pour ce modèle d’IA.\n\nVous pouvez essayer : \n1. Démarrage d’une nouvelle session\n2. Utilisation du mode résumé, qui peut gérer des textes plus longs\n3. Utilisation d’un modèle différent\n",
        "fr_auto": "**Erreur :** Le chat est trop long pour ce modèle d’IA.\n\nVous pouvez essayer : \n1. Démarrage d’un nouveau chat\n2. Utilisation du mode résumé, qui peut gérer des textes plus longs\n3. Utilisation d’un modèle différent\n"
    },
    "Untitled chat": {
        "fr": "Clavardage sans titre",
        "fr_auto": "Chat sans titre"
    },
    "All": {
        "fr": "Tous",
        "fr_auto": ""
    },
    "Prev. Solution": {
        "fr": "Solution Préc.",
        "fr_auto": ""
    },
    "Next Solution": {
        "fr": "Solution Prochaine",
        "fr_auto": ""
    },
    "Type of Modification:": {
        "fr": "Type de Modification:",
        "fr_auto": ""
    },
    "Prev. Term": {
        "fr": "Terme Préc.",
        "fr_auto": ""
    },
    "Next Term": {
        "fr": "Terme Prochaine",
        "fr_auto": ""
    },
    "Date Uploaded": {
        "fr": "Date de Téléchargement",
        "fr_auto": ""
    },
    "Total Lines": {
        "fr": "Lignes Totales",
        "fr_auto": ""
    },
    "Uploaded Statues": {
        "fr": "Statues Téléchargées",
        "fr_auto": ""
    },
    "(e.g. 'https://laws-lois.justice.gc.ca/eng/acts/C-10.13/FullText.html')": {
        "fr": "(p. ex. « https://laws-lois.justice.gc.ca/fra/lois/c-10.13/TexteComplet.html »)",
        "fr_auto": ""
    },
    "Enter the URL of a federal statute that you want to analyze. Make sure to use the URL for the \"Full Text\" version <br> (e.g. https://laws-lois.justice.gc.ca/eng/acts/C-10.13/FullText.html).": {
        "fr": "Entrez l’URL d’une loi fédérale que vous souhaitez analyser. Assurez-vous d’utiliser l’URL de la version « Texte intégral » <br> (p. ex. https://laws-lois.justice.gc.ca/fra/lois/c-10.13/TexteComplet.html).",
        "fr_auto": ""
    },
    "Each row (or \"entry\", \"item\", or \"record\") in the database contains information about words or phrases that may be problematic for harmonization.": {
        "fr": "Chaque rangée (ou « entrée », « élément » ou « enregistrement ») de la base de données contient des renseignements sur des mots ou des expressions qui peuvent être problématiques pour l’harmonisation.",
        "fr_auto": "Chaque ligne (ou « entrée », « élément » ou « enregistrement ») de la base de données contient des renseignements sur des mots ou des expressions qui peuvent être problématiques pour l’harmonisation."
    },
    "Line 11111 requires harmonization.": {
        "fr": "La ligne 11111 a besoin d’harmonisation.",
        "fr_auto": ""
    },
    "<strong>Change type</strong>: what kind of change should be made to the potentially-problematic term,": {
        "fr": "<strong>Modifier le type</strong> : quel genre de changement devrait être apporté au terme potentiellement problématique,",
        "fr_auto": "<strong>Type de changement</strong> : quel genre de changement devrait être apporté au terme potentiellement problématique,"
    },
    "<a href=\"https://www.justice.gc.ca/eng/csj-sjc/harmonization/bijurilex/terminolog/table.html\">Bijural Terminology Record</a>": {
        "fr": "<a href=\"https://www.justice.gc.ca/fra/sjc-csj/harmonization/bijurilex/terminolog/table.html\">Fiches terminologiques bijuridiques</a>",
        "fr_auto": "<a href=\"https://www.justice.gc.ca/eng/csj-sjc/harmonization/bijurilex/terminolog/table.html\">Bijural Terminology Record</a>"
    },
    "This entry from the English database concerns the potentially-problematic word \"owner\".": {
        "fr": "Cette entrée de la base de données française concerne le mot potentiellement problématique proprietaire.",
        "fr_auto": "Cette entrée de la base de données anglaise concerne le mot potentiellement problématique « owner »."
    },
    "in lines that contain the words \"charge\" , \"interest\", or \"right\".": {
        "fr": "dans les lignes qui contiennent les mots « charge » ou « droit ».",
        "fr_auto": "dans les lignes qui contiennent les mots « charge », « intérêt » ou « droit »."
    },
    "Here, we see that relevant lines of legislative text may also need to include the word \"holder\" for validity in both law systems.": {
        "fr": "Ici, nous voyons que les lignes pertinentes du texte législatif peuvent également devoir inclure le mot « detenteur » pour la validité dans les deux systèmes de droit.",
        "fr_auto": "Ici, nous voyons que les lignes pertinentes du texte législatif peuvent également devoir inclure le mot « titulaire » pour la validité dans les deux systèmes de droit."
    },
    "Here, we should <strong>add</strong> the term \"holder\" to resolve the potential terminology problem.": {
        "fr": "Ici, nous devrions <strong>ajouter</strong> le terme « detenteur » pour résoudre le problème de terminologie potentiel.",
        "fr_auto": "Ici, nous devrions <strong>ajouter</strong> le terme « titulaire » pour résoudre le problème de terminologie potentiel."
    },
    "Only displaying users with roles assigned.": {
        "fr": "N'affiche que les utilisateurs avec des rôles attribués dans le système.",
        "fr_auto": "Afficher uniquement les utilisateurs avec des rôles attribués."
    },
    "Chat files are deleted after 7 days": {
        "fr": "Les fichiers de clavardage sont supprimés après 7 jours",
        "fr_auto": "Les fichiers de chat sont supprimés après 7 jours"
    },
    "The document summarization feature allows you to generate a summary for any document in your case files. The summary will be created in a new chat session, where you can ask follow-up questions about the content of the document.": {
        "fr": "La fonction de résumé de document vous permet de générer un résumé pour n’importe quel document dans vos fichiers de cas. Le résumé sera créé dans une nouvelle session de clavardage, où vous pourrez poser des questions de suivi sur le contenu du document.",
        "fr_auto": "La fonction de résumé de document vous permet de générer un résumé pour n’importe quel document dans vos fichiers de cas. Le résumé sera créé dans une nouvelle session de chat, où vous pourrez poser des questions de suivi sur le contenu du document."
    },
    "Upload CSV": {
        "fr": "Téléverser CSV",
        "fr_auto": "Télécharger CSV"
    },
    "Chat upload": {
        "fr": "Téléversement de clavardage",
        "fr_auto": "Téléchargement de chat"
    },
    "\n            <strong>Q&A</strong> provides answers based on Justice documents. Create or select your own document libraries from the settings sidebar.\n          ": {
        "fr": "\n<strong>Questions et réponses</strong> fournit des réponses basées sur des documents de justice. Créez ou sélectionnez vos propres bibliothèques de documents dans la barre latérale des paramètres.\n          ",
        "fr_auto": "\n<strong>Questions et réponses</strong> fournit des réponses basées sur des documents de justice. Créez ou sélectionnez vos propres bibliothèques de documents dans la barre latérale des paramètres.\n          "
    },
    "Delete chat": {
        "fr": "Supprimer le clavardage",
        "fr_auto": "Supprimer le chat"
    },
    "Edit chat title": {
        "fr": "Modifier le titre du clavardage",
        "fr_auto": "Modifier le titre du chat"
    },
    "You are a general-purpose AI chatbot. You follow these rules:\n\n1. Your name is 'Otto', an AI who works for the Department of Justice Canada.\n\n2. If the user asks any question regarding Canada's laws and regulations, you must inform them of the [Legislation Search app](/laws/), a tool in Otto built to be better suited for finding relevant and accurate laws and regulations in Canada. Make sure to mention the tool at the beginning of your response and in the form of a markdown link.3. You do not have access to the internet or other knowledge bases. If you are asked about very specific facts, especially one about the Government of Canada or laws, you always caveat your response, e.g., 'I am a pre-trained AI and do not have access to the internet, so my answers might not be correct. Based on my training data, I expect that...'\n\n4. If you are asked a question about Department of Justice or other Government of Canada / HR policies, you inform users of Otto's 'Q&A' mode which can provide more accurate information.\n\n5. You answer in markdown format to provide clear and readable responses.\n\n": {
        "fr": "Vous êtes un agent conversationel IA à usage général. Vous suivez ces règles :\n\n1. Vous vous appelez « Otto », une IA qui travaille pour le ministère de la Justice du Canada.\n\n2. Si l’utilisateur pose une question concernant les lois et règlements du Canada, vous devez l’informer de [l’application de recherche Législation](/laws/), un outil d’Otto conçu pour être mieux adapté pour trouver des lois et des règlements pertinents et exacts au Canada. Assurez-vous de mentionner l’outil au début de votre réponse et sous la forme d’un lien de démarque.3. Vous n’avez pas accès à Internet ou à d’autres bases de connaissances. Si on vous pose des questions sur des faits très précis, en particulier un fait sur le gouvernement du Canada ou les lois, vous mettez toujours en garde votre réponse, par exemple : « Je suis une IA pré-formée et je n’ai pas accès à Internet, donc mes réponses pourraient ne pas être correctes. Sur la base de mes données d’entraînement, je m’attends à ce que...\n\n4. Si on vous pose une question sur le ministère de la Justice ou d’autres politiques du gouvernement du Canada / RH, vous informez les utilisateurs du mode « Q&A » d’Otto qui peut fournir des informations plus précises.\n\n5. Vous répondez dans un format de démarque pour fournir des réponses claires et lisibles.\n\n",
        "fr_auto": "Vous êtes un chatbot IA à usage général. Vous suivez ces règles :\n\n1. Vous vous appelez « Otto », une IA qui travaille pour le ministère de la Justice du Canada.\n\n2. Si l’utilisateur pose une question concernant les lois et règlements du Canada, vous devez l’informer de [l’application de recherche Législation](/laws/), un outil d’Otto conçu pour être mieux adapté pour trouver des lois et des règlements pertinents et exacts au Canada. Assurez-vous de mentionner l’outil au début de votre réponse et sous la forme d’un lien de démarque.3. Vous n’avez pas accès à Internet ou à d’autres bases de connaissances. Si on vous pose des questions sur des faits très précis, en particulier un fait sur le gouvernement du Canada ou les lois, vous mettez toujours en garde votre réponse, par exemple : « Je suis une IA pré-formée et je n’ai pas accès à Internet, donc mes réponses pourraient ne pas être correctes. Sur la base de mes données d’entraînement, je m’attends à ce que...\n\n4. Si on vous pose une question sur le ministère de la Justice ou d’autres politiques du gouvernement du Canada / RH, vous informez les utilisateurs du mode « Q&A » d’Otto qui peut fournir des informations plus précises.\n\n5. Vous répondez dans un format de démarque pour fournir des réponses claires et lisibles.\n\n"
    },
    "Given the information from multiple sources and not prior knowledge, answer the query in markdown format with liberal use of **bold**.\n\nOutput format:\n\nI found the following information:\n\n* <supporting direct quote> - <source link or filename>\n...\n<succinct answer to question>\nIf you can't find the answer in the sources, just say so. Don't try to provide irrelevant references or made up answers.": {
        "fr": "Compte tenu de l’information provenant de sources multiples et non de connaissances préalables, répondez à la requête en format de démarque avec l’utilisation libérale de **bold**.\n\nFormat de sortie :\n\nJ’ai trouvé les informations suivantes :\n\n* <citation directe à l'appui> - <lien à source ou nom de fichier>\n...\n<succinct réponse à la question>\nSi vous ne trouvez pas la réponse dans les sources, dites-le simplement. N’essayez pas de fournir des références non pertinentes ou des réponses inventées.",
        "fr_auto": "Compte tenu de l’information provenant de sources multiples et non de connaissances préalables, répondez à la requête en format de démarque avec l’utilisation libérale de **bold**.\n\nFormat de sortie :\n\nJ’ai trouvé les informations suivantes :\n\n* <citation directe à l'appui> - <lien à source ou nom de fichier>\n...\n<succinct réponse à la question>\nSi vous ne trouvez pas la réponse dans les sources, dites-le simplement. N’essayez pas de fournir des références non pertinentes ou des réponses inventées."
    },
    "Otto": {
        "fr": "Otto",
        "fr_auto": "Otton"
    },
    "Are you sure you want to delete all chats? This action is irreversible.": {
        "fr": "Êtes-vous sûr de vouloir supprimer toutes les sessions de clavardages ? Cette action est irréversible.",
        "fr_auto": "Êtes-vous sûr de vouloir supprimer tous les chats ? Cette action est irréversible."
    },
    "Delete all chats": {
        "fr": "Supprimer toutes les sessions de clavardages",
        "fr_auto": "Supprimer tous les chats"
    },
    "You are a general-purpose AI chatbot. You follow these rules:\n\n1. Your name is 'Otto', an AI who works for the Department of Justice Canada.\n\n2. If the user asks any question regarding Canada's laws and regulations, you must inform them of the [Legislation Search app](/laws/), a tool in Otto built to be better suited for finding relevant and accurate laws and regulations in Canada. If relevant, add a markdown link to the Legislation Search app.\n\n3. You do not have access to the internet or other knowledge bases. If you are asked about very specific facts, especially one about the Government of Canada or laws, you always caveat your response, e.g., 'I am a pre-trained AI and do not have access to the internet, so my answers might not be correct. Based on my training data, I expect that...'\n\n4. You answer in markdown format to provide clear and readable responses.": {
        "fr": "Vous êtes un agent d'IA conversationel à usage général. Vous suivez ces règles :\n\n1. Vous vous appelez « Otto », une IA qui travaille pour le ministère de la Justice du Canada.\n\n2. Si l’utilisateur pose une question concernant les lois et règlements du Canada, vous devez l’informer de l’application de recherche [Législation] (/lois/), un outil d’Otto conçu pour être mieux adapté pour trouver des lois et des règlements pertinents et exacts au Canada. S’il y a lieu, ajoutez un lien de démarque à l’application de recherche Législation.\n\n3. Vous n’avez pas accès à Internet ou à d’autres bases de connaissances. Si on vous pose des questions sur des faits très précis, en particulier un fait sur le gouvernement du Canada ou les lois, vous mettez toujours en garde votre réponse, par exemple : « Je suis une IA pré-formée et je n’ai pas accès à Internet, donc mes réponses pourraient ne pas être correctes. Sur la base de mes données d’entraînement, je m’attends à ce que...\n\n4. Vous répondez dans un format de démarque pour fournir des réponses claires et lisibles.",
        "fr_auto": "Vous êtes un chatbot IA à usage général. Vous suivez ces règles :\n\n1. Vous vous appelez « Otto », une IA qui travaille pour le ministère de la Justice du Canada.\n\n2. Si l’utilisateur pose une question concernant les lois et règlements du Canada, vous devez l’informer de l’application de recherche [Législation] (/lois/), un outil d’Otto conçu pour être mieux adapté pour trouver des lois et des règlements pertinents et exacts au Canada. S’il y a lieu, ajoutez un lien de démarque à l’application de recherche Législation.\n\n3. Vous n’avez pas accès à Internet ou à d’autres bases de connaissances. Si on vous pose des questions sur des faits très précis, en particulier un fait sur le gouvernement du Canada ou les lois, vous mettez toujours en garde votre réponse, par exemple : « Je suis une IA pré-formée et je n’ai pas accès à Internet, donc mes réponses pourraient ne pas être correctes. Sur la base de mes données d’entraînement, je m’attends à ce que...\n\n4. Vous répondez dans un format de démarque pour fournir des réponses claires et lisibles."
    },
    "Switched mode to": {
        "fr": "Mode changé en",
        "fr_auto": "Mode commuté vers"
    },
    "Detect best mode (Chat or Q&A)": {
        "fr": "Détecter le meilleur mode (Clavardage ou Q&R)",
        "fr_auto": "Détecter le meilleur mode (Chat ou Q&A)"
    },
    "Chat agent": {
        "fr": "Agent de clavardage",
        "fr_auto": "Agent de chat"
    },
    "Shared with everyone": {
        "fr": "Partager avec tous les utilisateurs",
        "fr_auto": "Partagé avec tout le monde"
    },
    "Private": {
        "fr": "Privé",
        "fr_auto": "Secteur privé"
    },
    "Create a new preset to use your chat settings in other sessions or shared them with others.": {
        "fr": "Créez un nouveau préréglage pour utiliser vos paramètres de clavardage dans d’autres sessions ou les partager avec d’autres utilisateurs.",
        "fr_auto": "Créez un nouveau préréglage pour utiliser vos paramètres de chat dans d’autres sessions ou les partager avec d’autres."
    },
    "Settings Presets": {
        "fr": "Paramètres de Préréglages",
        "fr_auto": "Paramètres de Préréglages"
    },
    "Settings presets": {
        "fr": "Paramètres de préréglages",
        "fr_auto": "Paramètres prédéfinis"
    },
    "Share with others": {
        "fr": "Partagé avec d’autres utilisateurs",
        "fr_auto": "Partager avec d’autres"
    },
    "Shared with others": {
        "fr": "Partagé avec d’autres utilisateurs",
        "fr_auto": "Partagé avec d’autres"
    },
    "Stop all": {
        "fr": "Tout arrêter",
        "fr_auto": "Arrêtez tout"
    },
    "Process all": {
        "fr": "Tout traiter",
        "fr_auto": "Traiter tout"
    },
    "Force OCR": {
        "fr": "Forcer la ROC",
        "fr_auto": "Force OCR"
    },
    "Process": {
        "fr": "Traiter",
        "fr_auto": "Processus"
    },
    "QA": {
        "fr": "Q&R",
        "fr_auto": "AQ"
    },
    "Share with everyone": {
        "fr": "Partager avec tous les utilisateurs",
        "fr_auto": "Partager avec tout le monde"
    },
    "OCR": {
        "fr": "ROC",
        "fr_auto": "OCR"
    },
    "layout & OCR": {
        "fr": "mise en page & ROC",
        "fr_auto": "mise en page & OCR"
    },
    "Process all, including completed": {
        "fr": "Tout traiter, y compris terminé",
        "fr_auto": "Traiter tout, y compris terminé"
    },
    "PDF OCR": {
        "fr": "ROC PDF",
        "fr_auto": "PDF OCR"
    },
    "PDF layout & OCR": {
        "fr": "Mise en page PDF & ROC",
        "fr_auto": "Mise en page PDF & OCR"
    },
    "Process incomplete only": {
        "fr": "Seulement les traitements incomplets",
        "fr_auto": "Processus incomplet seulement"
    },
    "Process document": {
        "fr": "Traiter le document",
        "fr_auto": "Document de processus"
    },
    "today": {
        "fr": "aujourd’hui",
        "fr_auto": "Aujourd’hui"
    },
    "GPT-4o-mini (Global)": {
        "fr": "",
        "fr_auto": "GPT-4o-mini (Global)"
    },
    "GPT-4o (Global)": {
        "fr": "",
        "fr_auto": "GPT-4o (Global)"
    },
    "GPT-4 (Canada)": {
        "fr": "",
        "fr_auto": "GPT-4 (Canada)"
    },
    "GPT-3.5 (Canada)": {
        "fr": "",
        "fr_auto": "GPT-3.5 (Canada)"
    },
    "JUS-managed": {
        "fr": "",
        "fr_auto": "Gestion du JUS"
    },
    "Managed by me": {
        "fr": "",
        "fr_auto": "Géré par moi"
    },
    "Shared with me": {
        "fr": "",
        "fr_auto": "Partagé avec moi"
    },
    "Select data source(s)": {
        "fr": "",
        "fr_auto": "Sélectionner la ou les sources de données"
    },
    "Select document(s)": {
        "fr": "",
        "fr_auto": "Sélectionner le(s) document(s)"
    },
    "Make private": {
        "fr": "",
        "fr_auto": "Rendre privé"
    },
    "Entire library": {
        "fr": "",
        "fr_auto": "Bibliothèque entière"
    },
    "Selected data sources": {
        "fr": "",
        "fr_auto": "Sources de données sélectionnées"
    },
    "Selected documents": {
        "fr": "",
        "fr_auto": "Documents sélectionnés"
    },
    "Use top sources only (fast, cheap)": {
        "fr": "",
        "fr_auto": "Utilisez les meilleures sources uniquement (rapide, pas cher)"
    },
    "Full documents, separate answers ($)": {
        "fr": "",
        "fr_auto": "Documents complets, réponses séparées ($)"
    },
    "Full documents, combined answer ($)": {
        "fr": "",
        "fr_auto": "Documents complets, réponse combinée ($)"
    },
    "Relevance score": {
        "fr": "",
        "fr_auto": "Cote de pertinence"
    },
    "Reading order": {
        "fr": "",
        "fr_auto": "Ordre de lecture"
    },
    "Source not available (document deleted or modified since message)": {
        "fr": "",
        "fr_auto": "Source non disponible (document supprimé ou modifié depuis le message)"
    },
    "You are an expert Q&A system that is trusted around the world.\nAlways answer the query using the provided context information, and not prior knowledge.": {
        "fr": "",
        "fr_auto": "Vous êtes un système de questions et réponses expert qui fait confiance dans le monde entier.\nRépondez toujours à la question à l’aide des informations contextuelles fournies, et non des connaissances préalables."
    },
    "CONTEXT INFORMATION:\n--------------------\n{context_str}\n--------------------\nINSTRUCTIONS:\n{pre_instructions}\n--------------------\nQuery: {query_str}\n{post_instructions}\nAnswer:": {
        "fr": "",
        "fr_auto": "RENSEIGNEMENTS SUR LE CONTEXTE :\n--------------------\n{context_str}\n--------------------\nINSTRUCTIONS :\n{pre_instructions}\n--------------------\nRequête : {query_str}\n{post_instructions}\nRéponse :"
    },
    "Given the information from multiple sources and not prior knowledge, answer the query in markdown format with liberal use of **bold**.\nOutput format:\n\nI found the following information:\n\n* <supporting direct quote> - <source link or filename, if known> (page number, if known)\n...\n<succinct answer to question>\n\nIf you can't find the answer in the sources, just say so. Don't try to provide irrelevant references or made up answers.": {
        "fr": "",
        "fr_auto": "Compte tenu de l’information provenant de sources multiples et non de connaissances préalables, répondez à la requête en format de démarque avec l’utilisation libérale de **bold**.\nFormat de sortie :\n\nJ’ai trouvé les informations suivantes :\n\n* <soute de devis direct> - lien <source ou nom de fichier, s’il est connu> (numéro de page, s’il est connu)\n...\n<succinct réponse à la question>\n\nSi vous ne trouvez pas la réponse dans les sources, dites-le simplement. N’essayez pas de fournir des références non pertinentes ou des réponses inventées."
    },
    "Current date: {time}": {
        "fr": "",
        "fr_auto": "Date actuelle : {time}"
    },
    "Invalid mode.": {
        "fr": "",
        "fr_auto": "Mode non valide."
    },
    "No text to summarize.": {
        "fr": "",
        "fr_auto": "Aucun texte à résumer."
    },
    "Couldn't retrieve the webpage. The site might block bots. Try copy & pasting the webpage here.": {
        "fr": "",
        "fr_auto": "Impossible de récupérer la page Web. Le site peut bloquer les robots. Essayez de copier et coller la page Web ici."
    },
    "Initiating translation...": {
        "fr": "",
        "fr_auto": "Initier la traduction..."
    },
    "Translating file": {
        "fr": "",
        "fr_auto": "Traduction d’un fichier"
    },
    "Error translating files.": {
        "fr": "",
        "fr_auto": "Erreur de traduction des fichiers."
    },
    "URL ready for Q&A.": {
        "fr": "",
        "fr_auto": "URL prête pour les questions et réponses."
    },
    "new document(s) ready for Q&A.": {
        "fr": "",
        "fr_auto": "nouveau(s) document(s) prêt(s) pour les questions et réponses."
    },
    "Sorry, I couldn't find any information about that. Try selecting more data sources or documents, or try a different library.": {
        "fr": "",
        "fr_auto": "Désolé, je n’ai trouvé aucune information à ce sujet. Essayez de sélectionner d’autres sources de données ou documents, ou essayez une autre bibliothèque."
    },
    "Sorry, I couldn't find any information about that. Try selecting a different library or data source.": {
        "fr": "",
        "fr_auto": "Désolé, je n’ai trouvé aucune information à ce sujet. Essayez de sélectionner une autre bibliothèque ou source de données."
    },
    "There was an error processing your request.": {
        "fr": "",
        "fr_auto": "Il y a eu une erreur de traitement de votre demande."
    },
    "No user message found.": {
        "fr": "",
        "fr_auto": "Aucun message de l’utilisateur trouvé."
    },
    "Toggle chat history sidebar": {
        "fr": "",
        "fr_auto": "Basculez la barre latérale historique des discussions"
    },
    "Read-only": {
        "fr": "",
        "fr_auto": "Lecture seule"
    },
    "Close": {
        "fr": "",
        "fr_auto": "Fermer"
    },
    "Drag or use the up and down arrows to resize.": {
        "fr": "",
        "fr_auto": "Faites glisser ou utilisez les flèches haut et bas pour redimensionner."
    },
    "Stop": {
        "fr": "",
        "fr_auto": "Arrêtez"
    },
    "ChatGPT for writing assistance (not for facts)": {
        "fr": "",
        "fr_auto": "ChatGPT pour l’aide à la rédaction (pas pour les faits)"
    },
    "Ask questions about documents": {
        "fr": "",
        "fr_auto": "Posez des questions sur les documents"
    },
    "Q&A": {
        "fr": "",
        "fr_auto": "Questions et réponses"
    },
    "Summarize text, files and URLs": {
        "fr": "",
        "fr_auto": "Résumer le texte, les fichiers et les URL"
    },
    "Summarize": {
        "fr": "",
        "fr_auto": "Résumer"
    },
    "Translate text and files to English or French": {
        "fr": "",
        "fr_auto": "Traduire du texte et des fichiers en anglais ou en français"
    },
    "Translate": {
        "fr": "",
        "fr_auto": "Traduire"
    },
    "Upload": {
        "fr": "",
        "fr_auto": "Télécharger"
    },
    "Settings": {
        "fr": "",
        "fr_auto": "Paramètres"
    },
    "Message": {
        "fr": "",
        "fr_auto": "Le message"
    },
    "Type your message here...": {
        "fr": "",
        "fr_auto": "Tapez votre message ici..."
    },
    "Send": {
        "fr": "",
        "fr_auto": "Envoyer"
    },
    "Options": {
        "fr": "",
        "fr_auto": "Options"
    },
    "Rename": {
        "fr": "",
        "fr_auto": "Renommer"
    },
    "Delete": {
        "fr": "",
        "fr_auto": "Supprimer"
    },
    "Cancel": {
        "fr": "",
        "fr_auto": "Annuler"
    },
    "AI Assistant - Otto": {
        "fr": "",
        "fr_auto": "Assistant IA - Otto"
    },
    "Show all...": {
        "fr": "",
        "fr_auto": "Montrez tout..."
    },
    "Drag or use the left and right arrows to resize.": {
        "fr": "",
        "fr_auto": "Faites glisser ou utilisez les flèches gauche et droite pour redimensionner."
    },
    "Open presets menu": {
        "fr": "",
        "fr_auto": "Ouvrir le menu des préréglages"
    },
    "Create preset from current settings": {
        "fr": "",
        "fr_auto": "Créer un préréglage à partir des paramètres actuels"
    },
    "Reset settings to default": {
        "fr": "",
        "fr_auto": "Réinitialiser les paramètres par défaut"
    },
    "Set security label": {
        "fr": "",
        "fr_auto": "Définir l’étiquette de sécurité"
    },
    "Warning": {
        "fr": "",
        "fr_auto": "Avertissement"
    },
    "Safe use of the AI Assistant": {
        "fr": "",
        "fr_auto": "Utilisation sécuritaire de l’assistant IA"
    },
    "Human review required": {
        "fr": "",
        "fr_auto": "Examen humain requis"
    },
    "AI-generated outputs require human verification for accuracy. Do not use them in any official capacity without a human review.": {
        "fr": "",
        "fr_auto": "Les sorties générées par l’IA nécessitent une vérification humaine de la précision. Ne les utilisez pas à titre officiel sans un examen humain."
    },
    "No sensitive information": {
        "fr": "",
        "fr_auto": "Aucune information sensible"
    },
    "Do not upload or process sensitive, confidential, or legally protected documents. This includes personally identifiable information, protected B information, and information protected under solicitor client privilege.": {
        "fr": "",
        "fr_auto": "Ne téléchargez pas et ne traitez pas de documents sensibles, confidentiels ou protégés par la loi. Cela comprend les informations personnellement identifiables, les informations protégées B et les informations protégées par le secret professionnel de l’avocat."
    },
    "Not for legal advice or making decisions:": {
        "fr": "",
        "fr_auto": "Pas pour des conseils juridiques ou la prise de décisions :"
    },
    "This tool is not a substitute for professional legal advice. Avoid using it for decisions with legal implications.": {
        "fr": "",
        "fr_auto": "Cet outil ne remplace pas les conseils juridiques professionnels. Évitez de l’utiliser pour des décisions ayant des implications juridiques."
    },
    "\n            <strong>Summarize</strong> documents, including PDFs, Word docs, and PowerPoint presentations. You may also input free text for summarization, or enter a URL for a web page.\n          ": {
        "fr": "",
        "fr_auto": "\n<strong>Résumez les</strong> documents, y compris les fichiers PDF, les documents Word et les présentations PowerPoint. Vous pouvez également saisir du texte libre pour la synthèse, ou entrer une URL pour une page Web.\n          "
    },
    "AI-generated summaries may contain inaccuracies. This tool is not a substitute for human analysis or decision-making.": {
        "fr": "",
        "fr_auto": "Les résumés générés par l’IA peuvent contenir des inexactitudes. Cet outil ne remplace pas l’analyse humaine ou la prise de décision."
    },
    "\n            <strong>Translate</strong> input text or uploaded documents from any language into French or English.\n            It supports various document formats such as PDF, Word, and PowerPoint, and endeavors to maintain the original structure of your documents. Users also have the option to input free text for translation.\n          ": {
        "fr": "",
        "fr_auto": "\n<strong>Traduire le</strong> texte d’entrée ou les documents téléchargés de n’importe quelle langue en français ou en anglais.\n            Il prend en charge divers formats de documents tels que PDF, Word et PowerPoint, et s’efforce de maintenir la structure d’origine de vos documents. Les utilisateurs ont également la possibilité de saisir du texte libre pour la traduction.\n          "
    },
    "Please note the translations provided by this tool are not official and may not be suitable for legal and official document submissions prior to human review.": {
        "fr": "",
        "fr_auto": "Veuillez noter que les traductions fournies par cet outil ne sont pas officielles et peuvent ne pas convenir aux soumissions de documents juridiques et officiels avant l’examen humain."
    },
    "While the system implements guardrails against inaccurate information, users should verify answers with the provided sources due to the potential for inaccuracies. Use responsibly and at your own discretion.": {
        "fr": "",
        "fr_auto": "Bien que le système mette en place des garde-fous contre les informations inexactes, les utilisateurs doivent vérifier les réponses avec les sources fournies en raison du potentiel d’inexactitudes. Utilisez de manière responsable et à votre propre discrétion."
    },
    "Drop files anywhere": {
        "fr": "",
        "fr_auto": "Déposez des fichiers n’importe où"
    },
    "\n        Uploading <span class=\"filename fst-italic\">'filename'</span>\n      ": {
        "fr": "",
        "fr_auto": "\nTéléchargement <span class=\"filename fst-italic\">'filename'</span>\n      "
    },
    "File": {
        "fr": "",
        "fr_auto": "Fichier"
    },
    "File upload progress": {
        "fr": "",
        "fr_auto": "Progression du téléchargement de fichiers"
    },
    "Copy": {
        "fr": "",
        "fr_auto": "Copie"
    },
    "Like": {
        "fr": "",
        "fr_auto": "Comme"
    },
    "Dislike": {
        "fr": "",
        "fr_auto": "N’aime pas"
    },
    "Edit in new prompt": {
        "fr": "",
        "fr_auto": "Modifier dans une nouvelle invite"
    },
    "Delete message": {
        "fr": "",
        "fr_auto": "Supprimer le message"
    },
    "\n      Translated %(num_files)s/%(total_files)s files:\n    ": {
        "fr": "",
        "fr_auto": "\n      Translated %(num_files)s/%(total_files)s files:\n    "
    },
    "\n      Uploaded %(num_files)s file%(s)s\n    ": {
        "fr": "",
        "fr_auto": "\n      Uploaded %(num_files)s file%(s)s\n    "
    },
    "for translation:": {
        "fr": "",
        "fr_auto": "pour la traduction :"
    },
    "for summarization:": {
        "fr": "",
        "fr_auto": "à des fins de résumé :"
    },
    "deleted": {
        "fr": "",
        "fr_auto": "supprimé"
    },
    "Multiple relevant data sources found.": {
        "fr": "",
        "fr_auto": "Plusieurs sources de données pertinentes ont été trouvées."
    },
    "Sources": {
        "fr": "",
        "fr_auto": "Les sources"
    },
    "Selected library:": {
        "fr": "",
        "fr_auto": "Bibliothèque sélectionnée :"
    },
    "Model": {
        "fr": "",
        "fr_auto": "Modèle"
    },
    "Style": {
        "fr": "",
        "fr_auto": "Le style"
    },
    "System prompt": {
        "fr": "",
        "fr_auto": "Invite système"
    },
    "Summary length": {
        "fr": "",
        "fr_auto": "Longueur du résumé"
    },
    "Desired language": {
        "fr": "",
        "fr_auto": "Langue souhaitée"
    },
    "Avoid personal pronouns": {
        "fr": "",
        "fr_auto": "Évitez les pronoms personnels"
    },
    "Additional instructions": {
        "fr": "",
        "fr_auto": "Instructions supplémentaires"
    },
    "Custom summarize prompt": {
        "fr": "",
        "fr_auto": "Invite de résumé personnalisée"
    },
    "(overrides all previous settings)": {
        "fr": "",
        "fr_auto": "(remplace tous les paramètres précédents)"
    },
    "Library": {
        "fr": "",
        "fr_auto": "Bibliothèque"
    },
    "Edit libraries": {
        "fr": "",
        "fr_auto": "Modifier les bibliothèques"
    },
    "Search mode": {
        "fr": "",
        "fr_auto": "Mode de recherche"
    },
    "Edit advanced settings and prompts": {
        "fr": "",
        "fr_auto": "Modifier les paramètres avancés et les invites"
    },
    "Filter results": {
        "fr": "",
        "fr_auto": "Résultats du filtre"
    },
    "Advanced Q&A settings": {
        "fr": "",
        "fr_auto": "Paramètres avancés de questions et réponses"
    },
    "Keyword ↔ Vector": {
        "fr": "",
        "fr_auto": "Vecteur de mots clés ↔"
    },
    "Maximum sources": {
        "fr": "",
        "fr_auto": "Sources maximales"
    },
    "Order sources by": {
        "fr": "",
        "fr_auto": "Commander les sources par"
    },
    "Relevance (score)": {
        "fr": "",
        "fr_auto": "Pertinence (cote)"
    },
    "Answer granularity": {
        "fr": "",
        "fr_auto": "Granularité de réponse"
    },
    "Single answer": {
        "fr": "",
        "fr_auto": "Réponse unique"
    },
    "Granular answers": {
        "fr": "",
        "fr_auto": "Réponses granulaires"
    },
    "Granularity": {
        "fr": "",
        "fr_auto": "Granularité"
    },
    "Fine": {
        "fr": "",
        "fr_auto": "Fin"
    },
    "Coarse": {
        "fr": "",
        "fr_auto": "Grossier"
    },
    "Remove irrelevant sources": {
        "fr": "",
        "fr_auto": "Supprimer les sources non pertinentes"
    },
    "Rewrite queries for search": {
        "fr": "",
        "fr_auto": "Réécrire les requêtes pour la recherche"
    },
    "(Optional) Define AI model's role, background information, rules to follow, examples.": {
        "fr": "",
        "fr_auto": "(Facultatif) Définissez le rôle du modèle d’IA, les informations de fond, les règles à suivre, les exemples."
    },
    "Pre-query instructions": {
        "fr": "",
        "fr_auto": "Instructions préalables à la requête"
    },
    "(Recommended) What model should with context and query, formatting instructions.": {
        "fr": "",
        "fr_auto": "(Recommandé) Quel modèle devrait avec le contexte et la requête, les instructions de formatage."
    },
    "Post-query instructions": {
        "fr": "",
        "fr_auto": "Instructions post-requête"
    },
    "(Optional) Final reminders of desired behaviour. Keep this short.": {
        "fr": "",
        "fr_auto": "(Facultatif) Derniers rappels du comportement souhaité. Restez bref."
    },
    "Save changes": {
        "fr": "",
        "fr_auto": "Enregistrer les modifications"
    },
    "AI Assistant feedback": {
        "fr": "",
        "fr_auto": "Commentaires de l’Assistant IA"
    },
    "Edit": {
        "fr": "",
        "fr_auto": "Modifier"
    },
    "Remove default": {
        "fr": "",
        "fr_auto": "Supprimer la valeur par défaut"
    },
    "Set as default": {
        "fr": "",
        "fr_auto": "Défini par défaut"
    },
    "No presets available": {
        "fr": "",
        "fr_auto": "Aucun préréglage disponible"
    },
    "Remove from favourites": {
        "fr": "",
        "fr_auto": "Retirer des favoris"
    },
    "Add to favourites": {
        "fr": "",
        "fr_auto": "Ajouter aux favoris"
    },
    "Title (English)": {
        "fr": "",
        "fr_auto": "Titre (anglais)"
    },
    "Description (English)": {
        "fr": "",
        "fr_auto": "Description (anglais)"
    },
    "Title (French)": {
        "fr": "",
        "fr_auto": "Titre (français)"
    },
    "Description (French)": {
        "fr": "",
        "fr_auto": "Description (français)"
    },
    "Privacy controls": {
        "fr": "",
        "fr_auto": "Contrôles de confidentialité"
    },
    "Accessible to: ": {
        "fr": "",
        "fr_auto": "Accessible à : "
    },
    "Replace with current settings": {
        "fr": "",
        "fr_auto": "Remplacer par les paramètres actuels"
    },
    "Are you sure you want to delete this preset?": {
        "fr": "",
        "fr_auto": "Êtes-vous sûr de vouloir supprimer ce préréglage ?"
    },
    "Save": {
        "fr": "",
        "fr_auto": "Enregistrer"
    },
    "Loading": {
        "fr": "",
        "fr_auto": "Chargement"
    },
    "Response stopped early. Costs may still be incurred after stopping.": {
        "fr": "",
        "fr_auto": "La réponse s’est arrêtée tôt. Des coûts peuvent encore être engagés après l’arrêt."
    },
    "An error occurred.": {
        "fr": "",
        "fr_auto": "Une erreur s’est produite."
    },
    "with files:": {
        "fr": "",
        "fr_auto": "avec des fichiers :"
    },
    "No text provided.": {
        "fr": "",
        "fr_auto": "Aucun texte n’a été fourni."
    },
    "Please provide a title in either English or French.": {
        "fr": "",
        "fr_auto": "Veuillez fournir un titre en anglais ou en français."
    },
    "Please provide at least one user for the accessible field.": {
        "fr": "",
        "fr_auto": "Veuillez fournir au moins un utilisateur pour le champ accessible."
    },
    "All acts and regulations": {
        "fr": "",
        "fr_auto": "Toutes les lois et tous les règlements"
    },
    "All acts": {
        "fr": "",
        "fr_auto": "Tous les actes"
    },
    "All regulations": {
        "fr": "",
        "fr_auto": "Tous les règlements"
    },
    "Specific act(s)/regulation(s)...": {
        "fr": "",
        "fr_auto": "Loi(s)/règlement(s) spécifique(s)..."
    },
    "Enabled by specific act(s)...": {
        "fr": "",
        "fr_auto": "Activé par des actes spécifiques..."
    },
    "Select laws to search": {
        "fr": "",
        "fr_auto": "Sélectionner des lois à rechercher"
    },
    "Select act(s)/regulation(s)": {
        "fr": "",
        "fr_auto": "Certains actes/règlements"
    },
    "Select enabling act(s)": {
        "fr": "",
        "fr_auto": "Sélectionnez loi(s) habilitante(s)"
    },
    "All dates": {
        "fr": "",
        "fr_auto": "Toutes les dates"
    },
    "Filter by section date metadata...": {
        "fr": "",
        "fr_auto": "Filtrer par section les métadonnées de date..."
    },
    "Select date filters": {
        "fr": "",
        "fr_auto": "Sélectionner des filtres de date"
    },
    "In force as of (start)": {
        "fr": "",
        "fr_auto": "En vigueur à partir du (début)"
    },
    "In force as of (end)": {
        "fr": "",
        "fr_auto": "En vigueur à compter du (fin)"
    },
    "Last amended (start)": {
        "fr": "",
        "fr_auto": "Dernière modification (début)"
    },
    "Last amended (end)": {
        "fr": "",
        "fr_auto": "Dernière modification (fin)"
    },
    "Number of sources": {
        "fr": "",
        "fr_auto": "Nombre de sources"
    },
    "Trim redundant sources": {
        "fr": "",
        "fr_auto": "Couper les sources redondantes"
    },
    "AI model": {
        "fr": "",
        "fr_auto": "Modèle d’IA"
    },
    "Max input tokens": {
        "fr": "",
        "fr_auto": "Nombre maximal de jetons d’entrée"
    },
    "Additional instructions for AI answer": {
        "fr": "",
        "fr_auto": "Instructions supplémentaires pour la réponse à l’IA"
    },
    "Query": {
        "fr": "",
        "fr_auto": "Requête"
    },
    "Ask a question about federal legislation...": {
        "fr": "",
        "fr_auto": "Posez une question sur la législation fédérale..."
    },
    "AI answer": {
        "fr": "",
        "fr_auto": "Réponse de l’IA"
    },
    "Any language results": {
        "fr": "",
        "fr_auto": "Tous les résultats linguistiques"
    },
    "Legislation Search - Otto": {
        "fr": "",
        "fr_auto": "Recherche de législation - Otto"
    },
    "Legislation Search": {
        "fr": "",
        "fr_auto": "Recherche de législation"
    },
    "Basic search": {
        "fr": "",
        "fr_auto": "Recherche de base"
    },
    "Advanced search": {
        "fr": "",
        "fr_auto": "Recherche avancée"
    },
    "Last refreshed from the": {
        "fr": "",
        "fr_auto": "Dernière actualisation à partir de l'"
    },
    "repository on": {
        "fr": "",
        "fr_auto": "référentiel sur"
    },
    "Clear": {
        "fr": "",
        "fr_auto": "Effacer"
    },
    "Advanced search options": {
        "fr": "",
        "fr_auto": "Options de recherche avancées"
    },
    "AI-generated answer &mdash; may contain inaccuracies": {
        "fr": "",
        "fr_auto": "Réponse générée par l’IA — peut contenir des inexactitudes"
    },
    "Error getting search results:": {
        "fr": "",
        "fr_auto": "Erreur d’obtention des résultats de recherche :"
    },
    "No sources found. Please modify the search options or use basic search.": {
        "fr": "",
        "fr_auto": "Aucune source trouvée. Veuillez modifier les options de recherche ou utiliser la recherche de base."
    },
    "Results for &quot;": {
        "fr": "",
        "fr_auto": "Résultats pour «"
    },
    "&quot;": {
        "fr": "",
        "fr_auto": "&quot;"
    },
    "Part": {
        "fr": "",
        "fr_auto": "Partie"
    },
    "Details": {
        "fr": "",
        "fr_auto": "Détails"
    },
    "Close source details": {
        "fr": "",
        "fr_auto": "Fermer les détails de la source"
    },
    "Find similar sections": {
        "fr": "",
        "fr_auto": "Trouver des sections similaires"
    },
    "Go to source document": {
        "fr": "",
        "fr_auto": "Aller au document source"
    },
    "Metadata": {
        "fr": "",
        "fr_auto": "Métadonnées"
    },
    "In-force start date:": {
        "fr": "",
        "fr_auto": "Date de début en vigueur :"
    },
    "Last amended date:": {
        "fr": "",
        "fr_auto": "Dernière date de modification :"
    },
    "Alternate language": {
        "fr": "",
        "fr_auto": "Autre langue"
    },
    "Source document": {
        "fr": "",
        "fr_auto": "Document source"
    },
    "Short title:": {
        "fr": "",
        "fr_auto": "Titre abrégé :"
    },
    "Long title:": {
        "fr": "",
        "fr_auto": "Titre long :"
    },
    "Referenced as:": {
        "fr": "",
        "fr_auto": "Référencé comme :"
    },
    "Type:": {
        "fr": "",
        "fr_auto": "Type :"
    },
    "Act": {
        "fr": "",
        "fr_auto": "Loi"
    },
    "Regulation": {
        "fr": "",
        "fr_auto": "Réglementation"
    },
    "Enabling authority:": {
        "fr": "",
        "fr_auto": "Autorité habilitante :"
    },
    "An error occurred:": {
        "fr": "",
        "fr_auto": "Une erreur s’est produite :"
    },
    "An error occurred while processing the request.": {
        "fr": "",
        "fr_auto": "Une erreur s’est produite lors du traitement de la demande."
    },
    "Source not found.": {
        "fr": "",
        "fr_auto": "Source introuvable."
    },
    "Error generating AI response.": {
        "fr": "",
        "fr_auto": "Erreur générant une réponse d’IA."
    },
    "Administrators (edit library and manage users)": {
        "fr": "",
        "fr_auto": "Administrateurs (modifier la bibliothèque et gérer les utilisateurs)"
    },
    "Contributors (edit library)": {
        "fr": "",
        "fr_auto": "Contributeurs (modifier la bibliothèque)"
    },
    "Viewers (read-only access)": {
        "fr": "",
        "fr_auto": "Visionneuses (accès en lecture seule)"
    },
    "The same user cannot be in multiple roles.": {
        "fr": "",
        "fr_auto": "Le même utilisateur ne peut pas être dans plusieurs rôles."
    },
    "text only": {
        "fr": "",
        "fr_auto": "texte seulement"
    },
    "Fetching URL...": {
        "fr": "",
        "fr_auto": "Extraction de l’URL..."
    },
    "Reading file...": {
        "fr": "",
        "fr_auto": "Lecture du fichier..."
    },
    "Extracting text...": {
        "fr": "",
        "fr_auto": "Extraction de texte..."
    },
    "Adding to library...": {
        "fr": "",
        "fr_auto": "Ajouter à la bibliothèque..."
    },
    "Data sources": {
        "fr": "",
        "fr_auto": "Sources de données"
    },
    "Select a library to edit data sources.": {
        "fr": "",
        "fr_auto": "Sélectionnez une bibliothèque pour modifier les sources de données."
    },
    "New data source": {
        "fr": "",
        "fr_auto": "Nouvelle source de données"
    },
    "No data sources in this library.": {
        "fr": "",
        "fr_auto": "Aucune source de données dans cette bibliothèque."
    },
    "Documents": {
        "fr": "",
        "fr_auto": "Documents d’information"
    },
    "Select a data source to edit documents.": {
        "fr": "",
        "fr_auto": "Sélectionnez une source de données pour modifier les documents."
    },
    "Add URL": {
        "fr": "",
        "fr_auto": "Ajouter une URL"
    },
    "Bulk actions": {
        "fr": "",
        "fr_auto": "Actions en bloc"
    },
    "Text only": {
        "fr": "",
        "fr_auto": "Texte seulement"
    },
    "(default, $)": {
        "fr": "",
        "fr_auto": "(par défaut, $)"
    },
    "(more robust, $$)": {
        "fr": "",
        "fr_auto": "(plus robuste, $$)"
    },
    "(best, $$$)": {
        "fr": "",
        "fr_auto": "(meilleur, $$$)"
    },
    "Stop all processing": {
        "fr": "",
        "fr_auto": "Arrêter tout traitement"
    },
    "No documents in this data source.": {
        "fr": "",
        "fr_auto": "Aucun document dans cette source de données."
    },
    "You can only upload a maximum of": {
        "fr": "",
        "fr_auto": "Vous ne pouvez télécharger qu’un maximum de"
    },
    "files per data source.": {
        "fr": "",
        "fr_auto": "par source de données."
    },
    "files remaining.": {
        "fr": "",
        "fr_auto": "dossiers restants."
    },
    "You can only upload a total file size of": {
        "fr": "",
        "fr_auto": "Vous pouvez uniquement télécharger une taille de fichier totale de"
    },
    "at one time.": {
        "fr": "",
        "fr_auto": "en même temps."
    },
    "Document status": {
        "fr": "",
        "fr_auto": "État du document"
    },
    "Not started": {
        "fr": "",
        "fr_auto": "Non commencé"
    },
    "Cancelled": {
        "fr": "",
        "fr_auto": "Annulé"
    },
    "Queued": {
        "fr": "",
        "fr_auto": "En file d’attente"
    },
    "Processing": {
        "fr": "",
        "fr_auto": "Traitement"
    },
    "Processed": {
        "fr": "",
        "fr_auto": "Traitées"
    },
    "Error": {
        "fr": "",
        "fr_auto": "Erreur"
    },
    "Last fetched date": {
        "fr": "",
        "fr_auto": "Date de la dernière extraction"
    },
    "Filename": {
        "fr": "",
        "fr_auto": "Nom de fichier"
    },
    "Detected content type": {
        "fr": "",
        "fr_auto": "Type de contenu détecté"
    },
    "Extracted title": {
        "fr": "",
        "fr_auto": "Titre extrait"
    },
    "Extracted modification date": {
        "fr": "",
        "fr_auto": "Date de modification extraite"
    },
    "Number of chunks": {
        "fr": "",
        "fr_auto": "Nombre de blocs"
    },
    "Processing cost (cumulative)": {
        "fr": "",
        "fr_auto": "Coût de traitement (cumulatif)"
    },
    "Extracted text": {
        "fr": "",
        "fr_auto": "Texte extrait"
    },
    "View all": {
        "fr": "",
        "fr_auto": "Voir tout"
    },
    "Changes will be visible to all Otto users.": {
        "fr": "",
        "fr_auto": "Les modifications seront visibles pour tous les utilisateurs d’Otto."
    },
    "Edit properties": {
        "fr": "",
        "fr_auto": "Modifier les propriétés"
    },
    "Select a library, data source or document to edit.": {
        "fr": "",
        "fr_auto": "Sélectionnez une bibliothèque, une source de données ou un document à modifier."
    },
    "Processing status": {
        "fr": "",
        "fr_auto": "État de traitement"
    },
    "Stopped": {
        "fr": "",
        "fr_auto": "Arrêté"
    },
    "Initializing": {
        "fr": "",
        "fr_auto": "Initialisation"
    },
    "Success": {
        "fr": "",
        "fr_auto": "Succès"
    },
    "Libraries": {
        "fr": "",
        "fr_auto": "Bibliothèques"
    },
    "New library": {
        "fr": "",
        "fr_auto": "Nouvelle bibliothèque"
    },
    "Libraries you can edit will appear here.": {
        "fr": "",
        "fr_auto": "Les bibliothèques que vous pouvez modifier apparaîtront ici."
    },
    "JUS library": {
        "fr": "",
        "fr_auto": "Bibliothèque JUS"
    },
    "Personal library": {
        "fr": "",
        "fr_auto": "Bibliothèque personnelle"
    },
    "Edit data source": {
        "fr": "",
        "fr_auto": "Modifier la source de données"
    },
    "Create data source": {
        "fr": "",
        "fr_auto": "Créer une source de données"
    },
    "Name (English)": {
        "fr": "",
        "fr_auto": "Nom (anglais)"
    },
    "Name (French)": {
        "fr": "",
        "fr_auto": "Nom (français)"
    },
    "Security label ": {
        "fr": "",
        "fr_auto": "Étiquette de sécurité "
    },
    "Order": {
        "fr": "",
        "fr_auto": "Ordre"
    },
    "DANGER: Are you sure you want to delete this data source? This action is permanent.": {
        "fr": "",
        "fr_auto": "DANGER : Êtes-vous sûr de vouloir supprimer cette source de données ? Cette action est permanente."
    },
    "Edit document": {
        "fr": "",
        "fr_auto": "Modifier le document"
    },
    "Create document": {
        "fr": "",
        "fr_auto": "Créer un document"
    },
    "URL": {
        "fr": "",
        "fr_auto": "L’URL"
    },
    "Open link in new tab": {
        "fr": "",
        "fr_auto": "Ouvrir le lien dans le nouvel onglet"
    },
    "CSS selector (optional) ": {
        "fr": "",
        "fr_auto": "Sélecteur CSS (facultatif) "
    },
    "Title (optional)": {
        "fr": "",
        "fr_auto": "Titre (facultatif)"
    },
    "DANGER: Are you sure you want to delete this document? This action is permanent.": {
        "fr": "",
        "fr_auto": "DANGER : Êtes-vous sûr de vouloir supprimer ce document ? Cette action est permanente."
    },
    "Edit library": {
        "fr": "",
        "fr_auto": "Modifier la bibliothèque"
    },
    "Create library": {
        "fr": "",
        "fr_auto": "Créer une bibliothèque"
    },
    "Visible to all JUS users": {
        "fr": "",
        "fr_auto": "Visible par tous les utilisateurs de JUS"
    },
    "DANGER: Are you sure you want to delete this library? This action is permanent.": {
        "fr": "",
        "fr_auto": "DANGER : Êtes-vous sûr de vouloir supprimer cette bibliothèque ? Cette action est permanente."
    },
    "Edit library users - enter Justice email": {
        "fr": "",
        "fr_auto": "Modifier les utilisateurs de la bibliothèque - entrez l’e-mail justice"
    },
    "Save users": {
        "fr": "",
        "fr_auto": "Enregistrer les utilisateurs"
    },
    "Document updated successfully.": {
        "fr": "",
        "fr_auto": "Document mis à jour avec succès."
    },
    "Document created successfully.": {
        "fr": "",
        "fr_auto": "Document créé avec succès."
    },
    "Document deleted successfully.": {
        "fr": "",
        "fr_auto": "Document supprimé avec succès."
    },
    "Data source updated successfully.": {
        "fr": "",
        "fr_auto": "Source de données mise à jour avec succès."
    },
    "Data source created successfully.": {
        "fr": "",
        "fr_auto": "Source de données créée avec succès."
    },
    "Data source deleted successfully.": {
        "fr": "",
        "fr_auto": "Source de données supprimée avec succès."
    },
    "Library updated successfully.": {
        "fr": "",
        "fr_auto": "Bibliothèque mise à jour avec succès."
    },
    "Library created successfully.": {
        "fr": "",
        "fr_auto": "Bibliothèque créée avec succès."
    },
    "Library deleted successfully.": {
        "fr": "",
        "fr_auto": "Bibliothèque supprimée avec succès."
    },
    "Library users updated successfully.": {
        "fr": "",
        "fr_auto": "Les utilisateurs de la bibliothèque ont été mis à jour avec succès."
    },
    "Unsaved document": {
        "fr": "",
        "fr_auto": "Document non sauvetillé"
    },
    "Unsaved data source": {
        "fr": "",
        "fr_auto": "Source de données non enregistrée"
    },
    "Unsaved library": {
        "fr": "",
        "fr_auto": "Bibliothèque non enregistrée"
    },
    "Which application are you providing feedback or reporting an issue for?": {
        "fr": "",
        "fr_auto": "Pour quelle application fournissez-vous des commentaires ou signalez-vous un problème ?"
    },
    "Do you want to provide feedback or report an issue?": {
        "fr": "",
        "fr_auto": "Voulez-vous fournir des commentaires ou signaler un problème ?"
    },
    "If you have any specific suggestions or want to report an issue share them with us below:": {
        "fr": "",
        "fr_auto": "Si vous avez des suggestions spécifiques ou si vous souhaitez signaler un problème, partagez-les avec nous ci-dessous :"
    },
    "General (Otto)": {
        "fr": "",
        "fr_auto": "Général (Otto)"
    },
    "AI Assistant": {
        "fr": "",
        "fr_auto": "Assistant IA"
    },
    "Monitoring": {
        "fr": "",
        "fr_auto": "Suivi"
    },
    "Reporting": {
        "fr": "",
        "fr_auto": "Établissement de rapports"
    },
    "Other": {
        "fr": "",
        "fr_auto": "Autres"
    },
    "Feedback": {
        "fr": "",
        "fr_auto": "Commentaires"
    },
    "Issue": {
        "fr": "",
        "fr_auto": "Question en litige"
    },
    "Please select an option": {
        "fr": "",
        "fr_auto": "Veuillez sélectionner une option"
    },
    "Template Wizard": {
        "fr": "",
        "fr_auto": "Assistant de modèle"
    },
    "Legislation loading": {
        "fr": "",
        "fr_auto": "Chargement de la législation"
    },
    "Text Extractor": {
        "fr": "",
        "fr_auto": "Extracteur de texte"
    },
    "Load test": {
        "fr": "",
        "fr_auto": "Essai de charge"
    },
    "Create": {
        "fr": "",
        "fr_auto": "Créer"
    },
    "Update": {
        "fr": "",
        "fr_auto": "Mise à jour"
    },
    "Bad request": {
        "fr": "",
        "fr_auto": "Mauvaise demande"
    },
    "We're sorry, but something went wrong.": {
        "fr": "",
        "fr_auto": "Nous sommes désolés, mais quelque chose s’est mal passé."
    },
    "Permission denied": {
        "fr": "",
        "fr_auto": "Autorisation refusée"
    },
    "You do not have permission to access this page.": {
        "fr": "",
        "fr_auto": "Vous n’êtes pas autorisé à accéder à cette page."
    },
    "Page not found": {
        "fr": "",
        "fr_auto": "Page introuvable"
    },
    "We're sorry, but the requested page could not be found.": {
        "fr": "",
        "fr_auto": "Nous sommes désolés, mais la page demandée n’a pas pu être trouvée."
    },
    "Server error": {
        "fr": "",
        "fr_auto": "Erreur de serveur"
    },
    "Otto Platform Pilot Registration": {
        "fr": "",
        "fr_auto": "Inscription pilote de la plate-forme Otto"
    },
    "The Otto Platform is in preview stage and is only intended to be evaluated by a select group of users at the Department of Justice to assess potential risks and improve its safe use. By registering, pilot users are expected to actively participate, provide feedback, and responsibly use the applications to help ensure their suitability and efficiency before wider deployment.": {
        "fr": "",
        "fr_auto": "La plate-forme Otto est en phase de prévisualisation et n’est destinée à être évaluée que par un groupe sélectionné d’utilisateurs du ministère de la Justice afin d’évaluer les risques potentiels et d’améliorer son utilisation sûre. En s’inscrivant, les utilisateurs pilotes sont censés participer activement, fournir des commentaires et utiliser les applications de manière responsable pour aider à garantir leur pertinence et leur efficacité avant un déploiement plus large."
    },
    "By submitting this form, I agree to the following usage terms:": {
        "fr": "",
        "fr_auto": "En soumettant ce formulaire, j’accepte les conditions d’utilisation suivantes :"
    },
    "Empowering Justice efficiency with data and AI": {
        "fr": "",
        "fr_auto": "Renforcer l’efficacité de la justice avec les données et l’IA"
    },
    "Skip to main content": {
        "fr": "",
        "fr_auto": "Passer au contenu principal"
    },
    "Toggle user menu": {
        "fr": "",
        "fr_auto": "Basculer le menu utilisateur"
    },
    "Breadcrumb": {
        "fr": "",
        "fr_auto": "Fil d’Ariane"
    },
    "Disable load test URL": {
        "fr": "",
        "fr_auto": "Désactiver l’URL du test de chargement"
    },
    "Enable load test URL for 1 hour": {
        "fr": "",
        "fr_auto": "Activer l’URL du test de charge pendant 1 heure"
    },
    "Go to homepage": {
        "fr": "",
        "fr_auto": "Aller à la page d’accueil"
    },
    "Contact us": {
        "fr": "",
        "fr_auto": "Contactez-nous"
    },
    "Provide feedback or report an issue using the form below.": {
        "fr": "",
        "fr_auto": "Fournissez des commentaires ou signalez un problème à l’aide du formulaire ci-dessous."
    },
    "Otto feedback form": {
        "fr": "",
        "fr_auto": "Formulaire de rétroaction Otto"
    },
    "Success:": {
        "fr": "",
        "fr_auto": "Succès :"
    },
    "Danger:": {
        "fr": "",
        "fr_auto": "Danger :"
    },
    "Notifications": {
        "fr": "",
        "fr_auto": "Notifications"
    },
    "For use in the CSV. Use only lowercase characters and underscores, e.g. 'lsb_drafting'": {
        "fr": "",
        "fr_auto": "Pour une utilisation dans le CSV. Utilisez uniquement des caractères minuscules et des traits de soulignement, par exemple « lsb_drafting »"
    },
    "Are you sure you want to delete this pilot?": {
        "fr": "",
        "fr_auto": "Êtes-vous sûr de vouloir supprimer ce pilote ?"
    },
    "Search": {
        "fr": "",
        "fr_auto": "Recherche"
    },
    "Load testing URL is enabled": {
        "fr": "",
        "fr_auto": "L’URL de test de chargement est activée"
    },
    "Provide feedback": {
        "fr": "",
        "fr_auto": "Fournir des commentaires"
    },
    "Manage users": {
        "fr": "",
        "fr_auto": "Gérer les utilisateurs"
    },
    "Cost dashboard": {
        "fr": "",
        "fr_auto": "Tableau de bord des coûts"
    },
    "Logout": {
        "fr": "",
        "fr_auto": "Déconnexion"
    },
    "Cost dashboard - Otto": {
        "fr": "",
        "fr_auto": "Tableau de bord des coûts - Otto"
    },
    "Chart options": {
        "fr": "",
        "fr_auto": "Options de graphique"
    },
    "Chart:": {
        "fr": "",
        "fr_auto": "Graphique :"
    },
    "X-axis:": {
        "fr": "",
        "fr_auto": "Axe des X :"
    },
    "Group by:": {
        "fr": "",
        "fr_auto": "Regrouper par :"
    },
    "Bar chart type:": {
        "fr": "",
        "fr_auto": "Type de graphique à barres :"
    },
    "Filter:": {
        "fr": "",
        "fr_auto": "Filtre :"
    },
    "Pilot:": {
        "fr": "",
        "fr_auto": "Projet pilote :"
    },
    "Feature:": {
        "fr": "",
        "fr_auto": "Caractéristique :"
    },
    "Cost type:": {
        "fr": "",
        "fr_auto": "Type de coût :"
    },
    "Warning:": {
        "fr": "",
        "fr_auto": "Avertissement :"
    },
    "Otto is in preview stage and is not intended to be used in legal proceedings. It is being evaluated by a select group of users at Department of Justice to assess potential risks and improve its safe use. Otto should not replace the advice of a qualified legal professional.": {
        "fr": "",
        "fr_auto": "Otto est en phase d’aperçu et n’est pas destiné à être utilisé dans les procédures judiciaires. Il est évalué par un groupe restreint d’utilisateurs du ministère de la Justice afin d’évaluer les risques potentiels et d’améliorer son utilisation sécuritaire. Otto ne devrait pas remplacer les conseils d’un professionnel du droit qualifié."
    },
    "Manage pilots": {
        "fr": "",
        "fr_auto": "Gérer les pilotes"
    },
    "Manage pilots - Otto": {
        "fr": "",
        "fr_auto": "Gérer les pilotes - Otto"
    },
    "Add pilot": {
        "fr": "",
        "fr_auto": "Ajouter un pilote"
    },
    "Name": {
        "fr": "",
        "fr_auto": "Nom"
    },
    "Pilot ID": {
        "fr": "",
        "fr_auto": "ID du pilote"
    },
    "Service unit": {
        "fr": "",
        "fr_auto": "Unité de service"
    },
    "Start date": {
        "fr": "",
        "fr_auto": "Date de début"
    },
    "End date": {
        "fr": "",
        "fr_auto": "Date de fin"
    },
    "Users": {
        "fr": "",
        "fr_auto": "Utilisateurs"
    },
    "Cost": {
        "fr": "",
        "fr_auto": "Coût"
    },
    "Add/edit pilot": {
        "fr": "",
        "fr_auto": "Pilote d’ajout/modification"
    },
    "Manage users - Otto": {
        "fr": "",
        "fr_auto": "Gérer les utilisateurs - Otto"
    },
    "Download CSV": {
        "fr": "",
        "fr_auto": "Télécharger CSV"
    },
    "Modify/add users": {
        "fr": "",
        "fr_auto": "Modifier/ajouter des utilisateurs"
    },
    "UPN": {
        "fr": "",
        "fr_auto": "L’UPN"
    },
    "Last login": {
        "fr": "",
        "fr_auto": "Dernière connexion"
    },
    "Costs": {
        "fr": "",
        "fr_auto": "Coûts"
    },
    "Roles": {
        "fr": "",
        "fr_auto": "Rôles"
    },
    "Pilot": {
        "fr": "",
        "fr_auto": "Pilote"
    },
    "Manage": {
        "fr": "",
        "fr_auto": "Gérer"
    },
    "Edit user": {
        "fr": "",
        "fr_auto": "Modifier l’utilisateur"
    },
    "Bulk upload user roles": {
        "fr": "",
        "fr_auto": "Téléchargement en bloc des rôles d’utilisateur"
    },
    "Select CSV file": {
        "fr": "",
        "fr_auto": "Sélectionner un fichier CSV"
    },
    "Expected format and behaviour": {
        "fr": "",
        "fr_auto": "Format et comportement attendus"
    },
    "The file must be in English as shown above.": {
        "fr": "",
        "fr_auto": "Le fichier doit être en anglais comme indiqué ci-dessus."
    },
    "The upn column must match the Azure Active Directory (Entra) userPrincipalName property. This is usually the user's Justice email, and is case-sensitive.": {
        "fr": "",
        "fr_auto": "La colonne upn doit correspondre à la propriété Azure Active Directory (Entra) userPrincipalName. Il s’agit généralement de l’e-mail justice de l’utilisateur et est sensible à la casse."
    },
    "Roles are case-insensitive. Invalid roles will be ignored. These are the valid roles:": {
        "fr": "",
        "fr_auto": "Les rôles ne tiennent pas compte de la casse. Les rôles non valides seront ignorés. Ce sont les rôles valides :"
    },
    "Users which do not currently exist in Otto will be created. Users which do exist will have their roles updated to match the CSV file. i.e. the user's roles which are not in the CSV will be removed.": {
        "fr": "",
        "fr_auto": "Les utilisateurs qui n’existent pas actuellement dans Otto seront créés. Les rôles des utilisateurs qui existent auront leurs rôles mis à jour pour correspondre au fichier CSV. c’est-à-dire que les rôles de l’utilisateur qui ne sont pas dans le CSV seront supprimés."
    },
    "Any pilot_id that does not exist will be created, then the user will be associated with it. The pilot_id is optional.": {
        "fr": "",
        "fr_auto": "Toute pilot_id qui n’existe pas sera créée, puis l’utilisateur y sera associé. Le pilot_id est facultatif."
    },
    "If the user does not exist, their first name, last name and email will be extrapolated from the UPN. These properties will be updated when the user next logs in with Entra.": {
        "fr": "",
        "fr_auto": "Si l’utilisateur n’existe pas, son prénom, son nom et son adresse e-mail seront extrapolés à partir de l’UPN. Ces propriétés seront mises à jour lors de la prochaine connexion de l’utilisateur avec Entra."
    },
    "Modify user(s)": {
        "fr": "",
        "fr_auto": "Modifier le(s) utilisateur(s)"
    },
    "Access controls": {
        "fr": "",
        "fr_auto": "Contrôles d’accès"
    },
    "You are not authorized to access": {
        "fr": "",
        "fr_auto": "Vous n’êtes pas autorisé à accéder"
    },
    "Unauthorized access of URL:": {
        "fr": "",
        "fr_auto": "Accès non autorisé de l’URL :"
    },
    "Budget limit": {
        "fr": "",
        "fr_auto": "Limite budgétaire"
    },
    "You have reached your weekly budget limit. Please contact an Otto administrator or wait until Sunday for the limit to reset.": {
        "fr": "",
        "fr_auto": "Vous avez atteint votre limite budgétaire hebdomadaire. Veuillez contacter un administrateur Otto ou attendre jusqu’à dimanche pour que la limite soit réinitialisée."
    },
    "Day": {
        "fr": "",
        "fr_auto": "Jour"
    },
    "Week": {
        "fr": "",
        "fr_auto": "Semaine"
    },
    "Month": {
        "fr": "",
        "fr_auto": "Mois"
    },
    "Feature": {
        "fr": "",
        "fr_auto": "Caractéristique"
    },
    "User": {
        "fr": "",
        "fr_auto": "Utilisateur"
    },
    "Cost type": {
        "fr": "",
        "fr_auto": "Type de coût"
    },
    "None": {
        "fr": "",
        "fr_auto": "Aucune"
    },
    "Grouped": {
        "fr": "",
        "fr_auto": "Groupé"
    },
    "Stacked": {
        "fr": "",
        "fr_auto": "Empilé"
    },
    "All pilots": {
        "fr": "",
        "fr_auto": "Tous les pilotes"
    },
    "All features": {
        "fr": "",
        "fr_auto": "Toutes les caractéristiques"
    },
    "All cost types": {
        "fr": "",
        "fr_auto": "Tous les types de coûts"
    },
    "Total cost (CAD)": {
        "fr": "",
        "fr_auto": "Coût total (CAD)"
    },
    "Today": {
        "fr": "",
        "fr_auto": "Aujourd’hui"
    },
    "All time": {
        "fr": "",
        "fr_auto": "Tout le temps"
    },
    "this week": {
        "fr": "",
        "fr_auto": "cette semaine"
    },
    "User costs": {
        "fr": "",
        "fr_auto": "Coûts d’utilisation"
    },
    "Generated reports": {
        "fr": "",
        "fr_auto": "Rapports générés"
    },
    "Select Template": {
        "fr": "",
        "fr_auto": "Sélectionner un modèle"
    },
    "Language": {
        "fr": "",
        "fr_auto": "Langue"
    },
    "Both Languages": {
        "fr": "",
        "fr_auto": "Les deux langues"
    },
    "Generate": {
        "fr": "",
        "fr_auto": "Générer"
    },
    "Loading...": {
        "fr": "",
        "fr_auto": "Chargement..."
    },
    "An error occurred while generating the report.": {
        "fr": "",
        "fr_auto": "Une erreur s’est produite lors de la génération du rapport."
    },
    "Choose a data source": {
        "fr": "",
        "fr_auto": "Choisir une source de données"
    },
    "Please select": {
        "fr": "",
        "fr_auto": "Veuillez sélectionner"
    },
    "Canlii URL": {
        "fr": "",
        "fr_auto": "Canlii URL"
    },
    "Upload File": {
        "fr": "",
        "fr_auto": "Télécharger le fichier"
    },
    "Please provide a Canlii URL": {
        "fr": "",
        "fr_auto": "Veuillez fournir une URL Canlii"
    },
    "Enter Canlii URL here": {
        "fr": "",
        "fr_auto": "Entrez l’URL Canlii ici"
    },
    "Please upload a file": {
        "fr": "",
        "fr_auto": "Veuillez télécharger un fichier"
    },
    "Submitted Data": {
        "fr": "",
        "fr_auto": "Données soumises"
    },
<<<<<<< HEAD
    "Type": {
        "fr": "",
        "fr_auto": "Type"
=======
    "Status": {
        "fr": "État",
        "fr_auto": "État d’avancement"
>>>>>>> 6173a8ba
    },
    "Data": {
        "fr": "",
        "fr_auto": "Données"
    },
    "Action": {
        "fr": "",
        "fr_auto": "Mesures à prendre"
    },
    "No data has been submitted yet.": {
        "fr": "",
        "fr_auto": "Aucune donnée n’a encore été communiquée."
    },
    "Select a session from the options below:": {
        "fr": "",
        "fr_auto": "Sélectionnez une session dans les options ci-dessous :"
    },
    "Created": {
        "fr": "",
        "fr_auto": "Créé"
    },
    "Select a wizard from the options below:": {
        "fr": "",
        "fr_auto": "Sélectionnez un Assistant dans les options ci-dessous :"
    },
    "Wizard": {
        "fr": "",
        "fr_auto": "Assistant"
    },
    "Description": {
        "fr": "",
        "fr_auto": "Désignation des marchandises"
    },
    "Next: Select data": {
        "fr": "",
        "fr_auto": "Suivant : Sélectionnez les données"
    },
    "Choose from the following templates to generate a report with the selected data:": {
        "fr": "",
        "fr_auto": "Choisissez parmi les modèles suivants pour générer un rapport avec les données sélectionnées :"
    },
    "Finish: Start again": {
        "fr": "",
        "fr_auto": "Terminer : Recommencer"
    },
    "Next: Generate report": {
        "fr": "",
        "fr_auto": "Suivant : Générer un rapport"
    },
    "Template Wizard - Otto": {
        "fr": "",
        "fr_auto": "Assistant de modèle - Otto"
    },
    "Step 1: Get started": {
        "fr": "",
        "fr_auto": "Étape 1 : Commencez"
    },
    "Step 2: Select data": {
        "fr": "",
        "fr_auto": "Étape 2 : Sélectionner des données"
    },
    "Step 3: Generate report": {
        "fr": "",
        "fr_auto": "Étape 3 : Générer un rapport"
    },
<<<<<<< HEAD
    "Plain text": {
        "fr": "",
        "fr_auto": "Texte brut"
    },
    "Sorry, we ran into an error.": {
        "fr": "",
        "fr_auto": "Désolé, nous avons rencontré une erreur."
=======
    "LEX Experiment - Otto": {
        "fr": "",
        "fr_auto": "Expérience LEX - Otto"
    },
    "Lex Experiment": {
        "fr": "",
        "fr_auto": "Expérience Lex"
    },
    "Information Extracted": {
        "fr": "",
        "fr_auto": "Informations extraites"
    },
    "Document": {
        "fr": "",
        "fr_auto": "Le document"
    },
    "Tax Court No.": {
        "fr": "",
        "fr_auto": "Cour de l’impôt No."
    },
    "Appellant's Name": {
        "fr": "",
        "fr_auto": "Nom de l’appelant"
    },
    "Appellant's Address": {
        "fr": "",
        "fr_auto": "Adresse de l’appelant"
    },
    "Tax Court Level": {
        "fr": "",
        "fr_auto": "Niveau de la Cour de l’impôt"
    },
    "Filed Date of NoA": {
        "fr": "",
        "fr_auto": "Date de dépôt de l’AA"
    },
    "Representative's Name": {
        "fr": "",
        "fr_auto": "Nom du représentant"
    },
    "Representative's Address": {
        "fr": "",
        "fr_auto": "Allocution du représentant"
    },
    "Taxation Years": {
        "fr": "",
        "fr_auto": "Années d’imposition"
    },
    "Total Tax Amount": {
        "fr": "",
        "fr_auto": "Montant total de la taxe"
    },
    "Sections Referred": {
        "fr": "",
        "fr_auto": "Sections renvoyées"
    },
    "Lex experiment": {
        "fr": "",
        "fr_auto": "Expérience lex"
>>>>>>> 6173a8ba
    },
    "Text Extractor - Otto": {
        "fr": "",
        "fr_auto": "Extracteur de texte - Otto"
    },
    "Upload scanned PDFs or images": {
        "fr": "",
        "fr_auto": "Télécharger des fichiers PDF ou des images numérisés"
    },
<<<<<<< HEAD
    "Maximum 2000 files / 300mb total": {
=======
    "Add notes or addition details.": {
        "fr": "",
        "fr_auto": "Ajoutez des notes ou des détails d’ajout."
    },
    "Bug": {
        "fr": "",
        "fr_auto": "Bogue"
    },
    "Question": {
        "fr": "Question",
        "fr_auto": "Question :"
    },
    "Feature request": {
        "fr": "Demande de fonctionnalité",
        "fr_auto": "Demande de fonctionnalité"
    },
    "New": {
        "fr": "Nouveau",
        "fr_auto": "Nouveau"
    },
    "In progress": {
        "fr": "En cours",
        "fr_auto": "En cours"
    },
    "Resolved": {
        "fr": "Résolu",
        "fr_auto": "Résolu"
    },
    "Closed": {
        "fr": "Fermé",
        "fr_auto": "Fermé"
    },
    "Low": {
        "fr": "Faible",
        "fr_auto": "Faible"
    },
    "High": {
        "fr": "Élevée",
        "fr_auto": "Élevée"
    },
    "Latest feedback": {
        "fr": "Derniers commentaires",
        "fr_auto": "Derniers commentaires"
    },
    "Click on a row to view more information about the feedback received, to flag the feedback as \\": {
        "fr": "",
        "fr_auto": "Cliquez sur une ligne pour afficher plus d’informations sur les commentaires reçus, pour marquer les commentaires comme \\"
    },
    "ago": {
        "fr": "",
        "fr_auto": "il y a longtemps"
    },
    "No results available.": {
        "fr": "Aucun résultat disponible.",
        "fr_auto": "Aucun résultat disponible."
    },
    "Feedback results page navigation.": {
        "fr": "",
        "fr_auto": "Navigation dans la page des résultats des commentaires."
    },
    "First": {
        "fr": "Première",
        "fr_auto": "Premièrement"
    },
    "Last": {
        "fr": "Dernière",
        "fr_auto": "Dernier"
    },
    "View feedback in context": {
        "fr": "Voir les commentaires dans leur contexte",
        "fr_auto": "Voir les commentaires dans leur contexte"
    },
    "Administrative details": {
        "fr": "Détails administratifs",
        "fr_auto": "Détails administratifs"
    },
    "Use this section to provide additional details to the feedback provided by the user.": {
        "fr": "",
        "fr_auto": "Utilisez cette section pour fournir des détails supplémentaires aux commentaires fournis par l’utilisateur."
    },
    "Save note": {
        "fr": "",
        "fr_auto": "Enregistrer la note"
    },
    "Total received": {
        "fr": "",
        "fr_auto": "Total reçu"
    },
    "Total resolved": {
        "fr": "",
        "fr_auto": "Total résolu"
    },
    "Total negative chat comment(s)": {
        "fr": "",
        "fr_auto": "Total des commentaires négatifs de chat (s)"
    },
    "Most active app": {
        "fr": "",
        "fr_auto": "Application la plus active"
    },
    "Feedback dashboard": {
        "fr": "",
        "fr_auto": "Tableau de bord des commentaires"
    },
    "Feedback dashboard - Otto": {
        "fr": "",
        "fr_auto": "Tableau de bord des commentaires - Huit"
    },
    "Export data": {
        "fr": "",
        "fr_auto": "Exporter des données"
    },
    "View filter options": {
        "fr": "",
        "fr_auto": "Afficher les options de filtre"
    },
    "Feedback Type": {
        "fr": "",
        "fr_auto": "Type de rétroaction"
    },
    "App": {
        "fr": "Application",
        "fr_auto": "L’application"
    },
    "Apply Filters": {
        "fr": "Appliquer les filtres",
        "fr_auto": "Appliquer des filtres"
    },
    "Feedback submitted successfully.": {
        "fr": "",
        "fr_auto": "Commentaires soumis avec succès."
    },
    "Feedback updated successfully.": {
        "fr": "Les commentaires ont été mis à jour avec succès.",
        "fr_auto": "Les commentaires ont été mis à jour avec succès."
    },
    "N/A": {
        "fr": "",
        "fr_auto": "S.O."
    },
    "Error translating files.": {
>>>>>>> 6173a8ba
        "fr": "",
        "fr_auto": "Maximum de 2000 fichiers / 300 Mo au total"
    },
<<<<<<< HEAD
    "Merge multiple files into one document": {
=======
    "Last modified:": {
        "fr": "",
        "fr_auto": "Dernière modification :"
    },
    "UPN": {
        "fr": "",
        "fr_auto": "L’UPN"
    },
    "Text extractor": {
        "fr": "",
        "fr_auto": "Extracteur de texte"
    },
    "Load test": {
>>>>>>> 6173a8ba
        "fr": "",
        "fr_auto": "Fusionner plusieurs fichiers en un seul document"
    },
    "Output documents": {
        "fr": "",
        "fr_auto": "Documents de sortie"
    },
    "Document name": {
        "fr": "",
        "fr_auto": "Nom du document"
    },
    "Status": {
        "fr": "",
        "fr_auto": "État"
    },
<<<<<<< HEAD
    "Downloads": {
        "fr": "",
        "fr_auto": "Téléchargements"
    },
    "Download all files...": {
        "fr": "",
        "fr_auto": "Téléchargez tous les fichiers..."
=======
    "Enable load test URL for 1 hour": {
        "fr": "",
        "fr_auto": "Activer l’URL du test de charge pendant 1 heure"
    },
    "Let us know what went wrong, or suggest an improvement.": {
        "fr": "",
        "fr_auto": "Faites-nous savoir ce qui n’a pas fonctionné ou suggérez une amélioration."
    },
    "Submit feedback about Otto": {
        "fr": "",
        "fr_auto": "Soumettre des commentaires sur Otto"
    },
    "Click on a row to view more information about the feedback received, to flag the feedback as resolved or to contact the user directly.": {
        "fr": "",
        "fr_auto": "Cliquez sur une ligne pour afficher plus d’informations sur les commentaires reçus, pour marquer les commentaires comme résolus ou pour contacter directement l’utilisateur."
    },
    "LEX Experiment": {
        "fr": "",
        "fr_auto": "Expérience LEX"
    },
    "Upload Scanned Notice(s) of Appeal": {
        "fr": "",
        "fr_auto": "Télécharger les avis d’appel numérisés"
    },
    "Extract Information": {
        "fr": "",
        "fr_auto": "Extraire des informations"
    },
    "Information extracted": {
        "fr": "",
        "fr_auto": "Informations extraites"
    },
    "Tax Court of Canada No.": {
        "fr": "",
        "fr_auto": "Cour canadienne de l’impôt No."
>>>>>>> 6173a8ba
    }
}<|MERGE_RESOLUTION|>--- conflicted
+++ resolved
@@ -2151,89 +2151,174 @@
         "fr": "",
         "fr_auto": "Données soumises"
     },
-<<<<<<< HEAD
     "Type": {
         "fr": "",
         "fr_auto": "Type"
-=======
+    },
+    "Data": {
+        "fr": "",
+        "fr_auto": "Données"
+    },
+    "Action": {
+        "fr": "",
+        "fr_auto": "Mesures à prendre"
+    },
+    "No data has been submitted yet.": {
+        "fr": "",
+        "fr_auto": "Aucune donnée n’a encore été communiquée."
+    },
+    "Select a session from the options below:": {
+        "fr": "",
+        "fr_auto": "Sélectionnez une session dans les options ci-dessous :"
+    },
+    "Created": {
+        "fr": "",
+        "fr_auto": "Créé"
+    },
+    "Select a wizard from the options below:": {
+        "fr": "",
+        "fr_auto": "Sélectionnez un Assistant dans les options ci-dessous :"
+    },
+    "Wizard": {
+        "fr": "",
+        "fr_auto": "Assistant"
+    },
+    "Description": {
+        "fr": "",
+        "fr_auto": "Désignation des marchandises"
+    },
+    "Next: Select data": {
+        "fr": "",
+        "fr_auto": "Suivant : Sélectionnez les données"
+    },
+    "Choose from the following templates to generate a report with the selected data:": {
+        "fr": "",
+        "fr_auto": "Choisissez parmi les modèles suivants pour générer un rapport avec les données sélectionnées :"
+    },
+    "Finish: Start again": {
+        "fr": "",
+        "fr_auto": "Terminer : Recommencer"
+    },
+    "Next: Generate report": {
+        "fr": "",
+        "fr_auto": "Suivant : Générer un rapport"
+    },
+    "Template Wizard - Otto": {
+        "fr": "",
+        "fr_auto": "Assistant de modèle - Otto"
+    },
+    "Step 1: Get started": {
+        "fr": "",
+        "fr_auto": "Étape 1 : Commencez"
+    },
+    "Step 2: Select data": {
+        "fr": "",
+        "fr_auto": "Étape 2 : Sélectionner des données"
+    },
+    "Step 3: Generate report": {
+        "fr": "",
+        "fr_auto": "Étape 3 : Générer un rapport"
+    },
+    "Plain text": {
+        "fr": "",
+        "fr_auto": "Texte brut"
+    },
+    "Sorry, we ran into an error.": {
+        "fr": "",
+        "fr_auto": "Désolé, nous avons rencontré une erreur."
+    },
+    "Text Extractor - Otto": {
+        "fr": "",
+        "fr_auto": "Extracteur de texte - Otto"
+    },
+    "Upload scanned PDFs or images": {
+        "fr": "",
+        "fr_auto": "Télécharger des fichiers PDF ou des images numérisés"
+    },
+    "Maximum 2000 files / 300mb total": {
+        "fr": "",
+        "fr_auto": "Maximum de 2000 fichiers / 300 Mo au total"
+    },
+    "Merge multiple files into one document": {
+        "fr": "",
+        "fr_auto": "Fusionner plusieurs fichiers en un seul document"
+    },
+    "Output documents": {
+        "fr": "",
+        "fr_auto": "Documents de sortie"
+    },
+    "Document name": {
+        "fr": "",
+        "fr_auto": "Nom du document"
+    },
     "Status": {
         "fr": "État",
         "fr_auto": "État d’avancement"
->>>>>>> 6173a8ba
-    },
-    "Data": {
-        "fr": "",
-        "fr_auto": "Données"
-    },
-    "Action": {
-        "fr": "",
-        "fr_auto": "Mesures à prendre"
-    },
-    "No data has been submitted yet.": {
-        "fr": "",
-        "fr_auto": "Aucune donnée n’a encore été communiquée."
-    },
-    "Select a session from the options below:": {
-        "fr": "",
-        "fr_auto": "Sélectionnez une session dans les options ci-dessous :"
-    },
-    "Created": {
-        "fr": "",
-        "fr_auto": "Créé"
-    },
-    "Select a wizard from the options below:": {
-        "fr": "",
-        "fr_auto": "Sélectionnez un Assistant dans les options ci-dessous :"
-    },
-    "Wizard": {
-        "fr": "",
-        "fr_auto": "Assistant"
-    },
-    "Description": {
-        "fr": "",
-        "fr_auto": "Désignation des marchandises"
-    },
-    "Next: Select data": {
-        "fr": "",
-        "fr_auto": "Suivant : Sélectionnez les données"
-    },
-    "Choose from the following templates to generate a report with the selected data:": {
-        "fr": "",
-        "fr_auto": "Choisissez parmi les modèles suivants pour générer un rapport avec les données sélectionnées :"
-    },
-    "Finish: Start again": {
-        "fr": "",
-        "fr_auto": "Terminer : Recommencer"
-    },
-    "Next: Generate report": {
-        "fr": "",
-        "fr_auto": "Suivant : Générer un rapport"
+    },
+    "Download all files...": {
+        "fr": "",
+        "fr_auto": "Téléchargez tous les fichiers..."
+    },
+    "Source not available (document deleted or modified since message)": {
+        "fr": "",
+        "fr_auto": "Source non disponible (document supprimé ou modifié depuis le message)"
+    },
+    "Legislation Search - Otto": {
+        "fr": "",
+        "fr_auto": "Recherche de législation - Otto"
+    },
+    "Manage pilots - Otto": {
+        "fr": "",
+        "fr_auto": "Gérer les pilotes - Otto"
+    },
+    "Manage users - Otto": {
+        "fr": "",
+        "fr_auto": "Gérer les utilisateurs - Otto"
     },
     "Template Wizard - Otto": {
         "fr": "",
         "fr_auto": "Assistant de modèle - Otto"
     },
-    "Step 1: Get started": {
-        "fr": "",
-        "fr_auto": "Étape 1 : Commencez"
-    },
-    "Step 2: Select data": {
-        "fr": "",
-        "fr_auto": "Étape 2 : Sélectionner des données"
-    },
-    "Step 3: Generate report": {
-        "fr": "",
-        "fr_auto": "Étape 3 : Générer un rapport"
-    },
-<<<<<<< HEAD
-    "Plain text": {
-        "fr": "",
-        "fr_auto": "Texte brut"
-    },
-    "Sorry, we ran into an error.": {
-        "fr": "",
-        "fr_auto": "Désolé, nous avons rencontré une erreur."
-=======
+    "Text Extractor - Otto": {
+        "fr": "",
+        "fr_auto": "Extracteur de texte - Otto"
+    },
+    "Last refreshed from the": {
+        "fr": "",
+        "fr_auto": "Dernière actualisation à partir de l'"
+    },
+    "repository on": {
+        "fr": "",
+        "fr_auto": "référentiel sur"
+    },
+    "Invalid mode.": {
+        "fr": "",
+        "fr_auto": "Mode non valide."
+    },
+    "There was an error processing your request.": {
+        "fr": "",
+        "fr_auto": "Il y a eu une erreur de traitement de votre demande."
+    },
+    "No user message found.": {
+        "fr": "",
+        "fr_auto": "Aucun message de l’utilisateur trouvé."
+    },
+    "Downloads": {
+        "fr": "",
+        "fr_auto": "Téléchargements"
+    },
+    "Download all files...": {
+        "fr": "",
+        "fr_auto": "Lecture seule"
+    },
+    "Empowering Justice efficiency with data and AI": {
+        "fr": "",
+        "fr_auto": "Renforcer l’efficacité de la justice avec les données et l’IA"
+    },
+    "An error occurred.": {
+        "fr": "",
+        "fr_auto": "Une erreur s’est produite."
+    },
     "LEX Experiment - Otto": {
         "fr": "",
         "fr_auto": "Expérience LEX - Otto"
@@ -2293,19 +2378,15 @@
     "Lex experiment": {
         "fr": "",
         "fr_auto": "Expérience lex"
->>>>>>> 6173a8ba
-    },
-    "Text Extractor - Otto": {
-        "fr": "",
-        "fr_auto": "Extracteur de texte - Otto"
-    },
-    "Upload scanned PDFs or images": {
-        "fr": "",
-        "fr_auto": "Télécharger des fichiers PDF ou des images numérisés"
-    },
-<<<<<<< HEAD
-    "Maximum 2000 files / 300mb total": {
-=======
+    },
+    "Full documents, separate answers ($)": {
+        "fr": "",
+        "fr_auto": "Documents complets, réponses séparées ($)"
+    },
+    "Full documents, combined answer ($)": {
+        "fr": "",
+        "fr_auto": "Documents complets, réponse combinée ($)"
+    },
     "Add notes or addition details.": {
         "fr": "",
         "fr_auto": "Ajoutez des notes ou des détails d’ajout."
@@ -2447,13 +2528,9 @@
         "fr_auto": "S.O."
     },
     "Error translating files.": {
->>>>>>> 6173a8ba
-        "fr": "",
-        "fr_auto": "Maximum de 2000 fichiers / 300 Mo au total"
-    },
-<<<<<<< HEAD
-    "Merge multiple files into one document": {
-=======
+        "fr": "",
+        "fr_auto": "Erreur de traduction des fichiers."
+    },
     "Last modified:": {
         "fr": "",
         "fr_auto": "Dernière modification :"
@@ -2467,31 +2544,21 @@
         "fr_auto": "Extracteur de texte"
     },
     "Load test": {
->>>>>>> 6173a8ba
-        "fr": "",
-        "fr_auto": "Fusionner plusieurs fichiers en un seul document"
-    },
-    "Output documents": {
-        "fr": "",
-        "fr_auto": "Documents de sortie"
-    },
-    "Document name": {
-        "fr": "",
-        "fr_auto": "Nom du document"
-    },
-    "Status": {
-        "fr": "",
-        "fr_auto": "État"
-    },
-<<<<<<< HEAD
-    "Downloads": {
-        "fr": "",
-        "fr_auto": "Téléchargements"
-    },
-    "Download all files...": {
-        "fr": "",
-        "fr_auto": "Téléchargez tous les fichiers..."
-=======
+        "fr": "",
+        "fr_auto": "Essai de charge"
+    },
+    "Disable load test URL": {
+        "fr": "",
+        "fr_auto": "Désactiver l’URL du test de chargement"
+    },
+    "Enable load test URL": {
+        "fr": "",
+        "fr_auto": "Activer l’URL du test de charge"
+    },
+    "Load testing URL is enabled": {
+        "fr": "",
+        "fr_auto": "L’URL de test de chargement est activée"
+    },
     "Enable load test URL for 1 hour": {
         "fr": "",
         "fr_auto": "Activer l’URL du test de charge pendant 1 heure"
@@ -2527,6 +2594,5 @@
     "Tax Court of Canada No.": {
         "fr": "",
         "fr_auto": "Cour canadienne de l’impôt No."
->>>>>>> 6173a8ba
     }
 }