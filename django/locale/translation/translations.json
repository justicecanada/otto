{
    "Title:": {
        "fr": "Titre :",
        "fr_auto": "Titre:"
    },
    "Language:": {
        "fr": "Langue :",
        "fr_auto": "Langue:"
    },
    "English": {
        "fr": "Anglais",
        "fr_auto": "Anglais"
    },
    "French": {
        "fr": "Français",
        "fr_auto": "Français"
    },
    "Team Name:": {
        "fr": "Nom de l'équipe :",
        "fr_auto": "Nom de l'équipe:"
    },
    "Contact Email:": {
        "fr": "Courriel du contact",
        "fr_auto": "Courriel du contact"
    },
    "Element ID:": {
        "fr": "Id de l'élément :",
        "fr_auto": "Id de l'élément:"
    },
    "Submit": {
        "fr": "Soumettre",
        "fr_auto": "Soumettre"
    },
    "Avoid using colloquial language or jargon that may not be understood by the chatbot": {
        "fr": "Évitez d'utiliser un langage familier ou un jargon qui pourrait ne pas être compris par l'agent conversationel.",
        "fr_auto": "Évitez d'utiliser un langage familier ou un jargon qui pourrait ne pas être compris par le chatbot."
    },
    "Include clear and concise headings or titles to help the chatbot understand the structure of the document": {
        "fr": "Incluez des titres clairs et concis pour aider l'agent conversationel à comprendre la structure du document.",
        "fr_auto": "Incluez des titres clairs et concis pour aider le chatbot à comprendre la structure du document."
    },
    "Avoid using abbreviations that may be ambiguous or unclear to the chatbot": {
        "fr": "Évitez d'utiliser des abréviations qui peuvent être ambiguës pour l'agent conversationel.",
        "fr_auto": "Évitez d'utiliser des abréviations qui peuvent être ambiguës pour le chatbot."
    },
    "Home": {
        "fr": "Acceuil",
        "fr_auto": "Acceuil"
    },
    "Protected B": {
        "fr": "Protégé B",
        "fr_auto": "Protégé B"
    },
    "Otto Feedback Form": {
        "fr": "Formulaire de rétrocation Otto",
        "fr_auto": "Formulaire de rétrocation Otto"
    },
    "Provide feeback or report an issue using the form below.": {
        "fr": "Donnez votre avis ou signalez un problème en utilisant le formulaire ci-dessous.",
        "fr_auto": "Donnez votre avis ou signalez un problème en utilisant le formulaire ci-dessous."
    },
    "* All fields are mandatory": {
        "fr": "* Tous les champ sont obligatoires.",
        "fr_auto": "* Tous les champ sont obligatoires."
    },
    "No notifications": {
        "fr": "Aucune notification",
        "fr_auto": "Aucune notification"
    },
    "Provide Feedback": {
        "fr": "Rétroaction",
        "fr_auto": "Rétroaction"
    },
    "Has access to %(summary)s apps": {
        "fr": "A accès à %(summary)s application(s)",
        "fr_auto": "A accès à %(summary)s application(s)"
    },
    "Sent %(messages_count)s messages to AI tools": {
        "fr": "A envoyé %(messages_count)s message(s) aux outils d'IA",
        "fr_auto": "A envoyé %(messages_count)s message(s) aux outils d'IA"
    },
    "Thank you for your feedback. We will process your form shortly.": {
        "fr": "Merci, nous traiterons votre formulaire sous peu.",
        "fr_auto": "Merci, nous traiterons votre formulaire sous peu."
    },
    "Submit Feedback": {
        "fr": "Rétroaction",
        "fr_auto": "Rétroaction"
    },
    "Chat with trusted sources": {
        "fr": "Dialoguez avec des sources fiables",
        "fr_auto": "Dialoguez avec des sources fiables"
    },
    "Summarize text": {
        "fr": "Synthèse de texte",
        "fr_auto": "Résumer un texte"
    },
    "Summarize files": {
        "fr": "Synthèse des fichiers",
        "fr_auto": "Synthèse des fichiers"
    },
    "Summarize CanLii URL": {
        "fr": "Synthèse des URL CanLii",
        "fr_auto": "Synthèse des URL CanLii"
    },
    "Translate text to French": {
        "fr": "Traduire un texte en français",
        "fr_auto": "Traduire un texte en français"
    },
    "Translate text to English": {
        "fr": "Traduire un texte en anglais",
        "fr_auto": "Traduire un texte en anglais"
    },
    "Translate files to French": {
        "fr": "Traduire des fichiers en français",
        "fr_auto": "Traduire des fichiers en français"
    },
    "Translate files to English": {
        "fr": "Traduire des fichiers en anglais",
        "fr_auto": "Traduire des fichiers en anglais"
    },
    "Translation": {
        "fr": "Traduction",
        "fr_auto": "Traduction"
    },
    "Summarization": {
        "fr": "Synthèse",
        "fr_auto": "Synthèse"
    },
    "Automated templates": {
        "fr": "Modèles automatisés",
        "fr_auto": "Modèles automatisés"
    },
    "Opens in new tab": {
        "fr": "Ouvrira un nouvel onglet",
        "fr_auto": "Ouvrira un nouvel onglet"
    },
    "Upload one or more files to the chat to start Document Q&A.": {
        "fr": "Téléchargez un ou plusieurs fichiers pour commencer à poser des question sur vos documents.",
        "fr_auto": "Téléchargez un ou plusieurs fichiers sur le chat pour commencer à demander les documents."
    },
    "Librarian": {
        "fr": "Bibliothèque",
        "fr_auto": "Bibliothécaire"
    },
    "GPT-3.5 (faster)": {
        "fr": "GPT-3.5 (plus rapide)",
        "fr_auto": "GPT-3.5 (plus rapide)"
    },
    "GPT-4 (accurate)": {
        "fr": "GPT-4 (précis)",
        "fr_auto": "GPT-4 (précis)"
    },
    "Short": {
        "fr": "Court",
        "fr_auto": "Court métrage"
    },
    "Medium": {
        "fr": "Moyen",
        "fr_auto": "Moyenne"
    },
    "Long": {
        "fr": "Long",
        "fr_auto": "Long"
    },
    "Precise": {
        "fr": "Précis",
        "fr_auto": "Précis"
    },
    "Balanced": {
        "fr": "Équilibré",
        "fr_auto": "Équilibré"
    },
    "Toggle chat options sidebar": {
        "fr": "Basculer la barre latérale des options de clavardage",
        "fr_auto": "Basculer la barre latérale des options de chat"
    },
    "Chat history": {
        "fr": "Historique du clavardage",
        "fr_auto": "Historique des discussions"
    },
    "New chat": {
        "fr": "Nouveau clavardage",
        "fr_auto": "Nouveau chat"
    },
    "Document Q&A": {
        "fr": "Question-réponses sur les documents",
        "fr_auto": "Questions et réponses sur le document"
    },
    "Chat": {
        "fr": "Clavardez",
        "fr_auto": "Discutez avec l’IA"
    },
    "Load": {
        "fr": "Utiliser",
        "fr_auto": "Charge"
    },
    "\n            <strong>Chat</strong> is a general-purpose AI-powered tool for writing assistance and text formatting. Please note that this tool is provided solely for enhancing your writing process and refining your ideas using natural language.          \n          ": {
        "fr": "\n<strong>Clavardez</strong> est un outil polyvalent alimenté par l’IA pour l’aide à la rédaction et la mise en forme du texte. Veuillez noter que cet outil est fourni uniquement pour améliorer votre processus d’écriture et affiner vos idées en utilisant un langage naturel.          \n          ",
        "fr_auto": "\n<strong>Chat</strong> est un outil polyvalent alimenté par l’IA pour l’aide à la rédaction et la mise en forme du texte. Veuillez noter que cet outil est fourni uniquement pour améliorer votre processus d’écriture et affiner vos idées en utilisant un langage naturel.          \n          "
    },
    "We kindly advise you to refrain from using Chat as a means to seek factual information, conduct research, or request data. Its primary purpose is to offer writing suggestions, grammar corrections, and structure recommendations, ensuring your content is well-crafted and coherent.": {
        "fr": "Nous vous conseillons de vous abstenir d’utiliser 'Clavardez' avec l’IA comme un moyen de rechercher des informations factuelles, de mener des recherches ou de demander des données. Son objectif principal est d’offrir des suggestions d’écriture, des corrections grammaticales et des recommandations de structure, en veillant à ce que votre contenu soit bien conçu et cohérent.",
        "fr_auto": "Nous vous conseillons de vous abstenir d’utiliser chat avec l’IA comme un moyen de rechercher des informations factuelles, de mener des recherches ou de demander des données. Son objectif principal est d’offrir des suggestions d’écriture, des corrections grammaticales et des recommandations de structure, en veillant à ce que votre contenu soit bien conçu et cohérent."
    },
    "Although the Document Q&A tool aims to deliver precise answers, users should validate the outputs by checking the sources. For critical decisions, consulting with experts is recommended rather than relying solely on the AI's responses.": {
        "fr": "Bien que l’outil de demander des documents vise à fournir des réponses précises, les utilisateurs doivent valider les résultats en vérifiant les sources. Pour les décisions critiques, il est recommandé de consulter des experts plutôt que de se fier uniquement aux réponses de l’IA.",
        "fr_auto": "Bien que l’outil de demander des documents vise à fournir des réponses précises, les utilisateurs doivent valider les résultats en vérifiant les sources. Pour les décisions critiques, il est recommandé de consulter des experts plutôt que de se fier uniquement aux réponses de l’IA."
    },
    "Chat settings": {
        "fr": "Paramètres de clavardage",
        "fr_auto": "Paramètres de chat"
    },
    ":": {
        "fr": " :",
        "fr_auto": " :"
    },
    "**Error:** The chat is too long for this AI model.\n\nYou can try: \n1. Starting a new chat\n2. Using summarize mode, which can handle longer texts\n3. Using a different model\n": {
        "fr": "**Erreur :** La discussion est trop longue pour ce modèle d’IA.\n\nVous pouvez essayer : \n1. Démarrage d’une nouvelle session\n2. Utilisation du mode résumé, qui peut gérer des textes plus longs\n3. Utilisation d’un modèle différent\n",
        "fr_auto": "**Erreur :** Le chat est trop long pour ce modèle d’IA.\n\nVous pouvez essayer : \n1. Démarrage d’un nouveau chat\n2. Utilisation du mode résumé, qui peut gérer des textes plus longs\n3. Utilisation d’un modèle différent\n"
    },
    "Untitled chat": {
        "fr": "Clavardage sans titre",
        "fr_auto": "Chat sans titre"
    },
    "Each row (or \"entry\", \"item\", or \"record\") in the database contains information about words or phrases that may be problematic for harmonization.": {
        "fr": "Chaque rangée (ou « entrée », « élément » ou « enregistrement ») de la base de données contient des renseignements sur des mots ou des expressions qui peuvent être problématiques pour l’harmonisation.",
        "fr_auto": "Chaque ligne (ou « entrée », « élément » ou « enregistrement ») de la base de données contient des renseignements sur des mots ou des expressions qui peuvent être problématiques pour l’harmonisation."
    },
    "<strong>Change type</strong>: what kind of change should be made to the potentially-problematic term,": {
        "fr": "<strong>Modifier le type</strong> : quel genre de changement devrait être apporté au terme potentiellement problématique,",
        "fr_auto": "<strong>Type de changement</strong> : quel genre de changement devrait être apporté au terme potentiellement problématique,"
    },
    "<a href=\"https://www.justice.gc.ca/eng/csj-sjc/harmonization/bijurilex/terminolog/table.html\">Bijural Terminology Record</a>": {
        "fr": "<a href=\"https://www.justice.gc.ca/fra/sjc-csj/harmonization/bijurilex/terminolog/table.html\">Fiches terminologiques bijuridiques</a>",
        "fr_auto": "<a href=\"https://www.justice.gc.ca/eng/csj-sjc/harmonization/bijurilex/terminolog/table.html\">Bijural Terminology Record</a>"
    },
    "This entry from the English database concerns the potentially-problematic word \"owner\".": {
        "fr": "Cette entrée de la base de données française concerne le mot potentiellement problématique proprietaire.",
        "fr_auto": "Cette entrée de la base de données anglaise concerne le mot potentiellement problématique « owner »."
    },
    "in lines that contain the words \"charge\" , \"interest\", or \"right\".": {
        "fr": "dans les lignes qui contiennent les mots « charge » ou « droit ».",
        "fr_auto": "dans les lignes qui contiennent les mots « charge », « intérêt » ou « droit »."
    },
    "Here, we see that relevant lines of legislative text may also need to include the word \"holder\" for validity in both law systems.": {
        "fr": "Ici, nous voyons que les lignes pertinentes du texte législatif peuvent également devoir inclure le mot « detenteur » pour la validité dans les deux systèmes de droit.",
        "fr_auto": "Ici, nous voyons que les lignes pertinentes du texte législatif peuvent également devoir inclure le mot « titulaire » pour la validité dans les deux systèmes de droit."
    },
    "Here, we should <strong>add</strong> the term \"holder\" to resolve the potential terminology problem.": {
        "fr": "Ici, nous devrions <strong>ajouter</strong> le terme « detenteur » pour résoudre le problème de terminologie potentiel.",
        "fr_auto": "Ici, nous devrions <strong>ajouter</strong> le terme « titulaire » pour résoudre le problème de terminologie potentiel."
    },
    "Only displaying users with roles assigned.": {
        "fr": "N'affiche que les utilisateurs avec des rôles attribués dans le système.",
        "fr_auto": "Afficher uniquement les utilisateurs avec des rôles attribués."
    },
    "Chat files are deleted after 7 days": {
        "fr": "Les fichiers de clavardage sont supprimés après 7 jours",
        "fr_auto": "Les fichiers de chat sont supprimés après 7 jours"
    },
    "The document summarization feature allows you to generate a summary for any document in your case files. The summary will be created in a new chat session, where you can ask follow-up questions about the content of the document.": {
        "fr": "La fonction de résumé de document vous permet de générer un résumé pour n’importe quel document dans vos fichiers de cas. Le résumé sera créé dans une nouvelle session de clavardage, où vous pourrez poser des questions de suivi sur le contenu du document.",
        "fr_auto": "La fonction de résumé de document vous permet de générer un résumé pour n’importe quel document dans vos fichiers de cas. Le résumé sera créé dans une nouvelle session de chat, où vous pourrez poser des questions de suivi sur le contenu du document."
    },
    "Upload CSV": {
        "fr": "Téléverser CSV",
        "fr_auto": "Télécharger CSV"
    },
    "Chat upload": {
        "fr": "Téléversement de clavardage",
        "fr_auto": "Téléchargement de chat"
    },
    "\n            <strong>Q&A</strong> provides answers based on Justice documents. Create or select your own document libraries from the settings sidebar.\n          ": {
        "fr": "\n<strong>Question-réponses</strong> fournit des réponses basées sur des documents de justice. Créez ou sélectionnez vos propres bibliothèques de documents dans la barre latérale des paramètres.\n          ",
        "fr_auto": "\n<strong>Questions et réponses</strong> fournit des réponses basées sur des documents de justice. Créez ou sélectionnez vos propres bibliothèques de documents dans la barre latérale des paramètres.\n          "
    },
    "Delete chat": {
        "fr": "Supprimer le clavardage",
        "fr_auto": "Supprimer le chat"
    },
    "Edit chat title": {
        "fr": "Modifier le titre du clavardage",
        "fr_auto": "Modifier le titre du chat"
    },
    "You are a general-purpose AI chatbot. You follow these rules:\n\n1. Your name is 'Otto', an AI who works for the Department of Justice Canada.\n\n2. If the user asks any question regarding Canada's laws and regulations, you must inform them of the [Legislation Search app](/laws/), a tool in Otto built to be better suited for finding relevant and accurate laws and regulations in Canada. Make sure to mention the tool at the beginning of your response and in the form of a markdown link.3. You do not have access to the internet or other knowledge bases. If you are asked about very specific facts, especially one about the Government of Canada or laws, you always caveat your response, e.g., 'I am a pre-trained AI and do not have access to the internet, so my answers might not be correct. Based on my training data, I expect that...'\n\n4. If you are asked a question about Department of Justice or other Government of Canada / HR policies, you inform users of Otto's 'Q&A' mode which can provide more accurate information.\n\n5. You answer in markdown format to provide clear and readable responses.\n\n": {
        "fr": "Vous êtes un agent conversationel IA à usage général. Vous suivez ces règles :\n\n1. Vous vous appelez « Otto », une IA qui travaille pour le ministère de la Justice du Canada.\n\n2. Si l’utilisateur pose une question concernant les lois et règlements du Canada, vous devez l’informer de [l’application de recherche de Législation](/laws/), un outil d’Otto conçu pour être mieux adapté pour trouver des lois et des règlements pertinents et exacts au Canada. Assurez-vous de mentionner l’outil au début de votre réponse et sous la forme d’un lien de démarque.3. Vous n’avez pas accès à Internet ou à d’autres bases de connaissances. Si on vous pose des questions sur des faits très précis, en particulier un fait sur le gouvernement du Canada ou les lois, vous mettez toujours en garde votre réponse, par exemple : « Je suis une IA pré-formée et je n’ai pas accès à Internet, donc mes réponses pourraient ne pas être correctes. Sur la base de mes données d’entraînement, je m’attends à ce que...\n\n4. Si on vous pose une question sur le ministère de la Justice ou d’autres politiques du gouvernement du Canada / RH, vous informez les utilisateurs du mode « Q&A » d’Otto qui peut fournir des informations plus précises.\n\n5. Vous répondez dans un format de démarque pour fournir des réponses claires et lisibles.\n\n",
        "fr_auto": "Vous êtes un chatbot IA à usage général. Vous suivez ces règles :\n\n1. Vous vous appelez « Otto », une IA qui travaille pour le ministère de la Justice du Canada.\n\n2. Si l’utilisateur pose une question concernant les lois et règlements du Canada, vous devez l’informer de [l’application de recherche de Législation](/laws/), un outil d’Otto conçu pour être mieux adapté pour trouver des lois et des règlements pertinents et exacts au Canada. Assurez-vous de mentionner l’outil au début de votre réponse et sous la forme d’un lien de démarque.3. Vous n’avez pas accès à Internet ou à d’autres bases de connaissances. Si on vous pose des questions sur des faits très précis, en particulier un fait sur le gouvernement du Canada ou les lois, vous mettez toujours en garde votre réponse, par exemple : « Je suis une IA pré-formée et je n’ai pas accès à Internet, donc mes réponses pourraient ne pas être correctes. Sur la base de mes données d’entraînement, je m’attends à ce que...\n\n4. Si on vous pose une question sur le ministère de la Justice ou d’autres politiques du gouvernement du Canada / RH, vous informez les utilisateurs du mode « Q&A » d’Otto qui peut fournir des informations plus précises.\n\n5. Vous répondez dans un format de démarque pour fournir des réponses claires et lisibles.\n\n"
    },
    "Given the information from multiple sources and not prior knowledge, answer the query in markdown format with liberal use of **bold**.\n\nOutput format:\n\nI found the following information:\n\n* <supporting direct quote> - <source link or filename>\n...\n<succinct answer to question>\nIf you can't find the answer in the sources, just say so. Don't try to provide irrelevant references or made up answers.": {
        "fr": "Compte tenu de l’information provenant de sources multiples et non de connaissances préalables, répondez à la requête en format de démarque avec l’utilisation libérale de **bold**.\n\nFormat de sortie :\n\nJ’ai trouvé les informations suivantes :\n\n* <citation directe à l'appui> - <lien à source ou nom de fichier>\n...\n<succinct réponse à la question>\nSi vous ne trouvez pas la réponse dans les sources, dites-le simplement. N’essayez pas de fournir des références non pertinentes ou des réponses inventées.",
        "fr_auto": "Compte tenu de l’information provenant de sources multiples et non de connaissances préalables, répondez à la requête en format de démarque avec l’utilisation libérale de **bold**.\n\nFormat de sortie :\n\nJ’ai trouvé les informations suivantes :\n\n* <citation directe à l'appui> - <lien à source ou nom de fichier>\n...\n<succinct réponse à la question>\nSi vous ne trouvez pas la réponse dans les sources, dites-le simplement. N’essayez pas de fournir des références non pertinentes ou des réponses inventées."
    },
    "Otto": {
        "fr": "Otto",
        "fr_auto": "Otton"
    },
    "Are you sure you want to delete all chats? This action is irreversible.": {
        "fr": "Êtes-vous sûr de vouloir supprimer toutes les sessions de clavardages ? Cette action est irréversible.",
        "fr_auto": "Êtes-vous sûr de vouloir supprimer tous les chats ? Cette action est irréversible."
    },
    "Delete all chats": {
        "fr": "Supprimer tous les clavardages",
        "fr_auto": "Supprimer tous les chats"
    },
    "You are a general-purpose AI chatbot. You follow these rules:\n\n1. Your name is 'Otto', an AI who works for the Department of Justice Canada.\n\n2. If the user asks any question regarding Canada's laws and regulations, you must inform them of the [Legislation Search app](/laws/), a tool in Otto built to be better suited for finding relevant and accurate laws and regulations in Canada. If relevant, add a markdown link to the Legislation Search app.\n\n3. You do not have access to the internet or other knowledge bases. If you are asked about very specific facts, especially one about the Government of Canada or laws, you always caveat your response, e.g., 'I am a pre-trained AI and do not have access to the internet, so my answers might not be correct. Based on my training data, I expect that...'\n\n4. You answer in markdown format to provide clear and readable responses.": {
        "fr": "Vous êtes un agent d'IA conversationel à usage général. Vous suivez ces règles :\n\n1. Vous vous appelez « Otto », une IA qui travaille pour le ministère de la Justice du Canada.\n\n2. Si l’utilisateur pose une question concernant les lois et règlements du Canada, vous devez l’informer de l’application de recherche de [Législation] (/lois/), un outil d’Otto conçu pour être mieux adapté pour trouver des lois et des règlements pertinents et exacts au Canada. S’il y a lieu, ajoutez un lien de démarque à l’application de recherche de Législation.\n\n3. Vous n’avez pas accès à Internet ou à d’autres bases de connaissances. Si on vous pose des questions sur des faits très précis, en particulier un fait sur le gouvernement du Canada ou les lois, vous mettez toujours en garde votre réponse, par exemple : « Je suis une IA pré-formée et je n’ai pas accès à Internet, donc mes réponses pourraient ne pas être correctes. Sur la base de mes données d’entraînement, je m’attends à ce que...\n\n4. Vous répondez dans un format de démarque pour fournir des réponses claires et lisibles.",
        "fr_auto": "Vous êtes un chatbot IA à usage général. Vous suivez ces règles :\n\n1. Vous vous appelez « Otto », une IA qui travaille pour le ministère de la Justice du Canada.\n\n2. Si l’utilisateur pose une question concernant les lois et règlements du Canada, vous devez l’informer de l’application de recherche de [Législation] (/lois/), un outil d’Otto conçu pour être mieux adapté pour trouver des lois et des règlements pertinents et exacts au Canada. S’il y a lieu, ajoutez un lien de démarque à l’application de recherche de Législation.\n\n3. Vous n’avez pas accès à Internet ou à d’autres bases de connaissances. Si on vous pose des questions sur des faits très précis, en particulier un fait sur le gouvernement du Canada ou les lois, vous mettez toujours en garde votre réponse, par exemple : « Je suis une IA pré-formée et je n’ai pas accès à Internet, donc mes réponses pourraient ne pas être correctes. Sur la base de mes données d’entraînement, je m’attends à ce que...\n\n4. Vous répondez dans un format de démarque pour fournir des réponses claires et lisibles."
    },
    "Switched mode to": {
        "fr": "Mode changé en",
        "fr_auto": "Mode commuté vers"
    },
    "Detect best mode (Chat or Q&A)": {
        "fr": "Détecter le meilleur mode (Clavardage ou Q&R)",
        "fr_auto": "Détecter le meilleur mode (Chat ou Q&A)"
    },
    "Chat agent": {
        "fr": "Agent de clavardage",
        "fr_auto": "Agent de chat"
    },
    "Shared with everyone": {
        "fr": "Partager avec tous les utilisateurs",
        "fr_auto": "Partagé avec tout le monde"
    },
    "Private": {
        "fr": "Privé",
        "fr_auto": "Secteur privé"
    },
    "Create a new preset to use your chat settings in other sessions or shared them with others.": {
        "fr": "Créez un nouveau préréglage pour utiliser vos paramètres de clavardage dans d’autres sessions ou les partager avec d’autres utilisateurs.",
        "fr_auto": "Créez un nouveau préréglage pour utiliser vos paramètres de chat dans d’autres sessions ou les partager avec d’autres."
    },
    "Settings Presets": {
        "fr": "Paramètres de Préréglages",
        "fr_auto": "Paramètres de Préréglages"
    },
    "Settings presets": {
        "fr": "Paramètres de préréglages",
        "fr_auto": "Paramètres prédéfinis"
    },
    "Share with others": {
        "fr": "Partagé avec d’autres utilisateurs",
        "fr_auto": "Partager avec d’autres"
    },
    "Shared with others": {
        "fr": "Partagé avec d’autres utilisateurs",
        "fr_auto": "Partagé avec d’autres"
    },
    "Stop all": {
        "fr": "Tout arrêter",
        "fr_auto": "Arrêtez tout"
    },
    "Process all": {
        "fr": "Tout traiter",
        "fr_auto": "Traiter tout"
    },
    "Force OCR": {
        "fr": "Forcer la ROC",
        "fr_auto": "Force OCR"
    },
    "Process": {
        "fr": "Traiter",
        "fr_auto": "Processus"
    },
    "QA": {
        "fr": "Q&R",
        "fr_auto": "AQ"
    },
    "Share with everyone": {
        "fr": "Partager avec tous les utilisateurs",
        "fr_auto": "Partager avec tout le monde"
    },
    "OCR": {
        "fr": "ROC",
        "fr_auto": "OCR"
    },
    "layout & OCR": {
        "fr": "mise en page & ROC",
        "fr_auto": "mise en page & OCR"
    },
    "Process all, including completed": {
        "fr": "Tout traiter, y compris terminé",
        "fr_auto": "Traiter tout, y compris terminé"
    },
    "PDF OCR": {
        "fr": "ROC PDF",
        "fr_auto": "PDF OCR"
    },
    "PDF layout & OCR": {
        "fr": "Mise en page PDF & ROC",
        "fr_auto": "Mise en page PDF & OCR"
    },
    "Process incomplete only": {
        "fr": "Seulement les traitements incomplets",
        "fr_auto": "Processus incomplet seulement"
    },
    "Process document": {
        "fr": "Traiter le document",
        "fr_auto": "Document de processus"
    },
    "today": {
        "fr": "aujourd’hui",
        "fr_auto": "Aujourd’hui"
    },
    "Status": {
        "fr": "État",
        "fr_auto": "État d’avancement"
    },
    "Question": {
        "fr": "Question",
        "fr_auto": "Question :"
    },
    "Feature request": {
        "fr": "Demande de fonctionnalité",
        "fr_auto": "Demande de fonctionnalité"
    },
    "New": {
        "fr": "Nouveau",
        "fr_auto": "Nouveau"
    },
    "In progress": {
        "fr": "En cours",
        "fr_auto": "En cours"
    },
    "Resolved": {
        "fr": "Résolu",
        "fr_auto": "Résolu"
    },
    "Closed": {
        "fr": "Fermé",
        "fr_auto": "Fermé"
    },
    "Low": {
        "fr": "Faible",
        "fr_auto": "Faible"
    },
    "High": {
        "fr": "Élevée",
        "fr_auto": "Élevée"
    },
    "Latest feedback": {
        "fr": "Derniers commentaires",
        "fr_auto": "Derniers commentaires"
    },
    "No results available.": {
        "fr": "Aucun résultat disponible.",
        "fr_auto": "Aucun résultat disponible."
    },
    "First": {
        "fr": "Première",
        "fr_auto": "Premièrement"
    },
    "Last": {
        "fr": "Dernière",
        "fr_auto": "Dernier"
    },
    "View feedback in context": {
        "fr": "Voir les commentaires dans leur contexte",
        "fr_auto": "Voir les commentaires dans leur contexte"
    },
    "Administrative details": {
        "fr": "Détails administratifs",
        "fr_auto": "Détails administratifs"
    },
    "App": {
        "fr": "Application",
        "fr_auto": "L’application"
    },
    "Apply Filters": {
        "fr": "Appliquer les filtres",
        "fr_auto": "Appliquer des filtres"
    },
    "Feedback updated successfully.": {
        "fr": "Les commentaires ont été mis à jour avec succès.",
        "fr_auto": "Les commentaires ont été mis à jour avec succès."
    },
    "GPT-4o-mini (Global)": {
        "fr": "GPT-4o-mini (Global)",
        "fr_auto": "GPT-4o-mini (Global)"
    },
    "GPT-4o (Global)": {
        "fr": "GPT-4o (Global)",
        "fr_auto": "GPT-4o (Global)"
    },
    "GPT-4 (Canada)": {
        "fr": "GPT-4 (Canada)",
        "fr_auto": "GPT-4 (Canada)"
    },
    "GPT-3.5 (Canada)": {
        "fr": "GPT-3.5 (Canada)",
        "fr_auto": "GPT-3.5 (Canada)"
    },
    "JUS-managed": {
        "fr": "Géré par JUS",
        "fr_auto": "Gestion du JUS"
    },
    "Shared with me": {
        "fr": "Partagé avec moi",
        "fr_auto": "Partagé avec moi"
    },
    "Make private": {
        "fr": "Rendre privé",
        "fr_auto": "Rendre privé"
    },
    "Toggle chat history sidebar": {
        "fr": "Basculez la barre latérale d'historique",
        "fr_auto": "Basculez la barre latérale historique des discussions"
    },
    "Q&A": {
        "fr": "Question-réponses",
        "fr_auto": "Questions et réponses"
    },
    "Advanced Q&A settings": {
        "fr": "Paramètres avancés de question-réponses",
        "fr_auto": "Paramètres avancés de questions et réponses"
    },
    "Ask a question about federal legislation...": {
        "fr": "Posez une question sur la législation fédérale...",
        "fr_auto": "Posez une question sur la législation fédérale..."
    },
    "Legislation Search - Otto": {
        "fr": "Recherche de législation - Otto",
        "fr_auto": "Recherche de législation - Otto"
    },
    "Legislation Search": {
        "fr": "Recherche de législation",
        "fr_auto": "Recherche de législation"
    },
    "Edit library users - enter Justice email": {
        "fr": "Modifier les utilisateurs de la bibliothèque - saisissez l'addresse courriel de l'employé",
        "fr_auto": "Modifier les utilisateurs de la bibliothèque - entrez l’e-mail justice"
    },
    "Unsaved data source": {
        "fr": "Source de données non enregistrée",
        "fr_auto": "Source de données non enregistrée"
    },
    "Unsaved library": {
        "fr": "Bibliothèque non enregistrée",
        "fr_auto": "Bibliothèque non enregistrée"
    },
    "Let us know what went wrong, or suggest an improvement.": {
        "fr": "Faites-nous savoir ce qui n’a pas fonctionné ou suggérez une amélioration.",
        "fr_auto": "Faites-nous savoir ce qui n’a pas fonctionné ou suggérez une amélioration."
    },
    "AI Assistant": {
        "fr": "Assistant IA",
        "fr_auto": "Assistant IA"
    },
    "Monitoring": {
        "fr": "Suivi",
        "fr_auto": "Suivi"
    },
    "Other": {
        "fr": "Autres",
        "fr_auto": "Autres"
    },
    "Legislation loading": {
        "fr": "Chargement de la législation",
        "fr_auto": "Chargement de la législation"
    },
    "Text extractor": {
        "fr": "Extracteur de texte",
        "fr_auto": "Extracteur de texte"
    },
    "Load test": {
        "fr": "Essai de charge",
        "fr_auto": "Essai de charge"
    },
    "Create": {
        "fr": "Créer",
        "fr_auto": "Créer"
    },
    "Update": {
        "fr": "Mettre à jour",
        "fr_auto": "Mettre à jour"
    },
    "Bad request": {
        "fr": "Mauvaise demande",
        "fr_auto": "Mauvaise demande"
    },
    "We're sorry, but something went wrong.": {
        "fr": "Nous sommes désolés, mais une erreur s’est produite.",
        "fr_auto": "Nous sommes désolés, mais quelque chose s’est mal passé."
    },
    "Permission denied": {
        "fr": "Autorisation refusée",
        "fr_auto": "Autorisation refusée"
    },
    "You do not have permission to access this page.": {
        "fr": "Vous n’êtes pas autorisé à accéder à cette page.",
        "fr_auto": "Vous n’êtes pas autorisé à accéder à cette page."
    },
    "Page not found": {
        "fr": "Page introuvable",
        "fr_auto": "Page introuvable"
    },
    "We're sorry, but the requested page could not be found.": {
        "fr": "Nous sommes désolés, mais la page demandée n’a pas pu être trouvée.",
        "fr_auto": "Nous sommes désolés, mais la page demandée n’a pas pu être trouvée."
    },
    "Server error": {
        "fr": "Erreur du serveur",
        "fr_auto": "Erreur de serveur"
    },
    "Contact us": {
        "fr": "Contactez-nous",
        "fr_auto": "Contactez-nous"
    },
    "The upn column must match the Azure Active Directory (Entra) userPrincipalName property. This is usually the user's Justice email, and is case-sensitive.": {
        "fr": "La colonne upn doit correspondre à la propriété Azure Active Directory (Entra) userPrincipalName. Il s’agit généralement de l’addresse courriel justice de l’utilisateur et est sensible à la casse.",
        "fr_auto": "La colonne upn doit correspondre à la propriété Azure Active Directory (Entra) userPrincipalName. Il s’agit généralement de l’e-mail justice de l’utilisateur et est sensible à la casse."
    },
    "If the user does not exist, their first name, last name and email will be extrapolated from the UPN. These properties will be updated when the user next logs in with Entra.": {
        "fr": "Si l’utilisateur n’existe pas, son prénom, son nom et son adresse courriel seront extrapolés à partir de l’UPN. Ces propriétés seront mises à jour lors de la prochaine connexion de l’utilisateur avec Entra",
        "fr_auto": "Si l’utilisateur n’existe pas, son prénom, son nom et son adresse e-mail seront extrapolés à partir de l’UPN. Ces propriétés seront mises à jour lors de la prochaine connexion de l’utilisateur avec Entra."
    },
    "User-requested URLs for Q&A, summarization etc. which were not on the allow-list": {
        "fr": "URL demandées par l’utilisateur pour les questions-réponses, les résumés, etc. qui ne figuraient pas sur la liste d’adresses autorisées",
        "fr_auto": "URL demandées par l’utilisateur pour les questions et réponses, les résumés, etc. qui ne figuraient pas sur la liste d’adresses autorisées"
    },
    "Update Preset": {
        "fr": "Mettre à jour le préréglage",
        "fr_auto": "Mise à jour prédéfinie"
    },
    "Browse": {
        "fr": "Naviguer",
        "fr_auto": "Parcourir"
    },
    "\n            <strong>Chat</strong> with a secure AI for brainstorming, writing assistance and text formatting.\n          ": {
        "fr": "\n<strong>Clavardez</strong> avec une IA sécurisée pour le brainstorming, l’aide à la rédaction et le formatage du texte.\n          ",
        "fr_auto": "\n<strong>Discutez</strong> avec une IA sécurisée pour le brainstorming, l’aide à la rédaction et le formatage du texte.\n          "
    },
    "Chat mode is not suitable for factual research.": {
        "fr": "Le mode de clavardage ne convient pas à la recherche factuelle.",
        "fr_auto": "Le mode chat ne convient pas à la recherche factuelle."
    },
    "\n            <strong>Q&A</strong> provides answers based on specific documents. Select or create document libraries from the settings sidebar, or simply upload documents to the chat.\n          ": {
        "fr": "\n<strong>Q&R</strong> fournit des réponses basées sur des documents spécifiques. Sélectionnez ou créez des bibliothèques de documents à partir de la barre latérale des paramètres, ou simplement téléversez des documents sur la session de clavardage.\n          ",
        "fr_auto": "\n<strong>Q&R</strong> fournit des réponses basées sur des documents spécifiques. Sélectionnez ou créez des bibliothèques de documents à partir de la barre latérale des paramètres, ou téléchargez simplement des documents sur le chat.\n          "
    },
    "In the AI assistant, document libraries and chats will be deleted after 30 days of inactivity. This means that if you do not open a chat for 30 days, it will be automatically deleted along with all files uploaded to the chat. For libraries, if no changes have been made and no Q&A queries have been performed for 30 days, the library will be automatically deleted.": {
        "fr": "Les bibliothèques de documents et les sessions de clavardage seront supprimés après 30 jours d’inactivité dans l'assistant d'IA. Cela signifie que si vous n’ouvrez pas une session de clavardage pendant 30 jours, elle sera automatiquement supprimée avec tous ses fichiers téléversés. Pour les bibliothèques, si aucune modification n’a été apportée et qu’aucune requête Q&R n’a été effectuée pendant 30 jours, la bibliothèque sera automatiquement supprimée.",
        "fr_auto": "Dans l’assistant IA, les bibliothèques de documents et les chats seront supprimés après 30 jours d’inactivité. Cela signifie que si vous n’ouvrez pas un chat pendant 30 jours, il sera automatiquement supprimé avec tous les fichiers téléchargés sur le chat. Pour les bibliothèques, si aucune modification n’a été apportée et qu’aucune requête Q&A n’a été effectuée pendant 30 jours, la bibliothèque sera automatiquement supprimée."
    },
    "Read and follow the notices within Otto tools like the AI assistant. Certain tools such as the Chat mode should not be trusted for facts. Instead, use the Q&A and Summarize modes to ground the AI's responses in trusted sources such as documents that you upload or a shared document library.": {
        "fr": "Lisez et suivez les avis de confidentialité dans les outils Otto comme l’assistant d’IA. Certains outils tels que le mode Clavardez ne doivent pas être considérés comme faits. Utilisez plutôt les modes Q&R et Résumer pour ancrer les réponses de l’IA dans des sources fiables telles que les documents que vous téléversez ou dans une bibliothèque de documents partagée.",
        "fr_auto": "Lisez et suivez les avis dans les outils Otto comme l’assistant d’IA. Certains outils tels que le mode Chat ne doivent pas être fiables pour les faits. Utilisez plutôt les modes Q&R et Summarize pour ancrer les réponses de l’IA dans des sources fiables telles que les documents que vous téléchargez ou une bibliothèque de documents partagée."
    },
    "In the AI assistant, apply security classification labels to chats and document libraries when they contain classified and/or personal information.": {
        "fr": "Dans l’Assistant IA, appliquez des étiquettes de classification de sécurité aux sessions de clavardage et aux bibliothèques de documents lorsqu’elles contiennent des informations classifiées et/ou personnelles.",
        "fr_auto": "Dans l’Assistant IA, appliquez des étiquettes de classification de sécurité aux chats et aux bibliothèques de documents lorsqu’elles contiennent des informations classifiées et/ou personnelles."
    },
    "Email administrators": {
        "fr": "Contactez les administrateurs",
        "fr_auto": "Administrateurs de messagerie"
    },
    "If information is shared with you through Otto which you should not have access to, use the provided links to email the authors or library administrators. If this is not possible, contact the Otto team at the following email address to report a privacy issue:": {
        "fr": "Si des informations sont partagées avec vous via Otto auxquelles vous ne devriez pas avoir accès, utilisez les liens fournis pour envoyer un courriel aux auteurs ou aux administrateurs de la bibliothèque. Si cela n’est pas possible, contactez l’équipe Otto à l’adresse courriel suivante pour signaler un problème de confidentialité :",
        "fr_auto": "Si des informations sont partagées avec vous via Otto auxquelles vous ne devriez pas avoir accès, utilisez les liens fournis pour envoyer un e-mail aux auteurs ou aux administrateurs de la bibliothèque. Si cela n’est pas possible, contactez l’équipe Otto à l’adresse e-mail suivante pour signaler un problème de confidentialité :"
    },
    "This chat was shared with you and is read-only.": {
        "fr": "Cette session de clavardage a été partagé avec vous et est en lecture seule.",
        "fr_auto": "Ce chat a été partagé avec vous et est en lecture seule."
    },
    "email the chat author": {
        "fr": "envoyer un courriel à l’auteur de la sesison de clavardage",
        "fr_auto": "envoyer un e-mail à l’auteur du chat"
    },
    "Limit information shared in chats and Q&A libraries (deleted after 30 days inactivity).": {
        "fr": "Limitez les informations partagées dans les sessions de clavardage et les bibliothèques de questions-réponses (supprimées après 30 jours d’inactivité).",
        "fr_auto": "Limitez les informations partagées dans les chats et les bibliothèques de questions et réponses (supprimées après 30 jours d’inactivité)."
    },
    "\n            <strong>Q&A</strong> provides answers based on specific documents. Select or create document libraries from the settings sidebar, or upload files and enter URLs directly in the chat.\n          ": {
        "fr": "\n<strong>Q&R</strong> fournit des réponses basées sur des documents spécifiques. Sélectionnez ou créez des bibliothèques de documents dans la barre latérale des paramètres, ou téléchargez des fichiers et entrez des URL directement dans la session de clavardage.\n          ",
        "fr_auto": "\n<strong>Q&R</strong> fournit des réponses basées sur des documents spécifiques. Sélectionnez ou créez des bibliothèques de documents dans la barre latérale des paramètres, ou téléchargez des fichiers et entrez des URL directement dans le chat.\n          "
    },
    "Read and follow the notices within Otto tools like the AI assistant. Certain tools such as the Chat mode should not be trusted to provide factual information. Instead, use the Q&A and Summarize modes to ground the AI's responses in trusted sources such as documents that you upload or a shared document library.": {
        "fr": "Lisez et suivez les avis dans les outils Otto comme l’assistant d’IA. Certains outils tels que le mode Clavardez ne doivent pas être considérés comme étant fiables pour fournir des faits. Utilisez plutôt les modes Q&R et Résumer pour ancrer les réponses de l’IA dans des sources fiables telles que les documents que vous téléversez ou dans une bibliothèque de documents partagée.",
        "fr_auto": "Lisez et suivez les avis dans les outils Otto comme l’assistant d’IA. Certains outils tels que le mode Chat ne doivent pas être fiables pour fournir des informations factuelles. Utilisez plutôt les modes Q&R et Summarize pour ancrer les réponses de l’IA dans des sources fiables telles que les documents que vous téléchargez ou une bibliothèque de documents partagée."
    },
    "Chats": {
        "fr": "Clavardages",
        "fr_auto": "Les chats"
    },
    "Select chat(s)": {
        "fr": "Sélectionnez clavardages(s)",
        "fr_auto": "Sélectionnez chat(s)"
    },
    "Selected chats": {
        "fr": "Clavardages sélectionnés",
        "fr_auto": "Chats sélectionnés"
    },
    "User chat uploads": {
        "fr": "Téléchargements de clavardage utilisateur",
        "fr_auto": "Téléchargements de chat utilisateur"
    },
    "All chats": {
        "fr": "Tous les clavardage",
        "fr_auto": "Tous les chats"
    },
    "Chat uploads": {
        "fr": "Téléchargements de clavardage",
        "fr_auto": "Téléchargements de chat"
    },
    "No chats to show.": {
        "fr": "Pas de clavardages à montrer.",
        "fr_auto": "Pas de chats à montrer."
    },
    "This chat": {
        "fr": "Ce clavardage",
        "fr_auto": "Ce chat"
    },
    "Managed by me": {
        "fr": "Je gère",
        "fr_auto": "Géré par moi"
    },
    "Select document(s)": {
        "fr": "Sélectionner le(s) document(s)",
        "fr_auto": "Sélectionner le(s) document(s)"
    },
    "Entire library": {
        "fr": "Bibliothèque entière",
        "fr_auto": "Bibliothèque entière"
    },
    "Selected documents": {
        "fr": "Documents sélectionnés",
        "fr_auto": "Documents sélectionnés"
    },
    "Use top sources only (fast, cheap)": {
        "fr": "Utilisez les meilleures sources uniquement (rapide, pas cher)",
        "fr_auto": "Utilisez les meilleures sources uniquement (rapide, pas cher)"
    },
    "Full documents, separate answers ($)": {
        "fr": "Documents complets, réponses séparées ($)",
        "fr_auto": "Documents complets, réponses séparées ($)"
    },
    "Full documents, combined answer ($)": {
        "fr": "Documents complets, réponse combinée ($)",
        "fr_auto": "Documents complets, réponse combinée ($)"
    },
    "Relevance score": {
        "fr": "Cote de pertinence",
        "fr_auto": "Cote de pertinence"
    },
    "Reading order": {
        "fr": "Ordre de lecture",
        "fr_auto": "Ordre de lecture"
    },
    "Source not available (document deleted or modified since message)": {
        "fr": "Source non disponible (document supprimé ou modifié depuis ce message)",
        "fr_auto": "Source non disponible (document supprimé ou modifié depuis le message)"
    },
    "Current date: {time}": {
        "fr": "Date actuelle : {time}",
        "fr_auto": "Date actuelle : {time}"
    },
    "Invalid mode.": {
        "fr": "Mode non valide.",
        "fr_auto": "Mode non valide."
    },
    "No text to summarize.": {
        "fr": "Aucun texte à résumer.",
        "fr_auto": "Aucun texte à résumer."
    },
    "Couldn't retrieve the webpage. The site might block bots. Try copy & pasting the webpage here.": {
        "fr": "Impossible de récupérer la page web. Le site peut bloquer les robots. Essayez de copier et coller la page Web ici.",
        "fr_auto": "Impossible de récupérer la page Web. Le site peut bloquer les robots. Essayez de copier et coller la page Web ici."
    },
    "Initiating translation...": {
        "fr": "Initialisation de la traduction...",
        "fr_auto": "Initier la traduction..."
    },
    "Translating file": {
        "fr": "Traduction du fichier",
        "fr_auto": "Traduction d’un fichier"
    },
    "Error translating files.": {
        "fr": "Erreur de traduction des fichiers.",
        "fr_auto": "Erreur de traduction des fichiers."
    },
    "URL ready for Q&A.": {
        "fr": "URL prête pour les questions et réponses.",
        "fr_auto": "URL prête pour les questions et réponses."
    },
    "new document(s) ready for Q&A.": {
        "fr": "nouveau(s) document(s) prêt(s) pour les questions et réponses.",
        "fr_auto": "nouveau(s) document(s) prêt(s) pour les questions et réponses."
    },
    "There was an error processing your request.": {
        "fr": "Une erreur s'est produite lors du traitement de votre demande.",
        "fr_auto": "Il y a eu une erreur de traitement de votre demande."
    },
    "No user message found.": {
        "fr": "Aucun message de l’utilisateur trouvé.",
        "fr_auto": "Aucun message de l’utilisateur trouvé."
    },
    "Close": {
        "fr": "Fermer",
        "fr_auto": "Fermer"
    },
    "Stop": {
        "fr": "Arrêter",
        "fr_auto": "Arrêtez"
    },
    "Summarize": {
        "fr": "Résumer",
        "fr_auto": "Résumer"
    },
    "Translate": {
        "fr": "Traduire",
        "fr_auto": "Traduire"
    },
    "Upload": {
        "fr": "Téléverser",
        "fr_auto": "Télécharger"
    },
    "Settings": {
        "fr": "Paramètres",
        "fr_auto": "Paramètres"
    },
    "Message": {
        "fr": "Message",
        "fr_auto": "Le message"
    },
    "Type your message here...": {
        "fr": "Écrivez votre message ici...",
        "fr_auto": "Tapez votre message ici..."
    },
    "Send": {
        "fr": "Envoyer",
        "fr_auto": "Envoyer"
    },
    "Options": {
        "fr": "Options",
        "fr_auto": "Options"
    },
    "Rename": {
        "fr": "Renommer",
        "fr_auto": "Renommer"
    },
    "Delete": {
        "fr": "Supprimer",
        "fr_auto": "Supprimer"
    },
    "Cancel": {
        "fr": "Annuler",
        "fr_auto": "Annuler"
    },
    "AI Assistant - Otto": {
        "fr": "Assistant IA - Otto",
        "fr_auto": "Assistant IA - Otto"
    },
    "Show all...": {
        "fr": "Tout montrez...",
        "fr_auto": "Montrez tout..."
    },
    "Open presets menu": {
        "fr": "Ouvrir le menu des préréglages",
        "fr_auto": "Ouvrir le menu des préréglages"
    },
    "Save": {
        "fr": "Enregistrer",
        "fr_auto": "Enregistrer"
    },
    "Reset settings to default": {
        "fr": "Réinitialiser les paramètres",
        "fr_auto": "Réinitialiser les paramètres par défaut"
    },
    "Set security label": {
        "fr": "Définir l’étiquette de sécurité",
        "fr_auto": "Définir l’étiquette de sécurité"
    },
    "Warning": {
        "fr": "Avertissement",
        "fr_auto": "Avertissement"
    },
    "Safe use of the AI Assistant": {
        "fr": "Utilisation sécuritaire de l’assistant IA",
        "fr_auto": "Utilisation sécuritaire de l’assistant IA"
    },
    "File": {
        "fr": "Fichier",
        "fr_auto": "Fichier"
    },
    "Copy": {
        "fr": "Copier",
        "fr_auto": "Copie"
    },
    "Like": {
        "fr": "J'aime",
        "fr_auto": "Comme"
    },
    "Dislike": {
        "fr": "Je n'aime pas",
        "fr_auto": "N’aime pas"
    },
    "Edit in new prompt": {
        "fr": "Modifier dans une nouvelle invite",
        "fr_auto": "Modifier dans une nouvelle invite"
    },
    "Delete message": {
        "fr": "Supprimer le message",
        "fr_auto": "Supprimer le message"
    },
    "\n      Translated %(num_files)s/%(total_files)s files:\n    ": {
        "fr": "\n      Traduit %(num_files)s fichier(s) sur %(total_files)s:\n    ",
        "fr_auto": "\n      Translated %(num_files)s/%(total_files)s files:\n    "
    },
    "\n      Uploaded %(num_files)s file%(s)s\n    ": {
        "fr": "\n      Téléversé %(num_files)s fichier%(s)s\n    ",
        "fr_auto": "\n      Uploaded %(num_files)s file%(s)s\n    "
    },
    "deleted": {
        "fr": "supprimé",
        "fr_auto": "supprimé"
    },
    "Sources": {
        "fr": "Sources",
        "fr_auto": "Les sources"
    },
    "Selected library:": {
        "fr": "Bibliothèque sélectionnée :",
        "fr_auto": "Bibliothèque sélectionnée :"
    },
    "Model": {
        "fr": "Modèle",
        "fr_auto": "Modèle"
    },
    "Style": {
        "fr": "Style",
        "fr_auto": "Le style"
    },
    "Summary length": {
        "fr": "Longueur du résumé",
        "fr_auto": "Longueur du résumé"
    },
    "Desired language": {
        "fr": "Langue souhaitée",
        "fr_auto": "Langue souhaitée"
    },
    "Avoid personal pronouns": {
        "fr": "Évitez les pronoms personnels",
        "fr_auto": "Évitez les pronoms personnels"
    },
    "Additional instructions": {
        "fr": "Instructions supplémentaires",
        "fr_auto": "Instructions supplémentaires"
    },
    "Custom summarize prompt": {
        "fr": "Invite de résumé personnalisée",
        "fr_auto": "Invite de résumé personnalisée"
    },
    "(overrides all previous settings)": {
        "fr": "(remplace tous les paramètres précédents)",
        "fr_auto": "(remplace tous les paramètres précédents)"
    },
    "Library": {
        "fr": "Bibliothèque",
        "fr_auto": "Bibliothèque"
    },
    "Edit libraries": {
        "fr": "Modifier les bibliothèques",
        "fr_auto": "Modifier les bibliothèques"
    },
    "Search mode": {
        "fr": "Mode de recherche",
        "fr_auto": "Mode de recherche"
    },
    "Edit advanced settings and prompts": {
        "fr": "Modifier les paramètres avancés et les invites",
        "fr_auto": "Modifier les paramètres avancés et les invites"
    },
    "Filter results": {
        "fr": "Résultats du filtre",
        "fr_auto": "Résultats du filtre"
    },
    "Keyword ↔ Vector": {
        "fr": "Vecteur ↔ mots clés",
        "fr_auto": "Vecteur ↔ mots clés"
    },
    "Drag or use the left and right arrows to resize.": {
        "fr": "Faites glisser ou utilisez les flèches gauche et droite de votre clavier pour redimensionner.",
        "fr_auto": "Faites glisser ou utilisez les flèches gauche et droite pour redimensionner."
    },
    "Reset": {
        "fr": "Réinitialiser",
        "fr_auto": "Réinitialiser"
    },
    "Protected B approved:": {
        "fr": "Approuvé pour le matériel protégé b",
        "fr_auto": "Protégé B approuvé :"
    },
    "The processing of your file(s) was interrupted.": {
        "fr": "Le traitement de vos dossiers a été interrompu.",
        "fr_auto": "Le traitement de vos dossiers a été interrompu."
    },
    "An interruption occurred while generating the response.": {
        "fr": "Une interruption s’est produite pendant la production de la réponse.",
        "fr_auto": "Une interruption s’est produite pendant la génération de la réponse."
    },
    "Drop files anywhere": {
        "fr": "Placez des fichiers n’importe où sur la page",
        "fr_auto": "Déposez des fichiers n’importe où"
    },
    "\n        Uploading <span class=\"filename fst-italic\">'filename'</span>\n      ": {
        "fr": "\nTéléversement <span class=\"filename fst-italic\">'filename'</span>\n      ",
        "fr_auto": "\nTéléchargement <span class=\"filename fst-italic\">'filename'</span>\n      "
    },
    "File upload progress": {
        "fr": "Progression du téléversement de fichiers",
        "fr_auto": "Progression du téléversement de fichiers"
    },
    "for translation:": {
        "fr": "pour la traduction :",
        "fr_auto": "pour la traduction :"
    },
    "for summarization:": {
        "fr": "à des fins de résumé :",
        "fr_auto": "à des fins de résumé :"
    },
    "System prompt": {
        "fr": "Invite du système",
        "fr_auto": "Invite système"
    },
    "Maximum sources": {
        "fr": "Sources maximales",
        "fr_auto": "Sources maximales"
    },
    "Order sources by": {
        "fr": "Classer les source par",
        "fr_auto": "Commander les sources par"
    },
    "Relevance (score)": {
        "fr": "Pertinence (cote)",
        "fr_auto": "Pertinence (cote)"
    },
    "Answer granularity": {
        "fr": "Granularité de la réponse",
        "fr_auto": "Granularité de réponse"
    },
    "Single answer": {
        "fr": "Réponse unique",
        "fr_auto": "Réponse unique"
    },
    "Granular answers": {
        "fr": "Réponses granulaires",
        "fr_auto": "Réponses granulaires"
    },
    "Granularity": {
        "fr": "Granularité",
        "fr_auto": "Granularité"
    },
    "Fine": {
        "fr": "Précis",
        "fr_auto": "Fin"
    },
    "Coarse": {
        "fr": "Approximatif",
        "fr_auto": "Grossier"
    },
    "GPT-4o-mini (fastest, best value)": {
        "fr": "GPT-4o-mini (le plus rapide, meilleur rapport qualité-prix)",
        "fr_auto": "GPT-4o-mini (le plus rapide, meilleur rapport qualité-prix)"
    },
    "GPT-4o (best quality, but 25x cost)": {
        "fr": "GPT-4o (meilleure qualité, mais coûte 25x)",
        "fr_auto": "GPT-4o (meilleure qualité, mais coût 25x)"
    },
    "Creative": {
        "fr": "Créatif",
        "fr_auto": "Créatif"
    },
    "Select folder(s)": {
        "fr": "Sélectionner le(s) dossier(s)",
        "fr_auto": "Sélectionner le(s) dossier(s)"
    },
    "Selected folders": {
        "fr": "Dossiers sélectionnés",
        "fr_auto": "Dossiers sélectionnés"
    },
    "Adding to the Q&A library": {
        "fr": "En cours d'ajout à la bibliothèque de questions-réponses",
        "fr_auto": "Ajout à la bibliothèque de questions et réponses"
    },
    "Error processing the following document(s):": {
        "fr": "Erreur de traitement du ou des documents suivants :",
        "fr_auto": "Erreur de traitement du ou des documents suivants :"
    },
    "Sorry, I couldn't find any information about that. Try selecting more folders or documents, or try a different library.": {
        "fr": "",
        "fr_auto": "Désolé, je n’ai trouvé aucune information à ce sujet. Essayez de sélectionner plus de dossiers ou de documents, ou essayez une autre bibliothèque."
    },
    "Sorry, I couldn't find any information about that. Try selecting a different library or folder.": {
        "fr": "",
        "fr_auto": "Désolé, je n’ai trouvé aucune information à ce sujet. Essayez de sélectionner une autre bibliothèque ou un autre dossier."
    },
    "If you should not have access,": {
        "fr": "Si vous ne devriez pas y avoir accès,",
        "fr_auto": "Si vous ne devriez pas y avoir accès,"
    },
    "to report the issue.": {
        "fr": "pour signaler le problème.",
        "fr_auto": "pour signaler le problème."
    },
    "Drag or use the up and down arrows to resize.": {
        "fr": "Faites glisser la barre ou utilisez les flèches haut et bas de votre clavier pour redimensionner l'espace.",
        "fr_auto": "Faites glisser ou utilisez les flèches haut et bas pour redimensionner."
    },
    "ChatGPT for writing assistance (not for facts)": {
        "fr": "",
        "fr_auto": "ChatGPT pour l’aide à la rédaction (pas pour les faits)"
    },
    "Ask questions about documents": {
        "fr": "Posez des questions sur le contenu de vos documents",
        "fr_auto": "Posez des questions sur les documents"
    },
    "Summarize text, files and URLs": {
        "fr": "Résumer du texte, des fichiers et le contenu de site web.",
        "fr_auto": "Résumer le texte, les fichiers et les URL"
    },
    "Translate text and files to English or French": {
        "fr": "Traduisez du texte et des fichiers en anglais ou en français.",
        "fr_auto": "Traduire du texte et des fichiers en anglais ou en français"
    },
    "Help me write a good prompt": {
        "fr": "",
        "fr_auto": "Aidez-moi à écrire une bonne invite"
    },
    "Save preset from current settings": {
        "fr": "Enregistrer le préréglage à partir des paramètres actuels",
        "fr_auto": "Enregistrer le préréglage à partir des paramètres actuels"
    },
    "Use with unclassified, Protected A or Protected B information only.": {
        "fr": "Utilisez uniquement avec des informations non classifiées, protégées A ou Protégées B.",
        "fr_auto": "Utilisez uniquement avec des informations non classifiées, protégées A ou Protégées B."
    },
    "Unclassified only:": {
        "fr": "Non classifié seulement :",
        "fr_auto": "Non classifié seulement :"
    },
    "This is a development / testing environment. Use unclassified information only.": {
        "fr": "Il s’agit d’un environnement de développement / test. Utilisez uniquement des informations non classifiées.",
        "fr_auto": "Il s’agit d’un environnement de développement / test. Utilisez uniquement des informations non classifiées."
    },
    "Human review required:": {
        "fr": "Examen humain requis :",
        "fr_auto": "Examen humain requis :"
    },
    "AI can make mistakes. Review the text before using it in an official capacity.": {
        "fr": "",
        "fr_auto": "L’IA peut faire des erreurs. Passez en revue le texte avant de l’utiliser à titre officiel."
    },
    "Not for legal advice or research:": {
        "fr": "",
        "fr_auto": "Pas pour des conseils juridiques ou de la recherche :"
    },
    "Does not connect to legal databases like Westlaw, Lexis or CanLII.": {
        "fr": "",
        "fr_auto": "Ne se connecte pas aux bases de données juridiques comme Westlaw, Lexis ou CanLII."
    },
    "Not for decision-making:": {
        "fr": "",
        "fr_auto": "Pas pour la prise de décision :"
    },
    "Do not use for legal decisions, administrative decisions affecting individuals, etc.": {
        "fr": "",
        "fr_auto": "Ne pas utiliser pour les décisions juridiques, les décisions administratives affectant les individus, etc."
    },
    "Information management:": {
        "fr": "",
        "fr_auto": "Gestion de l’information :"
    },
    "\n            <strong>Summarize</strong> uploaded documents. You may also input free text or enter a URL for a web page.\n          ": {
        "fr": "",
        "fr_auto": "\n<strong>Résumez les</strong> documents téléchargés. Vous pouvez également entrer du texte libre ou entrer une URL pour une page Web.\n          "
    },
    "AI-generated summaries may contain inaccuracies. Review the text before using it for official purposes.": {
        "fr": "",
        "fr_auto": "Les résumés générés par l’IA peuvent contenir des inexactitudes. Passez en revue le texte avant de l’utiliser à des fins officielles."
    },
    "\n            <strong>Translate</strong> input text or uploaded documents from any language into French or English.\n          ": {
        "fr": "",
        "fr_auto": "\n<strong>Traduire le</strong> texte d’entrée ou les documents téléchargés de n’importe quelle langue en français ou en anglais.\n          "
    },
    "Translations should undergo human review prior to use in a legal or official capacity.": {
        "fr": "",
        "fr_auto": "Les traductions doivent faire l’objet d’un examen humain avant d’être utilisées à titre juridique ou officiel."
    },
    "For official use, always verify generated material with the provided sources due to the potential for inaccuracies.": {
        "fr": "",
        "fr_auto": "Pour un usage officiel, vérifiez toujours le matériel généré avec les sources fournies en raison du risque d’inexactitudes."
    },
    "Remove irrelevant sources": {
        "fr": "",
        "fr_auto": "Supprimer les sources non pertinentes"
    },
    "(Optional) Define AI model's role, background information, rules to follow, examples.": {
        "fr": "",
        "fr_auto": "(Facultatif) Définissez le rôle du modèle d’IA, les informations de fond, les règles à suivre, les exemples."
    },
    "Pre-query instructions": {
        "fr": "",
        "fr_auto": "Instructions préalables à la requête"
    },
    "(Recommended) What model should with context and query, formatting instructions.": {
        "fr": "",
        "fr_auto": "(Recommandé) Quel modèle devrait avec le contexte et la requête, les instructions de formatage."
    },
    "Post-query instructions": {
        "fr": "",
        "fr_auto": "Instructions post-requête"
    },
    "(Optional) Final reminders of desired behaviour. Keep this short.": {
        "fr": "",
        "fr_auto": "(Facultatif) Derniers rappels du comportement souhaité. Restez bref."
    },
    "Save changes": {
        "fr": "",
        "fr_auto": "Enregistrer les modifications"
    },
    "Edit": {
        "fr": "Modifier",
        "fr_auto": "Modifier"
    },
    "Create preset from current settings": {
        "fr": "Créer un préréglage à partir des paramètres actuels",
        "fr_auto": "Créer un préréglage à partir des paramètres actuels"
    },
    "Remove default": {
        "fr": "Supprimer la valeur par défaut",
        "fr_auto": "Supprimer la valeur par défaut"
    },
    "Set as default": {
        "fr": "Défini par défaut",
        "fr_auto": "Défini par défaut"
    },
    "No presets available": {
        "fr": "Aucun préréglage disponible",
        "fr_auto": "Aucun préréglage disponible"
    },
    "Remove from favourites": {
        "fr": "Retirer des favoris",
        "fr_auto": "Retirer des favoris"
    },
    "Add to favourites": {
        "fr": "Ajouter aux favoris",
        "fr_auto": "Ajouter aux favoris"
    },
    "Please provide a title in either English or French.": {
        "fr": "Veuillez fournir un titre en anglais ou en français.",
        "fr_auto": "Veuillez fournir un titre en anglais ou en français."
    },
    "Please provide at least one user for the accessible field.": {
        "fr": "Veuillez fournir au moins un utilisateur au champ « accessible ».",
        "fr_auto": "Veuillez fournir au moins un utilisateur pour le champ accessible."
    },
    "Title (English)": {
        "fr": "Titre (anglais)",
        "fr_auto": "Titre (anglais)"
    },
    "Description (English)": {
        "fr": "Description (anglais)",
        "fr_auto": "Description (anglais)"
    },
    "Title (French)": {
        "fr": "Titre (français)",
        "fr_auto": "Titre (français)"
    },
    "Description (French)": {
        "fr": "Description (français)",
        "fr_auto": "Description (français)"
    },
    "Privacy controls": {
        "fr": "Contrôles de confidentialité",
        "fr_auto": "Contrôles de confidentialité"
    },
    "Share with:": {
        "fr": "Partager avec :",
        "fr_auto": "Partager avec :"
    },
    "Replace with current settings": {
        "fr": "Remplacer par les paramètres actuels",
        "fr_auto": "Remplacer par les paramètres actuels"
    },
    "This is the default Otto preset. Use caution!": {
        "fr": "Il s’agit du préréglage Otto par défaut. Soyez prudent !",
        "fr_auto": "Il s’agit du préréglage Otto par défaut. Soyez prudent !"
    },
    "Changes will be visible to all Otto users.": {
        "fr": "Les modifications seront visibles pour tous les utilisateurs d’Otto.",
        "fr_auto": "Les modifications seront visibles pour tous les utilisateurs d’Otto."
    },
    "Are you sure you want to delete this preset?": {
        "fr": "Êtes-vous sûr de vouloir supprimer ce préréglage ?",
        "fr_auto": "Êtes-vous sûr de vouloir supprimer ce préréglage ?"
    },
    "Create New Preset": {
        "fr": "Créer un nouveau préréglage",
        "fr_auto": "Créer un nouveau préréglage"
    },
    "Create a new preset from your current settings.": {
        "fr": "Créez un nouveau préréglage à partir de vos paramètres actuels.",
        "fr_auto": "Créez un nouveau préréglage à partir de vos paramètres actuels."
    },
    "Improve prompt using AI": {
        "fr": "Améliorer l’invite à l’aide de l’IA",
        "fr_auto": "Améliorer l’invite à l’aide de l’IA"
    },
    "Loading": {
        "fr": "Chargement",
        "fr_auto": "Chargement"
    },
    "Generate a more detailed version of your prompt. Use this as a starting point for further edits.": {
        "fr": "Générez une version plus détaillée de votre invite. Utilisez ceci comme point de départ pour d’autres modifications.",
        "fr_auto": "Générez une version plus détaillée de votre invite. Utilisez ceci comme point de départ pour d’autres modifications."
    },
    "Type your prompt here...": {
        "fr": "Écrivez votre invite ici...",
        "fr_auto": "Tapez votre invite ici..."
    },
    "Generate": {
        "fr": "Générer",
        "fr_auto": "Générer"
    },
    "Your prompt": {
        "fr": "Votre invite",
        "fr_auto": "Votre invite"
    },
    "AI-generated prompt": {
        "fr": "Invite générée par l’IA",
        "fr_auto": "Invite générée par l’IA"
    },
    "Regenerate": {
        "fr": "Régénérer",
        "fr_auto": "Régénérer"
    },
    "Use this prompt": {
        "fr": "Utilisez cette invite",
        "fr_auto": "Utilisez cette invite"
    },
    "QA library for settings preset not accessible. It has been reset to your personal library.": {
        "fr": "Bibliothèque question-répnse pour les paramètres prédéfinis non accessibles. Il a été réinitialisé à votre bibliothèque personnelle.",
        "fr_auto": "Bibliothèque d’assurance qualité pour les paramètres prédéfinis non accessibles. Il a été réinitialisé à votre bibliothèque personnelle."
    },
    "Response stopped early. Costs may still be incurred after stopping.": {
        "fr": "La réponse à votre requête s’est arrêtée avant la fin de son exécution. Des coûts peuvent encore être engendrés.",
        "fr_auto": "La réponse s’est arrêtée tôt. Des coûts peuvent encore être engagés après l’arrêt."
    },
    "An error occurred.": {
        "fr": "Une erreur s’est produite.",
        "fr_auto": "Une erreur s’est produite."
    },
    "with files:": {
        "fr": "avec les fichiers :",
        "fr_auto": "avec des fichiers :"
    },
    "No text provided.": {
        "fr": "Aucun texte n’a été fourni.",
        "fr_auto": "Aucun texte n’a été fourni."
    },
    "**No relevant sources found.**": {
        "fr": "**Aucune source pertinente n’a été trouvée.**",
        "fr_auto": "**Aucune source pertinente n’a été trouvée.**"
    },
    "Sorry, that URL isn't allowed. Otto can only access sites ending in:": {
        "fr": "Désolé, cette URL n’est pas autorisée. Otto ne peut accéder qu’aux sites se terminant par :",
        "fr_auto": "Désolé, cette URL n’est pas autorisée. Otto ne peut accéder qu’aux sites se terminant par :"
    },
    "(e.g., `justice.gc.ca` or `www.tbs-sct.canada.ca` are also allowed)": {
        "fr": "(p. ex., « justice.gc.ca » ou « www.tbs-sct.canada.ca » sont également autorisés)",
        "fr_auto": "(p. ex., « justice.gc.ca » ou « www.tbs-sct.canada.ca » sont également autorisés)"
    },
    "As a workaround, you can save the content to a file and upload it here.": {
        "fr": "Alternativement, vous pouvez enregistrer le contenu du site dans un fichier et le téléverser ici.",
        "fr_auto": "Comme solution de contournement, vous pouvez enregistrer le contenu dans un fichier et le télécharger ici."
    },
    "Preset loaded successfully.": {
        "fr": "Préréglage chargé avec succès.",
        "fr_auto": "Préréglage chargé avec succès."
    },
    "Preset saved successfully.": {
        "fr": "Préréglage enregistré avec succès.",
        "fr_auto": "Préréglage enregistré avec succès."
    },
    "Preset updated successfully.": {
        "fr": "Préréglage mis à jour avec succès.",
        "fr_auto": "Préréglage mis à jour avec succès."
    },
    "Preset deleted successfully.": {
        "fr": "Préréglage supprimé avec succès.",
        "fr_auto": "Préréglage supprimé avec succès."
    },
    "Preset added to favourites.": {
        "fr": "Préréglage ajouté aux favoris.",
        "fr_auto": "Préréglage ajouté aux favoris."
    },
    "Preset removed from favourites.": {
        "fr": "Préréglage retiré des favoris.",
        "fr_auto": "Préréglage retiré des favoris."
    },
    "An error occurred while setting the preset as favourite.": {
        "fr": "Une erreur s’est produite lors de la définition du préréglage comme favori.",
        "fr_auto": "Une erreur s’est produite lors de la définition du préréglage comme favori."
    },
    "Default preset was set successfully.": {
        "fr": "Le paramètre prédéfini par défaut a été défini avec succès.",
        "fr_auto": "Le paramètre prédéfini par défaut a été défini avec succès."
    },
    "An error occurred while setting the default preset.": {
        "fr": "Une erreur s’est produite lors de la définition du préréglage par défaut.",
        "fr_auto": "Une erreur s’est produite lors de la définition du préréglage par défaut."
    },
    "All acts and regulations": {
        "fr": "",
        "fr_auto": "Toutes les lois et tous les règlements"
    },
    "All acts": {
        "fr": "",
        "fr_auto": "Tous les actes"
    },
    "All regulations": {
        "fr": "",
        "fr_auto": "Tous les règlements"
    },
    "Specific act(s)/regulation(s)...": {
        "fr": "",
        "fr_auto": "Loi(s)/règlement(s) spécifique(s)..."
    },
    "Enabled by specific act(s)...": {
        "fr": "",
        "fr_auto": "Activé par des actes spécifiques..."
    },
    "Select laws to search": {
        "fr": "",
        "fr_auto": "Sélectionner des lois à rechercher"
    },
    "Select act(s)/regulation(s)": {
        "fr": "",
        "fr_auto": "Certains actes/règlements"
    },
    "Select enabling act(s)": {
        "fr": "",
        "fr_auto": "Sélectionnez loi(s) habilitante(s)"
    },
    "All dates": {
        "fr": "",
        "fr_auto": "Toutes les dates"
    },
    "Filter by section date metadata...": {
        "fr": "",
        "fr_auto": "Filtrer par section les métadonnées de date..."
    },
    "Select date filters": {
        "fr": "",
        "fr_auto": "Sélectionner des filtres de date"
    },
    "In force as of (start)": {
        "fr": "",
        "fr_auto": "En vigueur à partir du (début)"
    },
    "In force as of (end)": {
        "fr": "",
        "fr_auto": "En vigueur à compter du (fin)"
    },
    "Last amended (start)": {
        "fr": "",
        "fr_auto": "Dernière modification (début)"
    },
    "Last amended (end)": {
        "fr": "",
        "fr_auto": "Dernière modification (fin)"
    },
    "Number of sources": {
        "fr": "",
        "fr_auto": "Nombre de sources"
    },
    "Trim redundant sources": {
        "fr": "",
        "fr_auto": "Couper les sources redondantes"
    },
    "AI model": {
        "fr": "",
        "fr_auto": "Modèle d’IA"
    },
    "Max input tokens": {
        "fr": "",
        "fr_auto": "Nombre maximal de jetons d’entrée"
    },
    "Additional instructions for AI answer": {
        "fr": "",
        "fr_auto": "Instructions supplémentaires pour la réponse à l’IA"
    },
    "Query": {
        "fr": "Requête",
        "fr_auto": "Requête"
    },
    "AI answer": {
        "fr": "Réponse de l’IA",
        "fr_auto": "Réponse de l’IA"
    },
    "Any language results": {
        "fr": "",
        "fr_auto": "Tous les résultats linguistiques"
    },
    "Basic search": {
        "fr": "Recherche de base",
        "fr_auto": "Recherche de base"
    },
    "Advanced search": {
        "fr": "Recherche avancée",
        "fr_auto": "Recherche avancée"
    },
    "Last refreshed from the": {
        "fr": "",
        "fr_auto": "Dernière actualisation à partir de l'"
    },
    "repository on": {
        "fr": "",
        "fr_auto": "référentiel sur"
    },
    "Clear": {
        "fr": "Effacer",
        "fr_auto": "Effacer"
    },
    "Advanced search options": {
        "fr": "Options de recherche avancées",
        "fr_auto": "Options de recherche avancées"
    },
    "AI-generated answer &mdash; may contain inaccuracies": {
        "fr": "Réponse générée par l’IA — peut contenir des inexactitudes",
        "fr_auto": "Réponse générée par l’IA — peut contenir des inexactitudes"
    },
    "Error getting search results:": {
        "fr": "",
        "fr_auto": "Erreur d’obtention des résultats de recherche :"
    },
    "No sources found. Please modify the search options or use basic search.": {
        "fr": "Aucune source trouvée. Veuillez modifier les options de recherche ou utiliser la recherche de base.",
        "fr_auto": "Aucune source trouvée. Veuillez modifier les options de recherche ou utiliser la recherche de base."
    },
    "Results for &quot;": {
        "fr": "",
        "fr_auto": "Résultats pour «"
    },
    "&quot;": {
        "fr": "»",
        "fr_auto": "&quot;"
    },
    "Part": {
        "fr": "",
        "fr_auto": "Partie"
    },
    "Details": {
        "fr": "Détails",
        "fr_auto": "Détails"
    },
    "Close source details": {
        "fr": "",
        "fr_auto": "Fermer les détails de la source"
    },
    "Find similar sections": {
        "fr": "",
        "fr_auto": "Trouver des sections similaires"
    },
    "Go to source document": {
        "fr": "",
        "fr_auto": "Aller au document source"
    },
    "Metadata": {
        "fr": "Métadonnées",
        "fr_auto": "Métadonnées"
    },
    "In-force start date:": {
        "fr": "",
        "fr_auto": "Date de début en vigueur :"
    },
    "Last amended date:": {
        "fr": "",
        "fr_auto": "Dernière date de modification :"
    },
    "Alternate language": {
        "fr": "Autre langue",
        "fr_auto": "Autre langue"
    },
    "Source document": {
        "fr": "Document source",
        "fr_auto": "Document source"
    },
    "Short title:": {
        "fr": "Titre abrégé :",
        "fr_auto": "Titre abrégé :"
    },
    "Long title:": {
        "fr": "Titre long :",
        "fr_auto": "Titre long :"
    },
    "Referenced as:": {
        "fr": "",
        "fr_auto": "Référencé comme :"
    },
    "Type:": {
        "fr": "Type :",
        "fr_auto": "Type :"
    },
    "Act": {
        "fr": "",
        "fr_auto": "Loi"
    },
    "Regulation": {
        "fr": "",
        "fr_auto": "Réglementation"
    },
    "Enabling authority:": {
        "fr": "",
        "fr_auto": "Autorité habilitante :"
    },
    "An error occurred:": {
        "fr": "Une erreur s’est produite :",
        "fr_auto": "Une erreur s’est produite :"
    },
    "An error occurred while processing the request.": {
        "fr": "Une erreur s’est produite lors du traitement de la demande.",
        "fr_auto": "Une erreur s’est produite lors du traitement de la demande."
    },
    "Source not found.": {
        "fr": "",
        "fr_auto": "Source introuvable."
    },
    "Error generating AI response.": {
        "fr": "",
        "fr_auto": "Erreur générant une réponse d’IA."
    },
    "Invalid URL": {
        "fr": "",
        "fr_auto": "URL non valide"
    },
    "Administrators (edit library and manage users)": {
        "fr": "Administrateurs (modifier la bibliothèque et gérer les utilisateurs)",
        "fr_auto": "Administrateurs (modifier la bibliothèque et gérer les utilisateurs)"
    },
    "Contributors (edit library)": {
        "fr": "Contributeurs (modifier la bibliothèque)",
        "fr_auto": "Contributeurs (modifier la bibliothèque)"
    },
    "Viewers (read-only access)": {
        "fr": "Utilisateurs avec accès en lecture seule",
        "fr_auto": "Visionneuses (accès en lecture seule)"
    },
    "The same user cannot be in multiple roles.": {
        "fr": "Le même utilisateur ne peut pas avoir accès à plusieurs rôles.",
        "fr_auto": "Le même utilisateur ne peut pas être dans plusieurs rôles."
    },
    "text only": {
        "fr": "texte seulement",
        "fr_auto": "texte seulement"
    },
    "Fetching URL...": {
        "fr": "Extraction de l’URL...",
        "fr_auto": "Extraction de l’URL..."
    },
    "Reading file...": {
        "fr": "Lecture du fichier...",
        "fr_auto": "Lecture du fichier..."
    },
    "Extracting text...": {
        "fr": "Extraction de texte...",
        "fr_auto": "Extraction de texte..."
    },
    "Adding to library...": {
        "fr": "Ajout à la bibliothèque...",
        "fr_auto": "Ajouter à la bibliothèque..."
    },
    "Folders": {
        "fr": "Dossiers",
        "fr_auto": "Dossiers"
    },
    "Select a library to edit folders.": {
        "fr": "Sélectionnez une bibliothèque pour modifier les dossiers.",
        "fr_auto": "Sélectionnez une bibliothèque pour modifier les dossiers."
    },
    "New folder": {
        "fr": "Nouveau dossier",
        "fr_auto": "Nouveau dossier"
    },
    "No folders in this library.": {
        "fr": "Aucun dossier dans cette bibliothèque.",
        "fr_auto": "Aucun dossier dans cette bibliothèque."
    },
    "Documents": {
        "fr": "",
        "fr_auto": "Documents d’information"
    },
    "Select a folder to edit documents.": {
        "fr": "",
        "fr_auto": "Sélectionnez un dossier pour modifier les documents."
    },
    "Add URL": {
        "fr": "Ajouter une addresse URL",
        "fr_auto": "Ajouter une URL"
    },
    "Bulk actions": {
        "fr": "",
        "fr_auto": "Actions en bloc"
    },
    "Text only": {
        "fr": "Texte seulement",
        "fr_auto": "Texte seulement"
    },
    "(default, $)": {
        "fr": "(par défaut, $)",
        "fr_auto": "(par défaut, $)"
    },
    "(more robust, $$)": {
        "fr": "(plus robuste, $$)",
        "fr_auto": "(plus robuste, $$)"
    },
    "(best, $$$)": {
        "fr": "(meilleur, $$$)",
        "fr_auto": "(meilleur, $$$)"
    },
    "Stop all processing": {
        "fr": "",
        "fr_auto": "Arrêter tout traitement"
    },
    "No documents in this folder.": {
        "fr": "Aucun document dans ce dossier.",
        "fr_auto": "Aucun document dans ce dossier."
    },
    "You can only upload a maximum of": {
        "fr": "Vous ne pouvez téléverser qu’un maximum de",
        "fr_auto": "Vous ne pouvez télécharger qu’un maximum de"
    },
    "files per folder.": {
        "fr": "fiechiers par dossier.",
        "fr_auto": "par dossier."
    },
    "files remaining.": {
        "fr": "fichiers restants.",
        "fr_auto": "dossiers restants."
    },
    "You can only upload a total file size of": {
        "fr": "Vous ne pouvez téléverser q'une taille maximale de fichier de",
        "fr_auto": "Vous pouvez uniquement télécharger une taille de fichier totale de"
    },
    "at one time.": {
        "fr": "en même temps.",
        "fr_auto": "en même temps."
    },
    "Document status": {
        "fr": "État du document",
        "fr_auto": "État du document"
    },
    "Not started": {
        "fr": "",
        "fr_auto": "Non commencé"
    },
    "Cancelled": {
        "fr": "Annulé",
        "fr_auto": "Annulé"
    },
    "Queued": {
        "fr": "",
        "fr_auto": "En file d’attente"
    },
    "Processing": {
        "fr": "En cours de traitement",
        "fr_auto": "Traitement"
    },
    "Processed": {
        "fr": "Traité",
        "fr_auto": "Traitées"
    },
    "Error": {
        "fr": "Erreur",
        "fr_auto": "Erreur"
    },
    "Last fetched date": {
        "fr": "Date de la dernière extraction",
        "fr_auto": "Date de la dernière extraction"
    },
    "Filename": {
        "fr": "Nom du fichier",
        "fr_auto": "Nom de fichier"
    },
    "Detected content type": {
        "fr": "Type de contenu détecté",
        "fr_auto": "Type de contenu détecté"
    },
    "Extracted title": {
        "fr": "Titre extrait",
        "fr_auto": "Titre extrait"
    },
    "Extracted modification date": {
        "fr": "Date de modification extraite",
        "fr_auto": "Date de modification extraite"
    },
    "Number of chunks": {
        "fr": "Nombre de blocs",
        "fr_auto": "Nombre de blocs"
    },
    "Processing cost (cumulative)": {
        "fr": "Coût de traitement (cumulatif)",
        "fr_auto": "Coût de traitement (cumulatif)"
    },
    "Extracted text": {
        "fr": "Texte extrait",
        "fr_auto": "Texte extrait"
    },
    "File path": {
        "fr": "Chemin d’accès au fichier",
        "fr_auto": "Chemin d’accès au fichier"
    },
    "View all": {
        "fr": "",
        "fr_auto": "Voir tout"
    },
    "Edit properties": {
        "fr": "Modifier les propriétés",
        "fr_auto": "Modifier les propriétés"
    },
    "Select a library, folder or document to edit.": {
        "fr": "Sélectionnez une bibliothèque, un dossier ou un document à modifier.",
        "fr_auto": "Sélectionnez une bibliothèque, un dossier ou un document à modifier."
    },
    "Processing status": {
        "fr": "État de traitement",
        "fr_auto": "État de traitement"
    },
    "Stopped": {
        "fr": "Arrêté",
        "fr_auto": "Arrêté"
    },
    "Initializing": {
        "fr": "Initialisation",
        "fr_auto": "Initialisation"
    },
    "Success": {
        "fr": "Succès",
        "fr_auto": "Succès"
    },
    "Libraries": {
        "fr": "Bibliothèques",
        "fr_auto": "Bibliothèques"
    },
    "New library": {
        "fr": "Nouvelle bibliothèque",
        "fr_auto": "Nouvelle bibliothèque"
    },
    "Libraries you can edit will appear here.": {
        "fr": "Les bibliothèques que vous pourrez modifier apparaîtront ici.",
        "fr_auto": "Les bibliothèques que vous pouvez modifier apparaîtront ici."
    },
    "JUS library": {
        "fr": "Bibliothèque JUS",
        "fr_auto": "Bibliothèque JUS"
    },
    "Personal library": {
        "fr": "Bibliothèque personnelle",
        "fr_auto": "Bibliothèque personnelle"
    },
    "Edit folder": {
        "fr": "Modifier le dossier",
        "fr_auto": "Modifier le dossier"
    },
    "Create folder": {
        "fr": "Créer un dossier",
        "fr_auto": "Créer un dossier"
    },
    "Name (English)": {
        "fr": "Nom (anglais)",
        "fr_auto": "Nom (anglais)"
    },
    "Name (French)": {
        "fr": "Nom (français)",
        "fr_auto": "Nom (français)"
    },
    "Security label ": {
        "fr": "",
        "fr_auto": "Étiquette de sécurité "
    },
    "Order": {
        "fr": "Ordre",
        "fr_auto": "Ordre"
    },
    "DANGER: Are you sure you want to delete this folder? This action is permanent.": {
        "fr": "DANGER : Êtes-vous sûr de vouloir supprimer ce dossier ? Cette action est permanente.",
        "fr_auto": "DANGER : Êtes-vous sûr de vouloir supprimer ce dossier ? Cette action est permanente."
    },
    "Edit document": {
        "fr": "Modifier le document",
        "fr_auto": "Modifier le document"
    },
    "Create document": {
        "fr": "Créer un document",
        "fr_auto": "Créer un document"
    },
    "URL": {
        "fr": "",
        "fr_auto": "L’URL"
    },
    "Open link in new tab": {
        "fr": "Ouvrir le lien dans un nouvel onglet",
        "fr_auto": "Ouvrir le lien dans le nouvel onglet"
    },
    "CSS selector (optional) ": {
        "fr": "Sélecteur CSS (facultatif) ",
        "fr_auto": "Sélecteur CSS (facultatif) "
    },
    "Title (optional)": {
        "fr": "Titre (facultatif)",
        "fr_auto": "Titre (facultatif)"
    },
    "DANGER: Are you sure you want to delete this document? This action is permanent.": {
        "fr": "DANGER : Êtes-vous sûr de vouloir supprimer ce document ? Cette action est permanente.",
        "fr_auto": "DANGER : Êtes-vous sûr de vouloir supprimer ce document ? Cette action est permanente."
    },
    "Edit library": {
        "fr": "Modifier la bibliothèque",
        "fr_auto": "Modifier la bibliothèque"
    },
    "Create library": {
        "fr": "Créer une bibliothèque",
        "fr_auto": "Créer une bibliothèque"
    },
    "Visible to all JUS users": {
        "fr": "Visible par tous les utilisateurs du ministère",
        "fr_auto": "Visible par tous les utilisateurs de JUS"
    },
    "DANGER: Are you sure you want to delete this library? This action is permanent.": {
        "fr": "DANGER : Êtes-vous sûr de vouloir supprimer cette bibliothèque ? Cette action est permanente.",
        "fr_auto": "DANGER : Êtes-vous sûr de vouloir supprimer cette bibliothèque ? Cette action est permanente."
    },
    "Save users": {
        "fr": "Enregistrer les utilisateurs",
        "fr_auto": "Enregistrer les utilisateurs"
    },
    "Document updated successfully.": {
        "fr": "Document mis à jour avec succès.",
        "fr_auto": "Document mis à jour avec succès."
    },
    "Document created successfully.": {
        "fr": "Document créé avec succès.",
        "fr_auto": "Document créé avec succès."
    },
    "Document deleted successfully.": {
        "fr": "Document supprimé avec succès.",
        "fr_auto": "Document supprimé avec succès."
    },
    "Folder updated successfully.": {
        "fr": "Dossier mis à jour avec succès.",
        "fr_auto": "Dossier mis à jour avec succès."
    },
    "Folder created successfully.": {
        "fr": "Dossier créé avec succès.",
        "fr_auto": "Dossier créé avec succès."
    },
    "Folder deleted successfully.": {
        "fr": "Dossier supprimé avec succès.",
        "fr_auto": "Dossier supprimé avec succès."
    },
    "Library updated successfully.": {
        "fr": "Bibliothèque mise à jour avec succès.",
        "fr_auto": "Bibliothèque mise à jour avec succès."
    },
    "Library created successfully.": {
        "fr": "Bibliothèque créée avec succès.",
        "fr_auto": "Bibliothèque créée avec succès."
    },
    "Library deleted successfully.": {
        "fr": "Bibliothèque supprimée avec succès.",
        "fr_auto": "Bibliothèque supprimée avec succès."
    },
    "Library users updated successfully.": {
        "fr": "Les utilisateurs de la bibliothèque ont été mis à jour avec succès.",
        "fr_auto": "Les utilisateurs de la bibliothèque ont été mis à jour avec succès."
    },
    "Unsaved document": {
        "fr": "Document non sauvegardé",
        "fr_auto": "Document non sauvetillé"
    },
    "Unsaved folder": {
        "fr": "Dossier non sauvegardé",
        "fr_auto": "Dossier non sauveté"
    },
    "Type": {
        "fr": "Type",
        "fr_auto": "Type"
    },
    "Add notes or addition details.": {
        "fr": "",
        "fr_auto": "Ajoutez des notes ou des détails d’ajout."
    },
    "N/A": {
        "fr": "",
        "fr_auto": "S.O."
    },
    "Reporting": {
        "fr": "",
        "fr_auto": "Établissement de rapports"
    },
    "Feedback": {
        "fr": "Rétroaction",
        "fr_auto": "Commentaires"
    },
    "Bug": {
        "fr": "",
        "fr_auto": "Bogue"
    },
    "Template Wizard": {
        "fr": "",
        "fr_auto": "Assistant de modèle"
    },
    "Text Extractor": {
        "fr": "Extracteur de texte",
        "fr_auto": "Extracteur de texte"
    },
    "Empowering Justice efficiency with data and AI": {
        "fr": "",
        "fr_auto": "Renforcer l’efficacité de la justice avec les données et l’IA"
    },
    "Skip to main content": {
        "fr": "Passer au contenu principal",
        "fr_auto": "Passer au contenu principal"
    },
    "Smiling robot head": {
        "fr": "Tête de robot souriante",
        "fr_auto": "Tête de robot souriante"
    },
    "Toggle user menu": {
        "fr": "Basculer le menu",
        "fr_auto": "Basculer le menu utilisateur"
    },
    "Breadcrumb": {
        "fr": "",
        "fr_auto": "Fil d’Ariane"
    },
    "Manage users": {
        "fr": "Gérer les utilisateurs",
        "fr_auto": "Gérer les utilisateurs"
    },
    "Blocked URLs": {
        "fr": "URL bloquées",
        "fr_auto": "URL bloquées"
    },
    "Blocked URLs - Otto": {
        "fr": "URL bloquées - Otto",
        "fr_auto": "URL bloquées - Otto"
    },
    "Domain": {
        "fr": "Domaine",
        "fr_auto": "Domaine"
    },
    "Requests": {
        "fr": "",
        "fr_auto": "Demandes"
    },
    "Disable load test URL": {
        "fr": "",
        "fr_auto": "Désactiver l’URL du test de chargement"
    },
    "Enable load test URL for 1 hour": {
        "fr": "",
        "fr_auto": "Activer l’URL du test de charge pendant 1 heure"
    },
    "Go to homepage": {
        "fr": "",
        "fr_auto": "Aller à la page d’accueil"
    },
    "Use this section to provide additional details to the feedback provided by the user.": {
        "fr": "",
        "fr_auto": "Utilisez cette section pour fournir des détails supplémentaires aux commentaires fournis par l’utilisateur."
    },
    "Notes": {
        "fr": "",
        "fr_auto": "Remarques :"
    },
    "Save note": {
        "fr": "",
        "fr_auto": "Enregistrer la note"
    },
    "Last modified:": {
        "fr": "Dernière modification :",
        "fr_auto": "Dernière modification :"
    },
    "Click on a row to view more information about the feedback received, to flag the feedback as resolved or to contact the user directly.": {
        "fr": "",
        "fr_auto": "Cliquez sur une ligne pour afficher plus d’informations sur les commentaires reçus, pour marquer les commentaires comme résolus ou pour contacter directement l’utilisateur."
    },
    "ago": {
        "fr": "",
        "fr_auto": "il y a longtemps"
    },
    "Feedback results page navigation.": {
        "fr": "",
        "fr_auto": "Navigation dans la page des résultats des commentaires."
    },
    "Previous": {
        "fr": "Précédent",
        "fr_auto": "Précédent"
    },
    "Next": {
        "fr": "Suivant",
        "fr_auto": "Suivant"
    },
    "Total received": {
        "fr": "Total reçu",
        "fr_auto": "Total reçu"
    },
    "Total resolved": {
        "fr": "Total résolu",
        "fr_auto": "Total résolu"
    },
    "Total negative chat comment(s)": {
        "fr": "",
        "fr_auto": "Total des commentaires négatifs de chat (s)"
    },
    "Most active app": {
        "fr": "",
        "fr_auto": "Application la plus active"
    },
    "Leave feedback": {
        "fr": "",
        "fr_auto": "Laisser un commentaire"
    },
    "Submit feedback about Otto": {
        "fr": "",
        "fr_auto": "Soumettre des commentaires sur Otto"
    },
    "Otto feedback form": {
        "fr": "",
        "fr_auto": "Formulaire de rétroaction Otto"
    },
    "Danger:": {
        "fr": "",
        "fr_auto": "Danger :"
    },
    "Notifications": {
        "fr": "Notifications",
        "fr_auto": "Notifications"
    },
    "For use in the CSV. Use only lowercase characters and underscores, e.g. 'lsb_drafting'": {
        "fr": "",
        "fr_auto": "Pour une utilisation dans le CSV. Utilisez uniquement des caractères minuscules et des traits de soulignement, par exemple « lsb_drafting »"
    },
    "Are you sure you want to delete this pilot?": {
        "fr": "",
        "fr_auto": "Êtes-vous sûr de vouloir supprimer ce pilote ?"
    },
    "Search": {
        "fr": "Recherche",
        "fr_auto": "Recherche"
    },
    "Load testing URL is enabled": {
        "fr": "",
        "fr_auto": "L’URL de test de chargement est activée"
    },
    "Cost dashboard": {
        "fr": "",
        "fr_auto": "Tableau de bord des coûts"
    },
    "Feedback dashboard": {
        "fr": "",
        "fr_auto": "Tableau de bord des commentaires"
    },
    "Terms of use": {
        "fr": "",
        "fr_auto": "Conditions d’utilisation"
    },
    "Logout": {
        "fr": "",
        "fr_auto": "Déconnexion"
    },
    "Cost dashboard - Otto": {
        "fr": "",
        "fr_auto": "Tableau de bord des coûts - Otto"
    },
    "Chart options": {
        "fr": "",
        "fr_auto": "Options de graphique"
    },
    "Chart:": {
        "fr": "",
        "fr_auto": "Graphique :"
    },
    "X-axis:": {
        "fr": "",
        "fr_auto": "Axe des X :"
    },
    "Group by:": {
        "fr": "",
        "fr_auto": "Regrouper par :"
    },
    "Bar chart type:": {
        "fr": "",
        "fr_auto": "Type de graphique à barres :"
    },
    "Filter:": {
        "fr": "",
        "fr_auto": "Filtre :"
    },
    "Pilot:": {
        "fr": "",
        "fr_auto": "Projet pilote :"
    },
    "Feature:": {
        "fr": "",
        "fr_auto": "Caractéristique :"
    },
    "Cost type:": {
        "fr": "",
        "fr_auto": "Type de coût :"
    },
    "Dates:": {
        "fr": "",
        "fr_auto": "Dates :"
    },
    "Range:": {
        "fr": "",
        "fr_auto": "Portée :"
    },
    "Start:": {
        "fr": "",
        "fr_auto": "Début :"
    },
    "End:": {
        "fr": "",
        "fr_auto": "Fin :"
    },
    "Download CSV for selected dates (filters disabled)": {
        "fr": "",
        "fr_auto": "Télécharger CSV pour les dates sélectionnées (filtres désactivés)"
    },
    "Feedback dashboard - Otto": {
        "fr": "",
        "fr_auto": "Tableau de bord des commentaires - Huit"
    },
    "Export data": {
        "fr": "",
        "fr_auto": "Exporter des données"
    },
    "View filter options": {
        "fr": "",
        "fr_auto": "Afficher les options de filtre"
    },
    "Filters": {
        "fr": "",
        "fr_auto": "Filtres"
    },
    "Feedback Type": {
        "fr": "",
        "fr_auto": "Type de rétroaction"
    },
    "All": {
        "fr": "",
        "fr_auto": "Tous"
    },
    "Warning:": {
        "fr": "",
        "fr_auto": "Avertissement :"
    },
    "Welcome to the Otto Protected B pilot.": {
        "fr": "Bienvenue au projet pilote Otto Protégé B.",
        "fr_auto": "Bienvenue au pilote Otto Protected B."
    },
    "Welcome to the Otto pilot development / test environment.": {
        "fr": "Bienvenue dans l’environnement de développement / test pilote Otto.",
        "fr_auto": "Bienvenue dans l’environnement de développement / test pilote Otto."
    },
    "Please abide by the": {
        "fr": "Veuillez respecter les",
        "fr_auto": "S’il vous plaît respecter le"
    },
    "terms of use": {
        "fr": "conditions d’utilisation",
        "fr_auto": "conditions d’utilisation"
    },
    "report issues or suggest improvements by": {
        "fr": "signaler des problèmes ou suggérer des améliorations en :",
        "fr_auto": "signaler les problèmes ou suggérer des améliorations en :"
    },
    "leaving feedback": {
        "fr": "laissant des commentaires",
        "fr_auto": "laisser de la rétroaction"
    },
    "and be patient as we resolve issues.": {
        "fr": "et veuillez faire preuve de patience pendant que nous résolvons les problèmes signalés.",
        "fr_auto": "et soyez patient lorsque nous résolvons les problèmes."
    },
    "Manage pilots": {
        "fr": "Gérer les projets pilotes",
        "fr_auto": "Gérer les pilotes"
    },
    "Manage pilots - Otto": {
        "fr": "Gérer les projets pilotes - Otto",
        "fr_auto": "Gérer les pilotes - Otto"
    },
    "Add pilot": {
        "fr": "Ajouter un projet pilote",
        "fr_auto": "Ajouter un pilote"
    },
    "Name": {
        "fr": "Nom",
        "fr_auto": "Nom"
    },
    "Pilot ID": {
        "fr": "",
        "fr_auto": "ID du pilote"
    },
    "Service unit": {
        "fr": "",
        "fr_auto": "Unité de service"
    },
    "Start date": {
        "fr": "",
        "fr_auto": "Date de début"
    },
    "End date": {
        "fr": "",
        "fr_auto": "Date de fin"
    },
    "Users": {
        "fr": "",
        "fr_auto": "Utilisateurs"
    },
    "Cost": {
        "fr": "",
        "fr_auto": "Coût"
    },
    "Add/edit pilot": {
        "fr": "",
        "fr_auto": "Pilote d’ajout/modification"
    },
    "Manage users - Otto": {
        "fr": "",
        "fr_auto": "Gérer les utilisateurs - Otto"
    },
    "Pilots": {
        "fr": "",
        "fr_auto": "Pilotes"
    },
    "Download CSV": {
        "fr": "",
        "fr_auto": "Télécharger CSV"
    },
    "Modify/add users": {
        "fr": "",
        "fr_auto": "Modifier/ajouter des utilisateurs"
    },
    "UPN": {
        "fr": "",
        "fr_auto": "L’UPN"
    },
    "Last login": {
        "fr": "",
        "fr_auto": "Dernière connexion"
    },
    "Costs": {
        "fr": "",
        "fr_auto": "Coûts"
    },
    "Roles": {
        "fr": "",
        "fr_auto": "Rôles"
    },
    "Pilot": {
        "fr": "",
        "fr_auto": "Pilote"
    },
    "Manage": {
        "fr": "",
        "fr_auto": "Gérer"
    },
    "Edit user": {
        "fr": "",
        "fr_auto": "Modifier l’utilisateur"
    },
    "Bulk upload user roles": {
        "fr": "",
        "fr_auto": "Téléchargement en bloc des rôles d’utilisateur"
    },
    "Select CSV file": {
        "fr": "",
        "fr_auto": "Sélectionner un fichier CSV"
    },
    "Expected format and behaviour": {
        "fr": "",
        "fr_auto": "Format et comportement attendus"
    },
    "The file must be in English as shown above.": {
        "fr": "",
        "fr_auto": "Le fichier doit être en anglais comme indiqué ci-dessus."
    },
    "Roles are case-insensitive. Invalid roles will be ignored. These are the valid roles:": {
        "fr": "",
        "fr_auto": "Les rôles ne tiennent pas compte de la casse. Les rôles non valides seront ignorés. Ce sont les rôles valides :"
    },
    "Users which do not currently exist in Otto will be created. Users which do exist will have their roles updated to match the CSV file. i.e. the user's roles which are not in the CSV will be removed.": {
        "fr": "",
        "fr_auto": "Les utilisateurs qui n’existent pas actuellement dans Otto seront créés. Les rôles des utilisateurs qui existent auront leurs rôles mis à jour pour correspondre au fichier CSV. c’est-à-dire que les rôles de l’utilisateur qui ne sont pas dans le CSV seront supprimés."
    },
    "Any pilot_id that does not exist will be created, then the user will be associated with it. The pilot_id is optional.": {
        "fr": "",
        "fr_auto": "Toute pilot_id qui n’existe pas sera créée, puis l’utilisateur y sera associé. Le pilot_id est facultatif."
    },
    "Modify user(s)": {
        "fr": "",
        "fr_auto": "Modifier le(s) utilisateur(s)"
    },
    "Terms of use for Otto Protected B Pilot": {
        "fr": "",
        "fr_auto": "Conditions d’utilisation d’Otto Protected B Pilot"
    },
    "You agreed to these terms on": {
        "fr": "",
        "fr_auto": "Vous avez accepté ces conditions le"
    },
    "Participation in pilot activities": {
        "fr": "",
        "fr_auto": "Participation aux activités pilotes"
    },
    "You are part of a select group of 'Pilot users' who have been granted early access to Otto during the pilot phase. You are expected to actively experiment with Otto for work tasks, to provide feedback through Otto, and to complete surveys when requested.": {
        "fr": "",
        "fr_auto": "Vous faites partie d’un groupe sélectionné d'«utilisateurs pilotes » qui ont obtenu un accès anticipé à Otto pendant la phase pilote. Vous devez expérimenter activement avec Otto pour les tâches de travail, fournir des commentaires par l’intermédiaire d’Otto et répondre à des enquêtes sur demande."
    },
    "Security, privacy and information management": {
        "fr": "",
        "fr_auto": "Sécurité, protection de la vie privée et gestion de l’information"
    },
    "Otto is approved for up to and including Protected B information. This normally includes information subject to solicitor-client privilege, however this should be determined on a case-by-case basis. Additionally, when using Otto with clients’ legal information, employees must ensure the client is aware their information is being entered into an AI tool, understands the potential risks and advantages of the technology, and consents to the use of AI tools.": {
        "fr": "",
        "fr_auto": "Otto est approuvé pour les informations protégées B jusqu’à et y compris. Cela comprend normalement les renseignements assujettis au secret professionnel de l’avocat, mais cela devrait être déterminé au cas par cas. De plus, lorsqu’ils utilisent Otto avec les informations juridiques des clients, les employés doivent s’assurer que le client sait que leurs informations sont saisies dans un outil d’IA, comprend les risques et les avantages potentiels de la technologie et consent à l’utilisation d’outils d’IA."
    },
    "Specific statutes and regulations may impose additional requirements pertaining to certain classes of sensitive information.": {
        "fr": "",
        "fr_auto": "Des lois et des règlements particuliers peuvent imposer des exigences supplémentaires relatives à certaines catégories de renseignements de nature délicate."
    },
    "You must not input any information classified above Protected B, either through uploads or direct text input.": {
        "fr": "",
        "fr_auto": "Vous ne devez pas entrer d’informations classifiées au-dessus de La Protection B, que ce soit par le biais de téléchargements ou de saisie directe de texte."
    },
    "Limit documents that you upload to Otto only to those you need to perform your tasks. Share document libraries and chats only with those who require access. Avoid uploading personal information except as needed for specific tasks, and actively delete classified or personal information when it is no longer needed.": {
        "fr": "",
        "fr_auto": "Limitez les documents que vous téléchargez sur Otto uniquement à ceux dont vous avez besoin pour effectuer vos tâches. Partagez des bibliothèques de documents et des discussions uniquement avec ceux qui en ont besoin. Évitez de télécharger des informations personnelles, sauf si nécessaire pour des tâches spécifiques, et supprimez activement les informations classifiées ou personnelles lorsqu’elles ne sont plus nécessaires."
    },
    "Appropriate and inappropriate uses": {
        "fr": "",
        "fr_auto": "Utilisations appropriées et inappropriées"
    },
    "Otto may not be used for automated decision-making. Do not use it for administrative decisions affecting individuals.": {
        "fr": "",
        "fr_auto": "Otto ne peut pas être utilisé pour la prise de décision automatisée. Ne l’utilisez pas pour des décisions administratives touchant des personnes."
    },
    "Otto is not a substitute for professional legal advice. Avoid using it for decisions with legal implications.": {
        "fr": "",
        "fr_auto": "Otto n’est pas un substitut aux conseils juridiques professionnels. Évitez de l’utiliser pour des décisions ayant des implications juridiques."
    },
    "Otto does not connect to legal databases like Westlaw, Lexis or CanLII. It should not be used for legal research of case law.": {
        "fr": "",
        "fr_auto": "Otto ne se connecte pas aux bases de données juridiques comme Westlaw, Lexis ou CanLII. Il ne devrait pas être utilisé pour la recherche juridique de la jurisprudence."
    },
    "Only the Legislation Search tool can be trusted for questions about Canadian federal laws.": {
        "fr": "",
        "fr_auto": "Seul l’outil de recherche de législation peut être fiable pour les questions sur les lois fédérales canadiennes."
    },
    "Responsible and ethical use of AI": {
        "fr": "",
        "fr_auto": "Utilisation responsable et éthique de l’IA"
    },
    "Follow policies and best practices for the responsible use of AI. Refer to and follow the guidance in the following policy documents:": {
        "fr": "",
        "fr_auto": "Suivez les politiques et les meilleures pratiques pour une utilisation responsable de l’IA. Se reporter aux lignes directrices des documents de politique suivants et les suivre :"
    },
    "Justice Generative AI Guidelines - Current Draft": {
        "fr": "",
        "fr_auto": "Lignes directrices sur l’IA générative de la justice - Ébauche actuelle"
    },
    "You are encouraged to consult developing directions and notices from courts and tribunals pertaining to the use of artificial intelligence, such as those catalogued by the University of Windsor and the Law Society of Alberta in the documents": {
        "fr": "",
        "fr_auto": "Nous vous encourageons à consulter les directives et les avis des cours et des tribunaux concernant l’utilisation de l’intelligence artificielle, comme ceux catalogués par l’Université de Windsor et le Barreau de l’Alberta dans les documents"
    },
    "Artificial Intelligence Regulation": {
        "fr": "",
        "fr_auto": "Règlement sur l’intelligence artificielle"
    },
    "and": {
        "fr": "",
        "fr_auto": "et"
    },
    "Gen AI Rules of Engagement for Canadian Lawyers": {
        "fr": "",
        "fr_auto": "Gen AI Règles d’engagement pour les avocats canadiens"
    },
    "respectively.": {
        "fr": "",
        "fr_auto": "respectivement."
    },
    "Always be aware that AI can make mistakes, even when you have provided it with documents.": {
        "fr": "",
        "fr_auto": "Sachez toujours que l’IA peut faire des erreurs, même lorsque vous lui avez fourni des documents."
    },
    "For any official use (e.g., distribution outside your immediate team and especially outside the organization) it is crucial that you carefully review AI-generated content.": {
        "fr": "",
        "fr_auto": "Pour toute utilisation officielle (par exemple, la distribution en dehors de votre équipe immédiate et en particulier en dehors de l’organisation), il est essentiel que vous examiniez attentivement le contenu généré par l’IA."
    },
    "I agree to the terms of use.": {
        "fr": "",
        "fr_auto": "J’accepte les conditions d’utilisation."
    },
    "Access controls": {
        "fr": "",
        "fr_auto": "Contrôles d’accès"
    },
    "You are not authorized to access": {
        "fr": "",
        "fr_auto": "Vous n’êtes pas autorisé à accéder"
    },
    "Unauthorized access of URL:": {
        "fr": "",
        "fr_auto": "Accès non autorisé de l’URL :"
    },
    "Budget limit": {
        "fr": "",
        "fr_auto": "Limite budgétaire"
    },
    "You have reached your monthly budget limit. Please contact an Otto administrator or wait until the 1st for the limit to reset.": {
        "fr": "",
        "fr_auto": "Vous avez atteint votre limite budgétaire mensuelle. Veuillez contacter un administrateur d’Otto ou attendre jusqu’à la 1re pour que la limite soit réinitialisée."
    },
    "Feedback submitted successfully.": {
        "fr": "",
        "fr_auto": "Commentaires soumis avec succès."
    },
    "Day": {
        "fr": "",
        "fr_auto": "Jour"
    },
    "Week": {
        "fr": "",
        "fr_auto": "Semaine"
    },
    "Month": {
        "fr": "",
        "fr_auto": "Mois"
    },
    "Feature": {
        "fr": "",
        "fr_auto": "Caractéristique"
    },
    "User": {
        "fr": "",
        "fr_auto": "Utilisateur"
    },
    "Cost type": {
        "fr": "",
        "fr_auto": "Type de coût"
    },
    "None": {
        "fr": "",
        "fr_auto": "Aucune"
    },
    "Grouped": {
        "fr": "",
        "fr_auto": "Groupé"
    },
    "Stacked": {
        "fr": "",
        "fr_auto": "Empilé"
    },
    "All pilots": {
        "fr": "",
        "fr_auto": "Tous les pilotes"
    },
    "All features": {
        "fr": "",
        "fr_auto": "Toutes les caractéristiques"
    },
    "All cost types": {
        "fr": "",
        "fr_auto": "Tous les types de coûts"
    },
    "All time": {
        "fr": "",
        "fr_auto": "Tout le temps"
    },
    "Last 90 days": {
        "fr": "",
        "fr_auto": "90 derniers jours"
    },
    "Last 30 days": {
        "fr": "",
        "fr_auto": "30 derniers jours"
    },
    "Last 7 days": {
        "fr": "",
        "fr_auto": "7 derniers jours"
    },
    "Today": {
        "fr": "",
        "fr_auto": "Aujourd’hui"
    },
    "Custom date range": {
        "fr": "",
        "fr_auto": "Plage de dates personnalisée"
    },
    "No costs found for the selected date range": {
        "fr": "",
        "fr_auto": "Aucun coût trouvé pour la plage de dates sélectionnée"
    },
    "Selected dates": {
        "fr": "",
        "fr_auto": "Dates sélectionnées"
    },
    "Per user per day": {
        "fr": "",
        "fr_auto": "Par utilisateur et par jour"
    },
    "Total cost (CAD)": {
        "fr": "",
        "fr_auto": "Coût total (CAD)"
    },
    "this month": {
        "fr": "durant ce mois",
        "fr_auto": "cette mois"
    },
    "User costs": {
        "fr": "",
        "fr_auto": "Coûts d’utilisation"
    },
    "Generated reports": {
        "fr": "",
        "fr_auto": "Rapports générés"
    },
    "Select Template": {
        "fr": "",
        "fr_auto": "Sélectionner un modèle"
    },
    "Language": {
        "fr": "",
        "fr_auto": "Langue"
    },
    "Both Languages": {
        "fr": "",
        "fr_auto": "Les deux langues"
    },
    "Loading...": {
        "fr": "",
        "fr_auto": "Chargement..."
    },
    "An error occurred while generating the report.": {
        "fr": "",
        "fr_auto": "Une erreur s’est produite lors de la génération du rapport."
    },
    "Choose a data source": {
        "fr": "",
        "fr_auto": "Choisir une source de données"
    },
    "Please select": {
        "fr": "",
        "fr_auto": "Veuillez sélectionner"
    },
    "Canlii URL": {
        "fr": "",
        "fr_auto": "Canlii URL"
    },
    "Upload File": {
        "fr": "",
        "fr_auto": "Télécharger le fichier"
    },
    "Please provide a Canlii URL": {
        "fr": "",
        "fr_auto": "Veuillez fournir une URL Canlii"
    },
    "Enter Canlii URL here": {
        "fr": "",
        "fr_auto": "Entrez l’URL Canlii ici"
    },
    "Please upload a file": {
        "fr": "",
        "fr_auto": "Veuillez télécharger un fichier"
    },
    "Submitted Data": {
        "fr": "",
        "fr_auto": "Données soumises"
    },
    "Data": {
        "fr": "",
        "fr_auto": "Données"
    },
    "Action": {
        "fr": "",
        "fr_auto": "Mesures à prendre"
    },
    "No data has been submitted yet.": {
        "fr": "",
        "fr_auto": "Aucune donnée n’a encore été communiquée."
    },
    "Select a session from the options below:": {
        "fr": "",
        "fr_auto": "Sélectionnez une session dans les options ci-dessous :"
    },
    "Created": {
        "fr": "",
        "fr_auto": "Créé"
    },
    "Select a wizard from the options below:": {
        "fr": "",
        "fr_auto": "Sélectionnez un Assistant dans les options ci-dessous :"
    },
    "Wizard": {
        "fr": "",
        "fr_auto": "Assistant"
    },
    "Description": {
        "fr": "",
        "fr_auto": "Désignation des marchandises"
    },
    "Next: Select data": {
        "fr": "",
        "fr_auto": "Suivant : Sélectionnez les données"
    },
    "Choose from the following templates to generate a report with the selected data:": {
        "fr": "",
        "fr_auto": "Choisissez parmi les modèles suivants pour générer un rapport avec les données sélectionnées :"
    },
    "Finish: Start again": {
        "fr": "",
        "fr_auto": "Terminer : Recommencer"
    },
    "Next: Generate report": {
        "fr": "",
        "fr_auto": "Suivant : Générer un rapport"
    },
    "Template Wizard - Otto": {
        "fr": "",
        "fr_auto": "Assistant de modèle - Otto"
    },
    "Step 1: Get started": {
        "fr": "",
        "fr_auto": "Étape 1 : Commencez"
    },
    "Step 2: Select data": {
        "fr": "",
        "fr_auto": "Étape 2 : Sélectionner des données"
    },
    "Step 3: Generate report": {
        "fr": "",
        "fr_auto": "Étape 3 : Générer un rapport"
    },
    "Plain text": {
        "fr": "",
        "fr_auto": "Texte brut"
    },
    "Sorry, we ran into an error.": {
        "fr": "",
        "fr_auto": "Désolé, nous avons rencontré une erreur."
    },
    "Text Extractor - Otto": {
        "fr": "",
        "fr_auto": "Extracteur de texte - Otto"
    },
    "Upload scanned PDFs or images": {
        "fr": "",
        "fr_auto": "Télécharger des fichiers PDF ou des images numérisés"
    },
    "Maximum 2000 files / 300mb total": {
        "fr": "",
        "fr_auto": "Maximum de 2000 fichiers / 300 Mo au total"
    },
    "Merge multiple files into one document": {
        "fr": "",
        "fr_auto": "Fusionner plusieurs fichiers en un seul document"
    },
    "Output documents": {
        "fr": "",
        "fr_auto": "Documents de sortie"
    },
    "Document name": {
        "fr": "",
        "fr_auto": "Nom du document"
    },
    "Downloads": {
        "fr": "",
        "fr_auto": "Téléchargements"
    },
    "Download all files...": {
        "fr": "",
        "fr_auto": "Téléchargez tous les fichiers..."
    },
    "Untitled document": {
        "fr": "",
        "fr_auto": "Document sans titre"
    },
    "Used": {
        "fr": "Vous avez dépensé",
        "fr_auto": "Utilisé"
    },
    "You will be logged out soon due to inactivity.": {
        "fr": "Vous serez bientôt déconnecté en raison de votre inactivité.",
        "fr_auto": "Vous serez bientôt déconnecté en raison de votre inactivité."
    },
    "Click here to extend your session.": {
        "fr": "Cliquez ici pour prolonger votre session de travail.",
        "fr_auto": "Cliquez ici pour prolonger votre séance."
    },
    "Session extended": {
        "fr": "Votre session a été prolongé",
        "fr_auto": "Prolongation de la session de travail"
    },
    "The user must match the 'created_by' and 'modified_by' fields.": {
        "fr": "",
        "fr_auto": "L’utilisateur doit faire correspondre les champs « created_by » et « modified_by »."
    },
    "Untitled library": {
        "fr": "",
        "fr_auto": "Bibliothèque sans titre"
    },
    "Expand all": {
        "fr": "",
        "fr_auto": "Tout agrandir"
    },
    "Collapse all": {
        "fr": "",
        "fr_auto": "Tout réduire"
    },
    "Highlight sources": {
        "fr": "",
        "fr_auto": "Sources saillantes"
    },
    "Next highlight": {
        "fr": "",
        "fr_auto": "Prochain fait saillant"
    },
    "No highlights found": {
        "fr": "",
        "fr_auto": "Aucun fait saillant trouvé"
    },
    "GPT-4o (best quality, 15x cost)": {
        "fr": "",
        "fr_auto": "GPT-4o (meilleure qualité, coût 15x)"
    },
    "Find relevant sections of acts and regulations using natural language similarity search.": {
        "fr": "",
        "fr_auto": "Trouvez les articles pertinents des lois et des règlements à l’aide de la recherche de similarité en langage naturel."
    },
    "Not for legal advice:": {
        "fr": "Ne pas utiliser pour fournir des conseils juridiques :",
        "fr_auto": "Pas pour des conseils juridiques :"
    },
    "AI answers may contain mistakes, and are not a replacement for legal advice. Always review the relevant sections below the answer.": {
        "fr": "Les réponses de l’IA peuvent contenir des erreurs et ne remplacent pas les conseils juridiques. Veuillez toujours consulter les sections pertinentes sous la réponse.",
        "fr_auto": "Les réponses de l’IA peuvent contenir des erreurs et ne remplacent pas les conseils juridiques. Consultez toujours les sections pertinentes sous la réponse."
    },
    "Improve prompt": {
        "fr": "",
        "fr_auto": "Améliorer l'invite"
    },
    "Yesterday": {
        "fr": "",
        "fr_auto": "Hier"
    },
    "Older": {
        "fr": "",
        "fr_auto": "Plus ancien"
    },
    "Done": {
        "fr": "",
        "fr_auto": "Fait"
    },
    "Start a new chat at any time.": {
        "fr": "",
        "fr_auto": "Commencez un nouveau clavardage à tout moment."
    },
    "Start a new chat at any time by clicking this button.": {
        "fr": "",
        "fr_auto": "Commencez un nouveau clavardage à tout moment en cliquant sur ce bouton."
    },
    "Current chat": {
        "fr": "",
        "fr_auto": "Clavardage actuel"
    },
    "Your current chat will appear in bolded characters.": {
        "fr": "",
        "fr_auto": "Votre chat actuel apparaîtra en caractères gras."
    },
    "Chat options": {
        "fr": "",
        "fr_auto": "Options de clavardage"
    },
    "Click on the ellipsis icon to view more options.": {
        "fr": "",
        "fr_auto": "Cliquez sur l’icône de points de suspension pour voir plus d’options."
    },
    "Rename your chats or to delete them entirely.": {
        "fr": "",
        "fr_auto": "Renommez vos clavardages ou supprimez-les complètement."
    },
    "Using the AI Assistant": {
        "fr": "",
        "fr_auto": "Utilisation de l’assistant IA"
    },
    "Use the textbox to start.": {
        "fr": "",
        "fr_auto": "Utilisez la zone de texte pour commencer."
    },
    "Modes": {
        "fr": "",
        "fr_auto": "Modes"
    },
    ".": {
        "fr": "",
        "fr_auto": "."
    },
    "You can show or hide the AI Assistant\\": {
        "fr": "",
        "fr_auto": "Vous pouvez afficher ou masquer l’assistant IA\\"
    },
    "Settings are tied to the current chat in use. Saving is done automatically when a change is detected.": {
        "fr": "",
        "fr_auto": "Les paramètres sont liés au clavardage actuel utilisé. L’enregistrement se fait automatiquement lorsqu’un changement est détecté."
    },
    "Mode": {
        "fr": "",
        "fr_auto": "Mode"
    },
    "Selecting a mode in the settings list will automatically set your chat session to that mode.": {
        "fr": "",
        "fr_auto": "En sélectionnant un mode dans la liste des paramètres, votre session de clavardage sera automatiquement réglée sur ce mode."
    },
    "Preset": {
        "fr": "",
        "fr_auto": "Préréglage"
    },
    "Save your current settings in a preset to re-use them in other chats, share them with others, or set them as your default.": {
        "fr": "",
        "fr_auto": "Enregistrez vos paramètres actuels dans un préréglage pour les réutiliser dans d’autres chats, les partager avec d’autres personnes ou les définir par défaut."
    },
    "Made a mistake? Reset all your settings to their default state.": {
        "fr": "",
        "fr_auto": "Vous avez fait une erreur? Réinitialisez tous vos paramètres à leur état par défaut."
    },
    "You can also view or edit the full list of existing presets you created or that were shared with you.": {
        "fr": "",
        "fr_auto": "Vous pouvez également consulter ou modifier la liste complète des préréglages existants que vous avez créés ou qui ont été partagés avec vous."
    },
    "Help": {
        "fr": "",
        "fr_auto": "Aide"
    },
    "AI Assistant Walkthrough (1 min)": {
        "fr": "",
        "fr_auto": "Procédure pas à pas de l’assistant IA (1 min)"
    },
    "Start a tour of Otto": {
        "fr": "",
        "fr_auto": "Commencez une visite d’Otto"
    },
    "Start using Otto": {
        "fr": "",
        "fr_auto": "Commencez à utiliser Otto"
    },
    "Start using Otto by selecting an application.": {
        "fr": "",
        "fr_auto": "Commencez à utiliser Otto en sélectionnant une application."
    },
    "Cost allocation": {
        "fr": "",
        "fr_auto": "Répartition des coûts"
    },
    "This meter gradually fills up as you use Otto. It represents the amount of money left out of your weekly allocation. If you reach your limit, you will no longer be able to use Otto and will have to contact the Business Analytics Center to grant an exemption.": {
        "fr": "",
        "fr_auto": "Ce compteur se remplit graduellement au fur et à mesure que vous utilisez Otto. Il représente le montant d’argent laissé de côté de votre allocation hebdomadaire. Si vous atteignez votre limite, vous ne pourrez plus utiliser Otto et devrez contacter le Centre d’analyse d’affaires pour accorder une exemption."
    },
    "Click on this icon to submit feedback about Otto. Let us know what went wrong, or suggest an improvement.": {
        "fr": "",
        "fr_auto": "Cliquez sur cette icône pour soumettre des commentaires sur Otto. Faites-nous savoir ce qui n’a pas fonctionné ou suggérez une amélioration."
    },
    "Toggle theme": {
        "fr": "",
        "fr_auto": "Basculer le thème"
    },
    "Browse presets": {
        "fr": "Menu des préréglages",
        "fr_auto": "Parcourir les préréglages"
    },
    "Save settings": {
        "fr": "Enregistrer",
        "fr_auto": "Sauvegarder les paramètres"
    },
    "(Optional) Define AI model's role, background information, and rules to follow.": {
        "fr": "",
        "fr_auto": "(Facultatif) Définissez le rôle du modèle d’IA, les informations générales et les règles à suivre."
    },
    "(Recommended) What AI model should do with context, query, and formatting instructions.": {
        "fr": "",
        "fr_auto": "(Recommandé) Ce que le modèle d’IA devrait faire avec le contexte, la requête et les instructions de formatage."
    },
    "(Optional) Final reminders of desired behaviour. Keep this fairly short.": {
        "fr": "",
        "fr_auto": "(Facultatif) Derniers rappels du comportement souhaité. Soyez assez bref."
    },
    "Start interactive tour": {
        "fr": "",
        "fr_auto": "Commencer la visite interactive"
    },
    "Email the Otto team": {
        "fr": "",
        "fr_auto": "Envoyez un courriel à l’équipe d’Otto"
    },
    "of": {
        "fr": "",
        "fr_auto": "de"
    },
    "Click the Otto logo in the top left to return to this page at any time.": {
        "fr": "",
        "fr_auto": "Cliquez sur le logo Otto en haut à gauche pour revenir à cette page en tout temps."
    },
    "Switch language": {
        "fr": "",
        "fr_auto": "Changer de langue"
    },
    "Switch the user interface language between English and French.": {
        "fr": "",
        "fr_auto": "Changez la langue de l’interface utilisateur entre l’anglais et le français."
    },
    "Cost meter": {
        "fr": "",
        "fr_auto": "Compteur de coûts"
    },
    "This meter gradually fills up as you use Otto. It represents the amount of money left out of your monthly personal budget. If you reach your limit, you will no longer be able to use Otto and will have to contact the Business Analytics Center for a temporary exemption.": {
        "fr": "",
        "fr_auto": "Ce compteur se remplit graduellement au fur et à mesure que vous utilisez Otto. Il représente le montant d’argent laissé de côté dans votre budget personnel mensuel. Si vous atteignez votre limite, vous ne pourrez plus utiliser Otto et devrez communiquer avec le Centre d’analyse d’affaires pour obtenir une exemption temporaire."
    },
    "Get help": {
        "fr": "",
        "fr_auto": "Obtenir de l’aide"
    },
    "Click the question mark icon to view this tour again, open the user guide, or get help from the Otto team.": {
        "fr": "",
        "fr_auto": "Cliquez sur l’icône en forme de point d’interrogation pour revoir cette visite, ouvrir le guide de l’utilisateur ou obtenir de l’aide de l’équipe d’Otto."
    },
    "Welcome tour:": {
        "fr": "",
        "fr_auto": "Visite de bienvenue :"
    },
    "It looks like this is your first time here.": {
        "fr": "",
        "fr_auto": "On dirait que c’est la première fois que vous êtes ici."
    },
    "Please take a quick tour to get familiar with the platform.": {
        "fr": "",
        "fr_auto": "Veuillez faire une visite rapide pour vous familiariser avec la plateforme."
    },
    "Begin tour": {
        "fr": "",
        "fr_auto": "Commencer la visite"
    },
    "Otto homepage": {
        "fr": "",
        "fr_auto": "Page d’accueil d’Otto"
    },
    "Welcome to the AI Assistant!": {
        "fr": "",
        "fr_auto": "Bienvenue à l’assistant IA!"
    },
    "It looks like this is your first time using the AI Assistant.": {
        "fr": "",
        "fr_auto": "Il semble que ce soit la première fois que vous utilisez l’assistant IA."
    },
    "Please take a quick tour to get familiar with the main features.": {
        "fr": "",
        "fr_auto": "Veuillez faire une visite rapide pour vous familiariser avec les principales caractéristiques."
    },
    "(required on first use)": {
        "fr": "",
        "fr_auto": "(requis lors de la première utilisation)"
    },
    "Start tour": {
        "fr": "",
        "fr_auto": "Commencer la visite"
    },
    "Welcome to Otto!": {
        "fr": "",
        "fr_auto": "Bienvenue chez Otto!"
    },
    "Reset flags for demo": {
        "fr": "",
        "fr_auto": "Réinitialiser les indicateurs pour la démo"
    },
    "Please take a 1-minute tour to get familiar with the main features.": {
        "fr": "",
        "fr_auto": "Veuillez faire une visite d’une minute pour vous familiariser avec les principales caractéristiques."
    },
    "Please take a 1-minute tour to get familiar with the platform.": {
        "fr": "",
        "fr_auto": "Veuillez faire une visite guidée de 1 minute pour vous familiariser avec la plateforme."
    },
    "User menu": {
        "fr": "",
        "fr_auto": "Menu utilisateur"
    },
    "Click your name to see your monthly Otto usage, access the Terms of Use, or Logout.": {
        "fr": "",
        "fr_auto": "Cliquez sur votre nom pour voir votre utilisation mensuelle d’Otto, accéder aux conditions d’utilisation ou se déconnecter."
    },
    "This meter gradually fills up as you use Otto. It represents your monthly personal budget. If you reach your limit, you will no longer be able to use Otto and will have to contact the Business Analytics Center for a temporary exemption.": {
        "fr": "",
        "fr_auto": "Ce compteur se remplit graduellement au fur et à mesure que vous utilisez Otto. Il représente votre budget personnel mensuel. Si vous atteignez votre limite, vous ne pourrez plus utiliser Otto et devrez communiquer avec le Centre d’analyse d’affaires pour obtenir une exemption temporaire."
    },
    "Tour complete!": {
        "fr": "",
        "fr_auto": "Visite terminée!"
    },
    "Start using Otto by clicking one of the app tiles.": {
        "fr": "",
        "fr_auto": "Commencez à utiliser Otto en cliquant sur l’une des vignettes de l’application."
    },
    "Select different modes by clicking the tabs.": {
        "fr": "",
        "fr_auto": "Sélectionnez différents modes en cliquant sur les onglets."
    },
    "Q&A mode": {
        "fr": "",
        "fr_auto": "Mode Q&R"
    },
    "Presets": {
        "fr": "",
        "fr_auto": "Préréglages"
    },
    "Browse settings presets and create your own to share with others.": {
        "fr": "",
        "fr_auto": "Parcourez les paramètres prédéfinis et créez les vôtres pour les partager avec d’autres."
    },
    "Please take a 5-minute tour to get familiar with the main features.": {
        "fr": "",
        "fr_auto": "Veuillez faire une visite de 5 minutes pour vous familiariser avec les principales caractéristiques."
    },
    "Corrupt docx file.": {
        "fr": "",
        "fr_auto": "Fichier docx corrompu."
    },
    "Corrupt PDF file.": {
        "fr": "",
        "fr_auto": "Fichier PDF corrompu."
    },
    "Corrupt pptx file.": {
        "fr": "",
        "fr_auto": "Fichier pptx corrompu."
    },
    "Corrupt csv file.": {
        "fr": "",
        "fr_auto": "Fichier csv corrompu."
    },
    "Corrupt excel file.": {
        "fr": "",
        "fr_auto": "Fichier ecxel corrompu."
    },
    "Corrupt CSV file.": {
        "fr": "",
        "fr_auto": "Fichier CSV corrompu."
    },
    "Corrupt Excel file.": {
        "fr": "",
        "fr_auto": "Fichier Excel corrompu."
    },
    "Error submitting feedback.": {
        "fr": "",
        "fr_auto": "Erreur en soumettant des commentaires."
    },
    "Chat updated successfully.": {
        "fr": "",
        "fr_auto": "Le clavardage a été mis à jour avec succès."
    },
    "Chat created successfully.": {
        "fr": "",
        "fr_auto": "Chat créé avec succès."
    },
    "Default": {
        "fr": "",
        "fr_auto": "Défaut"
    },
    "(best, $)": {
        "fr": "",
        "fr_auto": "(meilleur, $)"
    },
    "Welcome to the AI Assistant": {
        "fr": "",
        "fr_auto": "Bienvenue à l’Assistant IA"
    },
    "When you start a new chat, the welcome message reminds you of appropriate usage for the selected mode.": {
        "fr": "",
        "fr_auto": "Lorsque vous commencez un nouveau clavardage, le message de bienvenue vous rappelle l’utilisation appropriée du mode sélectionné."
    },
    "Select a mode": {
        "fr": "",
        "fr_auto": "Sélectionnez un mode"
    },
    "Use the tabs to select different modes. The welcome message will update with guidance for the selected mode.": {
        "fr": "",
        "fr_auto": "Utilisez les onglets pour sélectionner différents modes. Le message de bienvenue sera mis à jour avec des directives pour le mode sélectionné."
    },
    "Send a message": {
        "fr": "",
        "fr_auto": "Envoyer un message"
    },
    "You can interact with the AI by sending a chat message.": {
        "fr": "",
        "fr_auto": "Vous pouvez interagir avec l’IA en envoyant un message de clavardage."
    },
    "Hello, Otto!": {
        "fr": "",
        "fr_auto": "Bonjour, Otto!"
    },
    "Messages area": {
        "fr": "",
        "fr_auto": "Zone des messages"
    },
    "Your sent messages and the AI\\": {
        "fr": "",
        "fr_auto": "Vos messages envoyés et l’IA"
    },
    "Switch to Q&A mode": {
        "fr": "",
        "fr_auto": "Passez en mode Questions et réponses"
    },
    "Q&A mode lets you ask questions and extract information from uploaded documents. Click the Q&A tab to try it.": {
        "fr": "Le mode Q&R vous permet de poser des questions et d’extraire de l’information à partir de documents téléversés. Cliquez sur l’onglet Questions et réponses pour l’essayer.",
        "fr_auto": "Le mode Q&R vous permet de poser des questions et d’extraire de l’information à partir de documents téléchargés. Cliquez sur l’onglet Questions et réponses pour l’essayer."
    },
    "Settings sidebar": {
        "fr": "",
        "fr_auto": "Barre latérale des paramètres"
    },
    "All AI assistant modes have editable settings in the right sidebar. The Q&A settings are especially important.": {
        "fr": "",
        "fr_auto": "Tous les modes d’assistant IA ont des paramètres modifiables dans la barre latérale droite. Les paramètres de questions et réponses sont particulièrement importants."
    },
    "Select Q&A library": {
        "fr": "",
        "fr_auto": "Sélectionnez la bibliothèque de questions et réponses"
    },
    "By default, the \\\"Corporate\\\" library is selected. This contains some HR-related information such as collective agreements.": {
        "fr": "Par défaut, la bibliothèque « Ministériel » est sélectionnée. Elle contient des renseignements liés aux RH, comme les conventions collectives.",
        "fr_auto": "Par défaut, la bibliothèque \\\"Corporate\\ » est sélectionnée. Il contient des renseignements liés aux RH, comme les conventions collectives."
    },
    "What is LP-02 step 3 pay in 2024?": {
        "fr": "Quelle-est la rémunération de l’échelon 3 du LP-02 en 2024?",
        "fr_auto": "Qu’est-ce que la rémunération de l’échelon 3 du LP-02 en 2024?"
    },
    "Q&A response": {
        "fr": "",
        "fr_auto": "Réponse aux questions et réponses"
    },
    "In Q&A mode, the AI searches through the library to find the answer. This allows it to provide references for verification.": {
        "fr": "",
        "fr_auto": "En mode Q&R, l’IA cherche dans la bibliothèque pour trouver la réponse. Cela lui permet de fournir des références à des fins de vérification."
    },
    "Upload your own files": {
        "fr": "",
        "fr_auto": "Téléchargez vos propres fichiers"
    },
    "You can upload many types of files for Q&A, summarization or translation. These files are stored in the chat and will be deleted after 30 days inactivity. You can also drag and drop files into the chat. Uploading a file will switch the Q&A library to \\\"Chat uploads\\\".": {
        "fr": "Vous pouvez télécharger de nombreux types de fichiers pour les questions et réponses, les résumés ou les traductions. Ces fichiers sont stockés dans le clavardage et seront supprimés après 30 jours d’inactivité. Vous pouvez également faire glisser et déposer des fichiers dans le clavardage. Le téléchargement d’un fichier fera passer la bibliothèque de questions et réponses à \\\"Téléchargements de clavardage\\ ».",
        "fr_auto": "Vous pouvez télécharger de nombreux types de fichiers pour les questions et réponses, les résumés ou les traductions. Ces fichiers sont stockés dans le clavardage et seront supprimés après 30 jours d’inactivité. Vous pouvez également faire glisser et déposer des fichiers dans le clavardage. Le téléchargement d’un fichier fera passer la bibliothèque de questions et réponses à \\\"Téléchargements de clavardage\\ »."
    },
    "Editing libraries": {
        "fr": "",
        "fr_auto": "Modifier les bibliothèques"
    },
    "Instead of uploading files to a chat, you might want to create a document library. This allows you to query the same documents across multiple chats, or share your Q&A library with others. Use the \\\"Edit libraries\\\" function to upload, organize and share document libraries.": {
        "fr": "Au lieu de télécharger des fichiers dans un clavardage, vous pouvez créer une bibliothèque de documents. Celle-ci vous permettra d’interroger les mêmes documents sur plusieurs sessions de clavardages ou de partager votre bibliothèque de questions et réponses avec d’autres personnes. Utilisez la fonction « Modifier les bibliothèques » pour télécharger, organiser et partager des bibliothèques de documents.",
        "fr_auto": "Au lieu de télécharger des fichiers dans un clavardage, vous voudrez peut-être créer une bibliothèque de documents. Cela vous permet d’interroger les mêmes documents sur plusieurs clavardages ou de partager votre bibliothèque de questions et réponses avec d’autres personnes. Utilisez la fonction « Modifier les bibliothèques » pour télécharger, organiser et partager des bibliothèques de documents."
    },
    "Q&A search mode": {
        "fr": "",
        "fr_auto": "Mode de recherche Q&R"
    },
    "By default, Q&A mode will quickly search for the most relevant \\\"chunks\\\" from the library. The AI will then read those chunks and provide an answer. For some questions though, you may need to have the AI read the full document. WARNING: This mode can be expensive when there are lots of documents!": {
        "fr": "Par défaut, le mode Q&A recherchera rapidement les « morceaux » les plus pertinents dans la bibliothèque. L’IA lira ensuite ces morceaux et fournira une réponse. Pour certaines questions, vous devrez peut-être demander à l’IA de lire le document complet. ATTENTION : Ce mode peut être coûteux lorsqu’il y a beaucoup de documents!",
        "fr_auto": "Par défaut, le mode Q&A recherchera rapidement les \\\"morceaux\\ » les plus pertinents dans la bibliothèque. L’IA lira ensuite ces morceaux et fournira une réponse. Pour certaines questions, vous devrez peut-être demander à l’IA de lire le document complet. ATTENTION : Ce mode peut être coûteux lorsqu’il y a beaucoup de documents!"
    },
    "Q&A filters": {
        "fr": "",
        "fr_auto": "Filtres de questions et réponses"
    },
    "In the full document modes, select the documents or folders you want the AI to read.": {
        "fr": "",
        "fr_auto": "Dans les modes de document complet, sélectionnez les documents ou les dossiers que vous voulez que l’IA lise."
    },
    "Select AI model": {
        "fr": "",
        "fr_auto": "Sélectionnez le modèle d’IA"
    },
    "When accuracy is paramount, select the more expensive GPT-4o model. (This setting is available in all modes.)": {
        "fr": "",
        "fr_auto": "Lorsque la précision est primordiale, sélectionnez le modèle GPT-4o plus coûteux. (Ce paramètre est disponible dans tous les modes.)"
    },
    "To customize the behaviour further, you can edit advanced settings by clicking here. For example, you can change the number of top sources that the AI will read, or customize the response format": {
        "fr": "Pour personnaliser davantage le comportement du système, vous pouvez modifier les paramètres avancés en cliquant ici. Par exemple, vous pouvez modifier le nombre de sources principales que l’IA lira ou personnaliser le format de réponse",
        "fr_auto": "Pour personnaliser davantage le comportement, vous pouvez modifier les paramètres avancés en cliquant ici. Par exemple, vous pouvez modifier le nombre de sources principales que l’IA lira ou personnaliser le format de réponse"
    },
    "Summarize mode": {
        "fr": "",
        "fr_auto": "Mode de résumé"
    },
    "In summarize mode, you can upload documents, paste long text or enter a URL (canada.ca, *.gc.ca, CanLii and Wikipedia only). Like in Q&A \\\"full documents\\\" mode, the AI will read the entire document before responding. Let\\": {
        "fr": "",
        "fr_auto": "En mode résumé, vous pouvez télécharger des documents, coller du texte long ou entrer une URL (canada.ca, *.gc.ca, CanLii et Wikipédia seulement). Comme dans le mode Q&R \\« documents complets \\ », l’IA lira l’intégralité du document avant de répondre. Let\\"
    },
    "Summarize response": {
        "fr": "",
        "fr_auto": "Résumer la réponse"
    },
    "By default, the summary will be quite short, but this is adjustable in the settings sidebar.": {
        "fr": "",
        "fr_auto": "Par défaut, le résumé sera assez court, mais il est réglable dans la barre latérale des paramètres."
    },
    "Summarize settings": {
        "fr": "",
        "fr_auto": "Résumer les paramètres"
    },
    "There are 3 preset length settings, but you can add additional instructions or override the prompt entirely. A custom summarize prompt is the easiest way to extract exactly the information you want from a document.": {
        "fr": "",
        "fr_auto": "Il y a 3 réglages de longueur prédéfinis, mais vous pouvez ajouter des instructions supplémentaires ou remplacer complètement l’invite. Une invite de résumé personnalisée est le moyen le plus simple d’extraire exactement l’information que vous voulez d’un document."
    },
    "My team at Department of Justice Canada has developed a generative AI tool. What are the top 7 pieces of guidance I should provide users? Write a 1000-word Buzzfeed-style listicle with nice formatting. The audience is end-users.": {
        "fr": "",
        "fr_auto": "Mon équipe au ministère de la Justice du Canada a mis au point un outil d’IA générative. Quels sont les 7 principaux conseils que je devrais fournir aux utilisateurs? Rédigez une liste de 1000 mots de style Buzzfeed avec un bon formatage. Le public est constitué d’utilisateurs finaux."
    },
    "Summary with custom prompt": {
        "fr": "",
        "fr_auto": "Résumé avec invite personnalisée"
    },
    "The AI now generates a summary according to the custom prompt!": {
        "fr": "",
        "fr_auto": "L’IA génère maintenant un résumé selon l’invite personnalisée!"
    },
    "Switching back to chat mode": {
        "fr": "",
        "fr_auto": "Retour en mode clavardage"
    },
    "We\\": {
        "fr": "",
        "fr_auto": "Nous \\"
    },
    "Our tool is called Otto, so please use that name. Otto is actually approved for Protected B data unlike many generative AI tools. Also would prefer a bit more bold and italics, and lots of emojis. More memorable titles for the tips, maybe alliterative or rhyming. 300 words max.": {
        "fr": "",
        "fr_auto": "Notre outil s’appelle Otto, alors veuillez utiliser ce nom. Otto est en fait approuvé pour les données Protected B contrairement à de nombreux outils d’IA générative. Je préférerais aussi un peu plus de gras et d’italique, et beaucoup d’emojis. Des titres plus mémorables pour les pointes, peut-être allitératifs ou rimés. 300 mots max."
    },
    "Human in the loop": {
        "fr": "Avec intervention humaine",
        "fr_auto": "Humain dans la boucle"
    },
    "Remember, the AI assistant is just a tool to help you accomplish your goals. Be specific and you\\": {
        "fr": "",
        "fr_auto": "N’oubliez pas que l’assistant d’IA n’est qu’un outil pour vous aider à atteindre vos objectifs. Soyez précis et vous\\"
    },
    "Translation options": {
        "fr": "",
        "fr_auto": "Options de traduction"
    },
    "In translate mode, you can upload files or directly input text (in any language). Select the target language in the sidebar.": {
        "fr": "En mode traduction, vous pouvez téléverser des fichiers ou écrire directement dans le champs de texte (dans la langue de votre choix). Sélectionnez la langue cible dans la barre latérale.",
        "fr_auto": "En mode traduction, vous pouvez télécharger des fichiers ou entrer directement du texte (dans n’importe quelle langue). Sélectionnez la langue cible dans la barre latérale."
    },
    "Browse presets created by the Otto team or other users. You can also save your current settings as a preset, and choose your default settings for new chats.": {
        "fr": "Parcourez les préréglages créés par l’équipe d'Otto ou créés par d’autres utilisateurs. Vous pouvez également enregistrer vos paramètres actuels en tant que préréglage et choisir vos paramètres par défaut pour les nouvelles conversations.",
        "fr_auto": "Parcourez les préréglages créés par l’équipe Otto ou d’autres utilisateurs. Vous pouvez également enregistrer vos paramètres actuels en tant que préréglage et choisir vos paramètres par défaut pour les nouvelles conversations."
    },
    "Your chats remain accessible in the left sidebar, but are deleted after 30 days of inactivity. The current chat is bolded.": {
        "fr": "Vos discussions restent accessibles dans la barre latérale gauche, mais sont supprimées après 30 jours d’inactivité. Le clavardage actuel apparait en charactère gras.",
        "fr_auto": "Vos discussions restent accessibles dans la barre latérale gauche, mais sont supprimées après 30 jours d’inactivité. Le clavardage actuel est en gras."
    },
    "Rename and delete chats": {
        "fr": "",
        "fr_auto": "Renommer et supprimer des clavardages"
    },
    "When you hover over a chat title, three dots appear. Click the dots to rename or delete a chat manually.": {
        "fr": "",
        "fr_auto": "Lorsque vous passez la souris sur le titre d’un clavardage, trois points apparaissent. Cliquez sur les points pour renommer ou supprimer un clavardage manuellement."
    },
    "Start a new chat": {
        "fr": "",
        "fr_auto": "Démarrer un nouveau clavardage"
    },
    "When you are changing topics, always start a new chat. This reduces cost and improves quality. The tour is now complete!": {
        "fr": "Lorsque vous changez de sujet, commencez toujours une nouvelle discussion. Cela réduit les coûts et améliore la qualité des réponses. La visite est maintenant terminée!",
        "fr_auto": "Lorsque vous changez de sujet, commencez toujours une nouvelle discussion. Cela réduit les coûts et améliore la qualité. La visite est maintenant terminée!"
    },
    "Light and dark themes": {
        "fr": "",
        "fr_auto": "Thèmes clairs et sombres"
    },
    "Click the sun or moon icon to switch between dark and light themes.": {
        "fr": "",
        "fr_auto": "Cliquez sur l’icône du soleil ou de la lune pour basculer entre les thèmes sombres et clairs."
    },
    "No documents in this chat.": {
        "fr": "",
        "fr_auto": "Aucun document dans ce clavardage."
    },
    "Enter a message to chat with the AI": {
        "fr": "",
        "fr_auto": "Entrez un message pour discuter avec l’IA"
    },
    "Ask a question about the selected documents, or enter a URL to add": {
        "fr": "",
        "fr_auto": "Posez une question sur les documents sélectionnés ou entrez une URL à ajouter"
    },
    "Enter a URL or paste long text to summarize": {
        "fr": "",
        "fr_auto": "Entrez une URL ou collez un texte long pour résumer"
    },
    "Enter text to translate (select language in sidebar)": {
        "fr": "",
        "fr_auto": "Entrez le texte à traduire (sélectionnez la langue dans la barre latérale)"
    },
    "Ask a question about the selected documents, upload files or enter a URL to add": {
        "fr": "",
        "fr_auto": "Posez une question sur les documents sélectionnés, téléchargez des fichiers ou entrez une URL à ajouter"
    },
    "Enter a URL, paste long text or upload files to summarize": {
        "fr": "",
        "fr_auto": "Entrez une URL, collez du texte long ou téléchargez des fichiers pour résumer"
    },
    "Enter text or upload files to translate (select language in sidebar)": {
        "fr": "",
        "fr_auto": "Entrez du texte ou téléchargez des fichiers à traduire (sélectionnez la langue dans la barre latérale)"
    },
    "o3-mini (adds reasoning, 7x cost)": {
        "fr": "",
        "fr_auto": "o3-mini (ajoute un raisonnement, coût 7x)"
    },
    "GPT-4o (best accuracy, 15x cost)": {
        "fr": "",
        "fr_auto": "GPT-4o (meilleure précision, coût 15x)"
    },
<<<<<<< HEAD
    "Request cancelled.": {
        "fr": "",
        "fr_auto": "Demande annulée."
    },
    "Continue with ": {
        "fr": "",
        "fr_auto": "Continuer avec "
=======
    "No description available": {
        "fr": "",
        "fr_auto": "Aucune description disponible"
    },
    "English metadata": {
        "fr": "",
        "fr_auto": "Métadonnées en anglais"
    },
    "French metadata": {
        "fr": "",
        "fr_auto": "Métadonnées en français"
    },
    "Sharing": {
        "fr": "",
        "fr_auto": "Partage"
    },
    "Save preset": {
        "fr": "",
        "fr_auto": "Enregistrer le préréglage"
    },
    "Update preset": {
        "fr": "",
        "fr_auto": "Mettre à jour le préréglage"
    },
    "Update preset:": {
        "fr": "",
        "fr_auto": "Préréglage de mise à jour :"
    },
    "Create new preset": {
        "fr": "",
        "fr_auto": "Créer un nouveau préréglage"
    },
    "Error extracting text from file. Try copying and pasting the text.": {
        "fr": "",
        "fr_auto": "Erreur lors de l’extraction du texte du fichier. Essayez de copier et coller le texte."
    },
    "Mark complete": {
        "fr": "",
        "fr_auto": "Marquer comme terminé"
    },
    "Load settings": {
        "fr": "",
        "fr_auto": "Réglages de charge"
    },
    "Edit / share": {
        "fr": "",
        "fr_auto": "Modifier / partager"
    },
    "Default for new chats": {
        "fr": "",
        "fr_auto": "Par défaut pour les nouvelles conversations"
    },
    "Default preset updated.": {
        "fr": "",
        "fr_auto": "Préréglage par défaut mis à jour."
    },
    "Only me": {
        "fr": "",
        "fr_auto": "Seulement moi"
    },
    "This preset is set as your default for new chats. Are you sure you want to overwrite it?": {
        "fr": "",
        "fr_auto": "Ce préréglage est défini par défaut pour les nouvelles discussions. Êtes-vous sûr de vouloir l’écraser?"
    },
    "This preset is shared with other users. Are you sure you want to overwrite it?": {
        "fr": "",
        "fr_auto": "Ce préréglage est partagé avec d’autres utilisateurs. Êtes-vous sûr de vouloir l’écraser?"
    },
    "WARNING: This preset is shared with all Otto users. Are you sure you want to overwrite it?": {
        "fr": "",
        "fr_auto": "AVERTISSEMENT : Ce préréglage est partagé avec tous les utilisateurs d’Otto. Êtes-vous sûr de vouloir l’écraser?"
    },
    "DANGER: This preset is set as the default for all Otto users. Are you sure you want to overwrite it?": {
        "fr": "",
        "fr_auto": "DANGER : Ce préréglage est défini par défaut pour tous les utilisateurs d’Otto. Êtes-vous sûr de vouloir l’écraser?"
    },
    "Loaded": {
        "fr": "",
        "fr_auto": "Chargé"
    },
    "modified": {
        "fr": "",
        "fr_auto": "modifié"
    },
    "Everyone": {
        "fr": "",
        "fr_auto": "Tout le monde"
    },
    "Shared": {
        "fr": "",
        "fr_auto": "Partagé"
>>>>>>> f3ae1947
    }
}<|MERGE_RESOLUTION|>--- conflicted
+++ resolved
@@ -3435,7 +3435,6 @@
         "fr": "",
         "fr_auto": "GPT-4o (meilleure précision, coût 15x)"
     },
-<<<<<<< HEAD
     "Request cancelled.": {
         "fr": "",
         "fr_auto": "Demande annulée."
@@ -3443,7 +3442,7 @@
     "Continue with ": {
         "fr": "",
         "fr_auto": "Continuer avec "
-=======
+    },
     "No description available": {
         "fr": "",
         "fr_auto": "Aucune description disponible"
@@ -3535,6 +3534,5 @@
     "Shared": {
         "fr": "",
         "fr_auto": "Partagé"
->>>>>>> f3ae1947
     }
 }