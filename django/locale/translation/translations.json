--- conflicted
+++ resolved
@@ -4754,8 +4754,6 @@
     "Example sources updated successfully.": {
         "fr": "",
         "fr_auto": "Exemples de sources mises à jour avec succès."
-<<<<<<< HEAD
-=======
     
     },
     "Select a library to view folders.": {
@@ -4769,7 +4767,6 @@
     "Available libraries will appear here.": {
         "fr": "",
         "fr_auto": "Les bibliothèques disponibles apparaîtront ici."
->>>>>>> 8c934f39
     },
     "Bot responded with these files: ": {
         "fr": "",
