{
    "Title:": {
        "fr": "Titre :",
        "fr_auto": "Titre:"
    },
    "Language:": {
        "fr": "Langue :",
        "fr_auto": "Langue:"
    },
    "English": {
        "fr": "Anglais",
        "fr_auto": "Anglais"
    },
    "French": {
        "fr": "Français",
        "fr_auto": "Français"
    },
    "Team Name:": {
        "fr": "Nom de l'équipe :",
        "fr_auto": "Nom de l'équipe:"
    },
    "Contact Email:": {
        "fr": "Courriel du contact",
        "fr_auto": "Courriel du contact"
    },
    "Element ID:": {
        "fr": "Id de l'élément :",
        "fr_auto": "Id de l'élément:"
    },
    "Submit": {
        "fr": "Soumettre",
        "fr_auto": "Soumettre"
    },
    "Avoid using colloquial language or jargon that may not be understood by the chatbot": {
        "fr": "Évitez d'utiliser un langage familier ou un jargon qui pourrait ne pas être compris par l'agent conversationel.",
        "fr_auto": "Évitez d'utiliser un langage familier ou un jargon qui pourrait ne pas être compris par le chatbot."
    },
    "Include clear and concise headings or titles to help the chatbot understand the structure of the document": {
        "fr": "Incluez des titres clairs et concis pour aider l'agent conversationel à comprendre la structure du document.",
        "fr_auto": "Incluez des titres clairs et concis pour aider le chatbot à comprendre la structure du document."
    },
    "Avoid using abbreviations that may be ambiguous or unclear to the chatbot": {
        "fr": "Évitez d'utiliser des abréviations qui peuvent être ambiguës pour l'agent conversationel.",
        "fr_auto": "Évitez d'utiliser des abréviations qui peuvent être ambiguës pour le chatbot."
    },
    "Home": {
        "fr": "Acceuil",
        "fr_auto": "Acceuil"
    },
    "Protected B": {
        "fr": "Protégé B",
        "fr_auto": "Protégé B"
    },
    "Otto Feedback Form": {
        "fr": "Formulaire de rétrocation Otto",
        "fr_auto": "Formulaire de rétrocation Otto"
    },
    "Provide feeback or report an issue using the form below.": {
        "fr": "Donnez votre avis ou signalez un problème en utilisant le formulaire ci-dessous.",
        "fr_auto": "Donnez votre avis ou signalez un problème en utilisant le formulaire ci-dessous."
    },
    "* All fields are mandatory": {
        "fr": "* Tous les champ sont obligatoires.",
        "fr_auto": "* Tous les champ sont obligatoires."
    },
    "No notifications": {
        "fr": "Aucune notification",
        "fr_auto": "Aucune notification"
    },
    "Provide Feedback": {
        "fr": "Rétroaction",
        "fr_auto": "Rétroaction"
    },
    "Has access to %(summary)s apps": {
        "fr": "A accès à %(summary)s application(s)",
        "fr_auto": "A accès à %(summary)s application(s)"
    },
    "Sent %(messages_count)s messages to AI tools": {
        "fr": "A envoyé %(messages_count)s message(s) aux outils d'IA",
        "fr_auto": "A envoyé %(messages_count)s message(s) aux outils d'IA"
    },
    "Thank you for your feedback. We will process your form shortly.": {
        "fr": "Merci, nous traiterons votre formulaire sous peu.",
        "fr_auto": "Merci, nous traiterons votre formulaire sous peu."
    },
    "Submit Feedback": {
        "fr": "Rétroaction",
        "fr_auto": "Rétroaction"
    },
    "Chat with trusted sources": {
        "fr": "Dialoguez avec des sources fiables",
        "fr_auto": "Dialoguez avec des sources fiables"
    },
    "Summarize text": {
        "fr": "Synthèse de texte",
        "fr_auto": "Résumer un texte"
    },
    "Summarize files": {
        "fr": "Synthèse des fichiers",
        "fr_auto": "Synthèse des fichiers"
    },
    "Summarize CanLii URL": {
        "fr": "Synthèse des URL CanLii",
        "fr_auto": "Synthèse des URL CanLii"
    },
    "Translate text to French": {
        "fr": "Traduire un texte en français",
        "fr_auto": "Traduire un texte en français"
    },
    "Translate text to English": {
        "fr": "Traduire un texte en anglais",
        "fr_auto": "Traduire un texte en anglais"
    },
    "Translate files to French": {
        "fr": "Traduire des fichiers en français",
        "fr_auto": "Traduire des fichiers en français"
    },
    "Translate files to English": {
        "fr": "Traduire des fichiers en anglais",
        "fr_auto": "Traduire des fichiers en anglais"
    },
    "Translation": {
        "fr": "Traduction",
        "fr_auto": "Traduction"
    },
    "Summarization": {
        "fr": "Synthèse",
        "fr_auto": "Synthèse"
    },
    "Automated templates": {
        "fr": "Modèles automatisés",
        "fr_auto": "Modèles automatisés"
    },
    "Opens in new tab": {
        "fr": "Ouvrira un nouvel onglet",
        "fr_auto": "Ouvrira un nouvel onglet"
    },
    "Upload one or more files to the chat to start Document Q&A.": {
        "fr": "Téléchargez un ou plusieurs fichiers pour commencer à poser des question sur vos documents.",
        "fr_auto": "Téléchargez un ou plusieurs fichiers sur le chat pour commencer à demander les documents."
    },
    "Librarian": {
        "fr": "Bibliothèque",
        "fr_auto": "Bibliothécaire"
    },
    "GPT-3.5 (faster)": {
        "fr": "GPT-3.5 (plus rapide)",
        "fr_auto": "GPT-3.5 (plus rapide)"
    },
    "GPT-4 (accurate)": {
        "fr": "GPT-4 (précis)",
        "fr_auto": "GPT-4 (précis)"
    },
    "Short": {
        "fr": "Court",
        "fr_auto": "Court métrage"
    },
    "Medium": {
        "fr": "Moyen",
        "fr_auto": "Moyenne"
    },
    "Long": {
        "fr": "Long",
        "fr_auto": "Long"
    },
    "Precise": {
        "fr": "Précis",
        "fr_auto": "Précis"
    },
    "Balanced": {
        "fr": "Équilibré",
        "fr_auto": "Équilibré"
    },
    "Toggle chat options sidebar": {
        "fr": "Basculer la barre latérale des options de clavardage",
        "fr_auto": "Basculer la barre latérale des options de chat"
    },
    "Chat history": {
        "fr": "Historique du clavardage",
        "fr_auto": "Historique des discussions"
    },
    "New chat": {
        "fr": "Nouveau clavardage",
        "fr_auto": "Nouveau chat"
    },
    "Document Q&A": {
        "fr": "Question-réponses sur les documents",
        "fr_auto": "Questions et réponses sur le document"
    },
    "Chat": {
        "fr": "Clavardez",
        "fr_auto": "Discutez avec l’IA"
    },
    "Load": {
        "fr": "Utiliser",
        "fr_auto": "Charge"
    },
    "\n            <strong>Chat</strong> is a general-purpose AI-powered tool for writing assistance and text formatting. Please note that this tool is provided solely for enhancing your writing process and refining your ideas using natural language.          \n          ": {
        "fr": "\n<strong>Clavardez</strong> est un outil polyvalent alimenté par l’IA pour l’aide à la rédaction et la mise en forme du texte. Veuillez noter que cet outil est fourni uniquement pour améliorer votre processus d’écriture et affiner vos idées en utilisant un langage naturel.          \n          ",
        "fr_auto": "\n<strong>Chat</strong> est un outil polyvalent alimenté par l’IA pour l’aide à la rédaction et la mise en forme du texte. Veuillez noter que cet outil est fourni uniquement pour améliorer votre processus d’écriture et affiner vos idées en utilisant un langage naturel.          \n          "
    },
    "We kindly advise you to refrain from using Chat as a means to seek factual information, conduct research, or request data. Its primary purpose is to offer writing suggestions, grammar corrections, and structure recommendations, ensuring your content is well-crafted and coherent.": {
        "fr": "Nous vous conseillons de vous abstenir d’utiliser 'Clavardez' avec l’IA comme un moyen de rechercher des informations factuelles, de mener des recherches ou de demander des données. Son objectif principal est d’offrir des suggestions d’écriture, des corrections grammaticales et des recommandations de structure, en veillant à ce que votre contenu soit bien conçu et cohérent.",
        "fr_auto": "Nous vous conseillons de vous abstenir d’utiliser chat avec l’IA comme un moyen de rechercher des informations factuelles, de mener des recherches ou de demander des données. Son objectif principal est d’offrir des suggestions d’écriture, des corrections grammaticales et des recommandations de structure, en veillant à ce que votre contenu soit bien conçu et cohérent."
    },
    "Although the Document Q&A tool aims to deliver precise answers, users should validate the outputs by checking the sources. For critical decisions, consulting with experts is recommended rather than relying solely on the AI's responses.": {
        "fr": "Bien que l’outil de demander des documents vise à fournir des réponses précises, les utilisateurs doivent valider les résultats en vérifiant les sources. Pour les décisions critiques, il est recommandé de consulter des experts plutôt que de se fier uniquement aux réponses de l’IA.",
        "fr_auto": "Bien que l’outil de demander des documents vise à fournir des réponses précises, les utilisateurs doivent valider les résultats en vérifiant les sources. Pour les décisions critiques, il est recommandé de consulter des experts plutôt que de se fier uniquement aux réponses de l’IA."
    },
    "Chat settings": {
        "fr": "Paramètres de clavardage",
        "fr_auto": "Paramètres de chat"
    },
    ":": {
        "fr": " :",
        "fr_auto": " :"
    },
    "**Error:** The chat is too long for this AI model.\n\nYou can try: \n1. Starting a new chat\n2. Using summarize mode, which can handle longer texts\n3. Using a different model\n": {
        "fr": "**Erreur :** La discussion est trop longue pour ce modèle d’IA.\n\nVous pouvez essayer : \n1. Démarrage d’une nouvelle session\n2. Utilisation du mode résumé, qui peut gérer des textes plus longs\n3. Utilisation d’un modèle différent\n",
        "fr_auto": "**Erreur :** Le chat est trop long pour ce modèle d’IA.\n\nVous pouvez essayer : \n1. Démarrage d’un nouveau chat\n2. Utilisation du mode résumé, qui peut gérer des textes plus longs\n3. Utilisation d’un modèle différent\n"
    },
    "Untitled chat": {
        "fr": "Clavardage sans titre",
        "fr_auto": "Chat sans titre"
    },
    "Each row (or \"entry\", \"item\", or \"record\") in the database contains information about words or phrases that may be problematic for harmonization.": {
        "fr": "Chaque rangée (ou « entrée », « élément » ou « enregistrement ») de la base de données contient des renseignements sur des mots ou des expressions qui peuvent être problématiques pour l’harmonisation.",
        "fr_auto": "Chaque ligne (ou « entrée », « élément » ou « enregistrement ») de la base de données contient des renseignements sur des mots ou des expressions qui peuvent être problématiques pour l’harmonisation."
    },
    "<strong>Change type</strong>: what kind of change should be made to the potentially-problematic term,": {
        "fr": "<strong>Modifier le type</strong> : quel genre de changement devrait être apporté au terme potentiellement problématique,",
        "fr_auto": "<strong>Type de changement</strong> : quel genre de changement devrait être apporté au terme potentiellement problématique,"
    },
    "<a href=\"https://www.justice.gc.ca/eng/csj-sjc/harmonization/bijurilex/terminolog/table.html\">Bijural Terminology Record</a>": {
        "fr": "<a href=\"https://www.justice.gc.ca/fra/sjc-csj/harmonization/bijurilex/terminolog/table.html\">Fiches terminologiques bijuridiques</a>",
        "fr_auto": "<a href=\"https://www.justice.gc.ca/eng/csj-sjc/harmonization/bijurilex/terminolog/table.html\">Bijural Terminology Record</a>"
    },
    "This entry from the English database concerns the potentially-problematic word \"owner\".": {
        "fr": "Cette entrée de la base de données française concerne le mot potentiellement problématique proprietaire.",
        "fr_auto": "Cette entrée de la base de données anglaise concerne le mot potentiellement problématique « owner »."
    },
    "in lines that contain the words \"charge\" , \"interest\", or \"right\".": {
        "fr": "dans les lignes qui contiennent les mots « charge » ou « droit ».",
        "fr_auto": "dans les lignes qui contiennent les mots « charge », « intérêt » ou « droit »."
    },
    "Here, we see that relevant lines of legislative text may also need to include the word \"holder\" for validity in both law systems.": {
        "fr": "Ici, nous voyons que les lignes pertinentes du texte législatif peuvent également devoir inclure le mot « detenteur » pour la validité dans les deux systèmes de droit.",
        "fr_auto": "Ici, nous voyons que les lignes pertinentes du texte législatif peuvent également devoir inclure le mot « titulaire » pour la validité dans les deux systèmes de droit."
    },
    "Here, we should <strong>add</strong> the term \"holder\" to resolve the potential terminology problem.": {
        "fr": "Ici, nous devrions <strong>ajouter</strong> le terme « detenteur » pour résoudre le problème de terminologie potentiel.",
        "fr_auto": "Ici, nous devrions <strong>ajouter</strong> le terme « titulaire » pour résoudre le problème de terminologie potentiel."
    },
    "Only displaying users with roles assigned.": {
        "fr": "N'affiche que les utilisateurs avec des rôles attribués dans le système.",
        "fr_auto": "Afficher uniquement les utilisateurs avec des rôles attribués."
    },
    "Chat files are deleted after 7 days": {
        "fr": "Les fichiers de clavardage sont supprimés après 7 jours",
        "fr_auto": "Les fichiers de chat sont supprimés après 7 jours"
    },
    "The document summarization feature allows you to generate a summary for any document in your case files. The summary will be created in a new chat session, where you can ask follow-up questions about the content of the document.": {
        "fr": "La fonction de résumé de document vous permet de générer un résumé pour n’importe quel document dans vos fichiers de cas. Le résumé sera créé dans une nouvelle session de clavardage, où vous pourrez poser des questions de suivi sur le contenu du document.",
        "fr_auto": "La fonction de résumé de document vous permet de générer un résumé pour n’importe quel document dans vos fichiers de cas. Le résumé sera créé dans une nouvelle session de chat, où vous pourrez poser des questions de suivi sur le contenu du document."
    },
    "Upload CSV": {
        "fr": "Téléverser CSV",
        "fr_auto": "Télécharger CSV"
    },
    "Chat upload": {
        "fr": "Téléversement de clavardage",
        "fr_auto": "Téléchargement de chat"
    },
    "\n            <strong>Q&A</strong> provides answers based on Justice documents. Create or select your own document libraries from the settings sidebar.\n          ": {
        "fr": "\n<strong>Question-réponses</strong> fournit des réponses basées sur des documents de justice. Créez ou sélectionnez vos propres bibliothèques de documents dans la barre latérale des paramètres.\n          ",
        "fr_auto": "\n<strong>Questions et réponses</strong> fournit des réponses basées sur des documents de justice. Créez ou sélectionnez vos propres bibliothèques de documents dans la barre latérale des paramètres.\n          "
    },
    "Delete chat": {
        "fr": "Supprimer le clavardage",
        "fr_auto": "Supprimer le chat"
    },
    "Edit chat title": {
        "fr": "Modifier le titre du clavardage",
        "fr_auto": "Modifier le titre du chat"
    },
    "You are a general-purpose AI chatbot. You follow these rules:\n\n1. Your name is 'Otto', an AI who works for the Department of Justice Canada.\n\n2. If the user asks any question regarding Canada's laws and regulations, you must inform them of the [Legislation Search app](/laws/), a tool in Otto built to be better suited for finding relevant and accurate laws and regulations in Canada. Make sure to mention the tool at the beginning of your response and in the form of a markdown link.3. You do not have access to the internet or other knowledge bases. If you are asked about very specific facts, especially one about the Government of Canada or laws, you always caveat your response, e.g., 'I am a pre-trained AI and do not have access to the internet, so my answers might not be correct. Based on my training data, I expect that...'\n\n4. If you are asked a question about Department of Justice or other Government of Canada / HR policies, you inform users of Otto's 'Q&A' mode which can provide more accurate information.\n\n5. You answer in markdown format to provide clear and readable responses.\n\n": {
        "fr": "Vous êtes un agent conversationel IA à usage général. Vous suivez ces règles :\n\n1. Vous vous appelez « Otto », une IA qui travaille pour le ministère de la Justice du Canada.\n\n2. Si l’utilisateur pose une question concernant les lois et règlements du Canada, vous devez l’informer de [l’application de recherche de Législation](/laws/), un outil d’Otto conçu pour être mieux adapté pour trouver des lois et des règlements pertinents et exacts au Canada. Assurez-vous de mentionner l’outil au début de votre réponse et sous la forme d’un lien de démarque.3. Vous n’avez pas accès à Internet ou à d’autres bases de connaissances. Si on vous pose des questions sur des faits très précis, en particulier un fait sur le gouvernement du Canada ou les lois, vous mettez toujours en garde votre réponse, par exemple : « Je suis une IA pré-formée et je n’ai pas accès à Internet, donc mes réponses pourraient ne pas être correctes. Sur la base de mes données d’entraînement, je m’attends à ce que...\n\n4. Si on vous pose une question sur le ministère de la Justice ou d’autres politiques du gouvernement du Canada / RH, vous informez les utilisateurs du mode « Q&A » d’Otto qui peut fournir des informations plus précises.\n\n5. Vous répondez dans un format de démarque pour fournir des réponses claires et lisibles.\n\n",
        "fr_auto": "Vous êtes un chatbot IA à usage général. Vous suivez ces règles :\n\n1. Vous vous appelez « Otto », une IA qui travaille pour le ministère de la Justice du Canada.\n\n2. Si l’utilisateur pose une question concernant les lois et règlements du Canada, vous devez l’informer de [l’application de recherche de Législation](/laws/), un outil d’Otto conçu pour être mieux adapté pour trouver des lois et des règlements pertinents et exacts au Canada. Assurez-vous de mentionner l’outil au début de votre réponse et sous la forme d’un lien de démarque.3. Vous n’avez pas accès à Internet ou à d’autres bases de connaissances. Si on vous pose des questions sur des faits très précis, en particulier un fait sur le gouvernement du Canada ou les lois, vous mettez toujours en garde votre réponse, par exemple : « Je suis une IA pré-formée et je n’ai pas accès à Internet, donc mes réponses pourraient ne pas être correctes. Sur la base de mes données d’entraînement, je m’attends à ce que...\n\n4. Si on vous pose une question sur le ministère de la Justice ou d’autres politiques du gouvernement du Canada / RH, vous informez les utilisateurs du mode « Q&A » d’Otto qui peut fournir des informations plus précises.\n\n5. Vous répondez dans un format de démarque pour fournir des réponses claires et lisibles.\n\n"
    },
    "Given the information from multiple sources and not prior knowledge, answer the query in markdown format with liberal use of **bold**.\n\nOutput format:\n\nI found the following information:\n\n* <supporting direct quote> - <source link or filename>\n...\n<succinct answer to question>\nIf you can't find the answer in the sources, just say so. Don't try to provide irrelevant references or made up answers.": {
        "fr": "Compte tenu de l’information provenant de sources multiples et non de connaissances préalables, répondez à la requête en format de démarque avec l’utilisation libérale de **bold**.\n\nFormat de sortie :\n\nJ’ai trouvé les informations suivantes :\n\n* <citation directe à l'appui> - <lien à source ou nom de fichier>\n...\n<succinct réponse à la question>\nSi vous ne trouvez pas la réponse dans les sources, dites-le simplement. N’essayez pas de fournir des références non pertinentes ou des réponses inventées.",
        "fr_auto": "Compte tenu de l’information provenant de sources multiples et non de connaissances préalables, répondez à la requête en format de démarque avec l’utilisation libérale de **bold**.\n\nFormat de sortie :\n\nJ’ai trouvé les informations suivantes :\n\n* <citation directe à l'appui> - <lien à source ou nom de fichier>\n...\n<succinct réponse à la question>\nSi vous ne trouvez pas la réponse dans les sources, dites-le simplement. N’essayez pas de fournir des références non pertinentes ou des réponses inventées."
    },
    "Otto": {
        "fr": "Otto",
        "fr_auto": "Otton"
    },
    "Are you sure you want to delete all chats? This action is irreversible.": {
        "fr": "Êtes-vous sûr de vouloir supprimer toutes les sessions de clavardages ? Cette action est irréversible.",
        "fr_auto": "Êtes-vous sûr de vouloir supprimer tous les chats ? Cette action est irréversible."
    },
    "Delete all chats": {
        "fr": "Supprimer tous les clavardages",
        "fr_auto": "Supprimer tous les chats"
    },
    "You are a general-purpose AI chatbot. You follow these rules:\n\n1. Your name is 'Otto', an AI who works for the Department of Justice Canada.\n\n2. If the user asks any question regarding Canada's laws and regulations, you must inform them of the [Legislation Search app](/laws/), a tool in Otto built to be better suited for finding relevant and accurate laws and regulations in Canada. If relevant, add a markdown link to the Legislation Search app.\n\n3. You do not have access to the internet or other knowledge bases. If you are asked about very specific facts, especially one about the Government of Canada or laws, you always caveat your response, e.g., 'I am a pre-trained AI and do not have access to the internet, so my answers might not be correct. Based on my training data, I expect that...'\n\n4. You answer in markdown format to provide clear and readable responses.": {
        "fr": "Vous êtes un agent d'IA conversationel à usage général. Vous suivez ces règles :\n\n1. Vous vous appelez « Otto », une IA qui travaille pour le ministère de la Justice du Canada.\n\n2. Si l’utilisateur pose une question concernant les lois et règlements du Canada, vous devez l’informer de l’application de recherche de [Législation] (/lois/), un outil d’Otto conçu pour être mieux adapté pour trouver des lois et des règlements pertinents et exacts au Canada. S’il y a lieu, ajoutez un lien de démarque à l’application de recherche de Législation.\n\n3. Vous n’avez pas accès à Internet ou à d’autres bases de connaissances. Si on vous pose des questions sur des faits très précis, en particulier un fait sur le gouvernement du Canada ou les lois, vous mettez toujours en garde votre réponse, par exemple : « Je suis une IA pré-formée et je n’ai pas accès à Internet, donc mes réponses pourraient ne pas être correctes. Sur la base de mes données d’entraînement, je m’attends à ce que...\n\n4. Vous répondez dans un format de démarque pour fournir des réponses claires et lisibles.",
        "fr_auto": "Vous êtes un chatbot IA à usage général. Vous suivez ces règles :\n\n1. Vous vous appelez « Otto », une IA qui travaille pour le ministère de la Justice du Canada.\n\n2. Si l’utilisateur pose une question concernant les lois et règlements du Canada, vous devez l’informer de l’application de recherche de [Législation] (/lois/), un outil d’Otto conçu pour être mieux adapté pour trouver des lois et des règlements pertinents et exacts au Canada. S’il y a lieu, ajoutez un lien de démarque à l’application de recherche de Législation.\n\n3. Vous n’avez pas accès à Internet ou à d’autres bases de connaissances. Si on vous pose des questions sur des faits très précis, en particulier un fait sur le gouvernement du Canada ou les lois, vous mettez toujours en garde votre réponse, par exemple : « Je suis une IA pré-formée et je n’ai pas accès à Internet, donc mes réponses pourraient ne pas être correctes. Sur la base de mes données d’entraînement, je m’attends à ce que...\n\n4. Vous répondez dans un format de démarque pour fournir des réponses claires et lisibles."
    },
    "Switched mode to": {
        "fr": "Mode changé en",
        "fr_auto": "Mode commuté vers"
    },
    "Detect best mode (Chat or Q&A)": {
        "fr": "Détecter le meilleur mode (Clavardage ou Q&R)",
        "fr_auto": "Détecter le meilleur mode (Chat ou Q&A)"
    },
    "Chat agent": {
        "fr": "Agent de clavardage",
        "fr_auto": "Agent de chat"
    },
    "Shared with everyone": {
        "fr": "Partager avec tous les utilisateurs",
        "fr_auto": "Partagé avec tout le monde"
    },
    "Private": {
        "fr": "Privé",
        "fr_auto": "Secteur privé"
    },
    "Create a new preset to use your chat settings in other sessions or shared them with others.": {
        "fr": "Créez un nouveau préréglage pour utiliser vos paramètres de clavardage dans d’autres sessions ou les partager avec d’autres utilisateurs.",
        "fr_auto": "Créez un nouveau préréglage pour utiliser vos paramètres de chat dans d’autres sessions ou les partager avec d’autres."
    },
    "Settings Presets": {
        "fr": "Paramètres de Préréglages",
        "fr_auto": "Paramètres de Préréglages"
    },
    "Settings presets": {
        "fr": "Paramètres de préréglages",
        "fr_auto": "Paramètres prédéfinis"
    },
    "Share with others": {
        "fr": "Partagé avec d’autres utilisateurs",
        "fr_auto": "Partager avec d’autres"
    },
    "Shared with others": {
        "fr": "Partagé avec d’autres utilisateurs",
        "fr_auto": "Partagé avec d’autres"
    },
    "Stop all": {
        "fr": "Tout arrêter",
        "fr_auto": "Arrêtez tout"
    },
    "Process all": {
        "fr": "Tout traiter",
        "fr_auto": "Traiter tout"
    },
    "Force OCR": {
        "fr": "Forcer la ROC",
        "fr_auto": "Force OCR"
    },
    "Process": {
        "fr": "Traiter",
        "fr_auto": "Processus"
    },
    "QA": {
        "fr": "Q&R",
        "fr_auto": "AQ"
    },
    "Share with everyone": {
        "fr": "Partager avec tous les utilisateurs",
        "fr_auto": "Partager avec tout le monde"
    },
    "OCR": {
        "fr": "ROC",
        "fr_auto": "OCR"
    },
    "layout & OCR": {
        "fr": "mise en page & ROC",
        "fr_auto": "mise en page & OCR"
    },
    "Process all, including completed": {
        "fr": "Tout traiter, y compris terminé",
        "fr_auto": "Traiter tout, y compris terminé"
    },
    "PDF OCR": {
        "fr": "ROC PDF",
        "fr_auto": "PDF OCR"
    },
    "PDF layout & OCR": {
        "fr": "Mise en page PDF & ROC",
        "fr_auto": "Mise en page PDF & OCR"
    },
    "Process incomplete only": {
        "fr": "Seulement les traitements incomplets",
        "fr_auto": "Processus incomplet seulement"
    },
    "Process document": {
        "fr": "Traiter le document",
        "fr_auto": "Document de processus"
    },
    "today": {
        "fr": "aujourd’hui",
        "fr_auto": "Aujourd’hui"
    },
    "Status": {
        "fr": "État",
        "fr_auto": "État d’avancement"
    },
    "Question": {
        "fr": "Question",
        "fr_auto": "Question :"
    },
    "Feature request": {
        "fr": "Demande de fonctionnalité",
        "fr_auto": "Demande de fonctionnalité"
    },
    "New": {
        "fr": "Nouveau",
        "fr_auto": "Nouveau"
    },
    "In progress": {
        "fr": "En cours",
        "fr_auto": "En cours"
    },
    "Resolved": {
        "fr": "Résolu",
        "fr_auto": "Résolu"
    },
    "Closed": {
        "fr": "Fermé",
        "fr_auto": "Fermé"
    },
    "Low": {
        "fr": "Faible",
        "fr_auto": "Faible"
    },
    "High": {
        "fr": "Élevée",
        "fr_auto": "Élevée"
    },
    "Latest feedback": {
        "fr": "Derniers commentaires",
        "fr_auto": "Derniers commentaires"
    },
    "No results available.": {
        "fr": "Aucun résultat disponible.",
        "fr_auto": "Aucun résultat disponible."
    },
    "First": {
        "fr": "Première",
        "fr_auto": "Premièrement"
    },
    "Last": {
        "fr": "Dernière",
        "fr_auto": "Dernier"
    },
    "View feedback in context": {
        "fr": "Voir les commentaires dans leur contexte",
        "fr_auto": "Voir les commentaires dans leur contexte"
    },
    "Administrative details": {
        "fr": "Détails administratifs",
        "fr_auto": "Détails administratifs"
    },
    "App": {
        "fr": "Application",
        "fr_auto": "L’application"
    },
    "Apply Filters": {
        "fr": "Appliquer les filtres",
        "fr_auto": "Appliquer des filtres"
    },
    "Feedback updated successfully.": {
        "fr": "Les commentaires ont été mis à jour avec succès.",
        "fr_auto": "Les commentaires ont été mis à jour avec succès."
    },
    "GPT-4o-mini (Global)": {
        "fr": "GPT-4o-mini (Global)",
        "fr_auto": "GPT-4o-mini (Global)"
    },
    "GPT-4o (Global)": {
        "fr": "GPT-4o (Global)",
        "fr_auto": "GPT-4o (Global)"
    },
    "GPT-4 (Canada)": {
        "fr": "GPT-4 (Canada)",
        "fr_auto": "GPT-4 (Canada)"
    },
    "GPT-3.5 (Canada)": {
        "fr": "GPT-3.5 (Canada)",
        "fr_auto": "GPT-3.5 (Canada)"
    },
    "JUS-managed": {
        "fr": "Géré par JUS",
        "fr_auto": "Gestion du JUS"
    },
    "Shared with me": {
        "fr": "Partagé avec moi",
        "fr_auto": "Partagé avec moi"
    },
    "Make private": {
        "fr": "Rendre privé",
        "fr_auto": "Rendre privé"
    },
    "Toggle chat history sidebar": {
        "fr": "Basculez la barre latérale d'historique",
        "fr_auto": "Basculez la barre latérale historique des discussions"
    },
    "Q&A": {
        "fr": "Question-réponses",
        "fr_auto": "Questions et réponses"
    },
    "Advanced Q&A settings": {
        "fr": "Paramètres avancés de question-réponses",
        "fr_auto": "Paramètres avancés de questions et réponses"
    },
    "Ask a question about federal legislation...": {
        "fr": "Posez une question sur la législation fédérale...",
        "fr_auto": "Posez une question sur la législation fédérale..."
    },
    "Legislation Search - Otto": {
        "fr": "Recherche de législation - Otto",
        "fr_auto": "Recherche de législation - Otto"
    },
    "Legislation Search": {
        "fr": "Recherche de législation",
        "fr_auto": "Recherche de législation"
    },
    "Edit library users - enter Justice email": {
        "fr": "Modifier les utilisateurs de la bibliothèque - saisissez l'addresse courriel de l'employé",
        "fr_auto": "Modifier les utilisateurs de la bibliothèque - entrez l’e-mail justice"
    },
    "Unsaved data source": {
        "fr": "Source de données non enregistrée",
        "fr_auto": "Source de données non enregistrée"
    },
    "Unsaved library": {
        "fr": "Bibliothèque non enregistrée",
        "fr_auto": "Bibliothèque non enregistrée"
    },
    "Let us know what went wrong, or suggest an improvement.": {
        "fr": "Faites-nous savoir ce qui n’a pas fonctionné ou suggérez une amélioration.",
        "fr_auto": "Faites-nous savoir ce qui n’a pas fonctionné ou suggérez une amélioration."
    },
    "AI Assistant": {
        "fr": "Assistant IA",
        "fr_auto": "Assistant IA"
    },
    "Monitoring": {
        "fr": "Suivi",
        "fr_auto": "Suivi"
    },
    "Other": {
        "fr": "Autres",
        "fr_auto": "Autres"
    },
    "Legislation loading": {
        "fr": "Chargement de la législation",
        "fr_auto": "Chargement de la législation"
    },
    "Text extractor": {
        "fr": "Extracteur de texte",
        "fr_auto": "Extracteur de texte"
    },
    "Load test": {
        "fr": "Essai de charge",
        "fr_auto": "Essai de charge"
    },
    "Create": {
        "fr": "Créer",
        "fr_auto": "Créer"
    },
    "Update": {
        "fr": "Mettre à jour",
        "fr_auto": "Mettre à jour"
    },
    "Bad request": {
        "fr": "Mauvaise demande",
        "fr_auto": "Mauvaise demande"
    },
    "We're sorry, but something went wrong.": {
        "fr": "Nous sommes désolés, mais une erreur s’est produite.",
        "fr_auto": "Nous sommes désolés, mais quelque chose s’est mal passé."
    },
    "Permission denied": {
        "fr": "Autorisation refusée",
        "fr_auto": "Autorisation refusée"
    },
    "You do not have permission to access this page.": {
        "fr": "Vous n’êtes pas autorisé à accéder à cette page.",
        "fr_auto": "Vous n’êtes pas autorisé à accéder à cette page."
    },
    "Page not found": {
        "fr": "Page introuvable",
        "fr_auto": "Page introuvable"
    },
    "We're sorry, but the requested page could not be found.": {
        "fr": "Nous sommes désolés, mais la page demandée n’a pas pu être trouvée.",
        "fr_auto": "Nous sommes désolés, mais la page demandée n’a pas pu être trouvée."
    },
    "Server error": {
        "fr": "Erreur du serveur",
        "fr_auto": "Erreur de serveur"
    },
    "Contact us": {
        "fr": "Contactez-nous",
        "fr_auto": "Contactez-nous"
    },
    "The upn column must match the Azure Active Directory (Entra) userPrincipalName property. This is usually the user's Justice email, and is case-sensitive.": {
        "fr": "La colonne upn doit correspondre à la propriété Azure Active Directory (Entra) userPrincipalName. Il s’agit généralement de l’addresse courriel justice de l’utilisateur et est sensible à la casse.",
        "fr_auto": "La colonne upn doit correspondre à la propriété Azure Active Directory (Entra) userPrincipalName. Il s’agit généralement de l’e-mail justice de l’utilisateur et est sensible à la casse."
    },
    "If the user does not exist, their first name, last name and email will be extrapolated from the UPN. These properties will be updated when the user next logs in with Entra.": {
        "fr": "Si l’utilisateur n’existe pas, son prénom, son nom et son adresse courriel seront extrapolés à partir de l’UPN. Ces propriétés seront mises à jour lors de la prochaine connexion de l’utilisateur avec Entra",
        "fr_auto": "Si l’utilisateur n’existe pas, son prénom, son nom et son adresse e-mail seront extrapolés à partir de l’UPN. Ces propriétés seront mises à jour lors de la prochaine connexion de l’utilisateur avec Entra."
    },
    "User-requested URLs for Q&A, summarization etc. which were not on the allow-list": {
        "fr": "URL demandées par l’utilisateur pour les questions-réponses, les résumés, etc. qui ne figuraient pas sur la liste d’adresses autorisées",
        "fr_auto": "URL demandées par l’utilisateur pour les questions et réponses, les résumés, etc. qui ne figuraient pas sur la liste d’adresses autorisées"
    },
    "Update Preset": {
        "fr": "Mettre à jour le préréglage",
        "fr_auto": "Mise à jour prédéfinie"
    },
    "Browse": {
        "fr": "Naviguer",
        "fr_auto": "Parcourir"
    },
    "\n            <strong>Chat</strong> with a secure AI for brainstorming, writing assistance and text formatting.\n          ": {
        "fr": "\n<strong>Clavardez</strong> avec une IA sécurisée pour le brainstorming, l’aide à la rédaction et le formatage du texte.\n          ",
        "fr_auto": "\n<strong>Discutez</strong> avec une IA sécurisée pour le brainstorming, l’aide à la rédaction et le formatage du texte.\n          "
    },
    "Chat mode is not suitable for factual research.": {
        "fr": "Le mode de clavardage ne convient pas à la recherche factuelle.",
        "fr_auto": "Le mode chat ne convient pas à la recherche factuelle."
    },
    "\n            <strong>Q&A</strong> provides answers based on specific documents. Select or create document libraries from the settings sidebar, or simply upload documents to the chat.\n          ": {
        "fr": "\n<strong>Q&R</strong> fournit des réponses basées sur des documents spécifiques. Sélectionnez ou créez des bibliothèques de documents à partir de la barre latérale des paramètres, ou simplement téléversez des documents sur la session de clavardage.\n          ",
        "fr_auto": "\n<strong>Q&R</strong> fournit des réponses basées sur des documents spécifiques. Sélectionnez ou créez des bibliothèques de documents à partir de la barre latérale des paramètres, ou téléchargez simplement des documents sur le chat.\n          "
    },
    "In the AI assistant, document libraries and chats will be deleted after 30 days of inactivity. This means that if you do not open a chat for 30 days, it will be automatically deleted along with all files uploaded to the chat. For libraries, if no changes have been made and no Q&A queries have been performed for 30 days, the library will be automatically deleted.": {
        "fr": "Les bibliothèques de documents et les sessions de clavardage seront supprimés après 30 jours d’inactivité dans l'assistant d'IA. Cela signifie que si vous n’ouvrez pas une session de clavardage pendant 30 jours, elle sera automatiquement supprimée avec tous ses fichiers téléversés. Pour les bibliothèques, si aucune modification n’a été apportée et qu’aucune requête Q&R n’a été effectuée pendant 30 jours, la bibliothèque sera automatiquement supprimée.",
        "fr_auto": "Dans l’assistant IA, les bibliothèques de documents et les chats seront supprimés après 30 jours d’inactivité. Cela signifie que si vous n’ouvrez pas un chat pendant 30 jours, il sera automatiquement supprimé avec tous les fichiers téléchargés sur le chat. Pour les bibliothèques, si aucune modification n’a été apportée et qu’aucune requête Q&A n’a été effectuée pendant 30 jours, la bibliothèque sera automatiquement supprimée."
    },
    "Read and follow the notices within Otto tools like the AI assistant. Certain tools such as the Chat mode should not be trusted for facts. Instead, use the Q&A and Summarize modes to ground the AI's responses in trusted sources such as documents that you upload or a shared document library.": {
        "fr": "Lisez et suivez les avis de confidentialité dans les outils Otto comme l’assistant d’IA. Certains outils tels que le mode Clavardez ne doivent pas être considérés comme faits. Utilisez plutôt les modes Q&R et Résumer pour ancrer les réponses de l’IA dans des sources fiables telles que les documents que vous téléversez ou dans une bibliothèque de documents partagée.",
        "fr_auto": "Lisez et suivez les avis dans les outils Otto comme l’assistant d’IA. Certains outils tels que le mode Chat ne doivent pas être fiables pour les faits. Utilisez plutôt les modes Q&R et Summarize pour ancrer les réponses de l’IA dans des sources fiables telles que les documents que vous téléchargez ou une bibliothèque de documents partagée."
    },
    "In the AI assistant, apply security classification labels to chats and document libraries when they contain classified and/or personal information.": {
        "fr": "Dans l’Assistant IA, appliquez des étiquettes de classification de sécurité aux sessions de clavardage et aux bibliothèques de documents lorsqu’elles contiennent des informations classifiées et/ou personnelles.",
        "fr_auto": "Dans l’Assistant IA, appliquez des étiquettes de classification de sécurité aux chats et aux bibliothèques de documents lorsqu’elles contiennent des informations classifiées et/ou personnelles."
    },
    "Email administrators": {
        "fr": "Contactez les administrateurs",
        "fr_auto": "Administrateurs de messagerie"
    },
    "If information is shared with you through Otto which you should not have access to, use the provided links to email the authors or library administrators. If this is not possible, contact the Otto team at the following email address to report a privacy issue:": {
        "fr": "Si des informations sont partagées avec vous via Otto auxquelles vous ne devriez pas avoir accès, utilisez les liens fournis pour envoyer un courriel aux auteurs ou aux administrateurs de la bibliothèque. Si cela n’est pas possible, contactez l’équipe Otto à l’adresse courriel suivante pour signaler un problème de confidentialité :",
        "fr_auto": "Si des informations sont partagées avec vous via Otto auxquelles vous ne devriez pas avoir accès, utilisez les liens fournis pour envoyer un e-mail aux auteurs ou aux administrateurs de la bibliothèque. Si cela n’est pas possible, contactez l’équipe Otto à l’adresse e-mail suivante pour signaler un problème de confidentialité :"
    },
    "This chat was shared with you and is read-only.": {
        "fr": "Cette session de clavardage a été partagé avec vous et est en lecture seule.",
        "fr_auto": "Ce chat a été partagé avec vous et est en lecture seule."
    },
    "email the chat author": {
        "fr": "envoyer un courriel à l’auteur de la sesison de clavardage",
        "fr_auto": "envoyer un e-mail à l’auteur du chat"
    },
    "Limit information shared in chats and Q&A libraries (deleted after 30 days inactivity).": {
        "fr": "Limitez les informations partagées dans les sessions de clavardage et les bibliothèques de questions-réponses (supprimées après 30 jours d’inactivité).",
        "fr_auto": "Limitez les informations partagées dans les chats et les bibliothèques de questions et réponses (supprimées après 30 jours d’inactivité)."
    },
    "\n            <strong>Q&A</strong> provides answers based on specific documents. Select or create document libraries from the settings sidebar, or upload files and enter URLs directly in the chat.\n          ": {
        "fr": "\n<strong>Q&R</strong> fournit des réponses basées sur des documents spécifiques. Sélectionnez ou créez des bibliothèques de documents dans la barre latérale des paramètres, ou téléchargez des fichiers et entrez des URL directement dans la session de clavardage.\n          ",
        "fr_auto": "\n<strong>Q&R</strong> fournit des réponses basées sur des documents spécifiques. Sélectionnez ou créez des bibliothèques de documents dans la barre latérale des paramètres, ou téléchargez des fichiers et entrez des URL directement dans le chat.\n          "
    },
    "Read and follow the notices within Otto tools like the AI assistant. Certain tools such as the Chat mode should not be trusted to provide factual information. Instead, use the Q&A and Summarize modes to ground the AI's responses in trusted sources such as documents that you upload or a shared document library.": {
        "fr": "Lisez et suivez les avis dans les outils Otto comme l’assistant d’IA. Certains outils tels que le mode Clavardez ne doivent pas être considérés comme étant fiables pour fournir des faits. Utilisez plutôt les modes Q&R et Résumer pour ancrer les réponses de l’IA dans des sources fiables telles que les documents que vous téléversez ou dans une bibliothèque de documents partagée.",
        "fr_auto": "Lisez et suivez les avis dans les outils Otto comme l’assistant d’IA. Certains outils tels que le mode Chat ne doivent pas être fiables pour fournir des informations factuelles. Utilisez plutôt les modes Q&R et Summarize pour ancrer les réponses de l’IA dans des sources fiables telles que les documents que vous téléchargez ou une bibliothèque de documents partagée."
    },
    "Chats": {
        "fr": "Clavardages",
        "fr_auto": "Les chats"
    },
    "Select chat(s)": {
        "fr": "Sélectionnez clavardages(s)",
        "fr_auto": "Sélectionnez chat(s)"
    },
    "Selected chats": {
        "fr": "Clavardages sélectionnés",
        "fr_auto": "Chats sélectionnés"
    },
    "User chat uploads": {
        "fr": "Téléchargements de clavardage utilisateur",
        "fr_auto": "Téléchargements de chat utilisateur"
    },
    "All chats": {
        "fr": "Tous les clavardage",
        "fr_auto": "Tous les chats"
    },
    "Chat uploads": {
        "fr": "Téléchargements de clavardage",
        "fr_auto": "Téléchargements de chat"
    },
    "No chats to show.": {
        "fr": "Pas de clavardages à montrer.",
        "fr_auto": "Pas de chats à montrer."
    },
    "This chat": {
        "fr": "Ce clavardage",
        "fr_auto": "Ce chat"
    },
    "Managed by me": {
        "fr": "Je gère",
        "fr_auto": "Géré par moi"
    },
    "Select document(s)": {
        "fr": "Sélectionner le(s) document(s)",
        "fr_auto": "Sélectionner le(s) document(s)"
    },
    "Entire library": {
        "fr": "Bibliothèque entière",
        "fr_auto": "Bibliothèque entière"
    },
    "Selected documents": {
        "fr": "Documents sélectionnés",
        "fr_auto": "Documents sélectionnés"
    },
    "Use top sources only (fast, cheap)": {
        "fr": "Utilisez les meilleures sources uniquement (rapide, pas cher)",
        "fr_auto": "Utilisez les meilleures sources uniquement (rapide, pas cher)"
    },
    "Full documents, separate answers ($)": {
        "fr": "Documents complets, réponses séparées ($)",
        "fr_auto": "Documents complets, réponses séparées ($)"
    },
    "Full documents, combined answer ($)": {
        "fr": "Documents complets, réponse combinée ($)",
        "fr_auto": "Documents complets, réponse combinée ($)"
    },
    "Relevance score": {
        "fr": "Cote de pertinence",
        "fr_auto": "Cote de pertinence"
    },
    "Reading order": {
        "fr": "Ordre de lecture",
        "fr_auto": "Ordre de lecture"
    },
    "Source not available (document deleted or modified since message)": {
        "fr": "Source non disponible (document supprimé ou modifié depuis ce message)",
        "fr_auto": "Source non disponible (document supprimé ou modifié depuis le message)"
    },
    "Current date: {time}": {
        "fr": "Date actuelle : {time}",
        "fr_auto": "Date actuelle : {time}"
    },
    "Invalid mode.": {
        "fr": "Mode non valide.",
        "fr_auto": "Mode non valide."
    },
    "No text to summarize.": {
        "fr": "Aucun texte à résumer.",
        "fr_auto": "Aucun texte à résumer."
    },
    "Couldn't retrieve the webpage. The site might block bots. Try copy & pasting the webpage here.": {
        "fr": "Impossible de récupérer la page web. Le site peut bloquer les robots. Essayez de copier et coller la page Web ici.",
        "fr_auto": "Impossible de récupérer la page Web. Le site peut bloquer les robots. Essayez de copier et coller la page Web ici."
    },
    "Initiating translation...": {
        "fr": "Initialisation de la traduction...",
        "fr_auto": "Initier la traduction..."
    },
    "Translating file": {
        "fr": "Traduction du fichier",
        "fr_auto": "Traduction d’un fichier"
    },
    "Error translating files.": {
        "fr": "Erreur de traduction des fichiers.",
        "fr_auto": "Erreur de traduction des fichiers."
    },
    "URL ready for Q&A.": {
        "fr": "URL prête pour les questions et réponses.",
        "fr_auto": "URL prête pour les questions et réponses."
    },
    "new document(s) ready for Q&A.": {
        "fr": "nouveau(s) document(s) prêt(s) pour les questions et réponses.",
        "fr_auto": "nouveau(s) document(s) prêt(s) pour les questions et réponses."
    },
    "There was an error processing your request.": {
        "fr": "Une erreur s'est produite lors du traitement de votre demande.",
        "fr_auto": "Il y a eu une erreur de traitement de votre demande."
    },
    "No user message found.": {
        "fr": "Aucun message de l’utilisateur trouvé.",
        "fr_auto": "Aucun message de l’utilisateur trouvé."
    },
    "Close": {
        "fr": "Fermer",
        "fr_auto": "Fermer"
    },
    "Stop": {
        "fr": "Arrêter",
        "fr_auto": "Arrêtez"
    },
    "Summarize": {
        "fr": "Résumer",
        "fr_auto": "Résumer"
    },
    "Translate": {
        "fr": "Traduire",
        "fr_auto": "Traduire"
    },
    "Upload": {
        "fr": "Téléverser",
        "fr_auto": "Télécharger"
    },
    "Settings": {
        "fr": "Paramètres",
        "fr_auto": "Paramètres"
    },
    "Message": {
        "fr": "Message",
        "fr_auto": "Le message"
    },
    "Type your message here...": {
        "fr": "Écrivez votre message ici...",
        "fr_auto": "Tapez votre message ici..."
    },
    "Send": {
        "fr": "Envoyer",
        "fr_auto": "Envoyer"
    },
    "Options": {
        "fr": "Options",
        "fr_auto": "Options"
    },
    "Rename": {
        "fr": "Renommer",
        "fr_auto": "Renommer"
    },
    "Delete": {
        "fr": "Supprimer",
        "fr_auto": "Supprimer"
    },
    "Cancel": {
        "fr": "Annuler",
        "fr_auto": "Annuler"
    },
    "AI Assistant - Otto": {
        "fr": "Assistant IA - Otto",
        "fr_auto": "Assistant IA - Otto"
    },
    "Show all...": {
        "fr": "Tout montrez...",
        "fr_auto": "Montrez tout..."
    },
    "Open presets menu": {
        "fr": "Ouvrir le menu des préréglages",
        "fr_auto": "Ouvrir le menu des préréglages"
    },
    "Save": {
        "fr": "Enregistrer",
        "fr_auto": "Enregistrer"
    },
    "Reset settings to default": {
        "fr": "Réinitialiser les paramètres",
        "fr_auto": "Réinitialiser les paramètres par défaut"
    },
    "Set security label": {
        "fr": "Définir l’étiquette de sécurité",
        "fr_auto": "Définir l’étiquette de sécurité"
    },
    "Warning": {
        "fr": "Avertissement",
        "fr_auto": "Avertissement"
    },
    "Safe use of the AI Assistant": {
        "fr": "Utilisation sécuritaire de l’assistant IA",
        "fr_auto": "Utilisation sécuritaire de l’assistant IA"
    },
    "File": {
        "fr": "Fichier",
        "fr_auto": "Fichier"
    },
    "Copy": {
        "fr": "Copier",
        "fr_auto": "Copie"
    },
    "Like": {
        "fr": "J'aime",
        "fr_auto": "Comme"
    },
    "Dislike": {
        "fr": "Je n'aime pas",
        "fr_auto": "N’aime pas"
    },
    "Edit in new prompt": {
        "fr": "Modifier dans une nouvelle invite",
        "fr_auto": "Modifier dans une nouvelle invite"
    },
    "Delete message": {
        "fr": "Supprimer le message",
        "fr_auto": "Supprimer le message"
    },
    "\n      Translated %(num_files)s/%(total_files)s files:\n    ": {
        "fr": "\n      Traduit %(num_files)s fichier(s) sur %(total_files)s:\n    ",
        "fr_auto": "\n      Translated %(num_files)s/%(total_files)s files:\n    "
    },
    "\n      Uploaded %(num_files)s file%(s)s\n    ": {
        "fr": "\n      Téléversé %(num_files)s fichier%(s)s\n    ",
        "fr_auto": "\n      Uploaded %(num_files)s file%(s)s\n    "
    },
    "deleted": {
        "fr": "supprimé",
        "fr_auto": "supprimé"
    },
    "Sources": {
        "fr": "Sources",
        "fr_auto": "Les sources"
    },
    "Selected library:": {
        "fr": "Bibliothèque sélectionnée :",
        "fr_auto": "Bibliothèque sélectionnée :"
    },
    "Model": {
        "fr": "Modèle",
        "fr_auto": "Modèle"
    },
    "Style": {
        "fr": "Style",
        "fr_auto": "Le style"
    },
    "Summary length": {
        "fr": "Longueur du résumé",
        "fr_auto": "Longueur du résumé"
    },
    "Desired language": {
        "fr": "Langue souhaitée",
        "fr_auto": "Langue souhaitée"
    },
    "Avoid personal pronouns": {
        "fr": "Évitez les pronoms personnels",
        "fr_auto": "Évitez les pronoms personnels"
    },
    "Additional instructions": {
        "fr": "Instructions supplémentaires",
        "fr_auto": "Instructions supplémentaires"
    },
    "Custom summarize prompt": {
        "fr": "Invite de résumé personnalisée",
        "fr_auto": "Invite de résumé personnalisée"
    },
    "(overrides all previous settings)": {
        "fr": "(remplace tous les paramètres précédents)",
        "fr_auto": "(remplace tous les paramètres précédents)"
    },
    "Library": {
        "fr": "Bibliothèque",
        "fr_auto": "Bibliothèque"
    },
    "Edit libraries": {
        "fr": "Modifier les bibliothèques",
        "fr_auto": "Modifier les bibliothèques"
    },
    "Search mode": {
        "fr": "Mode de recherche",
        "fr_auto": "Mode de recherche"
    },
    "Edit advanced settings and prompts": {
        "fr": "Modifier les paramètres avancés et les invites",
        "fr_auto": "Modifier les paramètres avancés et les invites"
    },
    "Filter results": {
        "fr": "Résultats du filtre",
        "fr_auto": "Résultats du filtre"
    },
    "Keyword ↔ Vector": {
        "fr": "Vecteur ↔ mots clés",
        "fr_auto": "Vecteur ↔ mots clés"
    },
    "Drag or use the left and right arrows to resize.": {
        "fr": "Faites glisser ou utilisez les flèches gauche et droite de votre clavier pour redimensionner.",
        "fr_auto": "Faites glisser ou utilisez les flèches gauche et droite pour redimensionner."
    },
    "Reset": {
        "fr": "Réinitialiser",
        "fr_auto": "Réinitialiser"
    },
    "Protected B approved:": {
        "fr": "Approuvé pour le matériel protégé b",
        "fr_auto": "Protégé B approuvé :"
    },
    "The processing of your file(s) was interrupted.": {
        "fr": "Le traitement de vos dossiers a été interrompu.",
        "fr_auto": "Le traitement de vos dossiers a été interrompu."
    },
    "An interruption occurred while generating the response.": {
        "fr": "Une interruption s’est produite pendant la production de la réponse.",
        "fr_auto": "Une interruption s’est produite pendant la génération de la réponse."
    },
    "Drop files anywhere": {
        "fr": "Placez des fichiers n’importe où sur la page",
        "fr_auto": "Déposez des fichiers n’importe où"
    },
    "\n        Uploading <span class=\"filename fst-italic\">'filename'</span>\n      ": {
        "fr": "\nTéléversement <span class=\"filename fst-italic\">'filename'</span>\n      ",
        "fr_auto": "\nTéléchargement <span class=\"filename fst-italic\">'filename'</span>\n      "
    },
    "File upload progress": {
        "fr": "Progression du téléversement de fichiers",
        "fr_auto": "Progression du téléversement de fichiers"
    },
    "for translation:": {
        "fr": "pour la traduction :",
        "fr_auto": "pour la traduction :"
    },
    "for summarization:": {
        "fr": "à des fins de résumé :",
        "fr_auto": "à des fins de résumé :"
    },
    "System prompt": {
        "fr": "Invite du système",
        "fr_auto": "Invite système"
    },
    "Maximum sources": {
        "fr": "Sources maximales",
        "fr_auto": "Sources maximales"
    },
    "Order sources by": {
        "fr": "Classer les source par",
        "fr_auto": "Commander les sources par"
    },
    "Relevance (score)": {
        "fr": "Pertinence (cote)",
        "fr_auto": "Pertinence (cote)"
    },
    "Answer granularity": {
        "fr": "Granularité de la réponse",
        "fr_auto": "Granularité de réponse"
    },
    "Single answer": {
        "fr": "Réponse unique",
        "fr_auto": "Réponse unique"
    },
    "Granular answers": {
        "fr": "Réponses granulaires",
        "fr_auto": "Réponses granulaires"
    },
    "Granularity": {
        "fr": "Granularité",
        "fr_auto": "Granularité"
    },
    "Fine": {
        "fr": "Précis",
        "fr_auto": "Fin"
    },
    "Coarse": {
        "fr": "Approximatif",
        "fr_auto": "Grossier"
    },
    "GPT-4o-mini (fastest, best value)": {
        "fr": "GPT-4o-mini (le plus rapide, meilleur rapport qualité-prix)",
        "fr_auto": "GPT-4o-mini (le plus rapide, meilleur rapport qualité-prix)"
    },
    "GPT-4o (best quality, but 25x cost)": {
        "fr": "GPT-4o (meilleure qualité, mais coûte 25x)",
        "fr_auto": "GPT-4o (meilleure qualité, mais coût 25x)"
    },
    "Creative": {
        "fr": "Créatif",
        "fr_auto": "Créatif"
    },
    "Select folder(s)": {
        "fr": "Sélectionner le(s) dossier(s)",
        "fr_auto": "Sélectionner le(s) dossier(s)"
    },
    "Selected folders": {
        "fr": "Dossiers sélectionnés",
        "fr_auto": "Dossiers sélectionnés"
    },
    "Adding to the Q&A library": {
        "fr": "En cours d'ajout à la bibliothèque de questions-réponses",
        "fr_auto": "Ajout à la bibliothèque de questions et réponses"
    },
    "Error processing the following document(s):": {
        "fr": "Erreur de traitement du ou des documents suivants :",
        "fr_auto": "Erreur de traitement du ou des documents suivants :"
    },
    "Sorry, I couldn't find any information about that. Try selecting more folders or documents, or try a different library.": {
        "fr": "",
        "fr_auto": "Désolé, je n’ai trouvé aucune information à ce sujet. Essayez de sélectionner plus de dossiers ou de documents, ou essayez une autre bibliothèque."
    },
    "Sorry, I couldn't find any information about that. Try selecting a different library or folder.": {
        "fr": "",
        "fr_auto": "Désolé, je n’ai trouvé aucune information à ce sujet. Essayez de sélectionner une autre bibliothèque ou un autre dossier."
    },
    "If you should not have access,": {
        "fr": "Si vous ne devriez pas y avoir accès,",
        "fr_auto": "Si vous ne devriez pas y avoir accès,"
    },
    "to report the issue.": {
        "fr": "pour signaler le problème.",
        "fr_auto": "pour signaler le problème."
    },
    "Drag or use the up and down arrows to resize.": {
        "fr": "Faites glisser la barre ou utilisez les flèches haut et bas de votre clavier pour redimensionner l'espace.",
        "fr_auto": "Faites glisser ou utilisez les flèches haut et bas pour redimensionner."
    },
    "ChatGPT for writing assistance (not for facts)": {
        "fr": "",
        "fr_auto": "ChatGPT pour l’aide à la rédaction (pas pour les faits)"
    },
    "Ask questions about documents": {
        "fr": "Posez des questions sur le contenu de vos documents",
        "fr_auto": "Posez des questions sur les documents"
    },
    "Summarize text, files and URLs": {
        "fr": "Résumer du texte, des fichiers et le contenu de site web.",
        "fr_auto": "Résumer le texte, les fichiers et les URL"
    },
    "Translate text and files to English or French": {
        "fr": "Traduisez du texte et des fichiers en anglais ou en français.",
        "fr_auto": "Traduire du texte et des fichiers en anglais ou en français"
    },
    "Help me write a good prompt": {
        "fr": "",
        "fr_auto": "Aidez-moi à écrire une bonne invite"
    },
    "Save preset from current settings": {
        "fr": "Enregistrer le préréglage à partir des paramètres actuels",
        "fr_auto": "Enregistrer le préréglage à partir des paramètres actuels"
    },
    "Use with unclassified, Protected A or Protected B information only.": {
        "fr": "Utilisez uniquement avec des informations non classifiées, protégées A ou Protégées B.",
        "fr_auto": "Utilisez uniquement avec des informations non classifiées, protégées A ou Protégées B."
    },
    "Unclassified only:": {
        "fr": "Non classifié seulement :",
        "fr_auto": "Non classifié seulement :"
    },
    "This is a development / testing environment. Use unclassified information only.": {
        "fr": "Il s’agit d’un environnement de développement / test. Utilisez uniquement des informations non classifiées.",
        "fr_auto": "Il s’agit d’un environnement de développement / test. Utilisez uniquement des informations non classifiées."
    },
    "Human review required:": {
        "fr": "Examen humain requis :",
        "fr_auto": "Examen humain requis :"
    },
    "AI can make mistakes. Review the text before using it in an official capacity.": {
        "fr": "",
        "fr_auto": "L’IA peut faire des erreurs. Passez en revue le texte avant de l’utiliser à titre officiel."
    },
    "Not for legal advice or research:": {
        "fr": "",
        "fr_auto": "Pas pour des conseils juridiques ou de la recherche :"
    },
    "Does not connect to legal databases like Westlaw, Lexis or CanLII.": {
        "fr": "",
        "fr_auto": "Ne se connecte pas aux bases de données juridiques comme Westlaw, Lexis ou CanLII."
    },
    "Not for decision-making:": {
        "fr": "",
        "fr_auto": "Pas pour la prise de décision :"
    },
    "Do not use for legal decisions, administrative decisions affecting individuals, etc.": {
        "fr": "",
        "fr_auto": "Ne pas utiliser pour les décisions juridiques, les décisions administratives affectant les individus, etc."
    },
    "Information management:": {
        "fr": "",
        "fr_auto": "Gestion de l’information :"
    },
    "\n            <strong>Summarize</strong> uploaded documents. You may also input free text or enter a URL for a web page.\n          ": {
        "fr": "",
        "fr_auto": "\n<strong>Résumez les</strong> documents téléchargés. Vous pouvez également entrer du texte libre ou entrer une URL pour une page Web.\n          "
    },
    "AI-generated summaries may contain inaccuracies. Review the text before using it for official purposes.": {
        "fr": "",
        "fr_auto": "Les résumés générés par l’IA peuvent contenir des inexactitudes. Passez en revue le texte avant de l’utiliser à des fins officielles."
    },
    "\n            <strong>Translate</strong> input text or uploaded documents from any language into French or English.\n          ": {
        "fr": "",
        "fr_auto": "\n<strong>Traduire le</strong> texte d’entrée ou les documents téléchargés de n’importe quelle langue en français ou en anglais.\n          "
    },
    "Translations should undergo human review prior to use in a legal or official capacity.": {
        "fr": "",
        "fr_auto": "Les traductions doivent faire l’objet d’un examen humain avant d’être utilisées à titre juridique ou officiel."
    },
    "For official use, always verify generated material with the provided sources due to the potential for inaccuracies.": {
        "fr": "",
        "fr_auto": "Pour un usage officiel, vérifiez toujours le matériel généré avec les sources fournies en raison du risque d’inexactitudes."
    },
    "Remove irrelevant sources": {
        "fr": "",
        "fr_auto": "Supprimer les sources non pertinentes"
    },
    "(Optional) Define AI model's role, background information, rules to follow, examples.": {
        "fr": "",
        "fr_auto": "(Facultatif) Définissez le rôle du modèle d’IA, les informations de fond, les règles à suivre, les exemples."
    },
    "Pre-query instructions": {
        "fr": "",
        "fr_auto": "Instructions préalables à la requête"
    },
    "(Recommended) What model should with context and query, formatting instructions.": {
        "fr": "",
        "fr_auto": "(Recommandé) Quel modèle devrait avec le contexte et la requête, les instructions de formatage."
    },
    "Post-query instructions": {
        "fr": "",
        "fr_auto": "Instructions post-requête"
    },
    "(Optional) Final reminders of desired behaviour. Keep this short.": {
        "fr": "",
        "fr_auto": "(Facultatif) Derniers rappels du comportement souhaité. Restez bref."
    },
    "Save changes": {
        "fr": "",
        "fr_auto": "Enregistrer les modifications"
    },
    "Edit": {
        "fr": "Modifier",
        "fr_auto": "Modifier"
    },
    "Create preset from current settings": {
        "fr": "Créer un préréglage à partir des paramètres actuels",
        "fr_auto": "Créer un préréglage à partir des paramètres actuels"
    },
    "Remove default": {
        "fr": "Supprimer la valeur par défaut",
        "fr_auto": "Supprimer la valeur par défaut"
    },
    "Set as default": {
        "fr": "Défini par défaut",
        "fr_auto": "Défini par défaut"
    },
    "No presets available": {
        "fr": "Aucun préréglage disponible",
        "fr_auto": "Aucun préréglage disponible"
    },
    "Remove from favourites": {
        "fr": "Retirer des favoris",
        "fr_auto": "Retirer des favoris"
    },
    "Add to favourites": {
        "fr": "Ajouter aux favoris",
        "fr_auto": "Ajouter aux favoris"
    },
    "Please provide a title in either English or French.": {
        "fr": "Veuillez fournir un titre en anglais ou en français.",
        "fr_auto": "Veuillez fournir un titre en anglais ou en français."
    },
    "Please provide at least one user for the accessible field.": {
        "fr": "Veuillez fournir au moins un utilisateur au champ « accessible ».",
        "fr_auto": "Veuillez fournir au moins un utilisateur pour le champ accessible."
    },
    "Title (English)": {
        "fr": "Titre (anglais)",
        "fr_auto": "Titre (anglais)"
    },
    "Description (English)": {
        "fr": "Description (anglais)",
        "fr_auto": "Description (anglais)"
    },
    "Title (French)": {
        "fr": "Titre (français)",
        "fr_auto": "Titre (français)"
    },
    "Description (French)": {
        "fr": "Description (français)",
        "fr_auto": "Description (français)"
    },
    "Privacy controls": {
        "fr": "Contrôles de confidentialité",
        "fr_auto": "Contrôles de confidentialité"
    },
    "Share with:": {
        "fr": "Partager avec :",
        "fr_auto": "Partager avec :"
    },
    "Replace with current settings": {
        "fr": "Remplacer par les paramètres actuels",
        "fr_auto": "Remplacer par les paramètres actuels"
    },
    "This is the default Otto preset. Use caution!": {
        "fr": "Il s’agit du préréglage Otto par défaut. Soyez prudent !",
        "fr_auto": "Il s’agit du préréglage Otto par défaut. Soyez prudent !"
    },
    "Changes will be visible to all Otto users.": {
        "fr": "Les modifications seront visibles pour tous les utilisateurs d’Otto.",
        "fr_auto": "Les modifications seront visibles pour tous les utilisateurs d’Otto."
    },
    "Are you sure you want to delete this preset?": {
        "fr": "Êtes-vous sûr de vouloir supprimer ce préréglage ?",
        "fr_auto": "Êtes-vous sûr de vouloir supprimer ce préréglage ?"
    },
    "Create New Preset": {
        "fr": "Créer un nouveau préréglage",
        "fr_auto": "Créer un nouveau préréglage"
    },
    "Create a new preset from your current settings.": {
        "fr": "Créez un nouveau préréglage à partir de vos paramètres actuels.",
        "fr_auto": "Créez un nouveau préréglage à partir de vos paramètres actuels."
    },
    "Improve prompt using AI": {
        "fr": "Améliorer l’invite à l’aide de l’IA",
        "fr_auto": "Améliorer l’invite à l’aide de l’IA"
    },
    "Loading": {
        "fr": "Chargement",
        "fr_auto": "Chargement"
    },
    "Generate a more detailed version of your prompt. Use this as a starting point for further edits.": {
        "fr": "Générez une version plus détaillée de votre invite. Utilisez ceci comme point de départ pour d’autres modifications.",
        "fr_auto": "Générez une version plus détaillée de votre invite. Utilisez ceci comme point de départ pour d’autres modifications."
    },
    "Type your prompt here...": {
        "fr": "Écrivez votre invite ici...",
        "fr_auto": "Tapez votre invite ici..."
    },
    "Generate": {
        "fr": "Générer",
        "fr_auto": "Générer"
    },
    "Your prompt": {
        "fr": "Votre invite",
        "fr_auto": "Votre invite"
    },
    "AI-generated prompt": {
        "fr": "Invite générée par l’IA",
        "fr_auto": "Invite générée par l’IA"
    },
    "Regenerate": {
        "fr": "Régénérer",
        "fr_auto": "Régénérer"
    },
    "Use this prompt": {
        "fr": "Utilisez cette invite",
        "fr_auto": "Utilisez cette invite"
    },
    "QA library for settings preset not accessible. It has been reset to your personal library.": {
        "fr": "Bibliothèque question-répnse pour les paramètres prédéfinis non accessibles. Il a été réinitialisé à votre bibliothèque personnelle.",
        "fr_auto": "Bibliothèque d’assurance qualité pour les paramètres prédéfinis non accessibles. Il a été réinitialisé à votre bibliothèque personnelle."
    },
    "Response stopped early. Costs may still be incurred after stopping.": {
        "fr": "La réponse à votre requête s’est arrêtée avant la fin de son exécution. Des coûts peuvent encore être engendrés.",
        "fr_auto": "La réponse s’est arrêtée tôt. Des coûts peuvent encore être engagés après l’arrêt."
    },
    "An error occurred.": {
        "fr": "Une erreur s’est produite.",
        "fr_auto": "Une erreur s’est produite."
    },
    "with files:": {
        "fr": "avec les fichiers :",
        "fr_auto": "avec des fichiers :"
    },
    "No text provided.": {
        "fr": "Aucun texte n’a été fourni.",
        "fr_auto": "Aucun texte n’a été fourni."
    },
    "**No relevant sources found.**": {
        "fr": "**Aucune source pertinente n’a été trouvée.**",
        "fr_auto": "**Aucune source pertinente n’a été trouvée.**"
    },
    "Sorry, that URL isn't allowed. Otto can only access sites ending in:": {
        "fr": "Désolé, cette URL n’est pas autorisée. Otto ne peut accéder qu’aux sites se terminant par :",
        "fr_auto": "Désolé, cette URL n’est pas autorisée. Otto ne peut accéder qu’aux sites se terminant par :"
    },
    "(e.g., `justice.gc.ca` or `www.tbs-sct.canada.ca` are also allowed)": {
        "fr": "(p. ex., « justice.gc.ca » ou « www.tbs-sct.canada.ca » sont également autorisés)",
        "fr_auto": "(p. ex., « justice.gc.ca » ou « www.tbs-sct.canada.ca » sont également autorisés)"
    },
    "As a workaround, you can save the content to a file and upload it here.": {
        "fr": "Alternativement, vous pouvez enregistrer le contenu du site dans un fichier et le téléverser ici.",
        "fr_auto": "Comme solution de contournement, vous pouvez enregistrer le contenu dans un fichier et le télécharger ici."
    },
    "Preset loaded successfully.": {
        "fr": "Préréglage chargé avec succès.",
        "fr_auto": "Préréglage chargé avec succès."
    },
    "Preset saved successfully.": {
        "fr": "Préréglage enregistré avec succès.",
        "fr_auto": "Préréglage enregistré avec succès."
    },
    "Preset updated successfully.": {
        "fr": "Préréglage mis à jour avec succès.",
        "fr_auto": "Préréglage mis à jour avec succès."
    },
    "Preset deleted successfully.": {
        "fr": "Préréglage supprimé avec succès.",
        "fr_auto": "Préréglage supprimé avec succès."
    },
    "Preset added to favourites.": {
        "fr": "Préréglage ajouté aux favoris.",
        "fr_auto": "Préréglage ajouté aux favoris."
    },
    "Preset removed from favourites.": {
        "fr": "Préréglage retiré des favoris.",
        "fr_auto": "Préréglage retiré des favoris."
    },
    "An error occurred while setting the preset as favourite.": {
        "fr": "Une erreur s’est produite lors de la définition du préréglage comme favori.",
        "fr_auto": "Une erreur s’est produite lors de la définition du préréglage comme favori."
    },
    "Default preset was set successfully.": {
        "fr": "Le paramètre prédéfini par défaut a été défini avec succès.",
        "fr_auto": "Le paramètre prédéfini par défaut a été défini avec succès."
    },
    "An error occurred while setting the default preset.": {
        "fr": "Une erreur s’est produite lors de la définition du préréglage par défaut.",
        "fr_auto": "Une erreur s’est produite lors de la définition du préréglage par défaut."
    },
    "All acts and regulations": {
        "fr": "",
        "fr_auto": "Toutes les lois et tous les règlements"
    },
    "All acts": {
        "fr": "",
        "fr_auto": "Tous les actes"
    },
    "All regulations": {
        "fr": "",
        "fr_auto": "Tous les règlements"
    },
    "Specific act(s)/regulation(s)...": {
        "fr": "",
        "fr_auto": "Loi(s)/règlement(s) spécifique(s)..."
    },
    "Enabled by specific act(s)...": {
        "fr": "",
        "fr_auto": "Activé par des actes spécifiques..."
    },
    "Select laws to search": {
        "fr": "",
        "fr_auto": "Sélectionner des lois à rechercher"
    },
    "Select act(s)/regulation(s)": {
        "fr": "",
        "fr_auto": "Certains actes/règlements"
    },
    "Select enabling act(s)": {
        "fr": "",
        "fr_auto": "Sélectionnez loi(s) habilitante(s)"
    },
    "All dates": {
        "fr": "",
        "fr_auto": "Toutes les dates"
    },
    "Filter by section date metadata...": {
        "fr": "",
        "fr_auto": "Filtrer par section les métadonnées de date..."
    },
    "Select date filters": {
        "fr": "",
        "fr_auto": "Sélectionner des filtres de date"
    },
    "In force as of (start)": {
        "fr": "",
        "fr_auto": "En vigueur à partir du (début)"
    },
    "In force as of (end)": {
        "fr": "",
        "fr_auto": "En vigueur à compter du (fin)"
    },
    "Last amended (start)": {
        "fr": "",
        "fr_auto": "Dernière modification (début)"
    },
    "Last amended (end)": {
        "fr": "",
        "fr_auto": "Dernière modification (fin)"
    },
    "Number of sources": {
        "fr": "",
        "fr_auto": "Nombre de sources"
    },
    "Trim redundant sources": {
        "fr": "",
        "fr_auto": "Couper les sources redondantes"
    },
    "AI model": {
        "fr": "",
        "fr_auto": "Modèle d’IA"
    },
    "Max input tokens": {
        "fr": "",
        "fr_auto": "Nombre maximal de jetons d’entrée"
    },
    "Additional instructions for AI answer": {
        "fr": "",
        "fr_auto": "Instructions supplémentaires pour la réponse à l’IA"
    },
    "Query": {
        "fr": "Requête",
        "fr_auto": "Requête"
    },
    "AI answer": {
        "fr": "Réponse de l’IA",
        "fr_auto": "Réponse de l’IA"
    },
    "Any language results": {
        "fr": "",
        "fr_auto": "Tous les résultats linguistiques"
    },
    "Basic search": {
        "fr": "Recherche de base",
        "fr_auto": "Recherche de base"
    },
    "Advanced search": {
        "fr": "Recherche avancée",
        "fr_auto": "Recherche avancée"
    },
    "Last refreshed from the": {
        "fr": "",
        "fr_auto": "Dernière actualisation à partir de l'"
    },
    "repository on": {
        "fr": "",
        "fr_auto": "référentiel sur"
    },
    "Clear": {
        "fr": "Effacer",
        "fr_auto": "Effacer"
    },
    "Advanced search options": {
        "fr": "Options de recherche avancées",
        "fr_auto": "Options de recherche avancées"
    },
    "AI-generated answer &mdash; may contain inaccuracies": {
        "fr": "Réponse générée par l’IA — peut contenir des inexactitudes",
        "fr_auto": "Réponse générée par l’IA — peut contenir des inexactitudes"
    },
    "Error getting search results:": {
        "fr": "",
        "fr_auto": "Erreur d’obtention des résultats de recherche :"
    },
    "No sources found. Please modify the search options or use basic search.": {
        "fr": "Aucune source trouvée. Veuillez modifier les options de recherche ou utiliser la recherche de base.",
        "fr_auto": "Aucune source trouvée. Veuillez modifier les options de recherche ou utiliser la recherche de base."
    },
    "Results for &quot;": {
        "fr": "",
        "fr_auto": "Résultats pour «"
    },
    "&quot;": {
        "fr": "»",
        "fr_auto": "&quot;"
    },
    "Part": {
        "fr": "",
        "fr_auto": "Partie"
    },
    "Details": {
        "fr": "Détails",
        "fr_auto": "Détails"
    },
    "Close source details": {
        "fr": "",
        "fr_auto": "Fermer les détails de la source"
    },
    "Find similar sections": {
        "fr": "",
        "fr_auto": "Trouver des sections similaires"
    },
    "Go to source document": {
        "fr": "",
        "fr_auto": "Aller au document source"
    },
    "Metadata": {
        "fr": "Métadonnées",
        "fr_auto": "Métadonnées"
    },
    "In-force start date:": {
        "fr": "",
        "fr_auto": "Date de début en vigueur :"
    },
    "Last amended date:": {
        "fr": "",
        "fr_auto": "Dernière date de modification :"
    },
    "Alternate language": {
        "fr": "Autre langue",
        "fr_auto": "Autre langue"
    },
    "Source document": {
        "fr": "Document source",
        "fr_auto": "Document source"
    },
    "Short title:": {
        "fr": "Titre abrégé :",
        "fr_auto": "Titre abrégé :"
    },
    "Long title:": {
        "fr": "Titre long :",
        "fr_auto": "Titre long :"
    },
    "Referenced as:": {
        "fr": "",
        "fr_auto": "Référencé comme :"
    },
    "Type:": {
        "fr": "Type :",
        "fr_auto": "Type :"
    },
    "Act": {
        "fr": "",
        "fr_auto": "Loi"
    },
    "Regulation": {
        "fr": "",
        "fr_auto": "Réglementation"
    },
    "Enabling authority:": {
        "fr": "",
        "fr_auto": "Autorité habilitante :"
    },
    "An error occurred:": {
        "fr": "Une erreur s’est produite :",
        "fr_auto": "Une erreur s’est produite :"
    },
    "An error occurred while processing the request.": {
        "fr": "Une erreur s’est produite lors du traitement de la demande.",
        "fr_auto": "Une erreur s’est produite lors du traitement de la demande."
    },
    "Source not found.": {
        "fr": "",
        "fr_auto": "Source introuvable."
    },
    "Error generating AI response.": {
        "fr": "",
        "fr_auto": "Erreur générant une réponse d’IA."
    },
    "Invalid URL": {
        "fr": "",
        "fr_auto": "URL non valide"
    },
    "Administrators (edit library and manage users)": {
        "fr": "Administrateurs (modifier la bibliothèque et gérer les utilisateurs)",
        "fr_auto": "Administrateurs (modifier la bibliothèque et gérer les utilisateurs)"
    },
    "Contributors (edit library)": {
        "fr": "Contributeurs (modifier la bibliothèque)",
        "fr_auto": "Contributeurs (modifier la bibliothèque)"
    },
    "Viewers (read-only access)": {
        "fr": "Utilisateurs avec accès en lecture seule",
        "fr_auto": "Visionneuses (accès en lecture seule)"
    },
    "The same user cannot be in multiple roles.": {
        "fr": "Le même utilisateur ne peut pas avoir accès à plusieurs rôles.",
        "fr_auto": "Le même utilisateur ne peut pas être dans plusieurs rôles."
    },
    "text only": {
        "fr": "texte seulement",
        "fr_auto": "texte seulement"
    },
    "Fetching URL...": {
        "fr": "Extraction de l’URL...",
        "fr_auto": "Extraction de l’URL..."
    },
    "Reading file...": {
        "fr": "Lecture du fichier...",
        "fr_auto": "Lecture du fichier..."
    },
    "Extracting text...": {
        "fr": "Extraction de texte...",
        "fr_auto": "Extraction de texte..."
    },
    "Adding to library...": {
        "fr": "Ajout à la bibliothèque...",
        "fr_auto": "Ajouter à la bibliothèque..."
    },
    "Folders": {
        "fr": "Dossiers",
        "fr_auto": "Dossiers"
    },
    "Select a library to edit folders.": {
        "fr": "Sélectionnez une bibliothèque pour modifier les dossiers.",
        "fr_auto": "Sélectionnez une bibliothèque pour modifier les dossiers."
    },
    "New folder": {
        "fr": "Nouveau dossier",
        "fr_auto": "Nouveau dossier"
    },
    "No folders in this library.": {
        "fr": "Aucun dossier dans cette bibliothèque.",
        "fr_auto": "Aucun dossier dans cette bibliothèque."
    },
    "Documents": {
        "fr": "",
        "fr_auto": "Documents d’information"
    },
    "Select a folder to edit documents.": {
        "fr": "",
        "fr_auto": "Sélectionnez un dossier pour modifier les documents."
    },
    "Add URL": {
        "fr": "Ajouter une addresse URL",
        "fr_auto": "Ajouter une URL"
    },
    "Bulk actions": {
        "fr": "",
        "fr_auto": "Actions en bloc"
    },
    "Text only": {
        "fr": "Texte seulement",
        "fr_auto": "Texte seulement"
    },
    "(default, $)": {
        "fr": "(par défaut, $)",
        "fr_auto": "(par défaut, $)"
    },
    "(more robust, $$)": {
        "fr": "(plus robuste, $$)",
        "fr_auto": "(plus robuste, $$)"
    },
    "(best, $$$)": {
        "fr": "(meilleur, $$$)",
        "fr_auto": "(meilleur, $$$)"
    },
    "Stop all processing": {
        "fr": "",
        "fr_auto": "Arrêter tout traitement"
    },
    "No documents in this folder.": {
        "fr": "Aucun document dans ce dossier.",
        "fr_auto": "Aucun document dans ce dossier."
    },
    "You can only upload a maximum of": {
        "fr": "Vous ne pouvez téléverser qu’un maximum de",
        "fr_auto": "Vous ne pouvez télécharger qu’un maximum de"
    },
    "files per folder.": {
        "fr": "fiechiers par dossier.",
        "fr_auto": "par dossier."
    },
    "files remaining.": {
        "fr": "fichiers restants.",
        "fr_auto": "dossiers restants."
    },
    "You can only upload a total file size of": {
        "fr": "Vous ne pouvez téléverser q'une taille maximale de fichier de",
        "fr_auto": "Vous pouvez uniquement télécharger une taille de fichier totale de"
    },
    "at one time.": {
        "fr": "en même temps.",
        "fr_auto": "en même temps."
    },
    "Document status": {
        "fr": "État du document",
        "fr_auto": "État du document"
    },
    "Not started": {
        "fr": "",
        "fr_auto": "Non commencé"
    },
    "Cancelled": {
        "fr": "Annulé",
        "fr_auto": "Annulé"
    },
    "Queued": {
        "fr": "",
        "fr_auto": "En file d’attente"
    },
    "Processing": {
        "fr": "En cours de traitement",
        "fr_auto": "Traitement"
    },
    "Processed": {
        "fr": "Traité",
        "fr_auto": "Traitées"
    },
    "Error": {
        "fr": "Erreur",
        "fr_auto": "Erreur"
    },
    "Last fetched date": {
        "fr": "Date de la dernière extraction",
        "fr_auto": "Date de la dernière extraction"
    },
    "Filename": {
        "fr": "Nom du fichier",
        "fr_auto": "Nom de fichier"
    },
    "Detected content type": {
        "fr": "Type de contenu détecté",
        "fr_auto": "Type de contenu détecté"
    },
    "Extracted title": {
        "fr": "Titre extrait",
        "fr_auto": "Titre extrait"
    },
    "Extracted modification date": {
        "fr": "Date de modification extraite",
        "fr_auto": "Date de modification extraite"
    },
    "Number of chunks": {
        "fr": "Nombre de blocs",
        "fr_auto": "Nombre de blocs"
    },
    "Processing cost (cumulative)": {
        "fr": "Coût de traitement (cumulatif)",
        "fr_auto": "Coût de traitement (cumulatif)"
    },
    "Extracted text": {
        "fr": "Texte extrait",
        "fr_auto": "Texte extrait"
    },
    "File path": {
        "fr": "Chemin d’accès au fichier",
        "fr_auto": "Chemin d’accès au fichier"
    },
    "View all": {
        "fr": "",
        "fr_auto": "Voir tout"
    },
    "Edit properties": {
        "fr": "Modifier les propriétés",
        "fr_auto": "Modifier les propriétés"
    },
    "Select a library, folder or document to edit.": {
        "fr": "Sélectionnez une bibliothèque, un dossier ou un document à modifier.",
        "fr_auto": "Sélectionnez une bibliothèque, un dossier ou un document à modifier."
    },
    "Processing status": {
        "fr": "État de traitement",
        "fr_auto": "État de traitement"
    },
    "Stopped": {
        "fr": "Arrêté",
        "fr_auto": "Arrêté"
    },
    "Initializing": {
        "fr": "Initialisation",
        "fr_auto": "Initialisation"
    },
    "Success": {
        "fr": "Succès",
        "fr_auto": "Succès"
    },
    "Libraries": {
        "fr": "Bibliothèques",
        "fr_auto": "Bibliothèques"
    },
    "New library": {
        "fr": "Nouvelle bibliothèque",
        "fr_auto": "Nouvelle bibliothèque"
    },
    "Libraries you can edit will appear here.": {
        "fr": "Les bibliothèques que vous pourrez modifier apparaîtront ici.",
        "fr_auto": "Les bibliothèques que vous pouvez modifier apparaîtront ici."
    },
    "JUS library": {
        "fr": "Bibliothèque JUS",
        "fr_auto": "Bibliothèque JUS"
    },
    "Personal library": {
        "fr": "Bibliothèque personnelle",
        "fr_auto": "Bibliothèque personnelle"
    },
    "Edit folder": {
        "fr": "Modifier le dossier",
        "fr_auto": "Modifier le dossier"
    },
    "Create folder": {
        "fr": "Créer un dossier",
        "fr_auto": "Créer un dossier"
    },
    "Name (English)": {
        "fr": "Nom (anglais)",
        "fr_auto": "Nom (anglais)"
    },
    "Name (French)": {
        "fr": "Nom (français)",
        "fr_auto": "Nom (français)"
    },
    "Security label ": {
        "fr": "",
        "fr_auto": "Étiquette de sécurité "
    },
    "Order": {
        "fr": "Ordre",
        "fr_auto": "Ordre"
    },
    "DANGER: Are you sure you want to delete this folder? This action is permanent.": {
        "fr": "DANGER : Êtes-vous sûr de vouloir supprimer ce dossier ? Cette action est permanente.",
        "fr_auto": "DANGER : Êtes-vous sûr de vouloir supprimer ce dossier ? Cette action est permanente."
    },
    "Edit document": {
        "fr": "Modifier le document",
        "fr_auto": "Modifier le document"
    },
    "Create document": {
        "fr": "Créer un document",
        "fr_auto": "Créer un document"
    },
    "URL": {
        "fr": "",
        "fr_auto": "L’URL"
    },
    "Open link in new tab": {
        "fr": "Ouvrir le lien dans un nouvel onglet",
        "fr_auto": "Ouvrir le lien dans le nouvel onglet"
    },
    "CSS selector (optional) ": {
        "fr": "Sélecteur CSS (facultatif) ",
        "fr_auto": "Sélecteur CSS (facultatif) "
    },
    "Title (optional)": {
        "fr": "Titre (facultatif)",
        "fr_auto": "Titre (facultatif)"
    },
    "DANGER: Are you sure you want to delete this document? This action is permanent.": {
        "fr": "DANGER : Êtes-vous sûr de vouloir supprimer ce document ? Cette action est permanente.",
        "fr_auto": "DANGER : Êtes-vous sûr de vouloir supprimer ce document ? Cette action est permanente."
    },
    "Edit library": {
        "fr": "Modifier la bibliothèque",
        "fr_auto": "Modifier la bibliothèque"
    },
    "Create library": {
        "fr": "Créer une bibliothèque",
        "fr_auto": "Créer une bibliothèque"
    },
    "Visible to all JUS users": {
        "fr": "Visible par tous les utilisateurs du ministère",
        "fr_auto": "Visible par tous les utilisateurs de JUS"
    },
    "DANGER: Are you sure you want to delete this library? This action is permanent.": {
        "fr": "DANGER : Êtes-vous sûr de vouloir supprimer cette bibliothèque ? Cette action est permanente.",
        "fr_auto": "DANGER : Êtes-vous sûr de vouloir supprimer cette bibliothèque ? Cette action est permanente."
    },
    "Save users": {
        "fr": "Enregistrer les utilisateurs",
        "fr_auto": "Enregistrer les utilisateurs"
    },
    "Document updated successfully.": {
        "fr": "Document mis à jour avec succès.",
        "fr_auto": "Document mis à jour avec succès."
    },
    "Document created successfully.": {
        "fr": "Document créé avec succès.",
        "fr_auto": "Document créé avec succès."
    },
    "Document deleted successfully.": {
        "fr": "Document supprimé avec succès.",
        "fr_auto": "Document supprimé avec succès."
    },
    "Folder updated successfully.": {
        "fr": "Dossier mis à jour avec succès.",
        "fr_auto": "Dossier mis à jour avec succès."
    },
    "Folder created successfully.": {
        "fr": "Dossier créé avec succès.",
        "fr_auto": "Dossier créé avec succès."
    },
    "Folder deleted successfully.": {
        "fr": "Dossier supprimé avec succès.",
        "fr_auto": "Dossier supprimé avec succès."
    },
    "Library updated successfully.": {
        "fr": "Bibliothèque mise à jour avec succès.",
        "fr_auto": "Bibliothèque mise à jour avec succès."
    },
    "Library created successfully.": {
        "fr": "Bibliothèque créée avec succès.",
        "fr_auto": "Bibliothèque créée avec succès."
    },
    "Library deleted successfully.": {
        "fr": "Bibliothèque supprimée avec succès.",
        "fr_auto": "Bibliothèque supprimée avec succès."
    },
    "Library users updated successfully.": {
        "fr": "Les utilisateurs de la bibliothèque ont été mis à jour avec succès.",
        "fr_auto": "Les utilisateurs de la bibliothèque ont été mis à jour avec succès."
    },
    "Unsaved document": {
        "fr": "Document non sauvegardé",
        "fr_auto": "Document non sauvetillé"
    },
    "Unsaved folder": {
        "fr": "Dossier non sauvegardé",
        "fr_auto": "Dossier non sauveté"
    },
    "Type": {
        "fr": "Type",
        "fr_auto": "Type"
    },
    "Add notes or addition details.": {
        "fr": "",
        "fr_auto": "Ajoutez des notes ou des détails d’ajout."
    },
    "N/A": {
        "fr": "",
        "fr_auto": "S.O."
    },
    "Reporting": {
        "fr": "",
        "fr_auto": "Établissement de rapports"
    },
    "Feedback": {
        "fr": "Rétroaction",
        "fr_auto": "Commentaires"
    },
    "Bug": {
        "fr": "",
        "fr_auto": "Bogue"
    },
    "Template Wizard": {
        "fr": "",
        "fr_auto": "Assistant de modèle"
    },
    "Text Extractor": {
        "fr": "Extracteur de texte",
        "fr_auto": "Extracteur de texte"
    },
    "Empowering Justice efficiency with data and AI": {
        "fr": "",
        "fr_auto": "Renforcer l’efficacité de la justice avec les données et l’IA"
    },
    "Skip to main content": {
        "fr": "Passer au contenu principal",
        "fr_auto": "Passer au contenu principal"
    },
    "Smiling robot head": {
        "fr": "Tête de robot souriante",
        "fr_auto": "Tête de robot souriante"
    },
    "Toggle user menu": {
        "fr": "Basculer le menu",
        "fr_auto": "Basculer le menu utilisateur"
    },
    "Breadcrumb": {
        "fr": "",
        "fr_auto": "Fil d’Ariane"
    },
    "Manage users": {
        "fr": "Gérer les utilisateurs",
        "fr_auto": "Gérer les utilisateurs"
    },
    "Blocked URLs": {
        "fr": "URL bloquées",
        "fr_auto": "URL bloquées"
    },
    "Blocked URLs - Otto": {
        "fr": "URL bloquées - Otto",
        "fr_auto": "URL bloquées - Otto"
    },
    "Domain": {
        "fr": "Domaine",
        "fr_auto": "Domaine"
    },
    "Requests": {
        "fr": "",
        "fr_auto": "Demandes"
    },
    "Disable load test URL": {
        "fr": "",
        "fr_auto": "Désactiver l’URL du test de chargement"
    },
    "Enable load test URL for 1 hour": {
        "fr": "",
        "fr_auto": "Activer l’URL du test de charge pendant 1 heure"
    },
    "Go to homepage": {
        "fr": "",
        "fr_auto": "Aller à la page d’accueil"
    },
    "Use this section to provide additional details to the feedback provided by the user.": {
        "fr": "",
        "fr_auto": "Utilisez cette section pour fournir des détails supplémentaires aux commentaires fournis par l’utilisateur."
    },
    "Notes": {
        "fr": "",
        "fr_auto": "Remarques :"
    },
    "Save note": {
        "fr": "",
        "fr_auto": "Enregistrer la note"
    },
    "Last modified:": {
        "fr": "Dernière modification :",
        "fr_auto": "Dernière modification :"
    },
    "Click on a row to view more information about the feedback received, to flag the feedback as resolved or to contact the user directly.": {
        "fr": "",
        "fr_auto": "Cliquez sur une ligne pour afficher plus d’informations sur les commentaires reçus, pour marquer les commentaires comme résolus ou pour contacter directement l’utilisateur."
    },
    "ago": {
        "fr": "",
        "fr_auto": "il y a longtemps"
    },
    "Feedback results page navigation.": {
        "fr": "",
        "fr_auto": "Navigation dans la page des résultats des commentaires."
    },
    "Previous": {
        "fr": "Précédent",
        "fr_auto": "Précédent"
    },
    "Next": {
        "fr": "Suivant",
        "fr_auto": "Suivant"
    },
    "Total received": {
        "fr": "Total reçu",
        "fr_auto": "Total reçu"
    },
    "Total resolved": {
        "fr": "Total résolu",
        "fr_auto": "Total résolu"
    },
    "Total negative chat comment(s)": {
        "fr": "",
        "fr_auto": "Total des commentaires négatifs de chat (s)"
    },
    "Most active app": {
        "fr": "",
        "fr_auto": "Application la plus active"
    },
    "Leave feedback": {
        "fr": "",
        "fr_auto": "Laisser un commentaire"
    },
    "Submit feedback about Otto": {
        "fr": "",
        "fr_auto": "Soumettre des commentaires sur Otto"
    },
    "Otto feedback form": {
        "fr": "",
        "fr_auto": "Formulaire de rétroaction Otto"
    },
    "Danger:": {
        "fr": "",
        "fr_auto": "Danger :"
    },
    "Notifications": {
        "fr": "Notifications",
        "fr_auto": "Notifications"
    },
    "For use in the CSV. Use only lowercase characters and underscores, e.g. 'lsb_drafting'": {
        "fr": "",
        "fr_auto": "Pour une utilisation dans le CSV. Utilisez uniquement des caractères minuscules et des traits de soulignement, par exemple « lsb_drafting »"
    },
    "Are you sure you want to delete this pilot?": {
        "fr": "",
        "fr_auto": "Êtes-vous sûr de vouloir supprimer ce pilote ?"
    },
    "Search": {
        "fr": "Recherche",
        "fr_auto": "Recherche"
    },
    "Load testing URL is enabled": {
        "fr": "",
        "fr_auto": "L’URL de test de chargement est activée"
    },
    "Cost dashboard": {
        "fr": "",
        "fr_auto": "Tableau de bord des coûts"
    },
    "Feedback dashboard": {
        "fr": "",
        "fr_auto": "Tableau de bord des commentaires"
    },
    "Terms of use": {
        "fr": "",
        "fr_auto": "Conditions d’utilisation"
    },
    "Logout": {
        "fr": "",
        "fr_auto": "Déconnexion"
    },
    "Cost dashboard - Otto": {
        "fr": "",
        "fr_auto": "Tableau de bord des coûts - Otto"
    },
    "Chart options": {
        "fr": "",
        "fr_auto": "Options de graphique"
    },
    "Chart:": {
        "fr": "",
        "fr_auto": "Graphique :"
    },
    "X-axis:": {
        "fr": "",
        "fr_auto": "Axe des X :"
    },
    "Group by:": {
        "fr": "",
        "fr_auto": "Regrouper par :"
    },
    "Bar chart type:": {
        "fr": "",
        "fr_auto": "Type de graphique à barres :"
    },
    "Filter:": {
        "fr": "",
        "fr_auto": "Filtre :"
    },
    "Pilot:": {
        "fr": "",
        "fr_auto": "Projet pilote :"
    },
    "Feature:": {
        "fr": "",
        "fr_auto": "Caractéristique :"
    },
    "Cost type:": {
        "fr": "",
        "fr_auto": "Type de coût :"
    },
    "Dates:": {
        "fr": "",
        "fr_auto": "Dates :"
    },
    "Range:": {
        "fr": "",
        "fr_auto": "Portée :"
    },
    "Start:": {
        "fr": "",
        "fr_auto": "Début :"
    },
    "End:": {
        "fr": "",
        "fr_auto": "Fin :"
    },
    "Download CSV for selected dates (filters disabled)": {
        "fr": "",
        "fr_auto": "Télécharger CSV pour les dates sélectionnées (filtres désactivés)"
    },
    "Feedback dashboard - Otto": {
        "fr": "",
        "fr_auto": "Tableau de bord des commentaires - Huit"
    },
    "Export data": {
        "fr": "",
        "fr_auto": "Exporter des données"
    },
    "View filter options": {
        "fr": "",
        "fr_auto": "Afficher les options de filtre"
    },
    "Filters": {
        "fr": "",
        "fr_auto": "Filtres"
    },
    "Feedback Type": {
        "fr": "",
        "fr_auto": "Type de rétroaction"
    },
    "All": {
        "fr": "",
        "fr_auto": "Tous"
    },
    "Warning:": {
        "fr": "",
        "fr_auto": "Avertissement :"
    },
    "Welcome to the Otto Protected B pilot.": {
        "fr": "Bienvenue au projet pilote Otto Protégé B.",
        "fr_auto": "Bienvenue au pilote Otto Protected B."
    },
    "Welcome to the Otto pilot development / test environment.": {
        "fr": "Bienvenue dans l’environnement de développement / test pilote Otto.",
        "fr_auto": "Bienvenue dans l’environnement de développement / test pilote Otto."
    },
    "Please abide by the": {
        "fr": "Veuillez respecter les",
        "fr_auto": "S’il vous plaît respecter le"
    },
    "terms of use": {
        "fr": "conditions d’utilisation",
        "fr_auto": "conditions d’utilisation"
    },
    "report issues or suggest improvements by": {
        "fr": "signaler des problèmes ou suggérer des améliorations en :",
        "fr_auto": "signaler les problèmes ou suggérer des améliorations en :"
    },
    "leaving feedback": {
        "fr": "laissant des commentaires",
        "fr_auto": "laisser de la rétroaction"
    },
    "and be patient as we resolve issues.": {
        "fr": "et veuillez faire preuve de patience pendant que nous résolvons les problèmes signalés.",
        "fr_auto": "et soyez patient lorsque nous résolvons les problèmes."
    },
    "Manage pilots": {
        "fr": "Gérer les projets pilotes",
        "fr_auto": "Gérer les pilotes"
    },
    "Manage pilots - Otto": {
        "fr": "Gérer les projets pilotes - Otto",
        "fr_auto": "Gérer les pilotes - Otto"
    },
    "Add pilot": {
        "fr": "Ajouter un projet pilote",
        "fr_auto": "Ajouter un pilote"
    },
    "Name": {
        "fr": "Nom",
        "fr_auto": "Nom"
    },
    "Pilot ID": {
        "fr": "",
        "fr_auto": "ID du pilote"
    },
    "Service unit": {
        "fr": "",
        "fr_auto": "Unité de service"
    },
    "Start date": {
        "fr": "",
        "fr_auto": "Date de début"
    },
    "End date": {
        "fr": "",
        "fr_auto": "Date de fin"
    },
    "Users": {
        "fr": "",
        "fr_auto": "Utilisateurs"
    },
    "Cost": {
        "fr": "",
        "fr_auto": "Coût"
    },
    "Add/edit pilot": {
        "fr": "",
        "fr_auto": "Pilote d’ajout/modification"
    },
    "Manage users - Otto": {
        "fr": "",
        "fr_auto": "Gérer les utilisateurs - Otto"
    },
    "Pilots": {
        "fr": "",
        "fr_auto": "Pilotes"
    },
    "Download CSV": {
        "fr": "",
        "fr_auto": "Télécharger CSV"
    },
    "Modify/add users": {
        "fr": "",
        "fr_auto": "Modifier/ajouter des utilisateurs"
    },
    "UPN": {
        "fr": "",
        "fr_auto": "L’UPN"
    },
    "Last login": {
        "fr": "",
        "fr_auto": "Dernière connexion"
    },
    "Costs": {
        "fr": "",
        "fr_auto": "Coûts"
    },
    "Roles": {
        "fr": "",
        "fr_auto": "Rôles"
    },
    "Pilot": {
        "fr": "",
        "fr_auto": "Pilote"
    },
    "Manage": {
        "fr": "",
        "fr_auto": "Gérer"
    },
    "Edit user": {
        "fr": "",
        "fr_auto": "Modifier l’utilisateur"
    },
    "Bulk upload user roles": {
        "fr": "",
        "fr_auto": "Téléchargement en bloc des rôles d’utilisateur"
    },
    "Select CSV file": {
        "fr": "",
        "fr_auto": "Sélectionner un fichier CSV"
    },
    "Expected format and behaviour": {
        "fr": "",
        "fr_auto": "Format et comportement attendus"
    },
    "The file must be in English as shown above.": {
        "fr": "",
        "fr_auto": "Le fichier doit être en anglais comme indiqué ci-dessus."
    },
    "Roles are case-insensitive. Invalid roles will be ignored. These are the valid roles:": {
        "fr": "",
        "fr_auto": "Les rôles ne tiennent pas compte de la casse. Les rôles non valides seront ignorés. Ce sont les rôles valides :"
    },
    "Users which do not currently exist in Otto will be created. Users which do exist will have their roles updated to match the CSV file. i.e. the user's roles which are not in the CSV will be removed.": {
        "fr": "",
        "fr_auto": "Les utilisateurs qui n’existent pas actuellement dans Otto seront créés. Les rôles des utilisateurs qui existent auront leurs rôles mis à jour pour correspondre au fichier CSV. c’est-à-dire que les rôles de l’utilisateur qui ne sont pas dans le CSV seront supprimés."
    },
    "Any pilot_id that does not exist will be created, then the user will be associated with it. The pilot_id is optional.": {
        "fr": "",
        "fr_auto": "Toute pilot_id qui n’existe pas sera créée, puis l’utilisateur y sera associé. Le pilot_id est facultatif."
    },
    "Modify user(s)": {
        "fr": "",
        "fr_auto": "Modifier le(s) utilisateur(s)"
    },
    "Terms of use for Otto Protected B Pilot": {
        "fr": "",
        "fr_auto": "Conditions d’utilisation d’Otto Protected B Pilot"
    },
    "You agreed to these terms on": {
        "fr": "",
        "fr_auto": "Vous avez accepté ces conditions le"
    },
    "Participation in pilot activities": {
        "fr": "",
        "fr_auto": "Participation aux activités pilotes"
    },
    "You are part of a select group of 'Pilot users' who have been granted early access to Otto during the pilot phase. You are expected to actively experiment with Otto for work tasks, to provide feedback through Otto, and to complete surveys when requested.": {
        "fr": "",
        "fr_auto": "Vous faites partie d’un groupe sélectionné d'«utilisateurs pilotes » qui ont obtenu un accès anticipé à Otto pendant la phase pilote. Vous devez expérimenter activement avec Otto pour les tâches de travail, fournir des commentaires par l’intermédiaire d’Otto et répondre à des enquêtes sur demande."
    },
    "Security, privacy and information management": {
        "fr": "",
        "fr_auto": "Sécurité, protection de la vie privée et gestion de l’information"
    },
    "Otto is approved for up to and including Protected B information. This normally includes information subject to solicitor-client privilege, however this should be determined on a case-by-case basis. Additionally, when using Otto with clients’ legal information, employees must ensure the client is aware their information is being entered into an AI tool, understands the potential risks and advantages of the technology, and consents to the use of AI tools.": {
        "fr": "",
        "fr_auto": "Otto est approuvé pour les informations protégées B jusqu’à et y compris. Cela comprend normalement les renseignements assujettis au secret professionnel de l’avocat, mais cela devrait être déterminé au cas par cas. De plus, lorsqu’ils utilisent Otto avec les informations juridiques des clients, les employés doivent s’assurer que le client sait que leurs informations sont saisies dans un outil d’IA, comprend les risques et les avantages potentiels de la technologie et consent à l’utilisation d’outils d’IA."
    },
    "Specific statutes and regulations may impose additional requirements pertaining to certain classes of sensitive information.": {
        "fr": "",
        "fr_auto": "Des lois et des règlements particuliers peuvent imposer des exigences supplémentaires relatives à certaines catégories de renseignements de nature délicate."
    },
    "You must not input any information classified above Protected B, either through uploads or direct text input.": {
        "fr": "",
        "fr_auto": "Vous ne devez pas entrer d’informations classifiées au-dessus de La Protection B, que ce soit par le biais de téléchargements ou de saisie directe de texte."
    },
    "Limit documents that you upload to Otto only to those you need to perform your tasks. Share document libraries and chats only with those who require access. Avoid uploading personal information except as needed for specific tasks, and actively delete classified or personal information when it is no longer needed.": {
        "fr": "",
        "fr_auto": "Limitez les documents que vous téléchargez sur Otto uniquement à ceux dont vous avez besoin pour effectuer vos tâches. Partagez des bibliothèques de documents et des discussions uniquement avec ceux qui en ont besoin. Évitez de télécharger des informations personnelles, sauf si nécessaire pour des tâches spécifiques, et supprimez activement les informations classifiées ou personnelles lorsqu’elles ne sont plus nécessaires."
    },
    "Appropriate and inappropriate uses": {
        "fr": "",
        "fr_auto": "Utilisations appropriées et inappropriées"
    },
    "Otto may not be used for automated decision-making. Do not use it for administrative decisions affecting individuals.": {
        "fr": "",
        "fr_auto": "Otto ne peut pas être utilisé pour la prise de décision automatisée. Ne l’utilisez pas pour des décisions administratives touchant des personnes."
    },
    "Otto is not a substitute for professional legal advice. Avoid using it for decisions with legal implications.": {
        "fr": "",
        "fr_auto": "Otto n’est pas un substitut aux conseils juridiques professionnels. Évitez de l’utiliser pour des décisions ayant des implications juridiques."
    },
    "Otto does not connect to legal databases like Westlaw, Lexis or CanLII. It should not be used for legal research of case law.": {
        "fr": "",
        "fr_auto": "Otto ne se connecte pas aux bases de données juridiques comme Westlaw, Lexis ou CanLII. Il ne devrait pas être utilisé pour la recherche juridique de la jurisprudence."
    },
    "Only the Legislation Search tool can be trusted for questions about Canadian federal laws.": {
        "fr": "",
        "fr_auto": "Seul l’outil de recherche de législation peut être fiable pour les questions sur les lois fédérales canadiennes."
    },
    "Responsible and ethical use of AI": {
        "fr": "",
        "fr_auto": "Utilisation responsable et éthique de l’IA"
    },
    "Follow policies and best practices for the responsible use of AI. Refer to and follow the guidance in the following policy documents:": {
        "fr": "",
        "fr_auto": "Suivez les politiques et les meilleures pratiques pour une utilisation responsable de l’IA. Se reporter aux lignes directrices des documents de politique suivants et les suivre :"
    },
    "Justice Generative AI Guidelines - Current Draft": {
        "fr": "",
        "fr_auto": "Lignes directrices sur l’IA générative de la justice - Ébauche actuelle"
    },
    "You are encouraged to consult developing directions and notices from courts and tribunals pertaining to the use of artificial intelligence, such as those catalogued by the University of Windsor and the Law Society of Alberta in the documents": {
        "fr": "",
        "fr_auto": "Nous vous encourageons à consulter les directives et les avis des cours et des tribunaux concernant l’utilisation de l’intelligence artificielle, comme ceux catalogués par l’Université de Windsor et le Barreau de l’Alberta dans les documents"
    },
    "Artificial Intelligence Regulation": {
        "fr": "",
        "fr_auto": "Règlement sur l’intelligence artificielle"
    },
    "and": {
        "fr": "",
        "fr_auto": "et"
    },
    "Gen AI Rules of Engagement for Canadian Lawyers": {
        "fr": "",
        "fr_auto": "Gen AI Règles d’engagement pour les avocats canadiens"
    },
    "respectively.": {
        "fr": "",
        "fr_auto": "respectivement."
    },
    "Always be aware that AI can make mistakes, even when you have provided it with documents.": {
        "fr": "",
        "fr_auto": "Sachez toujours que l’IA peut faire des erreurs, même lorsque vous lui avez fourni des documents."
    },
    "For any official use (e.g., distribution outside your immediate team and especially outside the organization) it is crucial that you carefully review AI-generated content.": {
        "fr": "",
        "fr_auto": "Pour toute utilisation officielle (par exemple, la distribution en dehors de votre équipe immédiate et en particulier en dehors de l’organisation), il est essentiel que vous examiniez attentivement le contenu généré par l’IA."
    },
    "I agree to the terms of use.": {
        "fr": "",
        "fr_auto": "J’accepte les conditions d’utilisation."
    },
    "Access controls": {
        "fr": "",
        "fr_auto": "Contrôles d’accès"
    },
    "You are not authorized to access": {
        "fr": "",
        "fr_auto": "Vous n’êtes pas autorisé à accéder"
    },
    "Unauthorized access of URL:": {
        "fr": "",
        "fr_auto": "Accès non autorisé de l’URL :"
    },
    "Budget limit": {
        "fr": "",
        "fr_auto": "Limite budgétaire"
    },
    "You have reached your monthly budget limit. Please contact an Otto administrator or wait until the 1st for the limit to reset.": {
        "fr": "",
        "fr_auto": "Vous avez atteint votre limite budgétaire mensuelle. Veuillez contacter un administrateur d’Otto ou attendre jusqu’à la 1re pour que la limite soit réinitialisée."
    },
    "Feedback submitted successfully.": {
        "fr": "",
        "fr_auto": "Commentaires soumis avec succès."
    },
    "Day": {
        "fr": "",
        "fr_auto": "Jour"
    },
    "Week": {
        "fr": "",
        "fr_auto": "Semaine"
    },
    "Month": {
        "fr": "",
        "fr_auto": "Mois"
    },
    "Feature": {
        "fr": "",
        "fr_auto": "Caractéristique"
    },
    "User": {
        "fr": "",
        "fr_auto": "Utilisateur"
    },
    "Cost type": {
        "fr": "",
        "fr_auto": "Type de coût"
    },
    "None": {
        "fr": "",
        "fr_auto": "Aucune"
    },
    "Grouped": {
        "fr": "",
        "fr_auto": "Groupé"
    },
    "Stacked": {
        "fr": "",
        "fr_auto": "Empilé"
    },
    "All pilots": {
        "fr": "",
        "fr_auto": "Tous les pilotes"
    },
    "All features": {
        "fr": "",
        "fr_auto": "Toutes les caractéristiques"
    },
    "All cost types": {
        "fr": "",
        "fr_auto": "Tous les types de coûts"
    },
    "All time": {
        "fr": "",
        "fr_auto": "Tout le temps"
    },
    "Last 90 days": {
        "fr": "",
        "fr_auto": "90 derniers jours"
    },
    "Last 30 days": {
        "fr": "",
        "fr_auto": "30 derniers jours"
    },
    "Last 7 days": {
        "fr": "",
        "fr_auto": "7 derniers jours"
    },
    "Today": {
        "fr": "",
        "fr_auto": "Aujourd’hui"
    },
    "Custom date range": {
        "fr": "",
        "fr_auto": "Plage de dates personnalisée"
    },
    "No costs found for the selected date range": {
        "fr": "",
        "fr_auto": "Aucun coût trouvé pour la plage de dates sélectionnée"
    },
    "Selected dates": {
        "fr": "",
        "fr_auto": "Dates sélectionnées"
    },
    "Per user per day": {
        "fr": "",
        "fr_auto": "Par utilisateur et par jour"
    },
    "Total cost (CAD)": {
        "fr": "",
        "fr_auto": "Coût total (CAD)"
    },
    "this month": {
        "fr": "durant ce mois",
        "fr_auto": "cette mois"
    },
    "User costs": {
        "fr": "",
        "fr_auto": "Coûts d’utilisation"
    },
    "Generated reports": {
        "fr": "",
        "fr_auto": "Rapports générés"
    },
    "Select Template": {
        "fr": "",
        "fr_auto": "Sélectionner un modèle"
    },
    "Language": {
        "fr": "",
        "fr_auto": "Langue"
    },
    "Both Languages": {
        "fr": "",
        "fr_auto": "Les deux langues"
    },
    "Loading...": {
        "fr": "",
        "fr_auto": "Chargement..."
    },
    "An error occurred while generating the report.": {
        "fr": "",
        "fr_auto": "Une erreur s’est produite lors de la génération du rapport."
    },
    "Choose a data source": {
        "fr": "",
        "fr_auto": "Choisir une source de données"
    },
    "Please select": {
        "fr": "",
        "fr_auto": "Veuillez sélectionner"
    },
    "Canlii URL": {
        "fr": "",
        "fr_auto": "Canlii URL"
    },
    "Upload File": {
        "fr": "",
        "fr_auto": "Télécharger le fichier"
    },
    "Please provide a Canlii URL": {
        "fr": "",
        "fr_auto": "Veuillez fournir une URL Canlii"
    },
    "Enter Canlii URL here": {
        "fr": "",
        "fr_auto": "Entrez l’URL Canlii ici"
    },
    "Please upload a file": {
        "fr": "",
        "fr_auto": "Veuillez télécharger un fichier"
    },
    "Submitted Data": {
        "fr": "",
        "fr_auto": "Données soumises"
    },
    "Data": {
        "fr": "",
        "fr_auto": "Données"
    },
    "Action": {
        "fr": "",
        "fr_auto": "Mesures à prendre"
    },
    "No data has been submitted yet.": {
        "fr": "",
        "fr_auto": "Aucune donnée n’a encore été communiquée."
    },
    "Select a session from the options below:": {
        "fr": "",
        "fr_auto": "Sélectionnez une session dans les options ci-dessous :"
    },
    "Created": {
        "fr": "",
        "fr_auto": "Créé"
    },
    "Select a wizard from the options below:": {
        "fr": "",
        "fr_auto": "Sélectionnez un Assistant dans les options ci-dessous :"
    },
    "Wizard": {
        "fr": "",
        "fr_auto": "Assistant"
    },
    "Description": {
        "fr": "",
        "fr_auto": "Désignation des marchandises"
    },
    "Next: Select data": {
        "fr": "",
        "fr_auto": "Suivant : Sélectionnez les données"
    },
    "Choose from the following templates to generate a report with the selected data:": {
        "fr": "",
        "fr_auto": "Choisissez parmi les modèles suivants pour générer un rapport avec les données sélectionnées :"
    },
    "Finish: Start again": {
        "fr": "",
        "fr_auto": "Terminer : Recommencer"
    },
    "Next: Generate report": {
        "fr": "",
        "fr_auto": "Suivant : Générer un rapport"
    },
    "Template Wizard - Otto": {
        "fr": "",
        "fr_auto": "Assistant de modèle - Otto"
    },
    "Step 1: Get started": {
        "fr": "",
        "fr_auto": "Étape 1 : Commencez"
    },
    "Step 2: Select data": {
        "fr": "",
        "fr_auto": "Étape 2 : Sélectionner des données"
    },
    "Step 3: Generate report": {
        "fr": "",
        "fr_auto": "Étape 3 : Générer un rapport"
    },
    "Plain text": {
        "fr": "",
        "fr_auto": "Texte brut"
    },
    "Sorry, we ran into an error.": {
        "fr": "",
        "fr_auto": "Désolé, nous avons rencontré une erreur."
    },
    "Text Extractor - Otto": {
        "fr": "",
        "fr_auto": "Extracteur de texte - Otto"
    },
    "Upload scanned PDFs or images": {
        "fr": "",
        "fr_auto": "Télécharger des fichiers PDF ou des images numérisés"
    },
    "Maximum 2000 files / 300mb total": {
        "fr": "",
        "fr_auto": "Maximum de 2000 fichiers / 300 Mo au total"
    },
    "Merge multiple files into one document": {
        "fr": "",
        "fr_auto": "Fusionner plusieurs fichiers en un seul document"
    },
    "Output documents": {
        "fr": "",
        "fr_auto": "Documents de sortie"
    },
    "Document name": {
        "fr": "",
        "fr_auto": "Nom du document"
    },
    "Downloads": {
        "fr": "",
        "fr_auto": "Téléchargements"
    },
    "Download all files...": {
        "fr": "",
        "fr_auto": "Téléchargez tous les fichiers..."
    },
    "Untitled document": {
        "fr": "",
        "fr_auto": "Document sans titre"
    },
    "Used": {
        "fr": "Vous avez dépensé",
        "fr_auto": "Utilisé"
    },
    "You will be logged out soon due to inactivity.": {
        "fr": "Vous serez bientôt déconnecté en raison de votre inactivité.",
        "fr_auto": "Vous serez bientôt déconnecté en raison de votre inactivité."
    },
    "Click here to extend your session.": {
        "fr": "Cliquez ici pour prolonger votre session de travail.",
        "fr_auto": "Cliquez ici pour prolonger votre séance."
    },
    "Session extended": {
        "fr": "Votre session a été prolongé",
        "fr_auto": "Prolongation de la session de travail"
    },
    "The user must match the 'created_by' and 'modified_by' fields.": {
        "fr": "",
        "fr_auto": "L’utilisateur doit faire correspondre les champs « created_by » et « modified_by »."
    },
    "Untitled library": {
        "fr": "",
        "fr_auto": "Bibliothèque sans titre"
    },
    "Expand all": {
        "fr": "",
        "fr_auto": "Tout agrandir"
    },
    "Collapse all": {
        "fr": "",
        "fr_auto": "Tout réduire"
    },
    "Highlight sources": {
        "fr": "",
        "fr_auto": "Sources saillantes"
    },
    "Next highlight": {
        "fr": "",
        "fr_auto": "Prochain fait saillant"
    },
    "No highlights found": {
        "fr": "",
        "fr_auto": "Aucun fait saillant trouvé"
    },
    "GPT-4o (best quality, 15x cost)": {
        "fr": "",
        "fr_auto": "GPT-4o (meilleure qualité, coût 15x)"
    },
    "Find relevant sections of acts and regulations using natural language similarity search.": {
        "fr": "",
        "fr_auto": "Trouvez les articles pertinents des lois et des règlements à l’aide de la recherche de similarité en langage naturel."
    },
    "Not for legal advice:": {
        "fr": "Ne pas utiliser pour fournir des conseils juridiques :",
        "fr_auto": "Pas pour des conseils juridiques :"
    },
    "AI answers may contain mistakes, and are not a replacement for legal advice. Always review the relevant sections below the answer.": {
        "fr": "Les réponses de l’IA peuvent contenir des erreurs et ne remplacent pas les conseils juridiques. Veuillez toujours consulter les sections pertinentes sous la réponse.",
        "fr_auto": "Les réponses de l’IA peuvent contenir des erreurs et ne remplacent pas les conseils juridiques. Consultez toujours les sections pertinentes sous la réponse."
    },
    "Improve prompt": {
        "fr": "",
        "fr_auto": "Améliorer l'invite"
    },
    "Yesterday": {
        "fr": "",
        "fr_auto": "Hier"
    },
    "Older": {
        "fr": "",
        "fr_auto": "Plus ancien"
    },
    "Done": {
        "fr": "",
        "fr_auto": "Fait"
    },
    "Start a new chat at any time.": {
        "fr": "",
        "fr_auto": "Commencez un nouveau clavardage à tout moment."
    },
    "Start a new chat at any time by clicking this button.": {
        "fr": "",
        "fr_auto": "Commencez un nouveau clavardage à tout moment en cliquant sur ce bouton."
    },
    "Current chat": {
        "fr": "",
        "fr_auto": "Clavardage actuel"
    },
    "Your current chat will appear in bolded characters.": {
        "fr": "",
        "fr_auto": "Votre chat actuel apparaîtra en caractères gras."
    },
    "Chat options": {
        "fr": "",
        "fr_auto": "Options de clavardage"
    },
    "Click on the ellipsis icon to view more options.": {
        "fr": "",
        "fr_auto": "Cliquez sur l’icône de points de suspension pour voir plus d’options."
    },
    "Rename your chats or to delete them entirely.": {
        "fr": "",
        "fr_auto": "Renommez vos clavardages ou supprimez-les complètement."
    },
    "Using the AI Assistant": {
        "fr": "",
        "fr_auto": "Utilisation de l’assistant IA"
    },
    "Use the textbox to start.": {
        "fr": "",
        "fr_auto": "Utilisez la zone de texte pour commencer."
    },
    "Modes": {
        "fr": "",
        "fr_auto": "Modes"
    },
    ".": {
        "fr": "",
        "fr_auto": "."
    },
    "You can show or hide the AI Assistant\\": {
        "fr": "",
        "fr_auto": "Vous pouvez afficher ou masquer l’assistant IA\\"
    },
    "Settings are tied to the current chat in use. Saving is done automatically when a change is detected.": {
        "fr": "",
        "fr_auto": "Les paramètres sont liés au clavardage actuel utilisé. L’enregistrement se fait automatiquement lorsqu’un changement est détecté."
    },
    "Mode": {
        "fr": "",
        "fr_auto": "Mode"
    },
    "Selecting a mode in the settings list will automatically set your chat session to that mode.": {
        "fr": "",
        "fr_auto": "En sélectionnant un mode dans la liste des paramètres, votre session de clavardage sera automatiquement réglée sur ce mode."
    },
    "Preset": {
        "fr": "",
        "fr_auto": "Préréglage"
    },
    "Save your current settings in a preset to re-use them in other chats, share them with others, or set them as your default.": {
        "fr": "",
        "fr_auto": "Enregistrez vos paramètres actuels dans un préréglage pour les réutiliser dans d’autres chats, les partager avec d’autres personnes ou les définir par défaut."
    },
    "Made a mistake? Reset all your settings to their default state.": {
        "fr": "",
        "fr_auto": "Vous avez fait une erreur? Réinitialisez tous vos paramètres à leur état par défaut."
    },
    "You can also view or edit the full list of existing presets you created or that were shared with you.": {
        "fr": "",
        "fr_auto": "Vous pouvez également consulter ou modifier la liste complète des préréglages existants que vous avez créés ou qui ont été partagés avec vous."
    },
    "Help": {
        "fr": "",
        "fr_auto": "Aide"
    },
    "AI Assistant Walkthrough (1 min)": {
        "fr": "",
        "fr_auto": "Procédure pas à pas de l’assistant IA (1 min)"
    },
    "Start a tour of Otto": {
        "fr": "",
        "fr_auto": "Commencez une visite d’Otto"
    },
    "Start using Otto": {
        "fr": "",
        "fr_auto": "Commencez à utiliser Otto"
    },
    "Start using Otto by selecting an application.": {
        "fr": "",
        "fr_auto": "Commencez à utiliser Otto en sélectionnant une application."
    },
    "Cost allocation": {
        "fr": "",
        "fr_auto": "Répartition des coûts"
    },
    "This meter gradually fills up as you use Otto. It represents the amount of money left out of your weekly allocation. If you reach your limit, you will no longer be able to use Otto and will have to contact the Business Analytics Center to grant an exemption.": {
        "fr": "",
        "fr_auto": "Ce compteur se remplit graduellement au fur et à mesure que vous utilisez Otto. Il représente le montant d’argent laissé de côté de votre allocation hebdomadaire. Si vous atteignez votre limite, vous ne pourrez plus utiliser Otto et devrez contacter le Centre d’analyse d’affaires pour accorder une exemption."
    },
    "Click on this icon to submit feedback about Otto. Let us know what went wrong, or suggest an improvement.": {
        "fr": "",
        "fr_auto": "Cliquez sur cette icône pour soumettre des commentaires sur Otto. Faites-nous savoir ce qui n’a pas fonctionné ou suggérez une amélioration."
    },
    "Toggle theme": {
        "fr": "",
        "fr_auto": "Basculer le thème"
    },
    "Browse presets": {
        "fr": "Menu des préréglages",
        "fr_auto": "Parcourir les préréglages"
    },
    "Save settings": {
        "fr": "Enregistrer",
        "fr_auto": "Sauvegarder les paramètres"
    },
    "(Optional) Define AI model's role, background information, and rules to follow.": {
        "fr": "",
        "fr_auto": "(Facultatif) Définissez le rôle du modèle d’IA, les informations générales et les règles à suivre."
    },
    "(Recommended) What AI model should do with context, query, and formatting instructions.": {
        "fr": "",
        "fr_auto": "(Recommandé) Ce que le modèle d’IA devrait faire avec le contexte, la requête et les instructions de formatage."
    },
    "(Optional) Final reminders of desired behaviour. Keep this fairly short.": {
        "fr": "",
        "fr_auto": "(Facultatif) Derniers rappels du comportement souhaité. Soyez assez bref."
    },
    "Start interactive tour": {
        "fr": "",
        "fr_auto": "Commencer la visite interactive"
    },
    "Email the Otto team": {
        "fr": "",
        "fr_auto": "Envoyez un courriel à l’équipe d’Otto"
    },
    "of": {
        "fr": "",
        "fr_auto": "de"
    },
    "Click the Otto logo in the top left to return to this page at any time.": {
        "fr": "",
        "fr_auto": "Cliquez sur le logo Otto en haut à gauche pour revenir à cette page en tout temps."
    },
    "Switch language": {
        "fr": "",
        "fr_auto": "Changer de langue"
    },
    "Switch the user interface language between English and French.": {
        "fr": "",
        "fr_auto": "Changez la langue de l’interface utilisateur entre l’anglais et le français."
    },
    "Cost meter": {
        "fr": "",
        "fr_auto": "Compteur de coûts"
    },
    "This meter gradually fills up as you use Otto. It represents the amount of money left out of your monthly personal budget. If you reach your limit, you will no longer be able to use Otto and will have to contact the Business Analytics Center for a temporary exemption.": {
        "fr": "",
        "fr_auto": "Ce compteur se remplit graduellement au fur et à mesure que vous utilisez Otto. Il représente le montant d’argent laissé de côté dans votre budget personnel mensuel. Si vous atteignez votre limite, vous ne pourrez plus utiliser Otto et devrez communiquer avec le Centre d’analyse d’affaires pour obtenir une exemption temporaire."
    },
    "Get help": {
        "fr": "",
        "fr_auto": "Obtenir de l’aide"
    },
    "Click the question mark icon to view this tour again, open the user guide, or get help from the Otto team.": {
        "fr": "",
        "fr_auto": "Cliquez sur l’icône en forme de point d’interrogation pour revoir cette visite, ouvrir le guide de l’utilisateur ou obtenir de l’aide de l’équipe d’Otto."
    },
    "Welcome tour:": {
        "fr": "",
        "fr_auto": "Visite de bienvenue :"
    },
    "It looks like this is your first time here.": {
        "fr": "",
        "fr_auto": "On dirait que c’est la première fois que vous êtes ici."
    },
    "Please take a quick tour to get familiar with the platform.": {
        "fr": "",
        "fr_auto": "Veuillez faire une visite rapide pour vous familiariser avec la plateforme."
    },
    "Begin tour": {
        "fr": "",
        "fr_auto": "Commencer la visite"
    },
    "Otto homepage": {
        "fr": "",
        "fr_auto": "Page d’accueil d’Otto"
    },
    "Welcome to the AI Assistant!": {
        "fr": "",
        "fr_auto": "Bienvenue à l’assistant IA!"
    },
    "It looks like this is your first time using the AI Assistant.": {
        "fr": "",
        "fr_auto": "Il semble que ce soit la première fois que vous utilisez l’assistant IA."
    },
    "Please take a quick tour to get familiar with the main features.": {
        "fr": "",
        "fr_auto": "Veuillez faire une visite rapide pour vous familiariser avec les principales caractéristiques."
    },
    "(required on first use)": {
        "fr": "",
        "fr_auto": "(requis lors de la première utilisation)"
    },
    "Start tour": {
        "fr": "",
        "fr_auto": "Commencer la visite"
    },
    "Welcome to Otto!": {
        "fr": "",
        "fr_auto": "Bienvenue chez Otto!"
    },
    "Reset flags for demo": {
        "fr": "",
        "fr_auto": "Réinitialiser les indicateurs pour la démo"
    },
    "Please take a 1-minute tour to get familiar with the main features.": {
        "fr": "",
        "fr_auto": "Veuillez faire une visite d’une minute pour vous familiariser avec les principales caractéristiques."
    },
    "Please take a 1-minute tour to get familiar with the platform.": {
        "fr": "",
        "fr_auto": "Veuillez faire une visite guidée de 1 minute pour vous familiariser avec la plateforme."
    },
    "User menu": {
        "fr": "",
        "fr_auto": "Menu utilisateur"
    },
    "Click your name to see your monthly Otto usage, access the Terms of Use, or Logout.": {
        "fr": "",
        "fr_auto": "Cliquez sur votre nom pour voir votre utilisation mensuelle d’Otto, accéder aux conditions d’utilisation ou se déconnecter."
    },
    "This meter gradually fills up as you use Otto. It represents your monthly personal budget. If you reach your limit, you will no longer be able to use Otto and will have to contact the Business Analytics Center for a temporary exemption.": {
        "fr": "",
        "fr_auto": "Ce compteur se remplit graduellement au fur et à mesure que vous utilisez Otto. Il représente votre budget personnel mensuel. Si vous atteignez votre limite, vous ne pourrez plus utiliser Otto et devrez communiquer avec le Centre d’analyse d’affaires pour obtenir une exemption temporaire."
    },
    "Tour complete!": {
        "fr": "",
        "fr_auto": "Visite terminée!"
    },
    "Start using Otto by clicking one of the app tiles.": {
        "fr": "",
        "fr_auto": "Commencez à utiliser Otto en cliquant sur l’une des vignettes de l’application."
    },
    "Select different modes by clicking the tabs.": {
        "fr": "",
        "fr_auto": "Sélectionnez différents modes en cliquant sur les onglets."
    },
    "Q&A mode": {
        "fr": "",
        "fr_auto": "Mode Q&R"
    },
    "Presets": {
        "fr": "",
        "fr_auto": "Préréglages"
    },
    "Browse settings presets and create your own to share with others.": {
        "fr": "",
        "fr_auto": "Parcourez les paramètres prédéfinis et créez les vôtres pour les partager avec d’autres."
    },
    "Please take a 5-minute tour to get familiar with the main features.": {
        "fr": "",
        "fr_auto": "Veuillez faire une visite de 5 minutes pour vous familiariser avec les principales caractéristiques."
    },
    "Corrupt docx file.": {
        "fr": "",
        "fr_auto": "Fichier docx corrompu."
    },
    "Corrupt PDF file.": {
        "fr": "",
        "fr_auto": "Fichier PDF corrompu."
    },
    "Corrupt pptx file.": {
        "fr": "",
        "fr_auto": "Fichier pptx corrompu."
    },
    "Corrupt csv file.": {
        "fr": "",
        "fr_auto": "Fichier csv corrompu."
    },
    "Corrupt excel file.": {
        "fr": "",
        "fr_auto": "Fichier ecxel corrompu."
    },
    "Corrupt CSV file.": {
        "fr": "",
        "fr_auto": "Fichier CSV corrompu."
    },
    "Corrupt Excel file.": {
        "fr": "",
        "fr_auto": "Fichier Excel corrompu."
    },
    "Error submitting feedback.": {
        "fr": "",
        "fr_auto": "Erreur en soumettant des commentaires."
    },
    "Chat updated successfully.": {
        "fr": "",
        "fr_auto": "Le clavardage a été mis à jour avec succès."
    },
    "Chat created successfully.": {
        "fr": "",
        "fr_auto": "Chat créé avec succès."
    },
    "Default": {
        "fr": "",
        "fr_auto": "Défaut"
    },
    "(best, $)": {
        "fr": "",
        "fr_auto": "(meilleur, $)"
    },
    "Welcome to the AI Assistant": {
        "fr": "",
        "fr_auto": "Bienvenue à l’Assistant IA"
    },
    "When you start a new chat, the welcome message reminds you of appropriate usage for the selected mode.": {
        "fr": "",
        "fr_auto": "Lorsque vous commencez un nouveau clavardage, le message de bienvenue vous rappelle l’utilisation appropriée du mode sélectionné."
    },
    "Select a mode": {
        "fr": "",
        "fr_auto": "Sélectionnez un mode"
    },
    "Use the tabs to select different modes. The welcome message will update with guidance for the selected mode.": {
        "fr": "",
        "fr_auto": "Utilisez les onglets pour sélectionner différents modes. Le message de bienvenue sera mis à jour avec des directives pour le mode sélectionné."
    },
    "Send a message": {
        "fr": "",
        "fr_auto": "Envoyer un message"
    },
    "You can interact with the AI by sending a chat message.": {
        "fr": "",
        "fr_auto": "Vous pouvez interagir avec l’IA en envoyant un message de clavardage."
    },
    "Hello, Otto!": {
        "fr": "",
        "fr_auto": "Bonjour, Otto!"
    },
    "Messages area": {
        "fr": "",
        "fr_auto": "Zone des messages"
    },
    "Your sent messages and the AI\\": {
        "fr": "",
        "fr_auto": "Vos messages envoyés et l’IA"
    },
    "Switch to Q&A mode": {
        "fr": "",
        "fr_auto": "Passez en mode Questions et réponses"
    },
    "Q&A mode lets you ask questions and extract information from uploaded documents. Click the Q&A tab to try it.": {
        "fr": "Le mode Q&R vous permet de poser des questions et d’extraire de l’information à partir de documents téléversés. Cliquez sur l’onglet Questions et réponses pour l’essayer.",
        "fr_auto": "Le mode Q&R vous permet de poser des questions et d’extraire de l’information à partir de documents téléchargés. Cliquez sur l’onglet Questions et réponses pour l’essayer."
    },
    "Settings sidebar": {
        "fr": "",
        "fr_auto": "Barre latérale des paramètres"
    },
    "All AI assistant modes have editable settings in the right sidebar. The Q&A settings are especially important.": {
        "fr": "",
        "fr_auto": "Tous les modes d’assistant IA ont des paramètres modifiables dans la barre latérale droite. Les paramètres de questions et réponses sont particulièrement importants."
    },
    "Select Q&A library": {
        "fr": "",
        "fr_auto": "Sélectionnez la bibliothèque de questions et réponses"
    },
    "By default, the \\\"Corporate\\\" library is selected. This contains some HR-related information such as collective agreements.": {
        "fr": "Par défaut, la bibliothèque « Ministériel » est sélectionnée. Elle contient des renseignements liés aux RH, comme les conventions collectives.",
        "fr_auto": "Par défaut, la bibliothèque \\\"Corporate\\ » est sélectionnée. Il contient des renseignements liés aux RH, comme les conventions collectives."
    },
    "What is LP-02 step 3 pay in 2024?": {
        "fr": "Quelle-est la rémunération de l’échelon 3 du LP-02 en 2024?",
        "fr_auto": "Qu’est-ce que la rémunération de l’échelon 3 du LP-02 en 2024?"
    },
    "Q&A response": {
        "fr": "",
        "fr_auto": "Réponse aux questions et réponses"
    },
    "In Q&A mode, the AI searches through the library to find the answer. This allows it to provide references for verification.": {
        "fr": "",
        "fr_auto": "En mode Q&R, l’IA cherche dans la bibliothèque pour trouver la réponse. Cela lui permet de fournir des références à des fins de vérification."
    },
    "Upload your own files": {
        "fr": "",
        "fr_auto": "Téléchargez vos propres fichiers"
    },
    "You can upload many types of files for Q&A, summarization or translation. These files are stored in the chat and will be deleted after 30 days inactivity. You can also drag and drop files into the chat. Uploading a file will switch the Q&A library to \\\"Chat uploads\\\".": {
        "fr": "Vous pouvez télécharger de nombreux types de fichiers pour les questions et réponses, les résumés ou les traductions. Ces fichiers sont stockés dans le clavardage et seront supprimés après 30 jours d’inactivité. Vous pouvez également faire glisser et déposer des fichiers dans le clavardage. Le téléchargement d’un fichier fera passer la bibliothèque de questions et réponses à \\\"Téléchargements de clavardage\\ ».",
        "fr_auto": "Vous pouvez télécharger de nombreux types de fichiers pour les questions et réponses, les résumés ou les traductions. Ces fichiers sont stockés dans le clavardage et seront supprimés après 30 jours d’inactivité. Vous pouvez également faire glisser et déposer des fichiers dans le clavardage. Le téléchargement d’un fichier fera passer la bibliothèque de questions et réponses à \\\"Téléchargements de clavardage\\ »."
    },
    "Editing libraries": {
        "fr": "",
        "fr_auto": "Modifier les bibliothèques"
    },
    "Instead of uploading files to a chat, you might want to create a document library. This allows you to query the same documents across multiple chats, or share your Q&A library with others. Use the \\\"Edit libraries\\\" function to upload, organize and share document libraries.": {
        "fr": "Au lieu de télécharger des fichiers dans un clavardage, vous pouvez créer une bibliothèque de documents. Celle-ci vous permettra d’interroger les mêmes documents sur plusieurs sessions de clavardages ou de partager votre bibliothèque de questions et réponses avec d’autres personnes. Utilisez la fonction « Modifier les bibliothèques » pour télécharger, organiser et partager des bibliothèques de documents.",
        "fr_auto": "Au lieu de télécharger des fichiers dans un clavardage, vous voudrez peut-être créer une bibliothèque de documents. Cela vous permet d’interroger les mêmes documents sur plusieurs clavardages ou de partager votre bibliothèque de questions et réponses avec d’autres personnes. Utilisez la fonction « Modifier les bibliothèques » pour télécharger, organiser et partager des bibliothèques de documents."
    },
    "Q&A search mode": {
        "fr": "",
        "fr_auto": "Mode de recherche Q&R"
    },
    "By default, Q&A mode will quickly search for the most relevant \\\"chunks\\\" from the library. The AI will then read those chunks and provide an answer. For some questions though, you may need to have the AI read the full document. WARNING: This mode can be expensive when there are lots of documents!": {
        "fr": "Par défaut, le mode Q&A recherchera rapidement les « morceaux » les plus pertinents dans la bibliothèque. L’IA lira ensuite ces morceaux et fournira une réponse. Pour certaines questions, vous devrez peut-être demander à l’IA de lire le document complet. ATTENTION : Ce mode peut être coûteux lorsqu’il y a beaucoup de documents!",
        "fr_auto": "Par défaut, le mode Q&A recherchera rapidement les \\\"morceaux\\ » les plus pertinents dans la bibliothèque. L’IA lira ensuite ces morceaux et fournira une réponse. Pour certaines questions, vous devrez peut-être demander à l’IA de lire le document complet. ATTENTION : Ce mode peut être coûteux lorsqu’il y a beaucoup de documents!"
    },
    "Q&A filters": {
        "fr": "",
        "fr_auto": "Filtres de questions et réponses"
    },
    "In the full document modes, select the documents or folders you want the AI to read.": {
        "fr": "",
        "fr_auto": "Dans les modes de document complet, sélectionnez les documents ou les dossiers que vous voulez que l’IA lise."
    },
    "Select AI model": {
        "fr": "",
        "fr_auto": "Sélectionnez le modèle d’IA"
    },
    "When accuracy is paramount, select the more expensive GPT-4o model. (This setting is available in all modes.)": {
        "fr": "",
        "fr_auto": "Lorsque la précision est primordiale, sélectionnez le modèle GPT-4o plus coûteux. (Ce paramètre est disponible dans tous les modes.)"
    },
    "To customize the behaviour further, you can edit advanced settings by clicking here. For example, you can change the number of top sources that the AI will read, or customize the response format": {
        "fr": "Pour personnaliser davantage le comportement du système, vous pouvez modifier les paramètres avancés en cliquant ici. Par exemple, vous pouvez modifier le nombre de sources principales que l’IA lira ou personnaliser le format de réponse",
        "fr_auto": "Pour personnaliser davantage le comportement, vous pouvez modifier les paramètres avancés en cliquant ici. Par exemple, vous pouvez modifier le nombre de sources principales que l’IA lira ou personnaliser le format de réponse"
    },
    "Summarize mode": {
        "fr": "",
        "fr_auto": "Mode de résumé"
    },
    "In summarize mode, you can upload documents, paste long text or enter a URL (canada.ca, *.gc.ca, CanLii and Wikipedia only). Like in Q&A \\\"full documents\\\" mode, the AI will read the entire document before responding. Let\\": {
        "fr": "",
        "fr_auto": "En mode résumé, vous pouvez télécharger des documents, coller du texte long ou entrer une URL (canada.ca, *.gc.ca, CanLii et Wikipédia seulement). Comme dans le mode Q&R \\« documents complets \\ », l’IA lira l’intégralité du document avant de répondre. Let\\"
    },
    "Summarize response": {
        "fr": "",
        "fr_auto": "Résumer la réponse"
    },
    "By default, the summary will be quite short, but this is adjustable in the settings sidebar.": {
        "fr": "",
        "fr_auto": "Par défaut, le résumé sera assez court, mais il est réglable dans la barre latérale des paramètres."
    },
    "Summarize settings": {
        "fr": "",
        "fr_auto": "Résumer les paramètres"
    },
    "There are 3 preset length settings, but you can add additional instructions or override the prompt entirely. A custom summarize prompt is the easiest way to extract exactly the information you want from a document.": {
        "fr": "",
        "fr_auto": "Il y a 3 réglages de longueur prédéfinis, mais vous pouvez ajouter des instructions supplémentaires ou remplacer complètement l’invite. Une invite de résumé personnalisée est le moyen le plus simple d’extraire exactement l’information que vous voulez d’un document."
    },
    "My team at Department of Justice Canada has developed a generative AI tool. What are the top 7 pieces of guidance I should provide users? Write a 1000-word Buzzfeed-style listicle with nice formatting. The audience is end-users.": {
        "fr": "",
        "fr_auto": "Mon équipe au ministère de la Justice du Canada a mis au point un outil d’IA générative. Quels sont les 7 principaux conseils que je devrais fournir aux utilisateurs? Rédigez une liste de 1000 mots de style Buzzfeed avec un bon formatage. Le public est constitué d’utilisateurs finaux."
    },
    "Summary with custom prompt": {
        "fr": "",
        "fr_auto": "Résumé avec invite personnalisée"
    },
    "The AI now generates a summary according to the custom prompt!": {
        "fr": "",
        "fr_auto": "L’IA génère maintenant un résumé selon l’invite personnalisée!"
    },
    "Switching back to chat mode": {
        "fr": "",
        "fr_auto": "Retour en mode clavardage"
    },
    "We\\": {
        "fr": "",
        "fr_auto": "Nous \\"
    },
    "Our tool is called Otto, so please use that name. Otto is actually approved for Protected B data unlike many generative AI tools. Also would prefer a bit more bold and italics, and lots of emojis. More memorable titles for the tips, maybe alliterative or rhyming. 300 words max.": {
        "fr": "",
        "fr_auto": "Notre outil s’appelle Otto, alors veuillez utiliser ce nom. Otto est en fait approuvé pour les données Protected B contrairement à de nombreux outils d’IA générative. Je préférerais aussi un peu plus de gras et d’italique, et beaucoup d’emojis. Des titres plus mémorables pour les pointes, peut-être allitératifs ou rimés. 300 mots max."
    },
    "Human in the loop": {
        "fr": "Avec intervention humaine",
        "fr_auto": "Humain dans la boucle"
    },
    "Remember, the AI assistant is just a tool to help you accomplish your goals. Be specific and you\\": {
        "fr": "",
        "fr_auto": "N’oubliez pas que l’assistant d’IA n’est qu’un outil pour vous aider à atteindre vos objectifs. Soyez précis et vous\\"
    },
    "Translation options": {
        "fr": "",
        "fr_auto": "Options de traduction"
    },
    "In translate mode, you can upload files or directly input text (in any language). Select the target language in the sidebar.": {
        "fr": "En mode traduction, vous pouvez téléverser des fichiers ou écrire directement dans le champs de texte (dans la langue de votre choix). Sélectionnez la langue cible dans la barre latérale.",
        "fr_auto": "En mode traduction, vous pouvez télécharger des fichiers ou entrer directement du texte (dans n’importe quelle langue). Sélectionnez la langue cible dans la barre latérale."
    },
    "Browse presets created by the Otto team or other users. You can also save your current settings as a preset, and choose your default settings for new chats.": {
        "fr": "Parcourez les préréglages créés par l’équipe d'Otto ou créés par d’autres utilisateurs. Vous pouvez également enregistrer vos paramètres actuels en tant que préréglage et choisir vos paramètres par défaut pour les nouvelles conversations.",
        "fr_auto": "Parcourez les préréglages créés par l’équipe Otto ou d’autres utilisateurs. Vous pouvez également enregistrer vos paramètres actuels en tant que préréglage et choisir vos paramètres par défaut pour les nouvelles conversations."
    },
    "Your chats remain accessible in the left sidebar, but are deleted after 30 days of inactivity. The current chat is bolded.": {
        "fr": "Vos discussions restent accessibles dans la barre latérale gauche, mais sont supprimées après 30 jours d’inactivité. Le clavardage actuel apparait en charactère gras.",
        "fr_auto": "Vos discussions restent accessibles dans la barre latérale gauche, mais sont supprimées après 30 jours d’inactivité. Le clavardage actuel est en gras."
    },
    "Rename and delete chats": {
        "fr": "",
        "fr_auto": "Renommer et supprimer des clavardages"
    },
    "When you hover over a chat title, three dots appear. Click the dots to rename or delete a chat manually.": {
        "fr": "",
        "fr_auto": "Lorsque vous passez la souris sur le titre d’un clavardage, trois points apparaissent. Cliquez sur les points pour renommer ou supprimer un clavardage manuellement."
    },
    "Start a new chat": {
        "fr": "",
        "fr_auto": "Démarrer un nouveau clavardage"
    },
    "When you are changing topics, always start a new chat. This reduces cost and improves quality. The tour is now complete!": {
        "fr": "Lorsque vous changez de sujet, commencez toujours une nouvelle discussion. Cela réduit les coûts et améliore la qualité des réponses. La visite est maintenant terminée!",
        "fr_auto": "Lorsque vous changez de sujet, commencez toujours une nouvelle discussion. Cela réduit les coûts et améliore la qualité. La visite est maintenant terminée!"
    },
    "Light and dark themes": {
        "fr": "",
        "fr_auto": "Thèmes clairs et sombres"
    },
    "Click the sun or moon icon to switch between dark and light themes.": {
        "fr": "",
        "fr_auto": "Cliquez sur l’icône du soleil ou de la lune pour basculer entre les thèmes sombres et clairs."
    },
    "No documents in this chat.": {
        "fr": "",
        "fr_auto": "Aucun document dans ce clavardage."
    },
    "Enter a message to chat with the AI": {
        "fr": "",
        "fr_auto": "Entrez un message pour discuter avec l’IA"
    },
    "Ask a question about the selected documents, or enter a URL to add": {
        "fr": "",
        "fr_auto": "Posez une question sur les documents sélectionnés ou entrez une URL à ajouter"
    },
    "Enter a URL or paste long text to summarize": {
        "fr": "",
        "fr_auto": "Entrez une URL ou collez un texte long pour résumer"
    },
    "Enter text to translate (select language in sidebar)": {
        "fr": "",
        "fr_auto": "Entrez le texte à traduire (sélectionnez la langue dans la barre latérale)"
    },
    "Ask a question about the selected documents, upload files or enter a URL to add": {
        "fr": "",
        "fr_auto": "Posez une question sur les documents sélectionnés, téléchargez des fichiers ou entrez une URL à ajouter"
    },
    "Enter a URL, paste long text or upload files to summarize": {
        "fr": "",
        "fr_auto": "Entrez une URL, collez du texte long ou téléchargez des fichiers pour résumer"
    },
    "Enter text or upload files to translate (select language in sidebar)": {
        "fr": "",
        "fr_auto": "Entrez du texte ou téléchargez des fichiers à traduire (sélectionnez la langue dans la barre latérale)"
    },
    "o3-mini (adds reasoning, 7x cost)": {
        "fr": "",
        "fr_auto": "o3-mini (ajoute un raisonnement, coût 7x)"
    },
    "GPT-4o (best accuracy, 15x cost)": {
        "fr": "",
        "fr_auto": "GPT-4o (meilleure précision, coût 15x)"
    },
<<<<<<< HEAD
    "No description available": {
        "fr": "",
        "fr_auto": "Aucune description disponible"
    },
    "English metadata": {
        "fr": "",
        "fr_auto": "Métadonnées en anglais"
    },
    "French metadata": {
        "fr": "",
        "fr_auto": "Métadonnées en français"
    },
    "Sharing": {
        "fr": "",
        "fr_auto": "Partage"
    },
    "Save preset": {
        "fr": "",
        "fr_auto": "Enregistrer le préréglage"
    },
    "Update preset": {
        "fr": "",
        "fr_auto": "Mettre à jour le préréglage"
    },
    "Update preset:": {
        "fr": "",
        "fr_auto": "Préréglage de mise à jour :"
    },
    "Create new preset": {
        "fr": "",
        "fr_auto": "Créer un nouveau préréglage"
=======
    "Error extracting text from file. Try copying and pasting the text.": {
        "fr": "",
        "fr_auto": "Erreur lors de l’extraction du texte du fichier. Essayez de copier et coller le texte."
    },
    "Mark complete": {
        "fr": "",
        "fr_auto": "Marquer comme terminé"
>>>>>>> 257aa8a6
    }
}<|MERGE_RESOLUTION|>--- conflicted
+++ resolved
@@ -3435,7 +3435,6 @@
         "fr": "",
         "fr_auto": "GPT-4o (meilleure précision, coût 15x)"
     },
-<<<<<<< HEAD
     "No description available": {
         "fr": "",
         "fr_auto": "Aucune description disponible"
@@ -3467,7 +3466,7 @@
     "Create new preset": {
         "fr": "",
         "fr_auto": "Créer un nouveau préréglage"
-=======
+    },
     "Error extracting text from file. Try copying and pasting the text.": {
         "fr": "",
         "fr_auto": "Erreur lors de l’extraction du texte du fichier. Essayez de copier et coller le texte."
@@ -3475,6 +3474,5 @@
     "Mark complete": {
         "fr": "",
         "fr_auto": "Marquer comme terminé"
->>>>>>> 257aa8a6
     }
 }