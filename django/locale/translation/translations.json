--- conflicted
+++ resolved
@@ -3535,7 +3535,6 @@
         "fr": "",
         "fr_auto": "Partagé"
     },
-<<<<<<< HEAD
     "This request might be expensive. Are you sure you want to continue?": {
         "fr": "",
         "fr_auto": "Cette demande peut être coûteuse. Êtes-vous sûr de vouloir continuer?"
@@ -3543,10 +3542,9 @@
     "Continue at estimated cost ": {
         "fr": "",
         "fr_auto": "Continuer au coût estimatif "
-=======
+    },
     "AI can make mistakes. Verify the output if you intend to rely upon it.": {
         "fr": "",
         "fr_auto": "L’IA peut faire des erreurs. Vérifiez le résultat si vous avez l’intention de vous fier à lui."
->>>>>>> 13a3ac5b
     }
 }