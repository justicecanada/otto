--- conflicted
+++ resolved
@@ -3563,7 +3563,6 @@
         "fr": "",
         "fr_auto": "Les modifications remplaceront les propriétés de tous les utilisateurs sélectionnés"
     },
-<<<<<<< HEAD
     "Error processing file {file_name} in task {current_task.request.id}: {full_error}": {
         "fr": "",
         "fr_auto": "Erreur de traitement du fichier {file_name} dans la tâche {current_task.request.id} : {full_error}"
@@ -3643,7 +3642,7 @@
     "Error ID: %(error_id)s - Failed to create PDF overlay after OCR.": {
         "fr": "",
         "fr_auto": "ID d’erreur :%(error_id)s - Impossible de créer une superposition PDF après l’OCR."
-=======
+    },
     "This request is estimated to cost ${formatted_cost}, which exceeds your remaining monthly budget. Please contact an Otto administrator or wait until the 1st for the limit to reset.": {
         "fr": "",
         "fr_auto": "Le coût de cette demande est estimé à {formatted_cost} $, ce qui dépasse votre budget mensuel restant. Veuillez contacter un administrateur Otto ou attendre le 1er pour que la limite soit réinitialisée."
@@ -3839,6 +3838,5 @@
     "Safe use of Text Extractor": {
         "fr": "",
         "fr_auto": "Utilisation sécuritaire de l’extracteur de texte"
->>>>>>> 9aff1347
     }
 }