{
    "Title:": {
        "fr": "Titre :",
        "fr_auto": "Titre:"
    },
    "Language:": {
        "fr": "Langue :",
        "fr_auto": "Langue:"
    },
    "English": {
        "fr": "Anglais",
        "fr_auto": "Anglais"
    },
    "French": {
        "fr": "Français",
        "fr_auto": "Français"
    },
    "Team Name:": {
        "fr": "Nom de l'équipe :",
        "fr_auto": "Nom de l'équipe:"
    },
    "Contact Email:": {
        "fr": "Courriel du contact",
        "fr_auto": "Courriel du contact"
    },
    "Element ID:": {
        "fr": "Id de l'élément :",
        "fr_auto": "Id de l'élément:"
    },
    "Submit": {
        "fr": "Soumettre",
        "fr_auto": "Soumettre"
    },
    "Avoid using colloquial language or jargon that may not be understood by the chatbot": {
        "fr": "Évitez d'utiliser un langage familier ou un jargon qui pourrait ne pas être compris par l'agent conversationel.",
        "fr_auto": "Évitez d'utiliser un langage familier ou un jargon qui pourrait ne pas être compris par le chatbot."
    },
    "Include clear and concise headings or titles to help the chatbot understand the structure of the document": {
        "fr": "Incluez des titres clairs et concis pour aider l'agent conversationel à comprendre la structure du document.",
        "fr_auto": "Incluez des titres clairs et concis pour aider le chatbot à comprendre la structure du document."
    },
    "Avoid using abbreviations that may be ambiguous or unclear to the chatbot": {
        "fr": "Évitez d'utiliser des abréviations qui peuvent être ambiguës pour l'agent conversationel.",
        "fr_auto": "Évitez d'utiliser des abréviations qui peuvent être ambiguës pour le chatbot."
    },
    "Home": {
        "fr": "Acceuil",
        "fr_auto": "Acceuil"
    },
    "Protected B": {
        "fr": "Protégé B",
        "fr_auto": "Protégé B"
    },
    "Otto Feedback Form": {
        "fr": "Formulaire de rétrocation Otto",
        "fr_auto": "Formulaire de rétrocation Otto"
    },
    "Provide feeback or report an issue using the form below.": {
        "fr": "Donnez votre avis ou signalez un problème en utilisant le formulaire ci-dessous.",
        "fr_auto": "Donnez votre avis ou signalez un problème en utilisant le formulaire ci-dessous."
    },
    "* All fields are mandatory": {
        "fr": "* Tous les champ sont obligatoires.",
        "fr_auto": "* Tous les champ sont obligatoires."
    },
    "No notifications": {
        "fr": "Aucune notification",
        "fr_auto": "Aucune notification"
    },
    "Provide Feedback": {
        "fr": "Rétroaction",
        "fr_auto": "Rétroaction"
    },
    "Has access to %(summary)s apps": {
        "fr": "A accès à %(summary)s application(s)",
        "fr_auto": "A accès à %(summary)s application(s)"
    },
    "Sent %(messages_count)s messages to AI tools": {
        "fr": "A envoyé %(messages_count)s message(s) aux outils d'IA",
        "fr_auto": "A envoyé %(messages_count)s message(s) aux outils d'IA"
    },
    "Thank you for your feedback. We will process your form shortly.": {
        "fr": "Merci, nous traiterons votre formulaire sous peu.",
        "fr_auto": "Merci, nous traiterons votre formulaire sous peu."
    },
    "Submit Feedback": {
        "fr": "Rétroaction",
        "fr_auto": "Rétroaction"
    },
    "Chat with trusted sources": {
        "fr": "Dialoguez avec des sources fiables",
        "fr_auto": "Dialoguez avec des sources fiables"
    },
    "Summarize text": {
        "fr": "Synthèse de texte",
        "fr_auto": "Résumer un texte"
    },
    "Summarize files": {
        "fr": "Synthèse des fichiers",
        "fr_auto": "Synthèse des fichiers"
    },
    "Summarize CanLii URL": {
        "fr": "Synthèse des URL CanLii",
        "fr_auto": "Synthèse des URL CanLii"
    },
    "Translate text to French": {
        "fr": "Traduire un texte en français",
        "fr_auto": "Traduire un texte en français"
    },
    "Translate text to English": {
        "fr": "Traduire un texte en anglais",
        "fr_auto": "Traduire un texte en anglais"
    },
    "Translate files to French": {
        "fr": "Traduire des fichiers en français",
        "fr_auto": "Traduire des fichiers en français"
    },
    "Translate files to English": {
        "fr": "Traduire des fichiers en anglais",
        "fr_auto": "Traduire des fichiers en anglais"
    },
    "Translation": {
        "fr": "Traduction",
        "fr_auto": "Traduction"
    },
    "Summarization": {
        "fr": "Synthèse",
        "fr_auto": "Synthèse"
    },
    "Automated templates": {
        "fr": "Modèles automatisés",
        "fr_auto": "Modèles automatisés"
    },
    "Opens in new tab": {
        "fr": "Ouvrira un nouvel onglet",
        "fr_auto": "Ouvrira un nouvel onglet"
    },
    "Upload one or more files to the chat to start Document Q&A.": {
        "fr": "Téléchargez un ou plusieurs fichiers pour commencer à poser des question sur vos documents.",
        "fr_auto": "Téléchargez un ou plusieurs fichiers sur le chat pour commencer à demander les documents."
    },
    "Librarian": {
        "fr": "Bibliothèque",
        "fr_auto": "Bibliothécaire"
    },
    "GPT-3.5 (faster)": {
        "fr": "GPT-3.5 (plus rapide)",
        "fr_auto": "GPT-3.5 (plus rapide)"
    },
    "GPT-4 (accurate)": {
        "fr": "GPT-4 (précis)",
        "fr_auto": "GPT-4 (précis)"
    },
    "Short": {
        "fr": "Court",
        "fr_auto": "Court métrage"
    },
    "Medium": {
        "fr": "Moyen",
        "fr_auto": "Moyenne"
    },
    "Long": {
        "fr": "Long",
        "fr_auto": "Long"
    },
    "Precise": {
        "fr": "Précis",
        "fr_auto": "Précis"
    },
    "Balanced": {
        "fr": "Équilibré",
        "fr_auto": "Équilibré"
    },
    "Toggle chat options sidebar": {
        "fr": "Basculer la barre latérale des options de clavardage",
        "fr_auto": "Basculer la barre latérale des options de chat"
    },
    "Chat history": {
        "fr": "Historique du clavardage",
        "fr_auto": "Historique des discussions"
    },
    "New chat": {
        "fr": "Nouveau clavardage",
        "fr_auto": "Nouveau chat"
    },
    "Document Q&A": {
        "fr": "Question-réponses sur les documents",
        "fr_auto": "Questions et réponses sur le document"
    },
    "Chat": {
        "fr": "Clavardez",
        "fr_auto": "Discutez avec l’IA"
    },
    "Load": {
        "fr": "Utiliser",
        "fr_auto": "Charge"
    },
    "\n            <strong>Chat</strong> is a general-purpose AI-powered tool for writing assistance and text formatting. Please note that this tool is provided solely for enhancing your writing process and refining your ideas using natural language.          \n          ": {
        "fr": "\n<strong>Clavardez</strong> est un outil polyvalent alimenté par l’IA pour l’aide à la rédaction et la mise en forme du texte. Veuillez noter que cet outil est fourni uniquement pour améliorer votre processus d’écriture et affiner vos idées en utilisant un langage naturel.          \n          ",
        "fr_auto": "\n<strong>Chat</strong> est un outil polyvalent alimenté par l’IA pour l’aide à la rédaction et la mise en forme du texte. Veuillez noter que cet outil est fourni uniquement pour améliorer votre processus d’écriture et affiner vos idées en utilisant un langage naturel.          \n          "
    },
    "We kindly advise you to refrain from using Chat as a means to seek factual information, conduct research, or request data. Its primary purpose is to offer writing suggestions, grammar corrections, and structure recommendations, ensuring your content is well-crafted and coherent.": {
        "fr": "Nous vous conseillons de vous abstenir d’utiliser 'Clavardez' avec l’IA comme un moyen de rechercher des informations factuelles, de mener des recherches ou de demander des données. Son objectif principal est d’offrir des suggestions d’écriture, des corrections grammaticales et des recommandations de structure, en veillant à ce que votre contenu soit bien conçu et cohérent.",
        "fr_auto": "Nous vous conseillons de vous abstenir d’utiliser chat avec l’IA comme un moyen de rechercher des informations factuelles, de mener des recherches ou de demander des données. Son objectif principal est d’offrir des suggestions d’écriture, des corrections grammaticales et des recommandations de structure, en veillant à ce que votre contenu soit bien conçu et cohérent."
    },
    "Although the Document Q&A tool aims to deliver precise answers, users should validate the outputs by checking the sources. For critical decisions, consulting with experts is recommended rather than relying solely on the AI's responses.": {
        "fr": "Bien que l’outil de demander des documents vise à fournir des réponses précises, les utilisateurs doivent valider les résultats en vérifiant les sources. Pour les décisions critiques, il est recommandé de consulter des experts plutôt que de se fier uniquement aux réponses de l’IA.",
        "fr_auto": "Bien que l’outil de demander des documents vise à fournir des réponses précises, les utilisateurs doivent valider les résultats en vérifiant les sources. Pour les décisions critiques, il est recommandé de consulter des experts plutôt que de se fier uniquement aux réponses de l’IA."
    },
    "Chat settings": {
        "fr": "Paramètres de clavardage",
        "fr_auto": "Paramètres de chat"
    },
    ":": {
        "fr": " :",
        "fr_auto": " :"
    },
    "**Error:** The chat is too long for this AI model.\n\nYou can try: \n1. Starting a new chat\n2. Using summarize mode, which can handle longer texts\n3. Using a different model\n": {
        "fr": "**Erreur :** La discussion est trop longue pour ce modèle d’IA.\n\nVous pouvez essayer : \n1. Démarrage d’une nouvelle session\n2. Utilisation du mode résumé, qui peut gérer des textes plus longs\n3. Utilisation d’un modèle différent\n",
        "fr_auto": "**Erreur :** Le chat est trop long pour ce modèle d’IA.\n\nVous pouvez essayer : \n1. Démarrage d’un nouveau chat\n2. Utilisation du mode résumé, qui peut gérer des textes plus longs\n3. Utilisation d’un modèle différent\n"
    },
    "Untitled chat": {
        "fr": "Clavardage sans titre",
        "fr_auto": "Chat sans titre"
    },
    "Each row (or \"entry\", \"item\", or \"record\") in the database contains information about words or phrases that may be problematic for harmonization.": {
        "fr": "Chaque rangée (ou « entrée », « élément » ou « enregistrement ») de la base de données contient des renseignements sur des mots ou des expressions qui peuvent être problématiques pour l’harmonisation.",
        "fr_auto": "Chaque ligne (ou « entrée », « élément » ou « enregistrement ») de la base de données contient des renseignements sur des mots ou des expressions qui peuvent être problématiques pour l’harmonisation."
    },
    "<strong>Change type</strong>: what kind of change should be made to the potentially-problematic term,": {
        "fr": "<strong>Modifier le type</strong> : quel genre de changement devrait être apporté au terme potentiellement problématique,",
        "fr_auto": "<strong>Type de changement</strong> : quel genre de changement devrait être apporté au terme potentiellement problématique,"
    },
    "<a href=\"https://www.justice.gc.ca/eng/csj-sjc/harmonization/bijurilex/terminolog/table.html\">Bijural Terminology Record</a>": {
        "fr": "<a href=\"https://www.justice.gc.ca/fra/sjc-csj/harmonization/bijurilex/terminolog/table.html\">Fiches terminologiques bijuridiques</a>",
        "fr_auto": "<a href=\"https://www.justice.gc.ca/eng/csj-sjc/harmonization/bijurilex/terminolog/table.html\">Bijural Terminology Record</a>"
    },
    "This entry from the English database concerns the potentially-problematic word \"owner\".": {
        "fr": "Cette entrée de la base de données française concerne le mot potentiellement problématique proprietaire.",
        "fr_auto": "Cette entrée de la base de données anglaise concerne le mot potentiellement problématique « owner »."
    },
    "in lines that contain the words \"charge\" , \"interest\", or \"right\".": {
        "fr": "dans les lignes qui contiennent les mots « charge » ou « droit ».",
        "fr_auto": "dans les lignes qui contiennent les mots « charge », « intérêt » ou « droit »."
    },
    "Here, we see that relevant lines of legislative text may also need to include the word \"holder\" for validity in both law systems.": {
        "fr": "Ici, nous voyons que les lignes pertinentes du texte législatif peuvent également devoir inclure le mot « detenteur » pour la validité dans les deux systèmes de droit.",
        "fr_auto": "Ici, nous voyons que les lignes pertinentes du texte législatif peuvent également devoir inclure le mot « titulaire » pour la validité dans les deux systèmes de droit."
    },
    "Here, we should <strong>add</strong> the term \"holder\" to resolve the potential terminology problem.": {
        "fr": "Ici, nous devrions <strong>ajouter</strong> le terme « detenteur » pour résoudre le problème de terminologie potentiel.",
        "fr_auto": "Ici, nous devrions <strong>ajouter</strong> le terme « titulaire » pour résoudre le problème de terminologie potentiel."
    },
    "Only displaying users with roles assigned.": {
        "fr": "N'affiche que les utilisateurs avec des rôles attribués dans le système.",
        "fr_auto": "Afficher uniquement les utilisateurs avec des rôles attribués."
    },
    "Chat files are deleted after 7 days": {
        "fr": "Les fichiers de clavardage sont supprimés après 7 jours",
        "fr_auto": "Les fichiers de chat sont supprimés après 7 jours"
    },
    "The document summarization feature allows you to generate a summary for any document in your case files. The summary will be created in a new chat session, where you can ask follow-up questions about the content of the document.": {
        "fr": "La fonction de résumé de document vous permet de générer un résumé pour n’importe quel document dans vos fichiers de cas. Le résumé sera créé dans une nouvelle session de clavardage, où vous pourrez poser des questions de suivi sur le contenu du document.",
        "fr_auto": "La fonction de résumé de document vous permet de générer un résumé pour n’importe quel document dans vos fichiers de cas. Le résumé sera créé dans une nouvelle session de chat, où vous pourrez poser des questions de suivi sur le contenu du document."
    },
    "Upload CSV": {
        "fr": "Téléverser CSV",
        "fr_auto": "Télécharger CSV"
    },
    "Chat upload": {
        "fr": "Téléversement de clavardage",
        "fr_auto": "Téléchargement de chat"
    },
    "\n            <strong>Q&A</strong> provides answers based on Justice documents. Create or select your own document libraries from the settings sidebar.\n          ": {
        "fr": "\n<strong>Question-réponses</strong> fournit des réponses basées sur des documents de justice. Créez ou sélectionnez vos propres bibliothèques de documents dans la barre latérale des paramètres.\n          ",
        "fr_auto": "\n<strong>Questions et réponses</strong> fournit des réponses basées sur des documents de justice. Créez ou sélectionnez vos propres bibliothèques de documents dans la barre latérale des paramètres.\n          "
    },
    "Delete chat": {
        "fr": "Supprimer le clavardage",
        "fr_auto": "Supprimer le chat"
    },
    "Edit chat title": {
        "fr": "Modifier le titre du clavardage",
        "fr_auto": "Modifier le titre du chat"
    },
    "You are a general-purpose AI chatbot. You follow these rules:\n\n1. Your name is 'Otto', an AI who works for the Department of Justice Canada.\n\n2. If the user asks any question regarding Canada's laws and regulations, you must inform them of the [Legislation Search app](/laws/), a tool in Otto built to be better suited for finding relevant and accurate laws and regulations in Canada. Make sure to mention the tool at the beginning of your response and in the form of a markdown link.3. You do not have access to the internet or other knowledge bases. If you are asked about very specific facts, especially one about the Government of Canada or laws, you always caveat your response, e.g., 'I am a pre-trained AI and do not have access to the internet, so my answers might not be correct. Based on my training data, I expect that...'\n\n4. If you are asked a question about Department of Justice or other Government of Canada / HR policies, you inform users of Otto's 'Q&A' mode which can provide more accurate information.\n\n5. You answer in markdown format to provide clear and readable responses.\n\n": {
        "fr": "Vous êtes un agent conversationel IA à usage général. Vous suivez ces règles :\n\n1. Vous vous appelez « Otto », une IA qui travaille pour le ministère de la Justice du Canada.\n\n2. Si l’utilisateur pose une question concernant les lois et règlements du Canada, vous devez l’informer de [l’application de recherche de Législation](/laws/), un outil d’Otto conçu pour être mieux adapté pour trouver des lois et des règlements pertinents et exacts au Canada. Assurez-vous de mentionner l’outil au début de votre réponse et sous la forme d’un lien de démarque.3. Vous n’avez pas accès à Internet ou à d’autres bases de connaissances. Si on vous pose des questions sur des faits très précis, en particulier un fait sur le gouvernement du Canada ou les lois, vous mettez toujours en garde votre réponse, par exemple : « Je suis une IA pré-formée et je n’ai pas accès à Internet, donc mes réponses pourraient ne pas être correctes. Sur la base de mes données d’entraînement, je m’attends à ce que...\n\n4. Si on vous pose une question sur le ministère de la Justice ou d’autres politiques du gouvernement du Canada / RH, vous informez les utilisateurs du mode « Q&A » d’Otto qui peut fournir des informations plus précises.\n\n5. Vous répondez dans un format de démarque pour fournir des réponses claires et lisibles.\n\n",
        "fr_auto": "Vous êtes un chatbot IA à usage général. Vous suivez ces règles :\n\n1. Vous vous appelez « Otto », une IA qui travaille pour le ministère de la Justice du Canada.\n\n2. Si l’utilisateur pose une question concernant les lois et règlements du Canada, vous devez l’informer de [l’application de recherche de Législation](/laws/), un outil d’Otto conçu pour être mieux adapté pour trouver des lois et des règlements pertinents et exacts au Canada. Assurez-vous de mentionner l’outil au début de votre réponse et sous la forme d’un lien de démarque.3. Vous n’avez pas accès à Internet ou à d’autres bases de connaissances. Si on vous pose des questions sur des faits très précis, en particulier un fait sur le gouvernement du Canada ou les lois, vous mettez toujours en garde votre réponse, par exemple : « Je suis une IA pré-formée et je n’ai pas accès à Internet, donc mes réponses pourraient ne pas être correctes. Sur la base de mes données d’entraînement, je m’attends à ce que...\n\n4. Si on vous pose une question sur le ministère de la Justice ou d’autres politiques du gouvernement du Canada / RH, vous informez les utilisateurs du mode « Q&A » d’Otto qui peut fournir des informations plus précises.\n\n5. Vous répondez dans un format de démarque pour fournir des réponses claires et lisibles.\n\n"
    },
    "Given the information from multiple sources and not prior knowledge, answer the query in markdown format with liberal use of **bold**.\n\nOutput format:\n\nI found the following information:\n\n* <supporting direct quote> - <source link or filename>\n...\n<succinct answer to question>\nIf you can't find the answer in the sources, just say so. Don't try to provide irrelevant references or made up answers.": {
        "fr": "Compte tenu de l’information provenant de sources multiples et non de connaissances préalables, répondez à la requête en format de démarque avec l’utilisation libérale de **bold**.\n\nFormat de sortie :\n\nJ’ai trouvé les informations suivantes :\n\n* <citation directe à l'appui> - <lien à source ou nom de fichier>\n...\n<succinct réponse à la question>\nSi vous ne trouvez pas la réponse dans les sources, dites-le simplement. N’essayez pas de fournir des références non pertinentes ou des réponses inventées.",
        "fr_auto": "Compte tenu de l’information provenant de sources multiples et non de connaissances préalables, répondez à la requête en format de démarque avec l’utilisation libérale de **bold**.\n\nFormat de sortie :\n\nJ’ai trouvé les informations suivantes :\n\n* <citation directe à l'appui> - <lien à source ou nom de fichier>\n...\n<succinct réponse à la question>\nSi vous ne trouvez pas la réponse dans les sources, dites-le simplement. N’essayez pas de fournir des références non pertinentes ou des réponses inventées."
    },
    "Otto": {
        "fr": "Otto",
        "fr_auto": "Otton"
    },
    "Are you sure you want to delete all chats? This action is irreversible.": {
        "fr": "Êtes-vous sûr de vouloir supprimer toutes les sessions de clavardages ? Cette action est irréversible.",
        "fr_auto": "Êtes-vous sûr de vouloir supprimer tous les chats ? Cette action est irréversible."
    },
    "Delete all chats": {
        "fr": "Supprimer tous les clavardages",
        "fr_auto": "Supprimer tous les chats"
    },
    "You are a general-purpose AI chatbot. You follow these rules:\n\n1. Your name is 'Otto', an AI who works for the Department of Justice Canada.\n\n2. If the user asks any question regarding Canada's laws and regulations, you must inform them of the [Legislation Search app](/laws/), a tool in Otto built to be better suited for finding relevant and accurate laws and regulations in Canada. If relevant, add a markdown link to the Legislation Search app.\n\n3. You do not have access to the internet or other knowledge bases. If you are asked about very specific facts, especially one about the Government of Canada or laws, you always caveat your response, e.g., 'I am a pre-trained AI and do not have access to the internet, so my answers might not be correct. Based on my training data, I expect that...'\n\n4. You answer in markdown format to provide clear and readable responses.": {
        "fr": "Vous êtes un agent d'IA conversationel à usage général. Vous suivez ces règles :\n\n1. Vous vous appelez « Otto », une IA qui travaille pour le ministère de la Justice du Canada.\n\n2. Si l’utilisateur pose une question concernant les lois et règlements du Canada, vous devez l’informer de l’application de recherche de [Législation] (/lois/), un outil d’Otto conçu pour être mieux adapté pour trouver des lois et des règlements pertinents et exacts au Canada. S’il y a lieu, ajoutez un lien de démarque à l’application de recherche de Législation.\n\n3. Vous n’avez pas accès à Internet ou à d’autres bases de connaissances. Si on vous pose des questions sur des faits très précis, en particulier un fait sur le gouvernement du Canada ou les lois, vous mettez toujours en garde votre réponse, par exemple : « Je suis une IA pré-formée et je n’ai pas accès à Internet, donc mes réponses pourraient ne pas être correctes. Sur la base de mes données d’entraînement, je m’attends à ce que...\n\n4. Vous répondez dans un format de démarque pour fournir des réponses claires et lisibles.",
        "fr_auto": "Vous êtes un chatbot IA à usage général. Vous suivez ces règles :\n\n1. Vous vous appelez « Otto », une IA qui travaille pour le ministère de la Justice du Canada.\n\n2. Si l’utilisateur pose une question concernant les lois et règlements du Canada, vous devez l’informer de l’application de recherche de [Législation] (/lois/), un outil d’Otto conçu pour être mieux adapté pour trouver des lois et des règlements pertinents et exacts au Canada. S’il y a lieu, ajoutez un lien de démarque à l’application de recherche de Législation.\n\n3. Vous n’avez pas accès à Internet ou à d’autres bases de connaissances. Si on vous pose des questions sur des faits très précis, en particulier un fait sur le gouvernement du Canada ou les lois, vous mettez toujours en garde votre réponse, par exemple : « Je suis une IA pré-formée et je n’ai pas accès à Internet, donc mes réponses pourraient ne pas être correctes. Sur la base de mes données d’entraînement, je m’attends à ce que...\n\n4. Vous répondez dans un format de démarque pour fournir des réponses claires et lisibles."
    },
    "Switched mode to": {
        "fr": "Mode changé en",
        "fr_auto": "Mode commuté vers"
    },
    "Detect best mode (Chat or Q&A)": {
        "fr": "Détecter le meilleur mode (Clavardage ou Q&R)",
        "fr_auto": "Détecter le meilleur mode (Chat ou Q&A)"
    },
    "Chat agent": {
        "fr": "Agent de clavardage",
        "fr_auto": "Agent de chat"
    },
    "Shared with everyone": {
        "fr": "Partager avec tous les utilisateurs",
        "fr_auto": "Partagé avec tout le monde"
    },
    "Private": {
        "fr": "Privé",
        "fr_auto": "Secteur privé"
    },
    "Create a new preset to use your chat settings in other sessions or shared them with others.": {
        "fr": "Créez un nouveau préréglage pour utiliser vos paramètres de clavardage dans d’autres sessions ou les partager avec d’autres utilisateurs.",
        "fr_auto": "Créez un nouveau préréglage pour utiliser vos paramètres de chat dans d’autres sessions ou les partager avec d’autres."
    },
    "Settings Presets": {
        "fr": "Paramètres de Préréglages",
        "fr_auto": "Paramètres de Préréglages"
    },
    "Settings presets": {
        "fr": "Paramètres de préréglages",
        "fr_auto": "Paramètres prédéfinis"
    },
    "Share with others": {
        "fr": "Partagé avec d’autres utilisateurs",
        "fr_auto": "Partager avec d’autres"
    },
    "Shared with others": {
        "fr": "Partagé avec certains utilisateurs",
        "fr_auto": "Partagé avec d’autres"
    },
    "Stop all": {
        "fr": "Tout arrêter",
        "fr_auto": "Arrêtez tout"
    },
    "Process all": {
        "fr": "Tout traiter",
        "fr_auto": "Traiter tout"
    },
    "Force OCR": {
        "fr": "Forcer la ROC",
        "fr_auto": "Force OCR"
    },
    "Process": {
        "fr": "Traiter",
        "fr_auto": "Processus"
    },
    "QA": {
        "fr": "Q&R",
        "fr_auto": "AQ"
    },
    "Share with everyone": {
        "fr": "Partager avec tous les utilisateurs",
        "fr_auto": "Partager avec tout le monde"
    },
    "OCR": {
        "fr": "ROC",
        "fr_auto": "OCR"
    },
    "layout & OCR": {
        "fr": "mise en page & ROC",
        "fr_auto": "mise en page & OCR"
    },
    "Process all, including completed": {
        "fr": "Tout traiter, y compris terminé",
        "fr_auto": "Traiter tout, y compris terminé"
    },
    "PDF OCR": {
        "fr": "ROC PDF",
        "fr_auto": "PDF OCR"
    },
    "PDF layout & OCR": {
        "fr": "Mise en page PDF & ROC",
        "fr_auto": "Mise en page PDF & OCR"
    },
    "Process incomplete only": {
        "fr": "Seulement les traitements incomplets",
        "fr_auto": "Processus incomplet seulement"
    },
    "Process document": {
        "fr": "Traiter le document",
        "fr_auto": "Document de processus"
    },
    "today": {
        "fr": "aujourd’hui",
        "fr_auto": "Aujourd’hui"
    },
    "Status": {
        "fr": "État",
        "fr_auto": "État d’avancement"
    },
    "Question": {
        "fr": "Question",
        "fr_auto": "Question :"
    },
    "Feature request": {
        "fr": "Demande de fonctionnalité",
        "fr_auto": "Demande de fonctionnalité"
    },
    "New": {
        "fr": "Nouveau",
        "fr_auto": "Nouveau"
    },
    "In progress": {
        "fr": "En cours",
        "fr_auto": "En cours"
    },
    "Resolved": {
        "fr": "Résolu",
        "fr_auto": "Résolu"
    },
    "Closed": {
        "fr": "Fermé",
        "fr_auto": "Fermé"
    },
    "Low": {
        "fr": "Faible",
        "fr_auto": "Faible"
    },
    "High": {
        "fr": "Élevée",
        "fr_auto": "Élevée"
    },
    "Latest feedback": {
        "fr": "Derniers commentaires",
        "fr_auto": "Derniers commentaires"
    },
    "No results available.": {
        "fr": "Aucun résultat disponible.",
        "fr_auto": "Aucun résultat disponible."
    },
    "First": {
        "fr": "Première",
        "fr_auto": "Premièrement"
    },
    "Last": {
        "fr": "Dernière",
        "fr_auto": "Dernier"
    },
    "View feedback in context": {
        "fr": "Voir les commentaires dans leur contexte",
        "fr_auto": "Voir les commentaires dans leur contexte"
    },
    "Administrative details": {
        "fr": "Détails administratifs",
        "fr_auto": "Détails administratifs"
    },
    "App": {
        "fr": "Application",
        "fr_auto": "L’application"
    },
    "Apply Filters": {
        "fr": "Appliquer les filtres",
        "fr_auto": "Appliquer des filtres"
    },
    "Feedback updated successfully.": {
        "fr": "Les commentaires ont été mis à jour avec succès.",
        "fr_auto": "Les commentaires ont été mis à jour avec succès."
    },
    "GPT-4o-mini (Global)": {
        "fr": "GPT-4o-mini (Global)",
        "fr_auto": "GPT-4o-mini (Global)"
    },
    "GPT-4o (Global)": {
        "fr": "GPT-4o (Global)",
        "fr_auto": "GPT-4o (Global)"
    },
    "GPT-4 (Canada)": {
        "fr": "GPT-4 (Canada)",
        "fr_auto": "GPT-4 (Canada)"
    },
    "GPT-3.5 (Canada)": {
        "fr": "GPT-3.5 (Canada)",
        "fr_auto": "GPT-3.5 (Canada)"
    },
    "JUS-managed": {
        "fr": "Géré par JUS",
        "fr_auto": "Gestion du JUS"
    },
    "Shared with me": {
        "fr": "Partagé avec moi",
        "fr_auto": "Partagé avec moi"
    },
    "Make private": {
        "fr": "Rendre privé",
        "fr_auto": "Rendre privé"
    },
    "Toggle chat history sidebar": {
        "fr": "Basculez la barre latérale d'historique",
        "fr_auto": "Basculez la barre latérale historique des discussions"
    },
    "Q&A": {
        "fr": "Question-réponses",
        "fr_auto": "Questions et réponses"
    },
    "Advanced Q&A settings": {
        "fr": "Paramètres avancés de question-réponses",
        "fr_auto": "Paramètres avancés de questions et réponses"
    },
    "Ask a question about federal legislation...": {
        "fr": "Posez une question sur la législation fédérale...",
        "fr_auto": "Posez une question sur la législation fédérale..."
    },
    "Legislation Search - Otto": {
        "fr": "Recherche de législation - Otto",
        "fr_auto": "Recherche de législation - Otto"
    },
    "Legislation Search": {
        "fr": "Recherche de législation",
        "fr_auto": "Recherche de législation"
    },
    "Edit library users - enter Justice email": {
        "fr": "Modifier les utilisateurs de la bibliothèque - saisissez l'addresse courriel de l'employé",
        "fr_auto": "Modifier les utilisateurs de la bibliothèque - entrez l’e-mail justice"
    },
    "Unsaved data source": {
        "fr": "Source de données non enregistrée",
        "fr_auto": "Source de données non enregistrée"
    },
    "Unsaved library": {
        "fr": "Bibliothèque non enregistrée",
        "fr_auto": "Bibliothèque non enregistrée"
    },
    "Let us know what went wrong, or suggest an improvement.": {
        "fr": "Faites-nous savoir ce qui n’a pas fonctionné ou suggérez une amélioration.",
        "fr_auto": "Faites-nous savoir ce qui n’a pas fonctionné ou suggérez une amélioration."
    },
    "AI Assistant": {
        "fr": "Assistant IA",
        "fr_auto": "Assistant IA"
    },
    "Monitoring": {
        "fr": "Suivi",
        "fr_auto": "Suivi"
    },
    "Other": {
        "fr": "Autres",
        "fr_auto": "Autres"
    },
    "Legislation loading": {
        "fr": "Chargement de la législation",
        "fr_auto": "Chargement de la législation"
    },
    "Text extractor": {
        "fr": "Extracteur de texte",
        "fr_auto": "Extracteur de texte"
    },
    "Load test": {
        "fr": "Essai de charge",
        "fr_auto": "Essai de charge"
    },
    "Create": {
        "fr": "Créer",
        "fr_auto": "Créer"
    },
    "Update": {
        "fr": "Mettre à jour",
        "fr_auto": "Mettre à jour"
    },
    "Bad request": {
        "fr": "Mauvaise demande",
        "fr_auto": "Mauvaise demande"
    },
    "We're sorry, but something went wrong.": {
        "fr": "Nous sommes désolés, mais une erreur s’est produite.",
        "fr_auto": "Nous sommes désolés, mais quelque chose s’est mal passé."
    },
    "Permission denied": {
        "fr": "Autorisation refusée",
        "fr_auto": "Autorisation refusée"
    },
    "You do not have permission to access this page.": {
        "fr": "Vous n’êtes pas autorisé à accéder à cette page.",
        "fr_auto": "Vous n’êtes pas autorisé à accéder à cette page."
    },
    "Page not found": {
        "fr": "Page introuvable",
        "fr_auto": "Page introuvable"
    },
    "We're sorry, but the requested page could not be found.": {
        "fr": "Nous sommes désolés, mais la page demandée n’a pas pu être trouvée.",
        "fr_auto": "Nous sommes désolés, mais la page demandée n’a pas pu être trouvée."
    },
    "Server error": {
        "fr": "Erreur du serveur",
        "fr_auto": "Erreur de serveur"
    },
    "Contact us": {
        "fr": "Contactez-nous",
        "fr_auto": "Contactez-nous"
    },
    "The upn column must match the Azure Active Directory (Entra) userPrincipalName property. This is usually the user's Justice email, and is case-sensitive.": {
        "fr": "La colonne upn doit correspondre à la propriété Azure Active Directory (Entra) userPrincipalName. Il s’agit généralement de l’addresse courriel justice de l’utilisateur et est sensible à la casse.",
        "fr_auto": "La colonne upn doit correspondre à la propriété Azure Active Directory (Entra) userPrincipalName. Il s’agit généralement de l’e-mail justice de l’utilisateur et est sensible à la casse."
    },
    "If the user does not exist, their first name, last name and email will be extrapolated from the UPN. These properties will be updated when the user next logs in with Entra.": {
        "fr": "Si l’utilisateur n’existe pas, son prénom, son nom et son adresse courriel seront extrapolés à partir de l’UPN. Ces propriétés seront mises à jour lors de la prochaine connexion de l’utilisateur avec Entra",
        "fr_auto": "Si l’utilisateur n’existe pas, son prénom, son nom et son adresse e-mail seront extrapolés à partir de l’UPN. Ces propriétés seront mises à jour lors de la prochaine connexion de l’utilisateur avec Entra."
    },
    "User-requested URLs for Q&A, summarization etc. which were not on the allow-list": {
        "fr": "URL demandées par l’utilisateur pour les questions-réponses, les résumés, etc. qui ne figuraient pas sur la liste d’adresses autorisées",
        "fr_auto": "URL demandées par l’utilisateur pour les questions et réponses, les résumés, etc. qui ne figuraient pas sur la liste d’adresses autorisées"
    },
    "Update Preset": {
        "fr": "Mettre à jour le préréglage",
        "fr_auto": "Mise à jour prédéfinie"
    },
    "Browse": {
        "fr": "Naviguer",
        "fr_auto": "Parcourir"
    },
    "\n            <strong>Chat</strong> with a secure AI for brainstorming, writing assistance and text formatting.\n          ": {
        "fr": "\n<strong>Clavardez</strong> avec une IA sécurisée pour le brainstorming, l’aide à la rédaction et le formatage du texte.\n          ",
        "fr_auto": "\n<strong>Discutez</strong> avec une IA sécurisée pour le brainstorming, l’aide à la rédaction et le formatage du texte.\n          "
    },
    "Chat mode is not suitable for factual research.": {
        "fr": "Le mode de clavardage ne convient pas à la recherche factuelle.",
        "fr_auto": "Le mode chat ne convient pas à la recherche factuelle."
    },
    "\n            <strong>Q&A</strong> provides answers based on specific documents. Select or create document libraries from the settings sidebar, or simply upload documents to the chat.\n          ": {
        "fr": "\n<strong>Q&R</strong> fournit des réponses basées sur des documents spécifiques. Sélectionnez ou créez des bibliothèques de documents à partir de la barre latérale des paramètres, ou simplement téléversez des documents sur la session de clavardage.\n          ",
        "fr_auto": "\n<strong>Q&R</strong> fournit des réponses basées sur des documents spécifiques. Sélectionnez ou créez des bibliothèques de documents à partir de la barre latérale des paramètres, ou téléchargez simplement des documents sur le chat.\n          "
    },
    "In the AI assistant, document libraries and chats will be deleted after 30 days of inactivity. This means that if you do not open a chat for 30 days, it will be automatically deleted along with all files uploaded to the chat. For libraries, if no changes have been made and no Q&A queries have been performed for 30 days, the library will be automatically deleted.": {
        "fr": "Les bibliothèques de documents et les sessions de clavardage seront supprimés après 30 jours d’inactivité dans l'assistant d'IA. Cela signifie que si vous n’ouvrez pas une session de clavardage pendant 30 jours, elle sera automatiquement supprimée avec tous ses fichiers téléversés. Pour les bibliothèques, si aucune modification n’a été apportée et qu’aucune requête Q&R n’a été effectuée pendant 30 jours, la bibliothèque sera automatiquement supprimée.",
        "fr_auto": "Dans l’assistant IA, les bibliothèques de documents et les chats seront supprimés après 30 jours d’inactivité. Cela signifie que si vous n’ouvrez pas un chat pendant 30 jours, il sera automatiquement supprimé avec tous les fichiers téléchargés sur le chat. Pour les bibliothèques, si aucune modification n’a été apportée et qu’aucune requête Q&A n’a été effectuée pendant 30 jours, la bibliothèque sera automatiquement supprimée."
    },
    "Read and follow the notices within Otto tools like the AI assistant. Certain tools such as the Chat mode should not be trusted for facts. Instead, use the Q&A and Summarize modes to ground the AI's responses in trusted sources such as documents that you upload or a shared document library.": {
        "fr": "Lisez et suivez les avis de confidentialité dans les outils Otto comme l’assistant d’IA. Certains outils tels que le mode Clavardez ne doivent pas être considérés comme faits. Utilisez plutôt les modes Q&R et Résumer pour ancrer les réponses de l’IA dans des sources fiables telles que les documents que vous téléversez ou dans une bibliothèque de documents partagée.",
        "fr_auto": "Lisez et suivez les avis dans les outils Otto comme l’assistant d’IA. Certains outils tels que le mode Chat ne doivent pas être fiables pour les faits. Utilisez plutôt les modes Q&R et Summarize pour ancrer les réponses de l’IA dans des sources fiables telles que les documents que vous téléchargez ou une bibliothèque de documents partagée."
    },
    "In the AI assistant, apply security classification labels to chats and document libraries when they contain classified and/or personal information.": {
        "fr": "Dans l’Assistant IA, appliquez des étiquettes de classification de sécurité aux sessions de clavardage et aux bibliothèques de documents lorsqu’elles contiennent des informations classifiées et/ou personnelles.",
        "fr_auto": "Dans l’Assistant IA, appliquez des étiquettes de classification de sécurité aux chats et aux bibliothèques de documents lorsqu’elles contiennent des informations classifiées et/ou personnelles."
    },
    "Email administrators": {
        "fr": "Contactez les administrateurs",
        "fr_auto": "Administrateurs de messagerie"
    },
    "If information is shared with you through Otto which you should not have access to, use the provided links to email the authors or library administrators. If this is not possible, contact the Otto team at the following email address to report a privacy issue:": {
        "fr": "Si des informations sont partagées avec vous via Otto auxquelles vous ne devriez pas avoir accès, utilisez les liens fournis pour envoyer un courriel aux auteurs ou aux administrateurs de la bibliothèque. Si cela n’est pas possible, contactez l’équipe Otto à l’adresse courriel suivante pour signaler un problème de confidentialité :",
        "fr_auto": "Si des informations sont partagées avec vous via Otto auxquelles vous ne devriez pas avoir accès, utilisez les liens fournis pour envoyer un e-mail aux auteurs ou aux administrateurs de la bibliothèque. Si cela n’est pas possible, contactez l’équipe Otto à l’adresse e-mail suivante pour signaler un problème de confidentialité :"
    },
    "This chat was shared with you and is read-only.": {
        "fr": "Cette session de clavardage a été partagé avec vous et est en lecture seule.",
        "fr_auto": "Ce chat a été partagé avec vous et est en lecture seule."
    },
    "email the chat author": {
        "fr": "envoyer un courriel à l’auteur de la sesison de clavardage",
        "fr_auto": "envoyer un e-mail à l’auteur du chat"
    },
    "Limit information shared in chats and Q&A libraries (deleted after 30 days inactivity).": {
        "fr": "Limitez les informations partagées dans les sessions de clavardage et les bibliothèques de questions-réponses (supprimées après 30 jours d’inactivité).",
        "fr_auto": "Limitez les informations partagées dans les chats et les bibliothèques de questions et réponses (supprimées après 30 jours d’inactivité)."
    },
    "\n            <strong>Q&A</strong> provides answers based on specific documents. Select or create document libraries from the settings sidebar, or upload files and enter URLs directly in the chat.\n          ": {
        "fr": "\n<strong>Q&R</strong> fournit des réponses basées sur des documents spécifiques. Sélectionnez ou créez des bibliothèques de documents dans la barre latérale des paramètres, ou téléchargez des fichiers et entrez des URL directement dans la session de clavardage.\n          ",
        "fr_auto": "\n<strong>Q&R</strong> fournit des réponses basées sur des documents spécifiques. Sélectionnez ou créez des bibliothèques de documents dans la barre latérale des paramètres, ou téléchargez des fichiers et entrez des URL directement dans le chat.\n          "
    },
    "Read and follow the notices within Otto tools like the AI assistant. Certain tools such as the Chat mode should not be trusted to provide factual information. Instead, use the Q&A and Summarize modes to ground the AI's responses in trusted sources such as documents that you upload or a shared document library.": {
        "fr": "Lisez et suivez les avis dans les outils Otto comme l’assistant d’IA. Certains outils tels que le mode Clavardez ne doivent pas être considérés comme étant fiables pour fournir des faits. Utilisez plutôt les modes Q&R et Résumer pour ancrer les réponses de l’IA dans des sources fiables telles que les documents que vous téléversez ou dans une bibliothèque de documents partagée.",
        "fr_auto": "Lisez et suivez les avis dans les outils Otto comme l’assistant d’IA. Certains outils tels que le mode Chat ne doivent pas être fiables pour fournir des informations factuelles. Utilisez plutôt les modes Q&R et Summarize pour ancrer les réponses de l’IA dans des sources fiables telles que les documents que vous téléchargez ou une bibliothèque de documents partagée."
    },
    "Chats": {
        "fr": "Clavardages",
        "fr_auto": "Les chats"
    },
    "Select chat(s)": {
        "fr": "Sélectionnez clavardages(s)",
        "fr_auto": "Sélectionnez chat(s)"
    },
    "Selected chats": {
        "fr": "Clavardages sélectionnés",
        "fr_auto": "Chats sélectionnés"
    },
    "User chat uploads": {
        "fr": "Téléchargements de clavardage utilisateur",
        "fr_auto": "Téléchargements de chat utilisateur"
    },
    "All chats": {
        "fr": "Tous les clavardage",
        "fr_auto": "Tous les chats"
    },
    "Chat uploads": {
        "fr": "Téléchargements de clavardage",
        "fr_auto": "Téléchargements de chat"
    },
    "No chats to show.": {
        "fr": "Pas de clavardages à montrer.",
        "fr_auto": "Pas de chats à montrer."
    },
    "This chat": {
        "fr": "Ce clavardage",
        "fr_auto": "Ce chat"
    },
    "Managed by me": {
        "fr": "Je gère",
        "fr_auto": "Géré par moi"
    },
    "Select document(s)": {
        "fr": "Sélectionner le(s) document(s)",
        "fr_auto": "Sélectionner le(s) document(s)"
    },
    "Entire library": {
        "fr": "Bibliothèque entière",
        "fr_auto": "Bibliothèque entière"
    },
    "Selected documents": {
        "fr": "Documents sélectionnés",
        "fr_auto": "Documents sélectionnés"
    },
    "Use top sources only (fast, cheap)": {
        "fr": "Utilisez les meilleures sources uniquement (rapide, pas cher)",
        "fr_auto": "Utilisez les meilleures sources uniquement (rapide, pas cher)"
    },
    "Full documents, separate answers ($)": {
        "fr": "Documents complets, réponses séparées ($)",
        "fr_auto": "Documents complets, réponses séparées ($)"
    },
    "Full documents, combined answer ($)": {
        "fr": "Documents complets, réponse combinée ($)",
        "fr_auto": "Documents complets, réponse combinée ($)"
    },
    "Relevance score": {
        "fr": "Cote de pertinence",
        "fr_auto": "Cote de pertinence"
    },
    "Reading order": {
        "fr": "Ordre de lecture",
        "fr_auto": "Ordre de lecture"
    },
    "Source not available (document deleted or modified since message)": {
        "fr": "Source non disponible (document supprimé ou modifié depuis ce message)",
        "fr_auto": "Source non disponible (document supprimé ou modifié depuis le message)"
    },
    "Current date: {time}": {
        "fr": "Date actuelle : {time}",
        "fr_auto": "Date actuelle : {time}"
    },
    "Invalid mode.": {
        "fr": "Mode non valide.",
        "fr_auto": "Mode non valide."
    },
    "No text to summarize.": {
        "fr": "Aucun texte à résumer.",
        "fr_auto": "Aucun texte à résumer."
    },
    "Couldn't retrieve the webpage. The site might block bots. Try copy & pasting the webpage here.": {
        "fr": "Impossible de récupérer la page web. Le site peut bloquer les robots. Essayez de copier et coller la page Web ici.",
        "fr_auto": "Impossible de récupérer la page Web. Le site peut bloquer les robots. Essayez de copier et coller la page Web ici."
    },
    "Initiating translation...": {
        "fr": "Initialisation de la traduction...",
        "fr_auto": "Initier la traduction..."
    },
    "Translating file": {
        "fr": "Traduction du fichier",
        "fr_auto": "Traduction d’un fichier"
    },
    "Error translating files.": {
        "fr": "Erreur de traduction des fichiers.",
        "fr_auto": "Erreur de traduction des fichiers."
    },
    "URL ready for Q&A.": {
        "fr": "URL prête pour les questions et réponses.",
        "fr_auto": "URL prête pour les questions et réponses."
    },
    "new document(s) ready for Q&A.": {
        "fr": "nouveau(s) document(s) prêt(s) pour les questions et réponses.",
        "fr_auto": "nouveau(s) document(s) prêt(s) pour les questions et réponses."
    },
    "There was an error processing your request.": {
        "fr": "Une erreur s'est produite lors du traitement de votre demande.",
        "fr_auto": "Il y a eu une erreur de traitement de votre demande."
    },
    "No user message found.": {
        "fr": "Aucun message de l’utilisateur trouvé.",
        "fr_auto": "Aucun message de l’utilisateur trouvé."
    },
    "Close": {
        "fr": "Fermer",
        "fr_auto": "Fermer"
    },
    "Stop": {
        "fr": "Arrêter",
        "fr_auto": "Arrêtez"
    },
    "Summarize": {
        "fr": "Résumer",
        "fr_auto": "Résumer"
    },
    "Translate": {
        "fr": "Traduire",
        "fr_auto": "Traduire"
    },
    "Upload": {
        "fr": "Téléverser",
        "fr_auto": "Télécharger"
    },
    "Settings": {
        "fr": "Paramètres",
        "fr_auto": "Paramètres"
    },
    "Message": {
        "fr": "Message",
        "fr_auto": "Le message"
    },
    "Type your message here...": {
        "fr": "Écrivez votre message ici...",
        "fr_auto": "Tapez votre message ici..."
    },
    "Send": {
        "fr": "Envoyer",
        "fr_auto": "Envoyer"
    },
    "Options": {
        "fr": "Options",
        "fr_auto": "Options"
    },
    "Rename": {
        "fr": "Renommer",
        "fr_auto": "Renommer"
    },
    "Delete": {
        "fr": "Supprimer",
        "fr_auto": "Supprimer"
    },
    "Cancel": {
        "fr": "Annuler",
        "fr_auto": "Annuler"
    },
    "AI Assistant - Otto": {
        "fr": "Assistant IA - Otto",
        "fr_auto": "Assistant IA - Otto"
    },
    "Show all...": {
        "fr": "Tout montrez...",
        "fr_auto": "Montrez tout..."
    },
    "Open presets menu": {
        "fr": "Ouvrir le menu des préréglages",
        "fr_auto": "Ouvrir le menu des préréglages"
    },
    "Save": {
        "fr": "Enregistrer",
        "fr_auto": "Enregistrer"
    },
    "Reset settings to default": {
        "fr": "Réinitialiser les paramètres",
        "fr_auto": "Réinitialiser les paramètres par défaut"
    },
    "Set security label": {
        "fr": "Définir l’étiquette de sécurité",
        "fr_auto": "Définir l’étiquette de sécurité"
    },
    "Warning": {
        "fr": "Avertissement",
        "fr_auto": "Avertissement"
    },
    "Safe use of the AI Assistant": {
        "fr": "Utilisation sécuritaire de l’assistant IA",
        "fr_auto": "Utilisation sécuritaire de l’assistant IA"
    },
    "File": {
        "fr": "Fichier",
        "fr_auto": "Fichier"
    },
    "Copy": {
        "fr": "Copier",
        "fr_auto": "Copie"
    },
    "Like": {
        "fr": "J'aime",
        "fr_auto": "Comme"
    },
    "Dislike": {
        "fr": "Je n'aime pas",
        "fr_auto": "N’aime pas"
    },
    "Edit in new prompt": {
        "fr": "Modifier dans une nouvelle requête",
        "fr_auto": "Modifier dans une nouvelle invite"
    },
    "Delete message": {
        "fr": "Supprimer le message",
        "fr_auto": "Supprimer le message"
    },
    "\n      Translated %(num_files)s/%(total_files)s files:\n    ": {
        "fr": "\n      Traduit %(num_files)s fichier(s) sur %(total_files)s:\n    ",
        "fr_auto": "\n      Translated %(num_files)s/%(total_files)s files:\n    "
    },
    "\n      Uploaded %(num_files)s file%(s)s\n    ": {
        "fr": "\n      Téléversé %(num_files)s fichier%(s)s\n    ",
        "fr_auto": "\n      Uploaded %(num_files)s file%(s)s\n    "
    },
    "deleted": {
        "fr": "supprimé",
        "fr_auto": "supprimé"
    },
    "Sources": {
        "fr": "Sources",
        "fr_auto": "Les sources"
    },
    "Selected library:": {
        "fr": "Bibliothèque sélectionnée :",
        "fr_auto": "Bibliothèque sélectionnée :"
    },
    "Model": {
        "fr": "Modèle",
        "fr_auto": "Modèle"
    },
    "Style": {
        "fr": "Style",
        "fr_auto": "Le style"
    },
    "Summary length": {
        "fr": "Longueur du résumé",
        "fr_auto": "Longueur du résumé"
    },
    "Desired language": {
        "fr": "Langue souhaitée",
        "fr_auto": "Langue souhaitée"
    },
    "Avoid personal pronouns": {
        "fr": "Évitez les pronoms personnels",
        "fr_auto": "Évitez les pronoms personnels"
    },
    "Additional instructions": {
        "fr": "Instructions supplémentaires",
        "fr_auto": "Instructions supplémentaires"
    },
    "Custom summarize prompt": {
        "fr": "Requête de résumé personnalisée",
        "fr_auto": "Invite de résumé personnalisée"
    },
    "(overrides all previous settings)": {
        "fr": "(remplace tous les paramètres précédents)",
        "fr_auto": "(remplace tous les paramètres précédents)"
    },
    "Library": {
        "fr": "Bibliothèque",
        "fr_auto": "Bibliothèque"
    },
    "Edit libraries": {
        "fr": "Modifier les bibliothèques",
        "fr_auto": "Modifier les bibliothèques"
    },
    "Search mode": {
        "fr": "Mode de recherche",
        "fr_auto": "Mode de recherche"
    },
    "Edit advanced settings and prompts": {
        "fr": "Modifier les paramètres avancés et les requêtes",
        "fr_auto": "Modifier les paramètres avancés et les invites"
    },
    "Filter results": {
        "fr": "Résultats du filtre",
        "fr_auto": "Résultats du filtre"
    },
    "Keyword ↔ Vector": {
        "fr": "Mots clés ↔ Vecteur",
        "fr_auto": "Vecteur ↔ mots clés"
    },
    "Drag or use the left and right arrows to resize.": {
        "fr": "Faites glisser ou utilisez les flèches gauche et droite de votre clavier pour redimensionner.",
        "fr_auto": "Faites glisser ou utilisez les flèches gauche et droite pour redimensionner."
    },
    "Reset": {
        "fr": "Réinitialiser",
        "fr_auto": "Réinitialiser"
    },
    "Protected B approved:": {
        "fr": "Approuvé pour le matériel protégé b",
        "fr_auto": "Protégé B approuvé :"
    },
    "The processing of your file(s) was interrupted.": {
        "fr": "Le traitement de vos dossiers a été interrompu.",
        "fr_auto": "Le traitement de vos dossiers a été interrompu."
    },
    "An interruption occurred while generating the response.": {
        "fr": "Une interruption s’est produite pendant la production de la réponse.",
        "fr_auto": "Une interruption s’est produite pendant la génération de la réponse."
    },
    "Drop files anywhere": {
        "fr": "Placez des fichiers n’importe où sur la page",
        "fr_auto": "Déposez des fichiers n’importe où"
    },
    "\n        Uploading <span class=\"filename fst-italic\">'filename'</span>\n      ": {
        "fr": "\nTéléversement <span class=\"filename fst-italic\">'filename'</span>\n      ",
        "fr_auto": "\nTéléchargement <span class=\"filename fst-italic\">'filename'</span>\n      "
    },
    "File upload progress": {
        "fr": "Progression du téléversement de fichiers",
        "fr_auto": "Progression du téléversement de fichiers"
    },
    "for translation:": {
        "fr": "pour la traduction :",
        "fr_auto": "pour la traduction :"
    },
    "for summarization:": {
        "fr": "à des fins de résumé :",
        "fr_auto": "à des fins de résumé :"
    },
    "System prompt": {
        "fr": "Requête du système",
        "fr_auto": "Invite système"
    },
    "Maximum sources": {
        "fr": "Sources maximales",
        "fr_auto": "Sources maximales"
    },
    "Order sources by": {
        "fr": "Classer les source par",
        "fr_auto": "Commander les sources par"
    },
    "Relevance (score)": {
        "fr": "Pertinence (cote)",
        "fr_auto": "Pertinence (cote)"
    },
    "Answer granularity": {
        "fr": "Granularité de la réponse",
        "fr_auto": "Granularité de réponse"
    },
    "Single answer": {
        "fr": "Réponse unique",
        "fr_auto": "Réponse unique"
    },
    "Granular answers": {
        "fr": "Réponses granulaires",
        "fr_auto": "Réponses granulaires"
    },
    "Granularity": {
        "fr": "Granularité",
        "fr_auto": "Granularité"
    },
    "Fine": {
        "fr": "Précis",
        "fr_auto": "Fin"
    },
    "Coarse": {
        "fr": "Approximatif",
        "fr_auto": "Grossier"
    },
    "GPT-4o-mini (fastest, best value)": {
        "fr": "GPT-4o-mini (rapide et économique)",
        "fr_auto": "GPT-4o-mini (le plus rapide, meilleur rapport qualité-prix)"
    },
    "GPT-4o (best quality, but 25x cost)": {
        "fr": "GPT-4o (meilleure qualité, mais coûte 25x)",
        "fr_auto": "GPT-4o (meilleure qualité, mais coût 25x)"
    },
    "Creative": {
        "fr": "Créatif",
        "fr_auto": "Créatif"
    },
    "Select folder(s)": {
        "fr": "Sélectionner le(s) dossier(s)",
        "fr_auto": "Sélectionner le(s) dossier(s)"
    },
    "Selected folders": {
        "fr": "Dossiers sélectionnés",
        "fr_auto": "Dossiers sélectionnés"
    },
    "Adding to the Q&A library": {
        "fr": "En cours d'ajout à la bibliothèque de questions-réponses",
        "fr_auto": "Ajout à la bibliothèque de questions et réponses"
    },
    "Error processing the following document(s):": {
        "fr": "Erreur de traitement du ou des documents suivants :",
        "fr_auto": "Erreur de traitement du ou des documents suivants :"
    },
    "Sorry, I couldn't find any information about that. Try selecting more folders or documents, or try a different library.": {
        "fr": "",
        "fr_auto": "Désolé, je n’ai trouvé aucune information à ce sujet. Essayez de sélectionner plus de dossiers ou de documents, ou essayez une autre bibliothèque."
    },
    "Sorry, I couldn't find any information about that. Try selecting a different library or folder.": {
        "fr": "",
        "fr_auto": "Désolé, je n’ai trouvé aucune information à ce sujet. Essayez de sélectionner une autre bibliothèque ou un autre dossier."
    },
    "If you should not have access,": {
        "fr": "Si vous ne devriez pas y avoir accès,",
        "fr_auto": "Si vous ne devriez pas y avoir accès,"
    },
    "to report the issue.": {
        "fr": "pour signaler le problème.",
        "fr_auto": "pour signaler le problème."
    },
    "Drag or use the up and down arrows to resize.": {
        "fr": "Faites glisser la barre ou utilisez les flèches haut et bas de votre clavier pour redimensionner l'espace.",
        "fr_auto": "Faites glisser ou utilisez les flèches haut et bas pour redimensionner."
    },
    "ChatGPT for writing assistance (not for facts)": {
        "fr": "",
        "fr_auto": "ChatGPT pour l’aide à la rédaction (pas pour les faits)"
    },
    "Ask questions about documents": {
        "fr": "Posez des questions sur le contenu de vos documents",
        "fr_auto": "Posez des questions sur les documents"
    },
    "Summarize text, files and URLs": {
        "fr": "Résumer du texte, des fichiers et le contenu de site web.",
        "fr_auto": "Résumer le texte, les fichiers et les URL"
    },
    "Translate text and files to English or French": {
        "fr": "Traduisez du texte et des fichiers en anglais ou en français.",
        "fr_auto": "Traduire du texte et des fichiers en anglais ou en français"
    },
    "Help me write a good prompt": {
        "fr": "Aidez-moi à écrire une bonne requête",
        "fr_auto": "Aidez-moi à écrire une bonne invite"
    },
    "Save preset from current settings": {
        "fr": "Enregistrer le préréglage à partir des paramètres actuels",
        "fr_auto": "Enregistrer le préréglage à partir des paramètres actuels"
    },
    "Use with unclassified, Protected A or Protected B information only.": {
        "fr": "Utilisez uniquement avec des informations non classifiées, protégées A ou Protégées B.",
        "fr_auto": "Utilisez uniquement avec des informations non classifiées, protégées A ou Protégées B."
    },
    "Unclassified only:": {
        "fr": "Non classifié seulement :",
        "fr_auto": "Non classifié seulement :"
    },
    "This is a development / testing environment. Use unclassified information only.": {
        "fr": "Il s’agit d’un environnement de développement / test. Utilisez uniquement des informations non classifiées.",
        "fr_auto": "Il s’agit d’un environnement de développement / test. Utilisez uniquement des informations non classifiées."
    },
    "Human review required:": {
        "fr": "Examen humain requis :",
        "fr_auto": "Examen humain requis :"
    },
    "Not for decision-making:": {
        "fr": "",
        "fr_auto": "Pas pour la prise de décision :"
    },
    "Information management:": {
        "fr": "",
        "fr_auto": "Gestion de l’information :"
    },
    "AI-generated summaries may contain inaccuracies. Review the text before using it for official purposes.": {
        "fr": "",
        "fr_auto": "Les résumés générés par l’IA peuvent contenir des inexactitudes. Passez en revue le texte avant de l’utiliser à des fins officielles."
    },
    "\n            <strong>Translate</strong> input text or uploaded documents from any language into French or English.\n          ": {
        "fr": "",
        "fr_auto": "\n<strong>Traduire le</strong> texte d’entrée ou les documents téléchargés de n’importe quelle langue en français ou en anglais.\n          "
    },
    "Translations should undergo human review prior to use in a legal or official capacity.": {
        "fr": "",
        "fr_auto": "Les traductions doivent faire l’objet d’un examen humain avant d’être utilisées à titre juridique ou officiel."
    },
    "For official use, always verify generated material with the provided sources due to the potential for inaccuracies.": {
        "fr": "",
        "fr_auto": "Pour un usage officiel, vérifiez toujours le matériel généré avec les sources fournies en raison du risque d’inexactitudes."
    },
    "Remove irrelevant sources": {
        "fr": "",
        "fr_auto": "Supprimer les sources non pertinentes"
    },
    "Pre-query instructions": {
        "fr": "",
        "fr_auto": "Instructions préalables à la requête"
    },
    "Post-query instructions": {
        "fr": "",
        "fr_auto": "Instructions post-requête"
    },
    "Save changes": {
        "fr": "",
        "fr_auto": "Enregistrer les modifications"
    },
    "Edit": {
        "fr": "Modifier",
        "fr_auto": "Modifier"
    },
    "Create preset from current settings": {
        "fr": "Créer un préréglage à partir des paramètres actuels",
        "fr_auto": "Créer un préréglage à partir des paramètres actuels"
    },
    "Remove default": {
        "fr": "Supprimer la valeur par défaut",
        "fr_auto": "Supprimer la valeur par défaut"
    },
    "Set as default": {
        "fr": "Défini par défaut",
        "fr_auto": "Défini par défaut"
    },
    "No presets available": {
        "fr": "Aucun préréglage disponible",
        "fr_auto": "Aucun préréglage disponible"
    },
    "Remove from favourites": {
        "fr": "Retirer des favoris",
        "fr_auto": "Retirer des favoris"
    },
    "Add to favourites": {
        "fr": "Ajouter aux favoris",
        "fr_auto": "Ajouter aux favoris"
    },
    "Please provide a title in either English or French.": {
        "fr": "Veuillez fournir un titre en anglais ou en français.",
        "fr_auto": "Veuillez fournir un titre en anglais ou en français."
    },
    "Please provide at least one user for the accessible field.": {
        "fr": "Veuillez fournir au moins un utilisateur au champ « accessible ».",
        "fr_auto": "Veuillez fournir au moins un utilisateur pour le champ accessible."
    },
    "Title (English)": {
        "fr": "Titre (anglais)",
        "fr_auto": "Titre (anglais)"
    },
    "Description (English)": {
        "fr": "Description (anglais)",
        "fr_auto": "Description (anglais)"
    },
    "Title (French)": {
        "fr": "Titre (français)",
        "fr_auto": "Titre (français)"
    },
    "Description (French)": {
        "fr": "Description (français)",
        "fr_auto": "Description (français)"
    },
    "Privacy controls": {
        "fr": "Contrôles de confidentialité",
        "fr_auto": "Contrôles de confidentialité"
    },
    "Share with:": {
        "fr": "Partager avec :",
        "fr_auto": "Partager avec :"
    },
    "Replace with current settings": {
        "fr": "Remplacer par les paramètres actuels",
        "fr_auto": "Remplacer par les paramètres actuels"
    },
    "This is the default Otto preset. Use caution!": {
        "fr": "Il s’agit du préréglage Otto par défaut. Soyez prudent !",
        "fr_auto": "Il s’agit du préréglage Otto par défaut. Soyez prudent !"
    },
    "Changes will be visible to all Otto users.": {
        "fr": "Les modifications seront visibles pour tous les utilisateurs d’Otto.",
        "fr_auto": "Les modifications seront visibles pour tous les utilisateurs d’Otto."
    },
    "Are you sure you want to delete this preset?": {
        "fr": "Êtes-vous sûr de vouloir supprimer ce préréglage ?",
        "fr_auto": "Êtes-vous sûr de vouloir supprimer ce préréglage ?"
    },
    "Create New Preset": {
        "fr": "Créer un nouveau préréglage",
        "fr_auto": "Créer un nouveau préréglage"
    },
    "Create a new preset from your current settings.": {
        "fr": "Créez un nouveau préréglage à partir de vos paramètres actuels.",
        "fr_auto": "Créez un nouveau préréglage à partir de vos paramètres actuels."
    },
    "Improve prompt using AI": {
        "fr": "Améliorer la requête à l’aide de l’IA",
        "fr_auto": "Améliorer l’invite à l’aide de l’IA"
    },
    "Loading": {
        "fr": "Chargement",
        "fr_auto": "Chargement"
    },
    "Generate a more detailed version of your prompt. Use this as a starting point for further edits.": {
        "fr": "Générez une version plus détaillée de votre requête. Utilisez ceci comme point de départ pour d’autres modifications.",
        "fr_auto": "Générez une version plus détaillée de votre invite. Utilisez ceci comme point de départ pour d’autres modifications."
    },
    "Type your prompt here...": {
        "fr": "Écrivez votre requête ici...",
        "fr_auto": "Tapez votre invite ici..."
    },
    "Generate": {
        "fr": "Générer",
        "fr_auto": "Générer"
    },
    "Your prompt": {
        "fr": "Votre requête",
        "fr_auto": "Votre invite"
    },
    "AI-generated prompt": {
        "fr": "Requête générée par l’IA",
        "fr_auto": "Invite générée par l’IA"
    },
    "Regenerate": {
        "fr": "Régénérer",
        "fr_auto": "Régénérer"
    },
    "Use this prompt": {
        "fr": "Utilisez cette requête",
        "fr_auto": "Utilisez cette invite"
    },
    "QA library for settings preset not accessible. It has been reset to your personal library.": {
        "fr": "Bibliothèque question-répnse pour les paramètres prédéfinis non accessibles. Il a été réinitialisé à votre bibliothèque personnelle.",
        "fr_auto": "Bibliothèque d’assurance qualité pour les paramètres prédéfinis non accessibles. Il a été réinitialisé à votre bibliothèque personnelle."
    },
    "Response stopped early. Costs may still be incurred after stopping.": {
        "fr": "La réponse à votre requête s’est arrêtée avant la fin de son exécution. Des coûts peuvent encore être engendrés.",
        "fr_auto": "La réponse s’est arrêtée tôt. Des coûts peuvent encore être engagés après l’arrêt."
    },
    "An error occurred.": {
        "fr": "Une erreur s’est produite.",
        "fr_auto": "Une erreur s’est produite."
    },
    "with files:": {
        "fr": "avec les fichiers :",
        "fr_auto": "avec des fichiers :"
    },
    "No text provided.": {
        "fr": "Aucun texte n’a été fourni.",
        "fr_auto": "Aucun texte n’a été fourni."
    },
    "**No relevant sources found.**": {
        "fr": "**Aucune source pertinente n’a été trouvée.**",
        "fr_auto": "**Aucune source pertinente n’a été trouvée.**"
    },
    "Sorry, that URL isn't allowed. Otto can only access sites ending in:": {
        "fr": "Désolé, cette URL n’est pas autorisée. Otto ne peut accéder qu’aux sites se terminant par :",
        "fr_auto": "Désolé, cette URL n’est pas autorisée. Otto ne peut accéder qu’aux sites se terminant par :"
    },
    "(e.g., `justice.gc.ca` or `www.tbs-sct.canada.ca` are also allowed)": {
        "fr": "(p. ex., « justice.gc.ca » ou « www.tbs-sct.canada.ca » sont également autorisés)",
        "fr_auto": "(p. ex., « justice.gc.ca » ou « www.tbs-sct.canada.ca » sont également autorisés)"
    },
    "As a workaround, you can save the content to a file and upload it here.": {
        "fr": "Alternativement, vous pouvez enregistrer le contenu du site dans un fichier et le téléverser ici.",
        "fr_auto": "Comme solution de contournement, vous pouvez enregistrer le contenu dans un fichier et le télécharger ici."
    },
    "Preset loaded successfully.": {
        "fr": "Préréglage chargé avec succès.",
        "fr_auto": "Préréglage chargé avec succès."
    },
    "Preset saved successfully.": {
        "fr": "Préréglage enregistré avec succès.",
        "fr_auto": "Préréglage enregistré avec succès."
    },
    "Preset updated successfully.": {
        "fr": "Préréglage mis à jour avec succès.",
        "fr_auto": "Préréglage mis à jour avec succès."
    },
    "Preset deleted successfully.": {
        "fr": "Préréglage supprimé avec succès.",
        "fr_auto": "Préréglage supprimé avec succès."
    },
    "Preset added to favourites.": {
        "fr": "Préréglage ajouté aux favoris.",
        "fr_auto": "Préréglage ajouté aux favoris."
    },
    "Preset removed from favourites.": {
        "fr": "Préréglage retiré des favoris.",
        "fr_auto": "Préréglage retiré des favoris."
    },
    "An error occurred while setting the preset as favourite.": {
        "fr": "Une erreur s’est produite lors de la définition du préréglage comme favori.",
        "fr_auto": "Une erreur s’est produite lors de la définition du préréglage comme favori."
    },
    "Default preset was set successfully.": {
        "fr": "Le paramètre prédéfini par défaut a été défini avec succès.",
        "fr_auto": "Le paramètre prédéfini par défaut a été défini avec succès."
    },
    "An error occurred while setting the default preset.": {
        "fr": "Une erreur s’est produite lors de la définition du préréglage par défaut.",
        "fr_auto": "Une erreur s’est produite lors de la définition du préréglage par défaut."
    },
    "All acts and regulations": {
        "fr": "",
        "fr_auto": "Toutes les lois et tous les règlements"
    },
    "All acts": {
        "fr": "",
        "fr_auto": "Tous les actes"
    },
    "All regulations": {
        "fr": "",
        "fr_auto": "Tous les règlements"
    },
    "Specific act(s)/regulation(s)...": {
        "fr": "",
        "fr_auto": "Loi(s)/règlement(s) spécifique(s)..."
    },
    "Enabled by specific act(s)...": {
        "fr": "",
        "fr_auto": "Activé par des actes spécifiques..."
    },
    "Select laws to search": {
        "fr": "",
        "fr_auto": "Sélectionner des lois à rechercher"
    },
    "Select act(s)/regulation(s)": {
        "fr": "",
        "fr_auto": "Certains actes/règlements"
    },
    "Select enabling act(s)": {
        "fr": "",
        "fr_auto": "Sélectionnez loi(s) habilitante(s)"
    },
    "All dates": {
        "fr": "",
        "fr_auto": "Toutes les dates"
    },
    "Filter by section date metadata...": {
        "fr": "",
        "fr_auto": "Filtrer par section les métadonnées de date..."
    },
    "Select date filters": {
        "fr": "",
        "fr_auto": "Sélectionner des filtres de date"
    },
    "In force as of (start)": {
        "fr": "",
        "fr_auto": "En vigueur à partir du (début)"
    },
    "In force as of (end)": {
        "fr": "",
        "fr_auto": "En vigueur à compter du (fin)"
    },
    "Last amended (start)": {
        "fr": "",
        "fr_auto": "Dernière modification (début)"
    },
    "Last amended (end)": {
        "fr": "",
        "fr_auto": "Dernière modification (fin)"
    },
    "Number of sources": {
        "fr": "",
        "fr_auto": "Nombre de sources"
    },
    "Trim redundant sources": {
        "fr": "",
        "fr_auto": "Couper les sources redondantes"
    },
    "AI model": {
        "fr": "",
        "fr_auto": "Modèle d’IA"
    },
    "Max input tokens": {
        "fr": "",
        "fr_auto": "Nombre maximal de jetons d’entrée"
    },
    "Additional instructions for AI answer": {
        "fr": "",
        "fr_auto": "Instructions supplémentaires pour la réponse à l’IA"
    },
    "Query": {
        "fr": "Requête",
        "fr_auto": "Requête"
    },
    "AI answer": {
        "fr": "Réponse de l’IA",
        "fr_auto": "Réponse de l’IA"
    },
    "Any language results": {
        "fr": "",
        "fr_auto": "Tous les résultats linguistiques"
    },
    "Basic search": {
        "fr": "Recherche de base",
        "fr_auto": "Recherche de base"
    },
    "Advanced search": {
        "fr": "Recherche avancée",
        "fr_auto": "Recherche avancée"
    },
    "Last refreshed from the": {
        "fr": "Dernière actualisation à partir de",
        "fr_auto": "Dernière actualisation à partir de l'"
    },
    "repository on": {
        "fr": "",
        "fr_auto": "référentiel sur"
    },
    "Clear": {
        "fr": "Effacer",
        "fr_auto": "Effacer"
    },
    "Advanced search options": {
        "fr": "Options de recherche avancées",
        "fr_auto": "Options de recherche avancées"
    },
    "AI-generated answer &mdash; may contain inaccuracies": {
        "fr": "Réponse générée par l’IA — peut contenir des inexactitudes",
        "fr_auto": "Réponse générée par l’IA — peut contenir des inexactitudes"
    },
    "Error getting search results:": {
        "fr": "",
        "fr_auto": "Erreur d’obtention des résultats de recherche :"
    },
    "No sources found. Please modify the search options or use basic search.": {
        "fr": "Aucune source trouvée. Veuillez modifier les options de recherche ou utiliser la recherche de base.",
        "fr_auto": "Aucune source trouvée. Veuillez modifier les options de recherche ou utiliser la recherche de base."
    },
    "Results for &quot;": {
        "fr": "",
        "fr_auto": "Résultats pour «"
    },
    "&quot;": {
        "fr": "»",
        "fr_auto": "&quot;"
    },
    "Part": {
        "fr": "",
        "fr_auto": "Partie"
    },
    "Details": {
        "fr": "Détails",
        "fr_auto": "Détails"
    },
    "Close source details": {
        "fr": "",
        "fr_auto": "Fermer les détails de la source"
    },
    "Find similar sections": {
        "fr": "",
        "fr_auto": "Trouver des sections similaires"
    },
    "Go to source document": {
        "fr": "",
        "fr_auto": "Aller au document source"
    },
    "Metadata": {
        "fr": "Métadonnées",
        "fr_auto": "Métadonnées"
    },
    "In-force start date:": {
        "fr": "",
        "fr_auto": "Date de début en vigueur :"
    },
    "Last amended date:": {
        "fr": "",
        "fr_auto": "Dernière date de modification :"
    },
    "Alternate language": {
        "fr": "Autre langue",
        "fr_auto": "Autre langue"
    },
    "Source document": {
        "fr": "Document source",
        "fr_auto": "Document source"
    },
    "Short title:": {
        "fr": "Titre abrégé :",
        "fr_auto": "Titre abrégé :"
    },
    "Long title:": {
        "fr": "Titre long :",
        "fr_auto": "Titre long :"
    },
    "Referenced as:": {
        "fr": "",
        "fr_auto": "Référencé comme :"
    },
    "Type:": {
        "fr": "Type :",
        "fr_auto": "Type :"
    },
    "Act": {
        "fr": "",
        "fr_auto": "Loi"
    },
    "Regulation": {
        "fr": "",
        "fr_auto": "Réglementation"
    },
    "Enabling authority:": {
        "fr": "",
        "fr_auto": "Autorité habilitante :"
    },
    "An error occurred:": {
        "fr": "Une erreur s’est produite :",
        "fr_auto": "Une erreur s’est produite :"
    },
    "An error occurred while processing the request.": {
        "fr": "Une erreur s’est produite lors du traitement de la demande.",
        "fr_auto": "Une erreur s’est produite lors du traitement de la demande."
    },
    "Source not found.": {
        "fr": "",
        "fr_auto": "Source introuvable."
    },
    "Error generating AI response.": {
        "fr": "",
        "fr_auto": "Erreur générant une réponse d’IA."
    },
    "Invalid URL": {
        "fr": "",
        "fr_auto": "URL non valide"
    },
    "Administrators (edit library and manage users)": {
        "fr": "Administrateurs (modifier la bibliothèque et gérer les utilisateurs)",
        "fr_auto": "Administrateurs (modifier la bibliothèque et gérer les utilisateurs)"
    },
    "Contributors (edit library)": {
        "fr": "Contributeurs (modifier la bibliothèque)",
        "fr_auto": "Contributeurs (modifier la bibliothèque)"
    },
    "Viewers (read-only access)": {
        "fr": "Utilisateurs avec accès en lecture seule",
        "fr_auto": "Visionneuses (accès en lecture seule)"
    },
    "The same user cannot be in multiple roles.": {
        "fr": "Le même utilisateur ne peut pas avoir accès à plusieurs rôles.",
        "fr_auto": "Le même utilisateur ne peut pas être dans plusieurs rôles."
    },
    "text only": {
        "fr": "texte seulement",
        "fr_auto": "texte seulement"
    },
    "Fetching URL...": {
        "fr": "Extraction de l’URL...",
        "fr_auto": "Extraction de l’URL..."
    },
    "Reading file...": {
        "fr": "Lecture du fichier...",
        "fr_auto": "Lecture du fichier..."
    },
    "Extracting text...": {
        "fr": "Extraction de texte...",
        "fr_auto": "Extraction de texte..."
    },
    "Adding to library...": {
        "fr": "Ajout à la bibliothèque...",
        "fr_auto": "Ajouter à la bibliothèque..."
    },
    "Folders": {
        "fr": "Dossiers",
        "fr_auto": "Dossiers"
    },
    "Select a library to edit folders.": {
        "fr": "Sélectionnez une bibliothèque pour modifier les dossiers.",
        "fr_auto": "Sélectionnez une bibliothèque pour modifier les dossiers."
    },
    "New folder": {
        "fr": "Nouveau dossier",
        "fr_auto": "Nouveau dossier"
    },
    "No folders in this library.": {
        "fr": "Aucun dossier dans cette bibliothèque.",
        "fr_auto": "Aucun dossier dans cette bibliothèque."
    },
    "Documents": {
        "fr": "",
        "fr_auto": "Documents d’information"
    },
    "Select a folder to edit documents.": {
        "fr": "",
        "fr_auto": "Sélectionnez un dossier pour modifier les documents."
    },
    "Add URL": {
        "fr": "Ajouter une addresse URL",
        "fr_auto": "Ajouter une URL"
    },
    "Bulk actions": {
        "fr": "",
        "fr_auto": "Actions en bloc"
    },
    "Text only": {
        "fr": "Texte seulement",
        "fr_auto": "Texte seulement"
    },
    "(default, $)": {
        "fr": "(par défaut, $)",
        "fr_auto": "(par défaut, $)"
    },
    "(more robust, $$)": {
        "fr": "(plus robuste, $$)",
        "fr_auto": "(plus robuste, $$)"
    },
    "(best, $$$)": {
        "fr": "(meilleur, $$$)",
        "fr_auto": "(meilleur, $$$)"
    },
    "Stop all processing": {
        "fr": "",
        "fr_auto": "Arrêter tout traitement"
    },
    "No documents in this folder.": {
        "fr": "Aucun document dans ce dossier.",
        "fr_auto": "Aucun document dans ce dossier."
    },
    "You can only upload a maximum of": {
        "fr": "Vous ne pouvez téléverser qu’un maximum de",
        "fr_auto": "Vous ne pouvez télécharger qu’un maximum de"
    },
    "files per folder.": {
        "fr": "fiechiers par dossier.",
        "fr_auto": "par dossier."
    },
    "files remaining.": {
        "fr": "fichiers restants.",
        "fr_auto": "dossiers restants."
    },
    "You can only upload a total file size of": {
        "fr": "Vous ne pouvez téléverser q'une taille maximale de fichier de",
        "fr_auto": "Vous pouvez uniquement télécharger une taille de fichier totale de"
    },
    "at one time.": {
        "fr": "en même temps.",
        "fr_auto": "en même temps."
    },
    "Document status": {
        "fr": "État du document",
        "fr_auto": "État du document"
    },
    "Not started": {
        "fr": "",
        "fr_auto": "Non commencé"
    },
    "Cancelled": {
        "fr": "Annulé",
        "fr_auto": "Annulé"
    },
    "Queued": {
        "fr": "",
        "fr_auto": "En file d’attente"
    },
    "Processing": {
        "fr": "En cours de traitement",
        "fr_auto": "Traitement"
    },
    "Processed": {
        "fr": "Traité",
        "fr_auto": "Traitées"
    },
    "Error": {
        "fr": "Erreur",
        "fr_auto": "Erreur"
    },
    "Last fetched date": {
        "fr": "Date de la dernière extraction",
        "fr_auto": "Date de la dernière extraction"
    },
    "Filename": {
        "fr": "Nom du fichier",
        "fr_auto": "Nom de fichier"
    },
    "Detected content type": {
        "fr": "Type de contenu détecté",
        "fr_auto": "Type de contenu détecté"
    },
    "Extracted title": {
        "fr": "Titre extrait",
        "fr_auto": "Titre extrait"
    },
    "Extracted modification date": {
        "fr": "Date de modification extraite",
        "fr_auto": "Date de modification extraite"
    },
    "Number of chunks": {
        "fr": "Nombre de blocs",
        "fr_auto": "Nombre de blocs"
    },
    "Processing cost (cumulative)": {
        "fr": "Coût de traitement (cumulatif)",
        "fr_auto": "Coût de traitement (cumulatif)"
    },
    "Extracted text": {
        "fr": "Texte extrait",
        "fr_auto": "Texte extrait"
    },
    "File path": {
        "fr": "Chemin d’accès au fichier",
        "fr_auto": "Chemin d’accès au fichier"
    },
    "View all": {
        "fr": "",
        "fr_auto": "Voir tout"
    },
    "Edit properties": {
        "fr": "Modifier les propriétés",
        "fr_auto": "Modifier les propriétés"
    },
    "Select a library, folder or document to edit.": {
        "fr": "Sélectionnez une bibliothèque, un dossier ou un document à modifier.",
        "fr_auto": "Sélectionnez une bibliothèque, un dossier ou un document à modifier."
    },
    "Processing status": {
        "fr": "État de traitement",
        "fr_auto": "État de traitement"
    },
    "Stopped": {
        "fr": "Arrêté",
        "fr_auto": "Arrêté"
    },
    "Initializing": {
        "fr": "Initialisation",
        "fr_auto": "Initialisation"
    },
    "Success": {
        "fr": "Succès",
        "fr_auto": "Succès"
    },
    "Libraries": {
        "fr": "Bibliothèques",
        "fr_auto": "Bibliothèques"
    },
    "New library": {
        "fr": "Nouvelle bibliothèque",
        "fr_auto": "Nouvelle bibliothèque"
    },
    "Libraries you can edit will appear here.": {
        "fr": "Les bibliothèques que vous pourrez modifier apparaîtront ici.",
        "fr_auto": "Les bibliothèques que vous pouvez modifier apparaîtront ici."
    },
    "JUS library": {
        "fr": "Bibliothèque JUS",
        "fr_auto": "Bibliothèque JUS"
    },
    "Personal library": {
        "fr": "Bibliothèque personnelle",
        "fr_auto": "Bibliothèque personnelle"
    },
    "Edit folder": {
        "fr": "Modifier le dossier",
        "fr_auto": "Modifier le dossier"
    },
    "Create folder": {
        "fr": "Créer un dossier",
        "fr_auto": "Créer un dossier"
    },
    "Name (English)": {
        "fr": "Nom (anglais)",
        "fr_auto": "Nom (anglais)"
    },
    "Name (French)": {
        "fr": "Nom (français)",
        "fr_auto": "Nom (français)"
    },
    "Security label ": {
        "fr": "",
        "fr_auto": "Étiquette de sécurité "
    },
    "Order": {
        "fr": "Ordre",
        "fr_auto": "Ordre"
    },
    "DANGER: Are you sure you want to delete this folder? This action is permanent.": {
        "fr": "DANGER : Êtes-vous sûr de vouloir supprimer ce dossier ? Cette action est permanente.",
        "fr_auto": "DANGER : Êtes-vous sûr de vouloir supprimer ce dossier ? Cette action est permanente."
    },
    "Edit document": {
        "fr": "Modifier le document",
        "fr_auto": "Modifier le document"
    },
    "Create document": {
        "fr": "Créer un document",
        "fr_auto": "Créer un document"
    },
    "URL": {
        "fr": "",
        "fr_auto": "L’URL"
    },
    "Open link in new tab": {
        "fr": "Ouvrir le lien dans un nouvel onglet",
        "fr_auto": "Ouvrir le lien dans le nouvel onglet"
    },
    "CSS selector (optional) ": {
        "fr": "Sélecteur CSS (facultatif) ",
        "fr_auto": "Sélecteur CSS (facultatif) "
    },
    "Title (optional)": {
        "fr": "Titre (facultatif)",
        "fr_auto": "Titre (facultatif)"
    },
    "DANGER: Are you sure you want to delete this document? This action is permanent.": {
        "fr": "DANGER : Êtes-vous sûr de vouloir supprimer ce document ? Cette action est permanente.",
        "fr_auto": "DANGER : Êtes-vous sûr de vouloir supprimer ce document ? Cette action est permanente."
    },
    "Edit library": {
        "fr": "Modifier la bibliothèque",
        "fr_auto": "Modifier la bibliothèque"
    },
    "Create library": {
        "fr": "Créer une bibliothèque",
        "fr_auto": "Créer une bibliothèque"
    },
    "Visible to all JUS users": {
        "fr": "Visible par tous les utilisateurs du ministère",
        "fr_auto": "Visible par tous les utilisateurs de JUS"
    },
    "DANGER: Are you sure you want to delete this library? This action is permanent.": {
        "fr": "DANGER : Êtes-vous sûr de vouloir supprimer cette bibliothèque ? Cette action est permanente.",
        "fr_auto": "DANGER : Êtes-vous sûr de vouloir supprimer cette bibliothèque ? Cette action est permanente."
    },
    "Save users": {
        "fr": "Enregistrer les utilisateurs",
        "fr_auto": "Enregistrer les utilisateurs"
    },
    "Document updated successfully.": {
        "fr": "Document mis à jour avec succès.",
        "fr_auto": "Document mis à jour avec succès."
    },
    "Document created successfully.": {
        "fr": "Document créé avec succès.",
        "fr_auto": "Document créé avec succès."
    },
    "Document deleted successfully.": {
        "fr": "Document supprimé avec succès.",
        "fr_auto": "Document supprimé avec succès."
    },
    "Folder updated successfully.": {
        "fr": "Dossier mis à jour avec succès.",
        "fr_auto": "Dossier mis à jour avec succès."
    },
    "Folder created successfully.": {
        "fr": "Dossier créé avec succès.",
        "fr_auto": "Dossier créé avec succès."
    },
    "Folder deleted successfully.": {
        "fr": "Dossier supprimé avec succès.",
        "fr_auto": "Dossier supprimé avec succès."
    },
    "Library updated successfully.": {
        "fr": "Bibliothèque mise à jour avec succès.",
        "fr_auto": "Bibliothèque mise à jour avec succès."
    },
    "Library created successfully.": {
        "fr": "Bibliothèque créée avec succès.",
        "fr_auto": "Bibliothèque créée avec succès."
    },
    "Library deleted successfully.": {
        "fr": "Bibliothèque supprimée avec succès.",
        "fr_auto": "Bibliothèque supprimée avec succès."
    },
    "Library users updated successfully.": {
        "fr": "Les utilisateurs de la bibliothèque ont été mis à jour avec succès.",
        "fr_auto": "Les utilisateurs de la bibliothèque ont été mis à jour avec succès."
    },
    "Unsaved document": {
        "fr": "Document non sauvegardé",
        "fr_auto": "Document non sauvetillé"
    },
    "Unsaved folder": {
        "fr": "Dossier non sauvegardé",
        "fr_auto": "Dossier non sauveté"
    },
    "Type": {
        "fr": "Type",
        "fr_auto": "Type"
    },
    "Add notes or addition details.": {
        "fr": "",
        "fr_auto": "Ajoutez des notes ou des détails d’ajout."
    },
    "N/A": {
        "fr": "",
        "fr_auto": "S.O."
    },
    "Reporting": {
        "fr": "",
        "fr_auto": "Établissement de rapports"
    },
    "Feedback": {
        "fr": "Rétroaction",
        "fr_auto": "Commentaires"
    },
    "Bug": {
        "fr": "",
        "fr_auto": "Bogue"
    },
    "Template Wizard": {
        "fr": "",
        "fr_auto": "Assistant de modèle"
    },
    "Text Extractor": {
        "fr": "Extracteur de texte",
        "fr_auto": "Extracteur de texte"
    },
    "Empowering Justice efficiency with data and AI": {
        "fr": "",
        "fr_auto": "Renforcer l’efficacité de la justice avec les données et l’IA"
    },
    "Skip to main content": {
        "fr": "Passer au contenu principal",
        "fr_auto": "Passer au contenu principal"
    },
    "Smiling robot head": {
        "fr": "Tête de robot souriante",
        "fr_auto": "Tête de robot souriante"
    },
    "Toggle user menu": {
        "fr": "Basculer le menu",
        "fr_auto": "Basculer le menu utilisateur"
    },
    "Breadcrumb": {
        "fr": "",
        "fr_auto": "Fil d’Ariane"
    },
    "Manage users": {
        "fr": "Gérer les utilisateurs",
        "fr_auto": "Gérer les utilisateurs"
    },
    "Frequently Asked Questions": {
        "fr": "Questions fréquemment posées",
        "fr_auto": "Questions fréquemment posées"
    },
    "User guide": {
        "fr": "Guide de l'utilisateur",
        "fr_auto": "Guide de l'utilisateur"
    },
    "Blocked URLs": {
        "fr": "URL bloquées",
        "fr_auto": "URL bloquées"
    },
    "Blocked URLs - Otto": {
        "fr": "URL bloquées - Otto",
        "fr_auto": "URL bloquées - Otto"
    },
    "Domain": {
        "fr": "Domaine",
        "fr_auto": "Domaine"
    },
    "Requests": {
        "fr": "",
        "fr_auto": "Demandes"
    },
    "Disable load test URL": {
        "fr": "",
        "fr_auto": "Désactiver l’URL du test de chargement"
    },
    "Enable load test URL for 1 hour": {
        "fr": "",
        "fr_auto": "Activer l’URL du test de charge pendant 1 heure"
    },
    "Go to homepage": {
        "fr": "",
        "fr_auto": "Aller à la page d’accueil"
    },
    "Use this section to provide additional details to the feedback provided by the user.": {
        "fr": "",
        "fr_auto": "Utilisez cette section pour fournir des détails supplémentaires aux commentaires fournis par l’utilisateur."
    },
    "Notes": {
        "fr": "",
        "fr_auto": "Remarques :"
    },
    "Save note": {
        "fr": "",
        "fr_auto": "Enregistrer la note"
    },
    "Last modified:": {
        "fr": "Dernière modification :",
        "fr_auto": "Dernière modification :"
    },
    "Click on a row to view more information about the feedback received, to flag the feedback as resolved or to contact the user directly.": {
        "fr": "",
        "fr_auto": "Cliquez sur une ligne pour afficher plus d’informations sur les commentaires reçus, pour marquer les commentaires comme résolus ou pour contacter directement l’utilisateur."
    },
    "ago": {
        "fr": "",
        "fr_auto": "il y a longtemps"
    },
    "Feedback results page navigation.": {
        "fr": "",
        "fr_auto": "Navigation dans la page des résultats des commentaires."
    },
    "Previous": {
        "fr": "Précédent",
        "fr_auto": "Précédent"
    },
    "Next": {
        "fr": "Suivant",
        "fr_auto": "Suivant"
    },
    "Total received": {
        "fr": "Total reçu",
        "fr_auto": "Total reçu"
    },
    "Total resolved": {
        "fr": "Total résolu",
        "fr_auto": "Total résolu"
    },
    "Total negative chat comment(s)": {
        "fr": "",
        "fr_auto": "Total des commentaires négatifs de chat (s)"
    },
    "Most active app": {
        "fr": "",
        "fr_auto": "Application la plus active"
    },
    "Leave feedback": {
        "fr": "",
        "fr_auto": "Laisser un commentaire"
    },
    "Submit feedback about Otto": {
        "fr": "",
        "fr_auto": "Soumettre des commentaires sur Otto"
    },
    "Otto feedback form": {
        "fr": "",
        "fr_auto": "Formulaire de rétroaction Otto"
    },
    "Danger:": {
        "fr": "",
        "fr_auto": "Danger :"
    },
    "Notifications": {
        "fr": "Notifications",
        "fr_auto": "Notifications"
    },
    "For use in the CSV. Use only lowercase characters and underscores, e.g. 'lsb_drafting'": {
        "fr": "",
        "fr_auto": "Pour une utilisation dans le CSV. Utilisez uniquement des caractères minuscules et des traits de soulignement, par exemple « lsb_drafting »"
    },
    "Are you sure you want to delete this pilot?": {
        "fr": "",
        "fr_auto": "Êtes-vous sûr de vouloir supprimer ce pilote ?"
    },
    "Search": {
        "fr": "Recherche",
        "fr_auto": "Recherche"
    },
    "Load testing URL is enabled": {
        "fr": "",
        "fr_auto": "L’URL de test de chargement est activée"
    },
    "Cost dashboard": {
        "fr": "",
        "fr_auto": "Tableau de bord des coûts"
    },
    "Feedback dashboard": {
        "fr": "",
        "fr_auto": "Tableau de bord des commentaires"
    },
    "Terms of use": {
        "fr": "",
        "fr_auto": "Conditions d’utilisation"
    },
    "Logout": {
        "fr": "",
        "fr_auto": "Déconnexion"
    },
    "Cost dashboard - Otto": {
        "fr": "",
        "fr_auto": "Tableau de bord des coûts - Otto"
    },
    "Chart options": {
        "fr": "",
        "fr_auto": "Options de graphique"
    },
    "Chart:": {
        "fr": "",
        "fr_auto": "Graphique :"
    },
    "X-axis:": {
        "fr": "",
        "fr_auto": "Axe des X :"
    },
    "Group by:": {
        "fr": "",
        "fr_auto": "Regrouper par :"
    },
    "Bar chart type:": {
        "fr": "",
        "fr_auto": "Type de graphique à barres :"
    },
    "Filter:": {
        "fr": "",
        "fr_auto": "Filtre :"
    },
    "Pilot:": {
        "fr": "",
        "fr_auto": "Projet pilote :"
    },
    "Feature:": {
        "fr": "",
        "fr_auto": "Caractéristique :"
    },
    "Cost type:": {
        "fr": "",
        "fr_auto": "Type de coût :"
    },
    "Dates:": {
        "fr": "",
        "fr_auto": "Dates :"
    },
    "Range:": {
        "fr": "",
        "fr_auto": "Portée :"
    },
    "Start:": {
        "fr": "",
        "fr_auto": "Début :"
    },
    "End:": {
        "fr": "",
        "fr_auto": "Fin :"
    },
    "Download CSV for selected dates (filters disabled)": {
        "fr": "",
        "fr_auto": "Télécharger CSV pour les dates sélectionnées (filtres désactivés)"
    },
    "Feedback dashboard - Otto": {
        "fr": "",
        "fr_auto": "Tableau de bord des commentaires - Huit"
    },
    "Export data": {
        "fr": "",
        "fr_auto": "Exporter des données"
    },
    "View filter options": {
        "fr": "",
        "fr_auto": "Afficher les options de filtre"
    },
    "Filters": {
        "fr": "",
        "fr_auto": "Filtres"
    },
    "Feedback Type": {
        "fr": "",
        "fr_auto": "Type de rétroaction"
    },
    "All": {
        "fr": "",
        "fr_auto": "Tous"
    },
    "Warning:": {
        "fr": "",
        "fr_auto": "Avertissement :"
    },
    "Welcome to the Otto Protected B pilot.": {
        "fr": "Bienvenue au projet pilote Otto Protégé B.",
        "fr_auto": "Bienvenue au pilote Otto Protected B."
    },
    "Welcome to the Otto pilot development / test environment.": {
        "fr": "Bienvenue dans l’environnement de développement / test pilote Otto.",
        "fr_auto": "Bienvenue dans l’environnement de développement / test pilote Otto."
    },
    "Please abide by the": {
        "fr": "Veuillez respecter les",
        "fr_auto": "S’il vous plaît respecter le"
    },
    "terms of use": {
        "fr": "conditions d’utilisation",
        "fr_auto": "conditions d’utilisation"
    },
    "report issues or suggest improvements by": {
        "fr": "signaler des problèmes ou suggérer des améliorations en :",
        "fr_auto": "signaler les problèmes ou suggérer des améliorations en :"
    },
    "leaving feedback": {
        "fr": "laissant des commentaires",
        "fr_auto": "laisser de la rétroaction"
    },
    "and be patient as we resolve issues.": {
        "fr": "et veuillez faire preuve de patience pendant que nous résolvons les problèmes signalés.",
        "fr_auto": "et soyez patient lorsque nous résolvons les problèmes."
    },
    "Manage pilots": {
        "fr": "Gérer les projets pilotes",
        "fr_auto": "Gérer les pilotes"
    },
    "Manage pilots - Otto": {
        "fr": "Gérer les projets pilotes - Otto",
        "fr_auto": "Gérer les pilotes - Otto"
    },
    "Add pilot": {
        "fr": "Ajouter un projet pilote",
        "fr_auto": "Ajouter un pilote"
    },
    "Name": {
        "fr": "Nom",
        "fr_auto": "Nom"
    },
    "Pilot ID": {
        "fr": "",
        "fr_auto": "ID du pilote"
    },
    "Service unit": {
        "fr": "",
        "fr_auto": "Unité de service"
    },
    "Start date": {
        "fr": "",
        "fr_auto": "Date de début"
    },
    "End date": {
        "fr": "",
        "fr_auto": "Date de fin"
    },
    "Users": {
        "fr": "",
        "fr_auto": "Utilisateurs"
    },
    "Cost": {
        "fr": "",
        "fr_auto": "Coût"
    },
    "Add/edit pilot": {
        "fr": "",
        "fr_auto": "Pilote d’ajout/modification"
    },
    "Manage users - Otto": {
        "fr": "",
        "fr_auto": "Gérer les utilisateurs - Otto"
    },
    "Pilots": {
        "fr": "",
        "fr_auto": "Pilotes"
    },
    "Download CSV": {
        "fr": "",
        "fr_auto": "Télécharger CSV"
    },
    "Modify/add users": {
        "fr": "",
        "fr_auto": "Modifier/ajouter des utilisateurs"
    },
    "Selected users...": {
        "fr": "",
        "fr_auto": "Utilisateurs sélectionnés..."
    },
    "Copy all email addresses": {
        "fr": "",
        "fr_auto": "Copier toutes les adresses électroniques"
    },
    "Bulk edit roles": {
        "fr": "",
        "fr_auto": "Modifier les rôles en bloc"
    },
    "UPN": {
        "fr": "",
        "fr_auto": "L’UPN"
    },
    "Last login": {
        "fr": "",
        "fr_auto": "Dernière connexion"
    },
    "Costs": {
        "fr": "",
        "fr_auto": "Coûts"
    },
    "Roles": {
        "fr": "",
        "fr_auto": "Rôles"
    },
    "Pilot": {
        "fr": "",
        "fr_auto": "Pilote"
    },
    "Manage": {
        "fr": "",
        "fr_auto": "Gérer"
    },
    "Edit user": {
        "fr": "",
        "fr_auto": "Modifier l’utilisateur"
    },
    "Bulk upload user roles": {
        "fr": "",
        "fr_auto": "Téléchargement en bloc des rôles d’utilisateur"
    },
    "Select CSV file": {
        "fr": "",
        "fr_auto": "Sélectionner un fichier CSV"
    },
    "Expected format and behaviour": {
        "fr": "",
        "fr_auto": "Format et comportement attendus"
    },
    "The file must be in English as shown above.": {
        "fr": "",
        "fr_auto": "Le fichier doit être en anglais comme indiqué ci-dessus."
    },
    "Roles are case-insensitive. Invalid roles will be ignored. These are the valid roles:": {
        "fr": "",
        "fr_auto": "Les rôles ne tiennent pas compte de la casse. Les rôles non valides seront ignorés. Ce sont les rôles valides :"
    },
    "Users which do not currently exist in Otto will be created. Users which do exist will have their roles updated to match the CSV file. i.e. the user's roles which are not in the CSV will be removed.": {
        "fr": "",
        "fr_auto": "Les utilisateurs qui n’existent pas actuellement dans Otto seront créés. Les rôles des utilisateurs qui existent auront leurs rôles mis à jour pour correspondre au fichier CSV. c’est-à-dire que les rôles de l’utilisateur qui ne sont pas dans le CSV seront supprimés."
    },
    "Any pilot_id that does not exist will be created, then the user will be associated with it. The pilot_id is optional.": {
        "fr": "",
        "fr_auto": "Toute pilot_id qui n’existe pas sera créée, puis l’utilisateur y sera associé. Le pilot_id est facultatif."
    },
    "Modify user(s)": {
        "fr": "",
        "fr_auto": "Modifier le(s) utilisateur(s)"
    },
    "Terms of use for Otto Protected B Pilot": {
        "fr": "Conditions d'utilisation du projet pilot Otto Protégé B ",
        "fr_auto": "Conditions d’utilisation d’Otto Protected B Pilot"
    },
    "You agreed to these terms on": {
        "fr": "",
        "fr_auto": "Vous avez accepté ces conditions le"
    },
    "Participation in pilot activities": {
        "fr": "Participation aux activités du projet pilote ",
        "fr_auto": "Participation aux activités pilotes"
    },
    "You are part of a select group of 'Pilot users' who have been granted early access to Otto during the pilot phase. You are expected to actively experiment with Otto for work tasks, to provide feedback through Otto, and to complete surveys when requested.": {
        "fr": "Vous faites partie d'un groupe restreint de participants qui bénéficie d'un accès anticipé à Otto pendant la phase pilote. On s’attend à ce que vous expérimentiez activement avec Otto pour des tâches professionnelles, fournissiez des commentaires/retours via Otto et répondiez à des sondages sur demande. ",
        "fr_auto": "Vous faites partie d’un groupe sélectionné d'«utilisateurs pilotes » qui ont obtenu un accès anticipé à Otto pendant la phase pilote. Vous devez expérimenter activement avec Otto pour les tâches de travail, fournir des commentaires par l’intermédiaire d’Otto et répondre à des enquêtes sur demande."
    },
    "Responsible and ethical use of AI": {
        "fr": "Utilisation responsable et éthique de l'IA",
        "fr_auto": "Utilisation responsable et éthique de l’IA"
    },
    "Follow policies and best practices for the responsible use of AI. Refer to and follow the guidance in the following policy documents:": {
        "fr": "Pour suivre les politiques et les meilleures pratiques pour une utilisation responsable de l'IA, consultez et suivez les directives des documents de politiques suivants : ",
        "fr_auto": "Suivez les politiques et les meilleures pratiques pour une utilisation responsable de l’IA. Se reporter aux lignes directrices des documents de politique suivants et les suivre :"
    },
    "Always be aware that AI can make mistakes, even when you have provided it with documents.": {
        "fr": "Soyez toujours conscient que l'IA peut faire des erreurs, même lorsque vous lui avez fourni des documents.",
        "fr_auto": "Sachez toujours que l’IA peut faire des erreurs, même lorsque vous lui avez fourni des documents."
    },
    "I agree to the terms of use.": {
        "fr": "",
        "fr_auto": "J’accepte les conditions d’utilisation."
    },
    "Access controls": {
        "fr": "",
        "fr_auto": "Contrôles d’accès"
    },
    "You are not authorized to access": {
        "fr": "",
        "fr_auto": "Vous n’êtes pas autorisé à accéder"
    },
    "Unauthorized access of URL:": {
        "fr": "",
        "fr_auto": "Accès non autorisé de l’URL :"
    },
    "Budget limit": {
        "fr": "",
        "fr_auto": "Limite budgétaire"
    },
    "You have reached your monthly budget limit. Please contact an Otto administrator or wait until the 1st for the limit to reset.": {
        "fr": "",
        "fr_auto": "Vous avez atteint votre limite budgétaire mensuelle. Veuillez contacter un administrateur d’Otto ou attendre jusqu’à la 1re pour que la limite soit réinitialisée."
    },
    "Feedback submitted successfully.": {
        "fr": "",
        "fr_auto": "Commentaires soumis avec succès."
    },
    "Day": {
        "fr": "",
        "fr_auto": "Jour"
    },
    "Week": {
        "fr": "",
        "fr_auto": "Semaine"
    },
    "Month": {
        "fr": "",
        "fr_auto": "Mois"
    },
    "Feature": {
        "fr": "",
        "fr_auto": "Caractéristique"
    },
    "User": {
        "fr": "",
        "fr_auto": "Utilisateur"
    },
    "Cost type": {
        "fr": "",
        "fr_auto": "Type de coût"
    },
    "None": {
        "fr": "",
        "fr_auto": "Aucune"
    },
    "Grouped": {
        "fr": "",
        "fr_auto": "Groupé"
    },
    "Stacked": {
        "fr": "",
        "fr_auto": "Empilé"
    },
    "All pilots": {
        "fr": "",
        "fr_auto": "Tous les pilotes"
    },
    "All features": {
        "fr": "",
        "fr_auto": "Toutes les caractéristiques"
    },
    "All cost types": {
        "fr": "",
        "fr_auto": "Tous les types de coûts"
    },
    "All time": {
        "fr": "",
        "fr_auto": "Tout le temps"
    },
    "Last 90 days": {
        "fr": "",
        "fr_auto": "90 derniers jours"
    },
    "Last 30 days": {
        "fr": "",
        "fr_auto": "30 derniers jours"
    },
    "Last 7 days": {
        "fr": "",
        "fr_auto": "7 derniers jours"
    },
    "Today": {
        "fr": "",
        "fr_auto": "Aujourd’hui"
    },
    "Custom date range": {
        "fr": "",
        "fr_auto": "Plage de dates personnalisée"
    },
    "No costs found for the selected date range": {
        "fr": "",
        "fr_auto": "Aucun coût trouvé pour la plage de dates sélectionnée"
    },
    "Selected dates": {
        "fr": "",
        "fr_auto": "Dates sélectionnées"
    },
    "Per user per day": {
        "fr": "",
        "fr_auto": "Par utilisateur et par jour"
    },
    "Total cost (CAD)": {
        "fr": "",
        "fr_auto": "Coût total (CAD)"
    },
    "this month": {
        "fr": "durant ce mois",
        "fr_auto": "cette mois"
    },
    "User costs": {
        "fr": "",
        "fr_auto": "Coûts d’utilisation"
    },
    "Language": {
        "fr": "",
        "fr_auto": "Langue"
    },
    "Plain text": {
        "fr": "",
        "fr_auto": "Texte brut"
    },
    "Text Extractor - Otto": {
        "fr": "",
        "fr_auto": "Extracteur de texte - Otto"
    },
    "Upload scanned PDFs or images": {
        "fr": "",
        "fr_auto": "Télécharger des fichiers PDF ou des images numérisés"
    },
    "Maximum 2000 files / 300mb total": {
        "fr": "",
        "fr_auto": "Maximum de 2000 fichiers / 300 Mo au total"
    },
    "Merge multiple files into one document": {
        "fr": "",
        "fr_auto": "Fusionner plusieurs fichiers en un seul document"
    },
    "Output documents": {
        "fr": "",
        "fr_auto": "Documents de sortie"
    },
    "Document name": {
        "fr": "",
        "fr_auto": "Nom du document"
    },
    "Downloads": {
        "fr": "",
        "fr_auto": "Téléchargements"
    },
    "Download all files...": {
        "fr": "",
        "fr_auto": "Téléchargez tous les fichiers..."
    },
    "Untitled document": {
        "fr": "",
        "fr_auto": "Document sans titre"
    },
    "Used": {
        "fr": "Vous avez dépensé",
        "fr_auto": "Utilisé"
    },
    "You will be logged out soon due to inactivity.": {
        "fr": "Vous serez bientôt déconnecté en raison de votre inactivité.",
        "fr_auto": "Vous serez bientôt déconnecté en raison de votre inactivité."
    },
    "Click here to extend your session.": {
        "fr": "Cliquez ici pour prolonger votre session de travail.",
        "fr_auto": "Cliquez ici pour prolonger votre séance."
    },
    "Session extended": {
        "fr": "Votre session a été prolongé",
        "fr_auto": "Prolongation de la session de travail"
    },
    "The user must match the 'created_by' and 'modified_by' fields.": {
        "fr": "",
        "fr_auto": "L’utilisateur doit faire correspondre les champs « created_by » et « modified_by »."
    },
    "Untitled library": {
        "fr": "",
        "fr_auto": "Bibliothèque sans titre"
    },
    "Expand all": {
        "fr": "",
        "fr_auto": "Tout agrandir"
    },
    "Collapse all": {
        "fr": "",
        "fr_auto": "Tout réduire"
    },
    "Highlight sources": {
        "fr": "",
        "fr_auto": "Sources saillantes"
    },
    "Next highlight": {
        "fr": "",
        "fr_auto": "Prochain fait saillant"
    },
    "No highlights found": {
        "fr": "",
        "fr_auto": "Aucun fait saillant trouvé"
    },
    "Not for legal advice:": {
        "fr": "Ne pas utiliser pour fournir des conseils juridiques :",
        "fr_auto": "Pas pour des conseils juridiques :"
    },
    "AI answers may contain mistakes, and are not a replacement for legal advice. Always review the relevant sections below the answer.": {
        "fr": "Les réponses de l’IA peuvent contenir des erreurs et ne remplacent pas les conseils juridiques. Veuillez toujours consulter les sections pertinentes sous la réponse.",
        "fr_auto": "Les réponses de l’IA peuvent contenir des erreurs et ne remplacent pas les conseils juridiques. Consultez toujours les sections pertinentes sous la réponse."
    },
    "Improve prompt": {
        "fr": "Améliorer la requête",
        "fr_auto": "Améliorer l'invite"
    },
    "Yesterday": {
        "fr": "",
        "fr_auto": "Hier"
    },
    "Older": {
        "fr": "",
        "fr_auto": "Plus ancien"
    },
    "Done": {
        "fr": "",
        "fr_auto": "Fait"
    },
    "Start a new chat at any time.": {
        "fr": "",
        "fr_auto": "Commencez un nouveau clavardage à tout moment."
    },
    "Start a new chat at any time by clicking this button.": {
        "fr": "",
        "fr_auto": "Commencez un nouveau clavardage à tout moment en cliquant sur ce bouton."
    },
    "Current chat": {
        "fr": "",
        "fr_auto": "Clavardage actuel"
    },
    "Your current chat will appear in bolded characters.": {
        "fr": "",
        "fr_auto": "Votre chat actuel apparaîtra en caractères gras."
    },
    "Chat options": {
        "fr": "",
        "fr_auto": "Options de clavardage"
    },
    "Click on the ellipsis icon to view more options.": {
        "fr": "",
        "fr_auto": "Cliquez sur l’icône de points de suspension pour voir plus d’options."
    },
    "Rename your chats or to delete them entirely.": {
        "fr": "",
        "fr_auto": "Renommez vos clavardages ou supprimez-les complètement."
    },
    "Using the AI Assistant": {
        "fr": "",
        "fr_auto": "Utilisation de l’assistant IA"
    },
    "Use the textbox to start.": {
        "fr": "",
        "fr_auto": "Utilisez la zone de texte pour commencer."
    },
    "Modes": {
        "fr": "",
        "fr_auto": "Modes"
    },
    "Settings are tied to the current chat in use. Saving is done automatically when a change is detected.": {
        "fr": "",
        "fr_auto": "Les paramètres sont liés au clavardage actuel utilisé. L’enregistrement se fait automatiquement lorsqu’un changement est détecté."
    },
    "Mode": {
        "fr": "",
        "fr_auto": "Mode"
    },
    "Selecting a mode in the settings list will automatically set your chat session to that mode.": {
        "fr": "",
        "fr_auto": "En sélectionnant un mode dans la liste des paramètres, votre session de clavardage sera automatiquement réglée sur ce mode."
    },
    "Help": {
        "fr": "",
        "fr_auto": "Aide"
    },
    "Click on this icon to submit feedback about Otto. Let us know what went wrong, or suggest an improvement.": {
        "fr": "",
        "fr_auto": "Cliquez sur cette icône pour soumettre des commentaires sur Otto. Faites-nous savoir ce qui n’a pas fonctionné ou suggérez une amélioration."
    },
    "Toggle theme": {
        "fr": "",
        "fr_auto": "Basculer le thème"
    },
    "Browse presets": {
        "fr": "Menu des préréglages",
        "fr_auto": "Parcourir les préréglages"
    },
    "Save settings": {
        "fr": "Enregistrer",
        "fr_auto": "Sauvegarder les paramètres"
    },
    "(Optional) Define AI model's role, background information, and rules to follow.": {
        "fr": "",
        "fr_auto": "(Facultatif) Définissez le rôle du modèle d’IA, les informations générales et les règles à suivre."
    },
    "(Recommended) What AI model should do with context, query, and formatting instructions.": {
        "fr": "",
        "fr_auto": "(Recommandé) Ce que le modèle d’IA devrait faire avec le contexte, la requête et les instructions de formatage."
    },
    "(Optional) Final reminders of desired behaviour. Keep this fairly short.": {
        "fr": "",
        "fr_auto": "(Facultatif) Derniers rappels du comportement souhaité. Soyez assez bref."
    },
    "Start interactive tour": {
        "fr": "",
        "fr_auto": "Commencer la visite interactive"
    },
    "Email the Otto team": {
        "fr": "",
        "fr_auto": "Envoyez un courriel à l’équipe d’Otto"
    },
    "of": {
        "fr": "",
        "fr_auto": "de"
    },
    "Click the Otto logo in the top left to return to this page at any time.": {
        "fr": "",
        "fr_auto": "Cliquez sur le logo Otto en haut à gauche pour revenir à cette page en tout temps."
    },
    "Cost meter": {
        "fr": "",
        "fr_auto": "Compteur de coûts"
    },
    "Get help": {
        "fr": "",
        "fr_auto": "Obtenir de l’aide"
    },
    "Click the question mark icon to view this tour again, open the user guide, or get help from the Otto team.": {
        "fr": "",
        "fr_auto": "Cliquez sur l’icône en forme de point d’interrogation pour revoir cette visite, ouvrir le guide de l’utilisateur ou obtenir de l’aide de l’équipe d’Otto."
    },
    "It looks like this is your first time here.": {
        "fr": "",
        "fr_auto": "On dirait que c’est la première fois que vous êtes ici."
    },
    "Welcome to the AI Assistant!": {
        "fr": "",
        "fr_auto": "Bienvenue à l’assistant IA!"
    },
    "It looks like this is your first time using the AI Assistant.": {
        "fr": "",
        "fr_auto": "Il semble que ce soit la première fois que vous utilisez l’assistant IA."
    },
    "(required on first use)": {
        "fr": "",
        "fr_auto": "(requis lors de la première utilisation)"
    },
    "Start tour": {
        "fr": "",
        "fr_auto": "Commencer la visite"
    },
    "Welcome to Otto!": {
        "fr": "",
        "fr_auto": "Bienvenue chez Otto!"
    },
    "Reset flags for demo": {
        "fr": "",
        "fr_auto": "Réinitialiser les indicateurs pour la démo"
    },
    "Please take a 1-minute tour to get familiar with the platform.": {
        "fr": "",
        "fr_auto": "Veuillez faire une visite guidée de 1 minute pour vous familiariser avec la plateforme."
    },
    "User menu": {
        "fr": "",
        "fr_auto": "Menu utilisateur"
    },
    "Click your name to see your monthly Otto usage, access the Terms of Use, or Logout.": {
        "fr": "",
        "fr_auto": "Cliquez sur votre nom pour voir votre utilisation mensuelle d’Otto, accéder aux conditions d’utilisation ou se déconnecter."
    },
    "This meter gradually fills up as you use Otto. It represents your monthly personal budget. If you reach your limit, you will no longer be able to use Otto and will have to contact the Business Analytics Center for a temporary exemption.": {
        "fr": "",
        "fr_auto": "Ce compteur se remplit graduellement au fur et à mesure que vous utilisez Otto. Il représente votre budget personnel mensuel. Si vous atteignez votre limite, vous ne pourrez plus utiliser Otto et devrez communiquer avec le Centre d’analyse d’affaires pour obtenir une exemption temporaire."
    },
    "Tour complete!": {
        "fr": "",
        "fr_auto": "Visite terminée!"
    },
    "Start using Otto by clicking one of the app tiles.": {
        "fr": "",
        "fr_auto": "Commencez à utiliser Otto en cliquant sur l’une des vignettes de l’application."
    },
    "Select different modes by clicking the tabs.": {
        "fr": "",
        "fr_auto": "Sélectionnez différents modes en cliquant sur les onglets."
    },
    "Q&A mode": {
        "fr": "",
        "fr_auto": "Mode Q&R"
    },
    "Browse settings presets and create your own to share with others.": {
        "fr": "",
        "fr_auto": "Parcourez les paramètres prédéfinis et créez les vôtres pour les partager avec d’autres."
    },
    "Please take a 5-minute tour to get familiar with the main features.": {
        "fr": "",
        "fr_auto": "Veuillez faire une visite de 5 minutes pour vous familiariser avec les principales caractéristiques."
    },
    "Corrupt docx file.": {
        "fr": "",
        "fr_auto": "Fichier docx corrompu."
    },
    "Corrupt PDF file.": {
        "fr": "",
        "fr_auto": "Fichier PDF corrompu."
    },
    "Corrupt pptx file.": {
        "fr": "",
        "fr_auto": "Fichier pptx corrompu."
    },
    "Corrupt CSV file.": {
        "fr": "",
        "fr_auto": "Fichier CSV corrompu."
    },
    "Corrupt Excel file.": {
        "fr": "",
        "fr_auto": "Fichier Excel corrompu."
    },
    "Error submitting feedback.": {
        "fr": "",
        "fr_auto": "Erreur en soumettant des commentaires."
    },
    "Welcome to the AI Assistant": {
        "fr": "",
        "fr_auto": "Bienvenue à l’Assistant IA"
    },
    "When you start a new chat, the welcome message reminds you of appropriate usage for the selected mode.": {
        "fr": "",
        "fr_auto": "Lorsque vous commencez un nouveau clavardage, le message de bienvenue vous rappelle l’utilisation appropriée du mode sélectionné."
    },
    "Select a mode": {
        "fr": "",
        "fr_auto": "Sélectionnez un mode"
    },
    "Use the tabs to select different modes. The welcome message will update with guidance for the selected mode.": {
        "fr": "",
        "fr_auto": "Utilisez les onglets pour sélectionner différents modes. Le message de bienvenue sera mis à jour avec des directives pour le mode sélectionné."
    },
    "Send a message": {
        "fr": "",
        "fr_auto": "Envoyer un message"
    },
    "You can interact with the AI by sending a chat message.": {
        "fr": "",
        "fr_auto": "Vous pouvez interagir avec l’IA en envoyant un message de clavardage."
    },
    "Hello, Otto!": {
        "fr": "",
        "fr_auto": "Bonjour, Otto!"
    },
    "Messages area": {
        "fr": "",
        "fr_auto": "Zone des messages"
    },
    "Your sent messages and the AI\\": {
        "fr": "",
        "fr_auto": "Vos messages envoyés et l’IA"
    },
    "Switch to Q&A mode": {
        "fr": "",
        "fr_auto": "Passez en mode Questions et réponses"
    },
    "Q&A mode lets you ask questions and extract information from uploaded documents. Click the Q&A tab to try it.": {
        "fr": "Le mode Q&R vous permet de poser des questions et d’extraire de l’information à partir de documents téléversés. Cliquez sur l’onglet Questions et réponses pour l’essayer.",
        "fr_auto": "Le mode Q&R vous permet de poser des questions et d’extraire de l’information à partir de documents téléchargés. Cliquez sur l’onglet Questions et réponses pour l’essayer."
    },
    "Settings sidebar": {
        "fr": "",
        "fr_auto": "Barre latérale des paramètres"
    },
    "All AI assistant modes have editable settings in the right sidebar. The Q&A settings are especially important.": {
        "fr": "",
        "fr_auto": "Tous les modes d’assistant IA ont des paramètres modifiables dans la barre latérale droite. Les paramètres de questions et réponses sont particulièrement importants."
    },
    "Select Q&A library": {
        "fr": "",
        "fr_auto": "Sélectionnez la bibliothèque de questions et réponses"
    },
    "By default, the \\\"Corporate\\\" library is selected. This contains some HR-related information such as collective agreements.": {
        "fr": "Par défaut, la bibliothèque « Ministériel » est sélectionnée. Elle contient des renseignements liés aux RH, comme les conventions collectives.",
        "fr_auto": "Par défaut, la bibliothèque \\\"Corporate\\ » est sélectionnée. Il contient des renseignements liés aux RH, comme les conventions collectives."
    },
    "What is LP-02 step 3 pay in 2024?": {
        "fr": "Quelle-est la rémunération de l’échelon 3 du LP-02 en 2024?",
        "fr_auto": "Qu’est-ce que la rémunération de l’échelon 3 du LP-02 en 2024?"
    },
    "Q&A response": {
        "fr": "",
        "fr_auto": "Réponse aux questions et réponses"
    },
    "In Q&A mode, the AI searches through the library to find the answer. This allows it to provide references for verification.": {
        "fr": "",
        "fr_auto": "En mode Q&R, l’IA cherche dans la bibliothèque pour trouver la réponse. Cela lui permet de fournir des références à des fins de vérification."
    },
    "Upload your own files": {
        "fr": "",
        "fr_auto": "Téléchargez vos propres fichiers"
    },
    "You can upload many types of files for Q&A, summarization or translation. These files are stored in the chat and will be deleted after 30 days inactivity. You can also drag and drop files into the chat. Uploading a file will switch the Q&A library to \\\"Chat uploads\\\".": {
        "fr": "Vous pouvez télécharger de nombreux types de fichiers pour les questions et réponses, les résumés ou les traductions. Ces fichiers sont stockés dans le clavardage et seront supprimés après 30 jours d’inactivité. Vous pouvez également faire glisser et déposer des fichiers dans le clavardage. Le téléchargement d’un fichier fera passer la bibliothèque de questions et réponses à \\\"Téléchargements de clavardage\\ ».",
        "fr_auto": "Vous pouvez télécharger de nombreux types de fichiers pour les questions et réponses, les résumés ou les traductions. Ces fichiers sont stockés dans le clavardage et seront supprimés après 30 jours d’inactivité. Vous pouvez également faire glisser et déposer des fichiers dans le clavardage. Le téléchargement d’un fichier fera passer la bibliothèque de questions et réponses à \\\"Téléchargements de clavardage\\ »."
    },
    "Editing libraries": {
        "fr": "",
        "fr_auto": "Modifier les bibliothèques"
    },
    "Instead of uploading files to a chat, you might want to create a document library. This allows you to query the same documents across multiple chats, or share your Q&A library with others. Use the \\\"Edit libraries\\\" function to upload, organize and share document libraries.": {
        "fr": "Au lieu de télécharger des fichiers dans un clavardage, vous pouvez créer une bibliothèque de documents. Celle-ci vous permettra d’interroger les mêmes documents sur plusieurs sessions de clavardages ou de partager votre bibliothèque de questions et réponses avec d’autres personnes. Utilisez la fonction « Modifier les bibliothèques » pour télécharger, organiser et partager des bibliothèques de documents.",
        "fr_auto": "Au lieu de télécharger des fichiers dans un clavardage, vous voudrez peut-être créer une bibliothèque de documents. Cela vous permet d’interroger les mêmes documents sur plusieurs clavardages ou de partager votre bibliothèque de questions et réponses avec d’autres personnes. Utilisez la fonction « Modifier les bibliothèques » pour télécharger, organiser et partager des bibliothèques de documents."
    },
    "Q&A search mode": {
        "fr": "",
        "fr_auto": "Mode de recherche Q&R"
    },
    "By default, Q&A mode will quickly search for the most relevant \\\"chunks\\\" from the library. The AI will then read those chunks and provide an answer. For some questions though, you may need to have the AI read the full document. WARNING: This mode can be expensive when there are lots of documents!": {
        "fr": "Par défaut, le mode Q&A recherchera rapidement les « morceaux » les plus pertinents dans la bibliothèque. L’IA lira ensuite ces morceaux et fournira une réponse. Pour certaines questions, vous devrez peut-être demander à l’IA de lire le document complet. ATTENTION : Ce mode peut être coûteux lorsqu’il y a beaucoup de documents!",
        "fr_auto": "Par défaut, le mode Q&A recherchera rapidement les \\\"morceaux\\ » les plus pertinents dans la bibliothèque. L’IA lira ensuite ces morceaux et fournira une réponse. Pour certaines questions, vous devrez peut-être demander à l’IA de lire le document complet. ATTENTION : Ce mode peut être coûteux lorsqu’il y a beaucoup de documents!"
    },
    "Q&A filters": {
        "fr": "",
        "fr_auto": "Filtres de questions et réponses"
    },
    "In the full document modes, select the documents or folders you want the AI to read.": {
        "fr": "",
        "fr_auto": "Dans les modes de document complet, sélectionnez les documents ou les dossiers que vous voulez que l’IA lise."
    },
    "Select AI model": {
        "fr": "",
        "fr_auto": "Sélectionnez le modèle d’IA"
    },
    "When accuracy is paramount, select the more expensive GPT-4.1 model. (This setting is available in all modes.)": {
        "fr": "",
        "fr_auto": "Lorsque la précision est primordiale, sélectionnez le modèle GPT-4.1 plus coûteux. (Ce paramètre est disponible dans tous les modes.)"
    },
    "To customize the behaviour further, you can edit advanced settings by clicking here. For example, you can change the number of top sources that the AI will read, or customize the response format": {
        "fr": "Pour personnaliser davantage le comportement du système, vous pouvez modifier les paramètres avancés en cliquant ici. Par exemple, vous pouvez modifier le nombre de sources principales que l’IA lira ou personnaliser le format de réponse",
        "fr_auto": "Pour personnaliser davantage le comportement, vous pouvez modifier les paramètres avancés en cliquant ici. Par exemple, vous pouvez modifier le nombre de sources principales que l’IA lira ou personnaliser le format de réponse"
    },
    "Summarize mode": {
        "fr": "",
        "fr_auto": "Mode de résumé"
    },
    "In summarize mode, you can upload documents, paste long text or enter a URL (canada.ca, *.gc.ca, CanLii and Wikipedia only). Like in Q&A \\\"full documents\\\" mode, the AI will read the entire document before responding. Let\\": {
        "fr": "",
        "fr_auto": "En mode résumé, vous pouvez télécharger des documents, coller du texte long ou entrer une URL (canada.ca, *.gc.ca, CanLii et Wikipédia seulement). Comme dans le mode Q&R \\« documents complets \\ », l’IA lira l’intégralité du document avant de répondre. Let\\"
    },
    "Summarize response": {
        "fr": "",
        "fr_auto": "Résumer la réponse"
    },
    "Summarize settings": {
        "fr": "",
        "fr_auto": "Résumer les paramètres"
    },
    "There are 3 preset length settings, but you can add additional instructions or override the prompt entirely. A custom summarize prompt is the easiest way to extract exactly the information you want from a document.": {
        "fr": "Il y a 3 réglages de longueur prédéfinis, mais vous pouvez ajouter des instructions supplémentaires ou remplacer complètement la requête. Une requête de résumé personnalisée est le moyen le plus simple d’extraire exactement l’information que vous voulez d’un document.",
        "fr_auto": "Il y a 3 réglages de longueur prédéfinis, mais vous pouvez ajouter des instructions supplémentaires ou remplacer complètement l’invite. Une invite de résumé personnalisée est le moyen le plus simple d’extraire exactement l’information que vous voulez d’un document."
    },
    "My team at Department of Justice Canada has developed a generative AI tool. What are the top 7 pieces of guidance I should provide users? Write a 1000-word Buzzfeed-style listicle with nice formatting. The audience is end-users.": {
        "fr": "",
        "fr_auto": "Mon équipe au ministère de la Justice du Canada a mis au point un outil d’IA générative. Quels sont les 7 principaux conseils que je devrais fournir aux utilisateurs? Rédigez une liste de 1000 mots de style Buzzfeed avec un bon formatage. Le public est constitué d’utilisateurs finaux."
    },
    "Summary with custom prompt": {
        "fr": "Résumé avec requête personnalisée",
        "fr_auto": "Résumé avec invite personnalisée"
    },
    "The AI now generates a summary according to the custom prompt!": {
        "fr": "L’IA génère maintenant un résumé selon la requête personnalisée!",
        "fr_auto": "L’IA génère maintenant un résumé selon l’invite personnalisée!"
    },
    "Switching back to chat mode": {
        "fr": "",
        "fr_auto": "Retour en mode clavardage"
    },
    "We\\": {
        "fr": "",
        "fr_auto": "Nous \\"
    },
    "Our tool is called Otto, so please use that name. Otto is actually approved for Protected B data unlike many generative AI tools. Also would prefer a bit more bold and italics, and lots of emojis. More memorable titles for the tips, maybe alliterative or rhyming. 300 words max.": {
        "fr": "",
        "fr_auto": "Notre outil s’appelle Otto, alors veuillez utiliser ce nom. Otto est en fait approuvé pour les données Protected B contrairement à de nombreux outils d’IA générative. Je préférerais aussi un peu plus de gras et d’italique, et beaucoup d’emojis. Des titres plus mémorables pour les pointes, peut-être allitératifs ou rimés. 300 mots max."
    },
    "Human in the loop": {
        "fr": "Avec intervention humaine",
        "fr_auto": "Humain dans la boucle"
    },
    "Remember, the AI assistant is just a tool to help you accomplish your goals. Be specific and you\\": {
        "fr": "",
        "fr_auto": "N’oubliez pas que l’assistant d’IA n’est qu’un outil pour vous aider à atteindre vos objectifs. Soyez précis et vous\\"
    },
    "Translation options": {
        "fr": "",
        "fr_auto": "Options de traduction"
    },
    "In translate mode, you can upload files or directly input text (in any language). Select the target language in the sidebar.": {
        "fr": "En mode traduction, vous pouvez téléverser des fichiers ou écrire directement dans le champs de texte (dans la langue de votre choix). Sélectionnez la langue cible dans la barre latérale.",
        "fr_auto": "En mode traduction, vous pouvez télécharger des fichiers ou entrer directement du texte (dans n’importe quelle langue). Sélectionnez la langue cible dans la barre latérale."
    },
    "Browse presets created by the Otto team or other users. You can also save your current settings as a preset, and choose your default settings for new chats.": {
        "fr": "Parcourez les préréglages créés par l’équipe d'Otto ou créés par d’autres utilisateurs. Vous pouvez également enregistrer vos paramètres actuels en tant que préréglage et choisir vos paramètres par défaut pour les nouvelles conversations.",
        "fr_auto": "Parcourez les préréglages créés par l’équipe Otto ou d’autres utilisateurs. Vous pouvez également enregistrer vos paramètres actuels en tant que préréglage et choisir vos paramètres par défaut pour les nouvelles conversations."
    },
    "Your chats remain accessible in the left sidebar, but are deleted after 30 days of inactivity. The current chat is bolded.": {
        "fr": "Vos discussions restent accessibles dans la barre latérale gauche, mais sont supprimées après 30 jours d’inactivité. Le clavardage actuel apparait en charactère gras.",
        "fr_auto": "Vos discussions restent accessibles dans la barre latérale gauche, mais sont supprimées après 30 jours d’inactivité. Le clavardage actuel est en gras."
    },
    "Rename and delete chats": {
        "fr": "",
        "fr_auto": "Renommer et supprimer des clavardages"
    },
    "When you hover over a chat title, three dots appear. Click the dots to rename or delete a chat manually.": {
        "fr": "",
        "fr_auto": "Lorsque vous passez la souris sur le titre d’un clavardage, trois points apparaissent. Cliquez sur les points pour renommer ou supprimer un clavardage manuellement."
    },
    "Start a new chat": {
        "fr": "",
        "fr_auto": "Démarrer un nouveau clavardage"
    },
    "When you are changing topics, always start a new chat. This reduces cost and improves quality. The tour is now complete!": {
        "fr": "Lorsque vous changez de sujet, commencez toujours une nouvelle discussion. Cela réduit les coûts et améliore la qualité des réponses. La visite est maintenant terminée!",
        "fr_auto": "Lorsque vous changez de sujet, commencez toujours une nouvelle discussion. Cela réduit les coûts et améliore la qualité. La visite est maintenant terminée!"
    },
    "Light and dark themes": {
        "fr": "",
        "fr_auto": "Thèmes clairs et sombres"
    },
    "Click the sun or moon icon to switch between dark and light themes.": {
        "fr": "",
        "fr_auto": "Cliquez sur l’icône du soleil ou de la lune pour basculer entre les thèmes sombres et clairs."
    },
    "No documents in this chat.": {
        "fr": "",
        "fr_auto": "Aucun document dans ce clavardage."
    },
    "Enter a message to chat with the AI": {
        "fr": "",
        "fr_auto": "Entrez un message pour discuter avec l’IA"
    },
    "Ask a question about the selected documents, upload files or enter a URL to add": {
        "fr": "Posez une question sur les documents sélectionnés, téléversez des fichiers ou entrez une URL à ajouter",
        "fr_auto": "Posez une question sur les documents sélectionnés, téléchargez des fichiers ou entrez une URL à ajouter"
    },
    "Enter a URL, paste long text or upload files to summarize": {
        "fr": "Entrez une URL, collez du texte long ou téléversez des fichiers pour résumer",
        "fr_auto": "Entrez une URL, collez du texte long ou téléchargez des fichiers pour résumer"
    },
    "Enter text or upload files to translate (select language in sidebar)": {
        "fr": "Entrez du texte ou téléversez des fichiers à traduire (sélectionnez la langue dans la barre latérale)",
        "fr_auto": "Entrez du texte ou téléversez des fichiers à traduire (sélectionnez la langue dans la barre latérale)"
    },
    "o3-mini (adds reasoning, 7x cost)": {
        "fr": "o3-mini (ajoute du raisonnement, coût 7x)",
        "fr_auto": "o3-mini (ajoute un raisonnement, coût 7x)"
    },
    "GPT-4o (best accuracy, 15x cost)": {
        "fr": "",
        "fr_auto": "GPT-4o (meilleure précision, coût 15x)"
    },
    "Request cancelled.": {
        "fr": "",
        "fr_auto": "Demande annulée."
    },
    "No description available": {
        "fr": "",
        "fr_auto": "Aucune description disponible"
    },
    "English metadata": {
        "fr": "",
        "fr_auto": "Métadonnées en anglais"
    },
    "French metadata": {
        "fr": "",
        "fr_auto": "Métadonnées en français"
    },
    "Sharing": {
        "fr": "",
        "fr_auto": "Partage"
    },
    "Save preset": {
        "fr": "",
        "fr_auto": "Enregistrer le préréglage"
    },
    "Update preset": {
        "fr": "",
        "fr_auto": "Mettre à jour le préréglage"
    },
    "Update preset:": {
        "fr": "",
        "fr_auto": "Préréglage de mise à jour :"
    },
    "Create new preset": {
        "fr": "",
        "fr_auto": "Créer un nouveau préréglage"
    },
    "Error extracting text from file. Try copying and pasting the text.": {
        "fr": "",
        "fr_auto": "Erreur lors de l’extraction du texte du fichier. Essayez de copier et coller le texte."
    },
    "Mark complete": {
        "fr": "",
        "fr_auto": "Marquer comme terminé"
    },
    "Load settings": {
        "fr": "",
        "fr_auto": "Réglages de charge"
    },
    "Edit / share": {
        "fr": "",
        "fr_auto": "Modifier / partager"
    },
    "Default for new chats": {
        "fr": "Par défaut pour nouveaux clavardages",
        "fr_auto": "Par défaut pour les nouvelles conversations"
    },
    "Default preset updated.": {
        "fr": "",
        "fr_auto": "Préréglage par défaut mis à jour."
    },
    "Only me": {
        "fr": "",
        "fr_auto": "Seulement moi"
    },
    "This preset is set as your default for new chats. Are you sure you want to overwrite it?": {
        "fr": "",
        "fr_auto": "Ce préréglage est défini par défaut pour les nouvelles discussions. Êtes-vous sûr de vouloir l’écraser?"
    },
    "This preset is shared with other users. Are you sure you want to overwrite it?": {
        "fr": "",
        "fr_auto": "Ce préréglage est partagé avec d’autres utilisateurs. Êtes-vous sûr de vouloir l’écraser?"
    },
    "WARNING: This preset is shared with all Otto users. Are you sure you want to overwrite it?": {
        "fr": "",
        "fr_auto": "AVERTISSEMENT : Ce préréglage est partagé avec tous les utilisateurs d’Otto. Êtes-vous sûr de vouloir l’écraser?"
    },
    "DANGER: This preset is set as the default for all Otto users. Are you sure you want to overwrite it?": {
        "fr": "",
        "fr_auto": "DANGER : Ce préréglage est défini par défaut pour tous les utilisateurs d’Otto. Êtes-vous sûr de vouloir l’écraser?"
    },
    "Loaded": {
        "fr": "",
        "fr_auto": "Chargé"
    },
    "modified": {
        "fr": "",
        "fr_auto": "modifié"
    },
    "Everyone": {
        "fr": "",
        "fr_auto": "Tout le monde"
    },
    "Continue at estimated cost ": {
        "fr": "",
        "fr_auto": "Continuer au coût estimatif "
    },
    "AI can make mistakes. Verify the output if you intend to rely upon it.": {
        "fr": "",
        "fr_auto": "L’IA peut faire des erreurs. Vérifiez le résultat si vous avez l’intention de vous fier à lui."
    },
    "Changes will overwrite properties of all selected users": {
        "fr": "",
        "fr_auto": "Les modifications remplaceront les propriétés de tous les utilisateurs sélectionnés"
    },
    "AttributeError: input_file does not have a file extension.": {
        "fr": "",
        "fr_auto": "AttributeError : input_file n’a pas d’extension de fichier."
    },
    "Azure Form Recognizer finished OCR text for {len(ocr_results.pages)} pages.": {
        "fr": "",
        "fr_auto": "Azure Form Recognizer a terminé le texte OCR pour les pages {len(ocr_results.pages)}."
    },
    "Task {task_id} failed with error: {result['message']} (Error ID: {result['error_id']})": {
        "fr": "",
        "fr_auto": "La tâche {task_id} a échoué avec l’erreur : {result['message']} (ID d’erreur : {result['error_id']})"
    },
    "Failed to parse PDF from task {task_id}: {e}": {
        "fr": "",
        "fr_auto": "Échec de l’analyse du PDF à partir de la tâche {task_id} : {e}"
    },
    "Failed to write merged PDF: {e}": {
        "fr": "",
        "fr_auto": "Échec de la rédaction du PDF fusionné : {e}"
    },
    "Received {len(files)} files": {
        "fr": "",
        "fr_auto": "Fichiers {len(files)} reçus"
    },
    "PDFStreamError while processing files - invalid or corrupted pdf uploaded": {
        "fr": "",
        "fr_auto": "PDFStreamErreur lors du traitement des fichiers - PDF valide ou corrompu téléchargé"
    },
    "Error: One or more of your files is not a valid PDF/image or is corrupted.": {
        "fr": "",
        "fr_auto": "Erreur : Un ou plusieurs de vos fichiers ne sont pas un PDF/image valide ou sont corrompus."
    },
    "Sorry, we ran into an error while running OCR": {
        "fr": "",
        "fr_auto": "Désolé, nous avons rencontré une erreur lors de l’exécution de l’OCR"
    },
    "Error running OCR on documents": {
        "fr": "",
        "fr_auto": "Erreur lors de l’exécution de la ROC sur les documents"
    },
    "Error ID: %(error_id)s - Failed to create PDF overlay after OCR.": {
        "fr": "",
        "fr_auto": "Error ID: %(error_id)s - Failed to create PDF overlay after OCR."
    },
    "What is Otto?": {
        "fr": "",
        "fr_auto": "Qu’est-ce qu’Otto?"
    },
    "Otto is a platform for data & AI tools developed by and for the Department of Justice Canada, designed to enhance the workflow and efficiency of corporate and legal professionals through automation and generative AI.": {
        "fr": "",
        "fr_auto": "Otto est une plateforme d’outils de données et d’IA développée par et pour le ministère de la Justice du Canada, conçue pour améliorer le flux de travail et l’efficacité des professionnels des entreprises et du droit grâce à l’automatisation et à l’IA générative."
    },
    "What is the Otto Pro-B Pilot?": {
        "fr": "",
        "fr_auto": "Qu’est-ce que le pilote Otto Pro-B?"
    },
    "Justice's Business Analytics Centre (BAC) is launching a limited user pilot in a Protected B environment. The pilot includes ~625 users split into 65 distinct pilot groups with specific use cases covering all types of Justice work. The pilot will run for approximately 8 months. Following its conclusion, results and feedback will be used to refine the tools, which will then be deployed to all JUS employees.": {
        "fr": "",
        "fr_auto": "Le Centre d’analyse des affaires (BAC) du ministère de la Justice lance un projet pilote limité d’utilisateurs dans un environnement Protégé B. Le projet pilote comprend ~625 utilisateurs répartis en 65 groupes pilotes distincts avec des cas d’utilisation spécifiques couvrant tous les types de travail dans le domaine de la justice. Le projet pilote durera environ 8 mois. À la suite de sa conclusion, les résultats et la rétroaction seront utilisés pour peaufiner les outils, qui seront ensuite déployés auprès de tous les employés de JUS."
    },
    "What can Otto do for me?": {
        "fr": "",
        "fr_auto": "Qu’est-ce qu’Otto peut faire pour moi?"
    },
    "Otto is designed to enhance the workflow and efficiency of corporate and legal professionals by providing various capabilities, including:": {
        "fr": "",
        "fr_auto": "Otto est conçu pour améliorer le flux de travail et l’efficacité des professionnels des entreprises et du droit en offrant diverses capacités, notamment :"
    },
    "Engage in general-purpose conversations for assistance with writing and other straightforward tasks.": {
        "fr": "",
        "fr_auto": "Engagez-vous dans des conversations générales pour obtenir de l’aide à la rédaction et à d’autres tâches simples."
    },
    "Retrieve answers from uploaded documents. Users can share or personalize libraries of documents to query.": {
        "fr": "",
        "fr_auto": "Récupérez les réponses des documents téléchargés. Les utilisateurs peuvent partager ou personnaliser des bibliothèques de documents à interroger."
    },
    "Summarize content from text, webpages, or uploaded documents at user-specified lengths.": {
        "fr": "",
        "fr_auto": "Résumer le contenu du texte, des pages Web ou des documents téléchargés à la longueur spécifiée par l’utilisateur."
    },
    "Translate content into French or English.": {
        "fr": "",
        "fr_auto": "Traduire le contenu en français ou en anglais."
    },
    "Text Extraction": {
        "fr": "",
        "fr_auto": "Extraction de texte"
    },
    "Extract text from images or scanned PDFs – including handwritten text – using advanced Optical Character Recognition (OCR).": {
        "fr": "",
        "fr_auto": "Extraire du texte d’images ou de PDF numérisés – y compris du texte manuscrit – à l’aide de la reconnaissance optique de caractères (OCR) avancée."
    },
    "Query Canadian acts and regulations using natural language to find relevant sections and get AI answers to questions.": {
        "fr": "",
        "fr_auto": "Interrogez les lois et règlements canadiens en utilisant le langage naturel pour trouver les sections pertinentes et obtenir des réponses aux questions de l’IA."
    },
    "When should I use Otto?": {
        "fr": "",
        "fr_auto": "Quand devrais-je utiliser Otto?"
    },
    "You should use Otto when you need AI assistance with tasks such as AI text generation, question answering, document summarization, translation to English and French, extracting text from images or scanned PDFs, or searching Canadian laws and regulations.  Otto is intended for streamlining workflows, improving efficiency, and accessing accurate information pertaining to the Canadian Department of Justice.": {
        "fr": "",
        "fr_auto": "Vous devriez utiliser Otto lorsque vous avez besoin de l’aide de l’IA pour des tâches telles que la génération de texte en IA, la réponse aux questions, le résumé de documents, la traduction en anglais et en français, l’extraction de texte à partir d’images ou de PDF numérisés ou la recherche dans les lois et règlements canadiens.  Otto est destiné à rationaliser les flux de travail, à améliorer l’efficacité et à accéder à de l’information exacte concernant le ministère de la Justice du Canada."
    },
    "Otto is meant to save you time and effort by providing quick, reliable answers to your questions. Whether you're looking for general information or need help navigating internal policies, this tool can help streamline your work and point you in the right direction.": {
        "fr": "",
        "fr_auto": "Otto est destiné à vous faire gagner du temps et des efforts en fournissant des réponses rapides et fiables à vos questions. Que vous recherchiez des informations générales ou que vous ayez besoin d’aide pour naviguer dans les politiques internes, cet outil peut vous aider à rationaliser votre travail et à vous orienter dans la bonne direction."
    },
    "What are Otto's limitations?": {
        "fr": "",
        "fr_auto": "Quelles sont les limites d’Otto?"
    },
    "Otto has no internet access so its general knowledge is not necessarily up to date.": {
        "fr": "",
        "fr_auto": "Otto n’a pas d’accès à Internet, donc ses connaissances générales ne sont pas nécessairement à jour."
    },
    "Otto may not be used to automate decision-making that affects the rights, privileges or interests of individuals, or to automate steps needed to make decisions. Otto should also not be used to assist decision-makers as it has not been designed for this purpose.": {
        "fr": "",
        "fr_auto": "Otto ne peut pas être utilisé pour automatiser la prise de décisions qui touchent les droits, les privilèges ou les intérêts des personnes, ni pour automatiser les étapes nécessaires à la prise de décisions. Otto ne doit pas être utilisé pour aider à la prise de décision, car il n’a pas été conçu à cette fin."
    },
    "Otto cannot process documents or data classified above the Protected B level.": {
        "fr": "",
        "fr_auto": "Otto ne peut pas traiter des documents ou des données classés au-dessus du niveau Protégé B."
    },
    "The AI may produce inaccurate or incomplete responses if user prompts are unclear or lack sufficient detail.": {
        "fr": "L’IA peut produire des réponses inexactes ou incomplètes si les requêtes de l’utilisateur ne sont pas claires ou manquent de détails.",
        "fr_auto": "L’IA peut produire des réponses inexactes ou incomplètes si les invites de l’utilisateur ne sont pas claires ou manquent de détails."
    },
    "Users are limited to a monthly budget of $32 for AI use and exceeding this requires a request to administrators.": {
        "fr": "",
        "fr_auto": "Les utilisateurs sont limités à un budget mensuel de 32 $ pour l’utilisation de l’IA et le dépassement de ce budget nécessite une demande aux administrateurs."
    },
    "Due to the nature of the AI and the data used for training, Otto may occasionally generate hallucinations or irrelevant information. Human verification of output is required if the output is to be relied upon.": {
        "fr": "",
        "fr_auto": "En raison de la nature de l’IA et des données utilisées pour l’entraînement, Otto peut occasionnellement générer des hallucinations ou des informations non pertinentes. Une vérification humaine de la production est nécessaire si l’on peut se fier à la production."
    },
    "Otto is not a repository for information of business value.  It is for transitory information only.  Document libraries and chats are deleted after 30 days of inactivity.": {
        "fr": "",
        "fr_auto": "Otto n’est pas un dépôt d’information à valeur opérationnelle.  Il s’agit uniquement d’informations transitoires.  Les bibliothèques de documents et les clavardages sont supprimés après 30 jours d’inactivité."
    },
    "Can Otto replace human experts?": {
        "fr": "",
        "fr_auto": "Otto peut-il remplacer les experts humains?"
    },
    "No, Otto is not a replacement for human experts. Otto is a tool designed to assist and complement your work. For complex or sensitive matters, you should always consult a qualified professional or departmental subject matter experts.": {
        "fr": "",
        "fr_auto": "Non, Otto ne remplace pas les experts humains. Otto est un outil conçu pour vous aider et compléter votre travail. Pour les questions complexes ou délicates, vous devriez toujours consulter un professionnel qualifié ou des experts en la matière."
    },
    "Is Otto secure?": {
        "fr": "",
        "fr_auto": "Otto est-il sécurisé?"
    },
    "Otto is designed to operate within the secure environment of the Government of Canada for information up to and including Protected B. Data is encrypted at rest and stored only in Canadian Microsoft Azure data centers. Otto is only accessible to Justice employees through the Justice network. Otto does not store or share sensitive information outside of this environment.": {
        "fr": "",
        "fr_auto": "Otto est conçu pour fonctionner dans l’environnement sécurisé du gouvernement du Canada pour l’information jusqu’à Protégé B. Les données sont chiffrées au repos et stockées uniquement dans les centres de données Microsoft Azure canadiens. Otto n’est accessible qu’aux employés du ministère de la Justice par l’intermédiaire du réseau du Justice. Otto ne stocke ni ne partage de renseignements sensibles en dehors de cet environnement."
    },
    "How do I access Otto?": {
        "fr": "",
        "fr_auto": "Comment puis-je accéder à Otto?"
    },
    "Otto can be accessed via the URL <a href=\"https://otto-pilot.cloud.justice.gc.ca/\">https://otto-pilot.cloud.justice.gc.ca/</a>. You must be connected to the Justice network.": {
        "fr": "",
        "fr_auto": "Otto est accessible via l’URL <a href=\"https://otto-pilot.cloud.justice.gc.ca/\">https://otto-pilot.cloud.justice.gc.ca/</a>. Vous devez être connecté au réseau de la justice."
    },
    "Who can I contact if I have questions about Otto?": {
        "fr": "",
        "fr_auto": "Qui puis-je contacter si j’ai des questions au sujet d’Otto?"
    },
    "How do I  ensure the accuracy of information from Otto?": {
        "fr": "",
        "fr_auto": "Comment puis-je m’assurer de l’exactitude des informations d’Otto?"
    },
    "Otto relies on pre-existing knowledge and trusted internal documents to provide information. Otto retrieves answers from user-uploaded documents and displays page-numbered references and relevant links for verification. Additionally, users can customize prompts and settings to refine how information is extracted and presented, ensuring clarity and reliability. For certain questions, Otto will attempt to let users know if there are limitations to its responses and may recommend consulting the appropriate resources or experts.  If they are to be relied upon, all outputs from Otto must undergo human verification by the user or a person with appropriate knowledge and expertise to evaluate the outputs.": {
        "fr": "Otto s’appuie sur des connaissances préexistantes et des documents internes fiables pour fournir de l’information. Otto récupère les réponses des documents téléchargés par les utilisateurs et affiche des références numérotées et des liens pertinents pour vérification. De plus, les utilisateurs peuvent personnaliser les requêtes et les paramètres pour affiner la façon dont l’information est extraite et présentée, ce qui garantit la clarté et la fiabilité. Pour certaines questions, Otto tentera d’informer les utilisateurs s’il y a des limites à ses réponses et peut recommander de consulter les ressources ou les experts appropriés.  Pour qu'ils soient fiables, tous les résultats d’Otto doivent faire l’objet d’une vérification humaine par l’utilisateur ou une personne disposant de connaissances et de l’expertise appropriées pour évaluer les résultats.",
        "fr_auto": "Otto s’appuie sur des connaissances préexistantes et des documents internes fiables pour fournir de l’information. Otto récupère les réponses des documents téléchargés par les utilisateurs et affiche des références numérotées et des liens pertinents pour vérification. De plus, les utilisateurs peuvent personnaliser les requêtes et les paramètres pour affiner la façon dont l’information est extraite et présentée, ce qui garantit la clarté et la fiabilité. Pour certaines questions, Otto tentera d’informer les utilisateurs s’il y a des limites à ses réponses et peut recommander de consulter les ressources ou les experts appropriés.  Pour s’y fier, tous les extrants d’Otto doivent faire l’objet d’une vérification humaine par l’utilisateur ou une personne possédant les connaissances et l’expertise appropriées pour évaluer les extrants."
    },
    "Can Otto help me with bilingual (English/French) questions?": {
        "fr": "",
        "fr_auto": "Otto peut-il m’aider avec des questions bilingues (anglais/français)?"
    },
    "Yes, Otto can assist with bilingual (English/French) questions. Users can ask questions directly in both Official Language(s). It also offers a translation tool for translating content between English and French,and from other languages into English and French. Additionally, users can set the desired language for summaries and other outputs.": {
        "fr": "",
        "fr_auto": "Oui, Otto peut répondre aux questions bilingues (anglais/français). Les utilisateurs peuvent poser des questions directement dans les deux langues officielles. Il offre également un outil de traduction pour traduire du contenu entre l’anglais et le français, et d’autres langues vers l’anglais et le français. De plus, les utilisateurs peuvent définir la langue souhaitée pour les résumés et autres résultats."
    },
    "Can I insert URLs in Otto?": {
        "fr": "",
        "fr_auto": "Puis-je insérer des URL dans Otto?"
    },
    "The AI assistant in Otto can access websites from the following domains.": {
        "fr": "",
        "fr_auto": "L’assistant IA d’Otto peut accéder à des sites Web à partir des domaines suivants."
    },
    "canada.ca": {
        "fr": "",
        "fr_auto": "canada.ca"
    },
    "gc.ca": {
        "fr": "",
        "fr_auto": "gc.ca"
    },
    "canlii.org": {
        "fr": "",
        "fr_auto": "canlii.org"
    },
    "wikipedia.org": {
        "fr": "",
        "fr_auto": "wikipedia.org"
    },
    "URLs that are not from these domains will not work. As a workaround, you can save relevant content to a file and upload it inside the AI assistant for querying.": {
        "fr": "",
        "fr_auto": "Les URL qui ne proviennent pas de ces domaines ne fonctionneront pas. Comme solution de contournement, vous pouvez enregistrer le contenu pertinent dans un fichier et le télécharger dans l’assistant d’IA pour l’interroger."
    },
    "Can I upload documents that come from a third party?": {
        "fr": "",
        "fr_auto": "Puis-je télécharger des documents qui proviennent d’un tiers?"
    },
    "Users must respect any applicable statutory or contractual restrictions that may apply to uploading those documents to Otto. For example, the license to use a document may restrict saving an electronic copy.": {
        "fr": "",
        "fr_auto": "Les utilisateurs doivent respecter toutes les restrictions légales ou contractuelles applicables qui peuvent s’appliquer au téléchargement de ces documents sur Otto. Par exemple, la licence d’utilisation d’un document peut restreindre l’enregistrement d’une copie électronique."
    },
    "Feedback and bug reporting is collected in-app through a feedback form. Please direct all other questions to the mailbox at <a href=\"mailto:otto@justice.gc.ca\">otto@justice.gc.ca</a>.": {
        "fr": "",
        "fr_auto": "Les commentaires et les rapports de bogues sont recueillis dans l’application par le biais d’un formulaire de rétroaction. Veuillez adresser toutes les autres questions à la boîte aux lettres à <a href=\"mailto:otto@justice.gc.ca\">otto@justice.gc.ca</a>."
    },
    "This request is estimated to cost ${formatted_cost}, which exceeds your remaining monthly budget. Please contact an Otto administrator or wait until the 1st for the limit to reset.": {
        "fr": "",
        "fr_auto": "Le coût de cette demande est estimé à {formatted_cost} $, ce qui dépasse votre budget mensuel restant. Veuillez contacter un administrateur Otto ou attendre le 1er pour que la limite soit réinitialisée."
    },
    "This request could be expensive. Are you sure?": {
        "fr": "",
        "fr_auto": "Cette demande pourrait être coûteuse. Es-tu certain?"
    },
    "Use with unclassified, Protected A or": {
        "fr": "",
        "fr_auto": "À utiliser avec des produits non classifiés, protégés A ou"
    },
    "Specific legislation may impose additional requirements pertaining to certain classes of sensitive information that are considered Protected B. In such cases, the use of Otto should be considered on a case-by-case basis.": {
        "fr": "",
        "fr_auto": "Une législation particulière peut imposer des exigences supplémentaires relatives à certaines catégories de renseignements sensibles qui sont considérées comme protégées B. Dans de tels cas, l’utilisation d’Otto doit être envisagée au cas par cas."
    },
    "information only.": {
        "fr": "",
        "fr_auto": "information seulement."
    },
    "Not for legal research:": {
        "fr": "",
        "fr_auto": "Pas pour la recherche juridique :"
    },
    "Does not connect to legal databases like Westlaw, Lexis, CanLII or Justipedia.": {
        "fr": "",
        "fr_auto": "Ne se connecte pas à des bases de données juridiques comme Westlaw, Lexis, CanLII ou Justipedia."
    },
    "Only legal professionals can critically analyze client matters and provide legal advice.": {
        "fr": "",
        "fr_auto": "Seuls les professionnels du droit peuvent analyser de manière critique les affaires des clients et fournir des conseils juridiques."
    },
    "Do not use for making or assisting in making": {
        "fr": "",
        "fr_auto": "Ne pas utiliser pour fabriquer ou aider à la fabrication"
    },
    "Administrative decisions are decisions affecting individuals, their rights, privileges or interests.": {
        "fr": "",
        "fr_auto": "Les décisions administratives sont des décisions touchant des personnes, leurs droits, privilèges ou intérêts."
    },
    "administrative decisions": {
        "fr": "",
        "fr_auto": "décisions administratives"
    },
    "Limit information shared. Chats and Q&A libraries are deleted after 30 days inactivity.": {
        "fr": "",
        "fr_auto": "Limitez l’information partagée. Les clavardages et les bibliothèques de questions et réponses sont supprimés après 30 jours d’inactivité."
    },
    "Chat mode is not suitable for factual research because it may hallucinate or provide biased outputs.": {
        "fr": "",
        "fr_auto": "Le mode clavardage ne convient pas à la recherche factuelle parce qu’il peut halluciner ou fournir des résultats biaisés."
    },
    "\n            <strong>Summarize</strong> uploaded documents. You can also paste long text or enter a URL for a web page.\n          ": {
        "fr": "",
        "fr_auto": "\n<strong>Résumer</strong> les documents téléchargés. Vous pouvez également coller du texte long ou entrer une URL pour une page Web.\n          "
    },
    "Search acts and regulations using natural language. Find relevant sections of laws.": {
        "fr": "",
        "fr_auto": "Rechercher des lois et des règlements en langage naturel. Trouvez les articles pertinents des lois."
    },
    "Safe use of Legislation Search": {
        "fr": "",
        "fr_auto": "Utilisation sécuritaire de la législation Recherche"
    },
    "Only humans can exercise the required professional judgement to critically analyze client matters and provide tailored strategic advice.": {
        "fr": "",
        "fr_auto": "Seuls les humains peuvent exercer le jugement professionnel requis pour analyser de manière critique les questions des clients et fournir des conseils stratégiques personnalisés."
    },
    "Only federal legislation:": {
        "fr": "",
        "fr_auto": "Seule la législation fédérale :"
    },
    "Case law and other legal sources are not included in this tool.": {
        "fr": "",
        "fr_auto": "La jurisprudence et les autres sources juridiques ne sont pas incluses dans cet outil."
    },
    "Inappropriate uses and limitations of Otto": {
        "fr": "",
        "fr_auto": "Utilisations inappropriées et limites d’Otto"
    },
    "You must read and follow the notices within these Terms of Use and in the notices within Otto tools.": {
        "fr": "Vous devez lire et respectez les Conditions d'utilisation énumérées ici et se trouvant dans les outils Otto. ",
        "fr_auto": "Vous devez lire et suivre les avis contenus dans les présentes conditions d’utilisation et dans les avis contenus dans les outils Otto."
    },
    "AI Assistant's Chat mode should not be trusted to provide factual information, as it is more prone to hallucination and bias in the output. Instead, use the Q&A and Summarize modes to ground the AI's responses in trusted sources such as documents that you upload or a shared document library.": {
        "fr": "Veuillez utiliser les modes Q&R et Résumé pour fonder les réponses de l'IA sur des sources fiables telles que des documents que vous téléchargez ou une bibliothèque de documents partagée.  Il ne faut pas faire confiance au mode Clavardage pour fournir des informations factuelles, car il est plus sujet aux hallucinations et aux biais dans la sortie.  ",
        "fr_auto": "Il ne faut pas faire confiance au mode Chat de l’Assistant IA pour fournir des informations factuelles, car il est plus sujet aux hallucinations et aux biais dans la sortie. Utilisez plutôt les modes Questions et réponses et Résumé pour ancrer les réponses de l’IA dans des sources fiables telles que des documents que vous téléchargez ou une bibliothèque de documents partagée."
    },
    "Otto may not be used to automate decision-making (administrative decisions affecting the rights, privileges or interests of individuals). Examples of decision-making include many human resources activities or program or funding decisions. Otto should not be used as a tool for decision-makers, nor to automate steps needed to make decisions. The use of AI for activities related to or impacting decision-making raises several legal and policy issues which are not detailed here or in other Otto documentation.": {
        "fr": "Otto ne doit pas servir à automatiser la prise de décision (telles les décisions administratives affectant les droits, privilèges ou intérêts des individus). De nombreuses activités de ressources humaines, de décisions à propos de programmes ou de financement en sont des exemples. Otto ne doit ni être utilisé comme un outil pour les décideurs, ni pour automatiser les étapes nécessaires à la prise de décisions. L'utilisation de l'IA pour des activités liées à la prise de décision ou ayant un impact sur celle-ci soulève plusieurs questions juridiques et politiques qui ne sont pas détaillées ici ou dans d'autres documents d'Otto. ",
        "fr_auto": "Otto ne peut pas être utilisé pour automatiser la prise de décisions (décisions administratives touchant les droits, les privilèges ou les intérêts des personnes). Parmi les exemples de prise de décisions, mentionnons de nombreuses activités de ressources humaines ou des décisions de programme ou de financement. Otto ne doit pas être utilisé comme un outil pour les décideurs, ni pour automatiser les étapes nécessaires à la prise de décisions. L’utilisation de l’IA pour des activités liées à la prise de décisions ou ayant une incidence sur la prise de décisions soulève plusieurs questions juridiques et politiques qui ne sont pas détaillées ici ou dans d’autres documents d’Otto."
    },
    "The AI Assistant does not connect to legal databases like Westlaw, Lexis, CanLII or Justipedia. It should not be used for searching for legislation, case law, opinions, etc. Only the Legislation Search tool should be used for questions about Canadian federal laws.": {
        "fr": "Seul l'outil de recherche législative doit être utilisé pour les questions concernant les lois fédérales canadiennes. L'assistant IA ne se connecte pas aux bases de données juridiques telles que Westlaw, Lexis, CanLII ou Justipedia. Il ne doit pas donc être utilisé pour rechercher des lois, de la jurisprudence, des opinions, etc.  ",
        "fr_auto": "L’assistant IA ne se connecte pas à des bases de données juridiques comme Westlaw, Lexis, CanLII ou Justipedia. Il ne devrait pas être utilisé pour rechercher des lois, de la jurisprudence, des opinions, etc. Seul l’outil de recherche de lois doit être utilisé pour les questions sur les lois fédérales canadiennes."
    },
    "Otto is not a substitute for professional legal advice. Legal professionals must analyze and understand the unique complexities of client matters, exercise professional judgment, and provide tailored strategic advice.": {
        "fr": "Otto ne remplace pas un conseil juridique professionnel. Les professionnels du droit doivent analyser et comprendre les complexités uniques des affaires des clients, exercer un jugement professionnel et fournir des conseils stratégiques personnalisés. ",
        "fr_auto": "Otto ne remplace pas les conseils juridiques professionnels. Les professionnels du droit doivent analyser et comprendre la complexité unique des affaires des clients, exercer un jugement professionnel et fournir des conseils stratégiques personnalisés."
    },
    "For examples of appropriate use cases, please see the ": {
        "fr": "Pour des exemples de cas d'utilisation appropriés, veuillez consulter le ",
        "fr_auto": "Pour des exemples de cas d’utilisation appropriés, veuillez consulter le "
    },
    "Otto user guide.": {
        "fr": "guide d'utilisation d'Otto.",
        "fr_auto": "Guide de l’utilisateur d’Otto."
    },
    "Security and privacy": {
        "fr": "Sécurité et confidentialité  ",
        "fr_auto": "Sécurité et confidentialité"
    },
    "Otto is approved for information up to and including Protected B. This normally includes information subject to solicitor-client privilege. Specific statutes and regulations may impose additional requirements pertaining to certain classes of sensitive information that are considered Protected B. In such cases, the use of Otto should be considered on a case-by-case basis.": {
        "fr": "Otto est approuvé pour les renseignements jusqu'à et incluant Protégés B. Cela comprend normalement les renseignements protégés par le secret professionnel de l'avocat. Des lois et des règlements particuliers peuvent imposer des exigences supplémentaires à l'égard de certaines catégories de renseignements sensibles qui sont considérés comme Protégés B. Alors, l'utilisation d'Otto doit être décidé au cas par cas. ",
        "fr_auto": "Otto est approuvé pour l’information jusqu’à Protégé B. Cela comprend normalement les renseignements protégés par le secret professionnel de l’avocat. Des lois et des règlements particuliers peuvent imposer des exigences supplémentaires relatives à certaines catégories de renseignements sensibles qui sont considérés comme protégés B. Dans de tels cas, l’utilisation d’Otto doit être envisagée au cas par cas."
    },
    "You must not input any information above Protected B, either through uploads or direct text input.": {
        "fr": "Vous ne devez pas utiliser de renseignements au-dessus de la catégorie Protégée B, que ce soit par téléchargement ou par saisie directe de texte. ",
        "fr_auto": "Vous ne devez pas saisir d’informations au-dessus de Protégé B, que ce soit par téléchargement ou saisie directe de texte."
    },
    "Apply security classification labels to chats and document libraries when they contain Protected and/or personal information.": {
        "fr": "Appliquez des étiquettes de classification de sécurité aux conversations et aux bibliothèques de documents lorsqu'elles contiennent des informations protégées et/ou personnelles. ",
        "fr_auto": "Appliquez des étiquettes de classification de sécurité aux clavardages et aux bibliothèques de documents lorsqu’ils contiennent des renseignements protégés ou personnels."
    },
    "Avoid uploading personal information except as needed for specific tasks. Share document libraries and chats only with those who require access (i.e. need to know if personal information is included).": {
        "fr": "Évitez de télécharger des informations personnelles, sauf si nécessaire pour des tâches spécifiques. Partagez les bibliothèques de documents et les discussions uniquement avec les personnes qui en ont besoin (c'est-à-dire qui ont besoin de savoir si des informations personnelles sont incluses). ",
        "fr_auto": "Évitez de télécharger des renseignements personnels, sauf si cela est nécessaire pour des tâches spécifiques. Partagez les bibliothèques de documents et les clavardages uniquement avec les personnes qui ont besoin d’y accéder (c.-à-d. qui ont besoin de savoir si des renseignements personnels sont inclus)."
    },
    "If information is shared with you through Otto which you should not have access to, use the provided links to email the authors or library administrators. To report other privacy or security issues, email the Otto team at": {
        "fr": "Si des informations sont partagées avec vous via Otto auxquelles vous ne devriez pas avoir accès, utilisez les liens fournis pour envoyer un courriel aux auteurs ou aux administrateurs de la bibliothèque. Pour signaler d'autres problèmes de confidentialité ou de sécurité, envoyez un courriel à l'équipe Otto à l'adresse ",
        "fr_auto": "Si des renseignements vous sont partagés par l’intermédiaire d’Otto auxquels vous ne devriez pas avoir accès, utilisez les liens fournis pour envoyer un courriel aux auteurs ou aux administrateurs de la bibliothèque. Pour signaler d’autres problèmes de confidentialité ou de sécurité, envoyez un courriel à l’équipe d’Otto à l’adresse suivante :"
    },
    "For more information, please review the following:": {
        "fr": "Pour plus d'informations sur le sujet, veuillez consulter les suivants : ",
        "fr_auto": "Pour plus d’informations, veuillez consulter les documents suivants :"
    },
    "Handling and Safeguarding Sensitive Information": {
        "fr": "Traitement et protection des informations sensibles  ",
        "fr_auto": "Traitement et protection des renseignements sensibles"
    },
    "Privacy protocol for non-administrative purposes - JUSnet": {
        "fr": "Protocole de confidentialité à des fins non administratives - JUSnet  ",
        "fr_auto": "Protocole de confidentialité à des fins non administratives - JUSnet"
    },
    "Information management": {
        "fr": "Gestion de l'information ",
        "fr_auto": "Gestion de l’information"
    },
    "Otto is for transitory information only. It is not a repository for information of business value.": {
        "fr": "Otto n'est fourni que pour l’information éphémère. Il ne s'agit pas d'un dépôt d'information à valeur opérationnelle. ",
        "fr_auto": "Otto est à titre d’information transitoire seulement. Il ne s’agit pas d’un dépôt d’information à valeur opérationnelle."
    },
    "Only upload to Otto the documents you need to perform your tasks.": {
        "fr": "Ne téléversez sur Otto que les documents dont vous avez besoin pour effectuer vos tâches.  ",
        "fr_auto": "Téléchargez uniquement sur Otto les documents dont vous avez besoin pour effectuer vos tâches."
    },
    "When working with documents obtained from third parties, respect any applicable statutory or contractual restrictions that may apply to uploading those documents to Otto.": {
        "fr": "Lorsque vous travaillez avec des documents de tiers, respectez toutes  les restrictions légales ou contractuelles applicables reliées au téléchargement de ces documents sur Otto. ",
        "fr_auto": "Lorsque vous travaillez avec des documents obtenus de tiers, respectez toutes les restrictions légales ou contractuelles applicables qui peuvent s’appliquer au téléchargement de ces documents sur Otto."
    },
    "Actively delete protected or personal information when it is no longer needed. Document libraries and chats will be deleted after 30 days of inactivity. This means that if you do not open a chat for 30 days, it will be automatically deleted along with all files uploaded to the chat. For libraries, if no changes have been made and no Q&A queries have been performed for 30 days, the library will be automatically deleted.": {
        "fr": "Détruisez régulièrement les informations protégées ou personnelles dès qu'elles ne sont plus nécessaires. Les bibliothèques de documents et les clavadages seront supprimés après 30 jours d'inactivité. Si vous n'ouvrez pas une discussion pendant 30 jours, il sera automatiquement supprimé avec tous les fichiers téléchargés sur la discussion. Pour les bibliothèques, si aucune modification n'a été apportée et qu'aucune requête Q&R n'a été effectuée pendant 30 jours, la bibliothèque sera automatiquement supprimée. ",
        "fr_auto": "Supprimez activement les renseignements protégés ou personnels lorsqu’ils ne sont plus nécessaires. Les bibliothèques de documents et les clavardages seront supprimés après 30 jours d’inactivité. Cela signifie que si vous n’ouvrez pas un chat pendant 30 jours, il sera automatiquement supprimé avec tous les fichiers téléchargés sur le chat. Pour les bibliothèques, si aucun changement n’a été apporté et qu’aucune requête de questions n’a été effectuée pendant 30 jours, la bibliothèque sera automatiquement supprimée."
    },
    "Information of Business Value vs Transitory Information - Information Management (IM) Guidelines": {
        "fr": "Information à valeur opérationnelle ou information éphémère - Lignes directrices sur la gestion de l'information (GI) ",
        "fr_auto": "Information à valeur opérationnelle par rapport à l’information transitoire - Lignes directrices sur la gestion de l’information (GI)"
    },
    "Guide on the use of generative artificial intelligence - Canada.ca": {
        "fr": "",
        "fr_auto": "Guide sur l’utilisation de l’intelligence artificielle générative - Canada.ca"
    },
    "Generative AI in your daily work - Canada.ca": {
        "fr": "",
        "fr_auto": "L’IA générative dans votre travail quotidien - Canada.ca"
    },
    "Legal professionals must consult developing directions and notices from courts and tribunals pertaining to the use of artificial intelligence, as well as guidance from law societies. You should endeavor to notify clients when AI tools are being used.": {
        "fr": "Les professionnels du droit doivent consulter les directives et les avis des cours et des tribunaux concernant l'utilisation de l'intelligence artificielle, ainsi que les conseils des barreaux. Vous devez vous efforcer d'informer les clients lorsque des outils d'IA sont utilisés.",
        "fr_auto": "Les professionnels du droit doivent consulter les directives et les avis des cours et des tribunaux concernant l’utilisation de l’intelligence artificielle, ainsi que les directives des ordres professionnels de juristes. Vous devez vous efforcer d’informer les clients lorsque des outils d’IA sont utilisés."
    },
    "If they are to be relied upon, all outputs from Otto must undergo human verification by the user or a person with appropriate knowledge and expertise to evaluate the outputs. Citations provided in outputs from Otto can assist with this verification.": {
        "fr": "Pour qu'ils soient fiables, tous les résultats d'Otto doivent faire l'objet d'une vérification humaine par l'utilisateur ou par une personne disposant de connaissances et de l'expertise appropriées pour évaluer les résultats.  Les citations fournies dans les illustrations d'Otto peuvent aider à cette vérification",
        "fr_auto": "Pour s’y fier, tous les extrants d’Otto doivent faire l’objet d’une vérification humaine par l’utilisateur ou une personne possédant les connaissances et l’expertise appropriées pour évaluer les extrants. Les citations fournies dans les résultats d’Otto peuvent aider à cette vérification."
    },
    "Extract text and handwriting from scanned PDF and images with AI-enabled OCR.": {
        "fr": "",
        "fr_auto": "Extrayez du texte et de l’écriture manuscrite de PDF et d’images numérisés grâce à l’OCR activée par l’IA."
    },
    "Safe use of Text Extractor": {
        "fr": "",
        "fr_auto": "Utilisation sécuritaire de l’extracteur de texte"
    },
    "Error: Your file's extension is not supported, please upload images or pdf files": {
        "fr": "",
        "fr_auto": "Erreur : L’extension de votre fichier n’est pas prise en charge, veuillez télécharger des images ou des fichiers pdf"
    },
    "Error: The file '{input_file.name}' is not a valid PDF or is corrupted.": {
        "fr": "",
        "fr_auto": "Erreur : Le fichier '{input_file.name}' n’est pas un PDF valide ou est corrompu."
    },
    "Error ID:%(error_id)s - Error occurred while converting pdfs into images": {
        "fr": "",
        "fr_auto": "Error ID:%(error_id)s - Error occurred while converting pdfs into images"
    },
    "Error ID: %(error_id)s -The file '{input_file.name}' cannot be processed.": {
        "fr": "",
        "fr_auto": "Error ID: %(error_id)s -The file '{input_file.name}' cannot be processed."
    },
    "Error ID: %(error_id)s - Azure's document intelligence API failed to process the file.": {
        "fr": "",
        "fr_auto": "Error ID: %(error_id)s - Azure's document intelligence API failed to process the file."
    },
    "Error processing row. Error ID: ": {
        "fr": "",
        "fr_auto": "Rangée de traitement des erreurs. ID d’erreur : "
    },
    "Sorry, we ran into an error. Error ID: %%(error_id)s.": {
        "fr": "",
        "fr_auto": "Désolé, nous avons rencontré une erreur. ID d’erreur :%%(error_id)s."
    },
    "Corruption/Type mismatch.\n ": {
        "fr": "",
        "fr_auto": "Corruption et incompatibilité de type.\n "
    },
    "%(count)d identical document(s) already exist in the library. ": {
        "fr": "%(count)d document(s) identique(s) existent déjà dans la bibliothèque. ",
        "fr_auto": "%(count)d document(s) identique(s) existent déjà dans la bibliothèque. "
    },
    "An error occurred while summarizing the text.": {
        "fr": "",
        "fr_auto": "Une erreur s’est produite lors du résumé du texte."
    },
    "An error occurred while processing the request. ": {
        "fr": "",
        "fr_auto": "Il y a eu une erreur lors du téléchargement de votre fichier."
    },
    "now": {
        "fr": "",
        "fr_auto": "maintenant"
    },
    "files translated:": {
        "fr": "fichiers traduits :",
        "fr_auto": "Fichiers traduits :"
    },
    "for Q&A:": {
        "fr": "pour les questions et réponses :",
        "fr_auto": "Pour les questions et réponses :"
    },
    "file uploaded": {
        "fr": "fichier téléchargé",
        "fr_auto": "Fichier téléchargé"
    },
    "files uploaded": {
        "fr": "",
        "fr_auto": "fichiers téléchargés"
    },
    "PDFPageCountError while processing {input_file.name} in {error_id}: {e}": {
        "fr": "",
        "fr_auto": "PDFPageCountError lors du traitement de {input_file.name} dans {error_id} : {e}"
    },
    "Error converting pdfs into images in {error_id}: {e}": {
        "fr": "",
        "fr_auto": "Erreur lors de la conversion de pdf en images dans {error_id} : {e}"
    },
    "Error processing image {input_file.name} in {error_id}: {e}": {
        "fr": "",
        "fr_auto": "Erreur de traitement de l’image {input_file.name} dans {error_id} : {e}"
    },
    "Error running Azure's document intelligence API on in {error_id}: {e}": {
        "fr": "",
        "fr_auto": "Erreur lors de l’exécution de l’API de renseignements de documents d’Azure dans {error_id} : {e}"
    },
    "Error creating PDF overlay after OCR with ErrorID- {error_id}: {e}": {
        "fr": "",
        "fr_auto": "Erreur lors de la superposition PDF après l’OCR avec ErrorID- {error_id} : {e}"
    },
    "There was an error uploading your files.": {
        "fr": "",
        "fr_auto": "Il y a eu une erreur lors du téléchargement de vos fichiers."
    },
    "Uploading...": {
        "fr": "",
        "fr_auto": "Téléchargement..."
    },
    "File too large (max 10MB)": {
        "fr": "",
        "fr_auto": "Fichier trop volumineux (max 10 Mo)"
    },
    "File too large (max 25MB)": {
        "fr": "",
        "fr_auto": "Fichier trop volumineux (max 25 Mo)"
    },
    "Summarize prompt": {
        "fr": "",
        "fr_auto": "Invite de résumé"
    },
    "The default settings for summarize will output an executive summary followed by more details under headings.": {
        "fr": "",
        "fr_auto": "Les paramètres par défaut pour le résumé produiront un résumé suivi de plus de détails sous les titres."
    },
    "You can modify the summarize prompt in the sidebar. By being specific, you can extract exactly the information you want from a document.": {
        "fr": "Vous pouvez modifier la requête de résumé dans la barre latérale. En étant précis, vous pouvez extraire exactement l’information que vous voulez d’un document.",
        "fr_auto": "Vous pouvez modifier l’invite de résumé dans la barre latérale. En étant précis, vous pouvez extraire exactement l’information que vous voulez d’un document."
    },
    "Filter presets": {
        "fr": "",
        "fr_auto": "Préréglages de filtres"
    },
    "All modes": {
        "fr": "Tous les modes",
        "fr_auto": "Tous les modes"
    },
    "All sharing": {
        "fr": "Tous les types de partage",
        "fr_auto": "Tous les partages"
    },
    "All languages": {
        "fr": "Toutes les langues",
        "fr_auto": "Toutes les langues"
    },
    "Search...": {
        "fr": "",
        "fr_auto": "Rechercher..."
    },
    "Clear filters": {
        "fr": "Réinitialiser les filtres",
        "fr_auto": "Effacer les filtres"
    },
    "GPT-4.1 (better quality, 12x cost)": {
        "fr": "",
        "fr_auto": "GPT-4.1 (meilleure qualité, coût 12x)"
    },
    "GPT-4o (legacy model, 15x cost)": {
        "fr": "",
        "fr_auto": "GPT-4o (modèle existant, coût 15x)"
    },
    "The following document(s) already exist in the library:": {
        "fr": "",
        "fr_auto": "Les documents suivants existent déjà dans la bibliothèque :"
    },
    "Extraction in progress.": {
        "fr": "",
        "fr_auto": "Extraction en cours."
    },
    "Please do not leave this page.": {
        "fr": "",
        "fr_auto": "S’il vous plaît, ne quittez pas cette page."
    },
    "If the context information is entirely unrelated to the provided query, don't try to answer the question; just say 'Sorry, I cannot answer that question.'.\n\nUse markdown formatting (headings, LaTeX math, tables, etc) as necessary including the liberal use of bold.\n\nCite sources inline, directly after a sentence that makes a claim using the exact title of the source. Do NOT add a link.\nFor example: \"Murder is a crime (My Example Act, Section 3(2)\".\n\nIf there are multiple answers depending on contextual factors, detail each scenario.": {
        "fr": "",
        "fr_auto": "Si l’information contextuelle n’est pas du tout liée à la requête fournie, n’essayez pas de répondre à la question; dites simplement « Désolé, je ne peux pas répondre à cette question ».\n\nUtilisez le formatage de la démarque (titres, mathématiques LaTeX, tableaux, etc.) au besoin, y compris l’utilisation libérale du gras.\n\nCitez les sources en ligne, directement après une phrase qui fait une affirmation en utilisant le titre exact de la source. N’ajoutez PAS de lien.\nPar exemple : « Le meurtre est un crime (Mon exemple de loi, paragraphe 3(2) ».\n\nS’il y a plusieurs réponses en fonction de facteurs contextuels, détaillez chaque scénario."
    },
    "Maximum 2000 files / 300MB total / 10MB each PDF file": {
        "fr": "",
        "fr_auto": "Maximum de 2000 fichiers / 300 Mo au total / 10 Mo chaque fichier PDF"
    },
    "If the context information is entirely unrelated to the provided query, don't try to answer the question; just say 'Sorry, I cannot answer that question.'.\n\nUse markdown formatting (headings, LaTeX math, tables, etc) as necessary including the liberal use of bold.\n\nCite sources inline, DIRECTLY after a sentence that makes a claim using the exact title of the section, as an anchor link to the section_id.\n\nFor example: \"Murder is a crime [My Example Act, Section 3(2)](#SOR-2020-123_eng_subsection_3(2)). First degree murder requires premeditation [My Example Act, Section 1](#SOR-2020-123_eng_section_1).\".\n\nIf there are multiple answers depending on contextual factors, detail each scenario.": {
        "fr": "",
        "fr_auto": "Si l’information contextuelle n’est pas du tout liée à la requête fournie, n’essayez pas de répondre à la question; dites simplement « Désolé, je ne peux pas répondre à cette question ».\n\nUtilisez le formatage de la démarque (titres, mathématiques LaTeX, tableaux, etc.) au besoin, y compris l’utilisation libérale du gras.\n\nCitez les sources en ligne, DIRECTEMENT après une phrase qui fait une affirmation en utilisant le titre exact de la section, comme lien d’ancrage vers le section_id.\n\nPar exemple : « Le meurtre est un crime [Loi sur mon exemple, paragraphe 3(2)](#SOR-2020-123_eng_subsection_3(2)). Le meurtre au premier degré nécessite une préméditation [Mon exemple de loi, article 1] (#SOR-2020-123_eng_section_1).\n\nS’il y a plusieurs réponses en fonction de facteurs contextuels, détaillez chaque scénario."
    },
    "Show AI answer": {
        "fr": "",
        "fr_auto": "Afficher la réponse de l’IA"
    },
    "Back to top": {
        "fr": "",
        "fr_auto": "Retour en haut de la page"
    },
    "GPT-4.1-mini (best value, 3x cost)": {
        "fr": "",
        "fr_auto": "GPT-4.1-mini (meilleur rapport qualité-prix, coût 3x)"
    },
    "GPT-4.1 (best quality, 12x cost)": {
        "fr": "",
        "fr_auto": "GPT-4.1 (meilleure qualité, coût 12x)"
    },
    "GPT-4o-mini (legacy model, 1x cost)": {
        "fr": "",
        "fr_auto": "GPT-4o-mini (modèle hérité, coût 1x)"
    },
    "'Your sent messages and the AI\\'s responses appear here.'": {
        "fr": "",
        "fr_auto": "« Vos messages envoyés et les réponses de l’IA apparaissent ici. »"
    },
    "'In summarize mode, you can upload documents, paste long text or enter a URL (canada.ca, *.gc.ca, CanLii and Wikipedia only). Like in Q&A \\\"full documents\\\" mode, the AI will read the entire document before responding. Let\\'s try summarizing a long page on Canada.ca.'": {
        "fr": "",
        "fr_auto": "« En mode résumé, vous pouvez télécharger des documents, coller du texte long ou entrer une URL (canada.ca, *.gc.ca, CanLii et Wikipédia seulement). Comme dans le mode Q&R \\« documents complets \\ », l’IA lira l’intégralité du document avant de répondre. Essayons de résumer une longue page sur Canada.ca."
    },
    "'We\\'ve seen in Q&A and Summarize mode that the AI reads documents, or chunks of documents, to provide an informed response. In Chat mode, the AI reads the previous messages to understand the context. When you want to iterate on some text, switch to Chat mode and describe the changes you want made. (If you\\'re having trouble expressing what you want, try the \\\"Improve prompt\\\" tool!)'": {
        "fr": "",
        "fr_auto": "« Nous avons vu en mode Q&R et Summary que l’IA lit des documents, ou des morceaux de documents, pour fournir une réponse éclairée. En mode Chat, l’IA lit les messages précédents pour comprendre le contexte. Lorsque vous voulez itérer sur un texte, passez en mode Clavardage et décrivez les modifications que vous souhaitez apporter. (Si vous avez de la difficulté à exprimer ce que vous voulez, essayez l’outil « Améliorer l’invite »!)"
    },
    "'Remember, the AI assistant is just a tool to help you accomplish your goals. Be specific and you\\'ll be more likely to get the results you want.'": {
        "fr": "",
        "fr_auto": "« N’oubliez pas que l’assistant d’IA n’est qu’un outil pour vous aider à atteindre vos objectifs. Soyez précis et vous aurez plus de chances d’obtenir les résultats que vous souhaitez."
    },
    "Your sent messages and the AI\\'s responses appear here.": {
        "fr": "",
        "fr_auto": "Vos messages envoyés et les réponses de l’IA apparaissent ici."
    },
    "In summarize mode, you can upload documents, paste long text or enter a URL (canada.ca, *.gc.ca, CanLii and Wikipedia only). Like in Q&A \\\"full documents\\\" mode, the AI will read the entire document before responding. Let\\'s try summarizing a long page on Canada.ca.": {
        "fr": "",
        "fr_auto": "En mode résumé, vous pouvez télécharger des documents, coller du texte long ou entrer une URL (canada.ca, *.gc.ca, CanLii et Wikipédia seulement). Comme dans le mode Q&R \\« documents complets \\ », l’IA lira l’intégralité du document avant de répondre. Essayons de résumer une longue page sur Canada.ca."
    },
    "We\\'ve seen in Q&A and Summarize mode that the AI reads documents, or chunks of documents, to provide an informed response. In Chat mode, the AI reads the previous messages to understand the context. When you want to iterate on some text, switch to Chat mode and describe the changes you want made. (If you\\'re having trouble expressing what you want, try the \\\"Improve prompt\\\" tool!)": {
        "fr": "",
        "fr_auto": "Nous avons vu en mode Q&R et Summarize que l’IA lit des documents, ou des morceaux de documents, pour fournir une réponse éclairée. En mode Chat, l’IA lit les messages précédents pour comprendre le contexte. Lorsque vous voulez itérer sur un texte, passez en mode Clavardage et décrivez les modifications que vous souhaitez apporter. (Si vous avez de la difficulté à exprimer ce que vous voulez, essayez l’outil « Améliorer l’invite »!)"
    },
    "Remember, the AI assistant is just a tool to help you accomplish your goals. Be specific and you\\'ll be more likely to get the results you want.": {
        "fr": "",
        "fr_auto": "N’oubliez pas que l’assistant d’IA n’est qu’un outil pour vous aider à atteindre vos objectifs. Soyez précis et vous aurez plus de chances d’obtenir les résultats que vous souhaitez."
    },
    "Last updated on": {
        "fr": "",
        "fr_auto": "Dernière mise à jour le"
    },
    "The Government of Canada aims to be a model user of copyright. Uploading copyrighted material to Otto in limited quantities for purposes such as research, study, education, criticism or review may qualify as fair dealing and thus not infringe copyright. Users should respect any contractual restrictions on sharing documents with AI-based tools. Material obtained from the Justice Library may be subject to such use restrictions.": {
        "fr": "",
        "fr_auto": "Le gouvernement du Canada vise à être un utilisateur modèle du droit d’auteur. Le téléchargement de matériel protégé par le droit d’auteur sur Otto en quantités limitées à des fins telles que la recherche, l’étude, l’éducation, la critique ou la critique peut être considéré comme une utilisation équitable et donc ne pas enfreindre le droit d’auteur. Les utilisateurs doivent respecter toutes les restrictions contractuelles sur le partage de documents avec des outils basés sur l’IA. Les documents obtenus de la Bibliothèque de justice peuvent être assujettis à de telles restrictions d’utilisation."
    },
    "Outputs from Otto may contain the intellectual property of others, including excerpts of copyrighted material and third-party trademarks. Users intending to include outputs from Otto in external publications or communications should review the output carefully. The Treasury Board guidance referred to below provides helpful recommendations in this respect. Avoid using Otto-generated content in government publications when it is particularly critical that the Crown own the copyright.": {
        "fr": "",
        "fr_auto": "Les résultats d’Otto peuvent contenir la propriété intellectuelle d’autrui, y compris des extraits de matériel protégé par le droit d’auteur et des marques de commerce de tiers. Les utilisateurs qui ont l’intention d’inclure des extrants d’Otto dans des publications ou des communications externes doivent examiner attentivement les extrants. Les directives du Conseil du Trésor mentionnées ci-dessous contiennent des recommandations utiles à cet égard. Évitez d’utiliser du contenu généré par Otto dans des publications gouvernementales lorsqu’il est particulièrement important que la Couronne détienne les droits d’auteur."
    },
    "Select a library to view folders.": {
        "fr": "",
        "fr_auto": "Sélectionnez une bibliothèque pour afficher les dossiers."
    },
    "Select a folder to view documents.": {
        "fr": "",
        "fr_auto": "Sélectionnez un dossier pour afficher les documents."
    },
    "Available libraries will appear here.": {
        "fr": "",
        "fr_auto": "Les bibliothèques disponibles apparaîtront ici."
    },
    "Bot responded with these files: ": {
        "fr": "",
        "fr_auto": "Bot a répondu avec ces fichiers : "
    },
    "User uploaded these files: ": {
        "fr": "",
        "fr_auto": "L’utilisateur a téléchargé ces fichiers : "
    },
    "(empty message)": {
        "fr": "",
        "fr_auto": "(message vide)"
    },
    "<text to summarize...>": {
        "fr": "",
        "fr_auto": "<texte pour résumer...>"
    },
    "Manage libraries": {
        "fr": "",
        "fr_auto": "Gérer les bibliothèques"
    },
    "Editable Libraries": {
        "fr": "",
        "fr_auto": "Bibliothèques modifiables"
    },
    "Viewable Libraries": {
        "fr": "",
        "fr_auto": "Bibliothèques visibles"
    },
    "Select a library, folder or document to view.": {
        "fr": "",
        "fr_auto": "Sélectionnez une bibliothèque, un dossier ou un document à consulter."
    },
    "Laws Loading Monitor": {
        "fr": "",
        "fr_auto": "Moniteur de chargement des lois"
    },
    "Laws Loading Monitor - Otto": {
        "fr": "",
        "fr_auto": "Surveillant de chargement des lois - Otto"
    },
    "Monitor, start and cancel the law loading process. This process downloads and processes Canadian legislation from the laws-lois-xml repository.": {
        "fr": "",
        "fr_auto": "Surveiller, lancer et annuler le processus de chargement des lois. Ce processus télécharge et traite la législation canadienne à partir du dépôt laws-lois-xml."
    },
    "Control Panel": {
        "fr": "",
        "fr_auto": "Panneau de commande"
    },
    "Load Options": {
        "fr": "",
        "fr_auto": "Options de chargement"
    },
    "Small (sample only)": {
        "fr": "",
        "fr_auto": "Petit (échantillon seulement)"
    },
    "Full (all legislation)": {
        "fr": "",
        "fr_auto": "Complet (toutes les lois)"
    },
    "Constitution only": {
        "fr": "",
        "fr_auto": "Constitution seulement"
    },
    "Advanced Options": {
        "fr": "",
        "fr_auto": "Options avancées"
    },
    "Reset database": {
        "fr": "",
        "fr_auto": "Réinitialiser la base de données"
    },
    "Force re-download": {
        "fr": "",
        "fr_auto": "Forcer le retéléchargement"
    },
    "Force update existing": {
        "fr": "",
        "fr_auto": "Mise à jour de la Force existante"
    },
    "Mock embedding (debug)": {
        "fr": "",
        "fr_auto": "Intégration fictive (débogage)"
    },
    "Debug mode": {
        "fr": "",
        "fr_auto": "Mode de débogage"
    },
    "Start Job": {
        "fr": "",
        "fr_auto": "Commencer l’emploi"
    },
    "Are you sure you want to cancel the running job?": {
        "fr": "",
        "fr_auto": "Êtes-vous sûr de vouloir annuler la tâche en cours d’exécution?"
    },
    "Cancel Job": {
        "fr": "",
        "fr_auto": "Annuler l’emploi"
    },
    "All Laws (Detailed View)": {
        "fr": "",
        "fr_auto": "Toutes les lois (vue détaillée)"
    },
    "Toggle": {
        "fr": "",
        "fr_auto": "Basculer"
    },
    "Law ID": {
        "fr": "",
        "fr_auto": "Numéro d’identification de la loi"
    },
    "Started": {
        "fr": "",
        "fr_auto": "Début"
    },
    "Finished": {
        "fr": "",
        "fr_auto": "Terminé"
    },
    "Job Status": {
        "fr": "",
        "fr_auto": "Statut de l’emploi"
    },
    "Time Elapsed": {
        "fr": "",
        "fr_auto": "Temps écoulé"
    },
    "Purged": {
        "fr": "",
        "fr_auto": "Purgé"
    },
    "Progress Overview": {
        "fr": "",
        "fr_auto": "Aperçu des progrès"
    },
    "Overall Progress": {
        "fr": "",
        "fr_auto": "Progrès globaux"
    },
    "Errors": {
        "fr": "",
        "fr_auto": "Erreurs"
    },
    "Empty": {
        "fr": "",
        "fr_auto": "Vide"
    },
    "Pending": {
        "fr": "",
        "fr_auto": "En attente"
    },
    "Parsing": {
        "fr": "",
        "fr_auto": "Analyse"
    },
    "Embedding": {
        "fr": "",
        "fr_auto": "Intégration"
    },
    "No laws to process": {
        "fr": "",
        "fr_auto": "Aucune loi à traiter"
    },
    "Currently Processing": {
        "fr": "",
        "fr_auto": "En cours de traitement"
    },
    "Recent Laws": {
        "fr": "",
        "fr_auto": "Lois récentes"
    },
    "Manage laws loading": {
        "fr": "",
        "fr_auto": "Gérer le chargement des lois"
    },
    "List of loaded legislation": {
        "fr": "",
        "fr_auto": "Liste des lois chargées"
    },
    "List of loaded legislation - Otto": {
        "fr": "",
        "fr_auto": "Liste des lois chargées - Otto"
    },
    "See when each act or regulation was last loaded into Otto": {
        "fr": "",
        "fr_auto": "Voyez quand chaque loi ou règlement a été chargé pour la dernière fois dans Otto"
    },
    "Loading Monitor": {
        "fr": "",
        "fr_auto": "Moniteur de chargement"
    },
    "Total Laws": {
        "fr": "",
        "fr_auto": "Total des lois"
    },
    "With Loading Status": {
        "fr": "",
        "fr_auto": "Avec l’état de chargement"
    },
    "Without Loading Status": {
        "fr": "",
        "fr_auto": "Sans statut de chargement"
    },
    "All Legislation": {
        "fr": "",
        "fr_auto": "Toutes les lois"
    },
    "items": {
        "fr": "",
        "fr_auto": "Objets"
    },
    "Title": {
        "fr": "",
        "fr_auto": "Titre"
    },
    "Loading Status": {
        "fr": "",
        "fr_auto": "État du chargement"
    },
    "Duration": {
        "fr": "",
        "fr_auto": "Durée"
    },
    "Actions": {
        "fr": "",
        "fr_auto": "Mesures à prendre"
    },
    "No status": {
        "fr": "",
        "fr_auto": "Aucun statut"
    },
    "No laws found": {
        "fr": "",
        "fr_auto": "Aucune loi trouvée"
    },
    "Showing all": {
        "fr": "",
        "fr_auto": "Tout afficher"
    },
    "laws": {
        "fr": "",
        "fr_auto": "Lois"
    },
    "Error Details": {
        "fr": "",
        "fr_auto": "Détails de l’erreur"
    },
    "Law:": {
        "fr": "",
        "fr_auto": "Droit :"
    },
    "Started At:": {
        "fr": "",
        "fr_auto": "A commencé à :"
    },
    "Failed At:": {
        "fr": "",
        "fr_auto": "Échec à :"
    },
    "Error Message:": {
        "fr": "",
        "fr_auto": "Message d’erreur :"
    },
    "Legislation loading monitor - Otto": {
        "fr": "",
        "fr_auto": "Surveillant de la charge de la législation - Otto"
    },
    "Legislation Loading Monitor": {
        "fr": "",
        "fr_auto": "Surveillant du chargement de la législation"
    },
    "Monitor, start and cancel the law loading process. This process downloads and imports Canadian federal legislation from the laws-lois-xml repository.": {
        "fr": "",
        "fr_auto": "Surveiller, lancer et annuler le processus de chargement des lois. Ce processus télécharge et importe la législation fédérale canadienne à partir du dépôt laws-lois-xml."
    },
    "Select load type": {
        "fr": "",
        "fr_auto": "Sélectionnez le type de charge"
    },
    "Full load (all legislation)": {
        "fr": "",
        "fr_auto": "Pleine charge (toutes les lois)"
    },
    "Subset (26 acts/regs)": {
        "fr": "",
        "fr_auto": "Sous-ensemble (26 lois/règlements)"
    },
    "Tiny (1 act, 1 reg)": {
        "fr": "",
        "fr_auto": "Tiny (1 acte, 1 rég)"
    },
    "Re-download XML files": {
        "fr": "",
        "fr_auto": "Télécharger à nouveau les fichiers XML"
    },
    "Force update existing laws": {
        "fr": "",
        "fr_auto": "Mettre à jour les lois existantes par la Force"
    },
    "Mock embedding (test only)": {
        "fr": "",
        "fr_auto": "Intégration fictive (test seulement)"
    },
    "Start time": {
        "fr": "",
        "fr_auto": "Heure de début"
    },
    "End time": {
        "fr": "",
        "fr_auto": "Heure de fin"
    },
    "Time elapsed": {
        "fr": "",
        "fr_auto": "Temps écoulé"
    },
    "Total cost": {
        "fr": "",
        "fr_auto": "Coût total"
    },
    "Pending:": {
        "fr": "",
        "fr_auto": "En attente :"
    },
    "Finished:": {
        "fr": "",
        "fr_auto": "Terminé :"
    },
    "Updated": {
        "fr": "",
        "fr_auto": "Mise à jour"
    },
    "No changes": {
        "fr": "",
        "fr_auto": "Aucun changement"
    },
    "Other:": {
        "fr": "",
        "fr_auto": "Autres :"
    },
    "Deleted": {
        "fr": "",
        "fr_auto": "Supprimé"
    },
    "Recently Processed": {
        "fr": "",
        "fr_auto": "Récemment traité"
    },
    "Cost (CAD)": {
        "fr": "",
        "fr_auto": "Coût (CAD)"
    },
    "Search federal acts and regulations using natural language.": {
        "fr": "",
        "fr_auto": "Faites des recherches dans les lois et règlements fédéraux en utilisant le langage naturel."
    },
    "Does not include case law.": {
        "fr": "",
        "fr_auto": "Ne comprend pas la jurisprudence."
    },
    "Full loading status": {
        "fr": "",
        "fr_auto": "Statut de chargement complet"
    },
    "Last Job Started": {
        "fr": "",
        "fr_auto": "Dernier emploi commencé"
    },
    "Total Entries": {
        "fr": "",
        "fr_auto": "Nombre total d’entrées"
    },
    "Loaded Laws": {
        "fr": "",
        "fr_auto": "Lois chargées"
    },
    "Loaded Legislation": {
        "fr": "",
        "fr_auto": "Législation chargée"
    },
    "Last Amended": {
        "fr": "",
        "fr_auto": "Dernière modification"
    },
    "No title available": {
        "fr": "",
        "fr_auto": "Aucun titre disponible"
    },
    "No loaded laws found": {
        "fr": "",
        "fr_auto": "Aucune loi chargée trouvée"
    },
    "Showing": {
        "fr": "",
        "fr_auto": "Affichage"
    },
    "loaded laws": {
        "fr": "",
        "fr_auto": "Lois chargées"
    },
    "Exceptions": {
        "fr": "",
        "fr_auto": "Exceptions"
    },
    "Description": {
        "fr": "",
        "fr_auto": "Désignation des marchandises"
    },
    "No exceptions found": {
        "fr": "",
        "fr_auto": "Aucune exception n’a été trouvée"
    },
    "exceptions": {
        "fr": "",
        "fr_auto": "Exceptions"
    },
    "No pending laws found": {
        "fr": "",
        "fr_auto": "Aucune loi en attente n’a été trouvée"
    },
    "pending laws": {
        "fr": "",
        "fr_auto": "lois en attente"
    },
    "Law ID:": {
        "fr": "",
        "fr_auto": "Numéro d’identification de la loi :"
    },
    "Deferred": {
        "fr": "",
        "fr_auto": "Reporté"
    },
    "Total new": {
        "fr": "",
        "fr_auto": "Total des nouveaux"
    },
    "Total in-progress": {
        "fr": "",
        "fr_auto": "Total en cours"
    },
    "Total deferred": {
        "fr": "",
        "fr_auto": "Total reporté"
    },
    "Total closed": {
        "fr": "",
        "fr_auto": "Total fermé"
    },
    "Add notes or additional details.": {
        "fr": "",
        "fr_auto": "Ajoutez des notes ou des détails supplémentaires."
    },
    "Selected chat model is deprecated. Upgrading from": {
        "fr": "",
        "fr_auto": "Le modèle de clavardage sélectionné est obsolète. Mise à niveau de"
    },
    "Selected Q&A model is deprecated. Upgrading from": {
        "fr": "",
        "fr_auto": "Le modèle de questions et réponses sélectionné est obsolète. Mise à niveau de"
    },
    "Selected summarization model is deprecated. Upgrading from": {
        "fr": "",
        "fr_auto": "Le modèle de résumé sélectionné est obsolète. Mise à niveau de"
    },
    "This will delete all laws not in the selected set, and could temporarily result in some laws being unavailable while loading. Are you sure you want to start the loading job?": {
        "fr": "",
        "fr_auto": "Cela supprimera toutes les lois qui ne font pas partie de l’ensemble sélectionné et pourrait temporairement entraîner l’indisponibilité de certaines lois pendant le chargement. Êtes-vous sûr de vouloir commencer le travail de chargement?"
    },
    "Checking": {
        "fr": "",
        "fr_auto": "Vérification"
    },
    "Low (faster, cheaper)": {
        "fr": "",
        "fr_auto": "Faible (plus rapide, moins cher)"
    },
    "Medium (default)": {
        "fr": "",
        "fr_auto": "Moyen (par défaut)"
    },
    "High (slower, more expensive)": {
        "fr": "",
        "fr_auto": "Élevée (plus lente, plus chère)"
    },
    "Reasoning effort": {
        "fr": "",
        "fr_auto": "Effort de raisonnement"
    },
    "The recipients of this preset will not be able to see your attached personal library.": {
        "fr": "",
        "fr_auto": "Les destinataires de ce préréglage ne pourront pas voir votre bibliothèque personnelle ci-jointe."
    },
    "To adjust permissions on your libraries, use the 'Manage Libraries' button.": {
        "fr": "",
        "fr_auto": "Pour ajuster les autorisations de vos bibliothèques, utilisez le bouton « Gérer les bibliothèques »."
    },
    "Q&A library sharing": {
        "fr": "",
        "fr_auto": "Partage de la bibliothèque de questions et réponses"
    },
    "OK": {
        "fr": "",
        "fr_auto": "OK"
    },
    "This preset uses your personal Q&A library. Other users will have their own personal library selected when they load the preset.": {
        "fr": "",
        "fr_auto": "Ce préréglage utilise votre bibliothèque personnelle de questions-réponses. Les autres utilisateurs auront leur propre bibliothèque personnelle sélectionnée lorsqu’ils chargeront le préréglage."
    },
    "\nIf this isn't what you want, you can create a library via 'Manage libraries' and then update this preset.": {
        "fr": "",
        "fr_auto": "\nSi ce n’est pas ce que vous voulez, vous pouvez créer une bibliothèque via « Gérer les bibliothèques », puis mettre à jour ce préréglage."
    },
    " To adjust permissions on your libraries, use the 'Manage Libraries' button.": {
        "fr": "",
        "fr_auto": " Pour ajuster les autorisations de vos bibliothèques, utilisez le bouton « Gérer les bibliothèques »."
    },
    "Make default": {
        "fr": "",
        "fr_auto": "Faire défaut"
    },
    "Make this my default for new chats": {
        "fr": "",
        "fr_auto": "Faites de cette option ma valeur par défaut pour les nouvelles discussions"
    },
    "This is your default preset for new chats. To change your default preset, return to the Browse Presets page and click the 'star' for a different preset.": {
        "fr": "",
        "fr_auto": "Il s’agit de votre préréglage par défaut pour les nouvelles discussions. Pour modifier votre préréglage par défaut, retournez à la page Parcourir les préréglages et cliquez sur l’étoile d’un autre préréglage."
    },
    "Select Output Size: ": {
        "fr": "",
        "fr_auto": "Sélectionnez la taille de la sortie : "
    },
    "Small": {
        "fr": "",
        "fr_auto": "Petit"
    },
    "Enlarged": {
        "fr": "",
        "fr_auto": "Agrandi"
    },
    "Use full documents ($)": {
        "fr": "",
        "fr_auto": "Utiliser les documents complets ($)"
    },
    "Documents together": {
        "fr": "",
        "fr_auto": "Documents ensemble"
    },
    "Each document separately": {
        "fr": "",
        "fr_auto": "Chaque document séparément"
    },
    "Sorry, I couldn't find any information about that in this document.": {
        "fr": "",
        "fr_auto": "Désolé, je n’ai pas trouvé d’information à ce sujet dans ce document."
    },
    "Answer mode": {
        "fr": "",
        "fr_auto": "Mode réponse"
    },
    "Search filters": {
        "fr": "",
        "fr_auto": "Filtres de recherche"
    },
    "Select \"granular answers\" to split retrieved sources into groups and get separate answers for each group.": {
        "fr": "",
        "fr_auto": "Sélectionnez « réponses granulaires » pour diviser les sources récupérées en groupes et obtenir des réponses distinctes pour chaque groupe."
    },
    "Single answers": {
        "fr": "",
        "fr_auto": "Réponses uniques"
    },
    "\"Coarse\" means a small number of groups, each containing a large number of sources.": {
        "fr": "",
        "fr_auto": "« Grossier » désigne un petit nombre de groupes, chacun contenant un grand nombre de sources."
    },
    "Each document separately ($)": {
        "fr": "",
        "fr_auto": "Chaque document séparément ($)"
    },
    "Granular answers ($)": {
        "fr": "",
        "fr_auto": "Réponses granulaires ($)"
    },
    "Top sources only (fast, cheap)": {
        "fr": "",
        "fr_auto": "Principales sources seulement (rapide, bon marché)"
    },
    "Full documents ($)": {
        "fr": "",
        "fr_auto": "Documents complets ($)"
    },
    "Pool documents together": {
        "fr": "",
        "fr_auto": "Regrouper les documents"
    },
    "Top sources: Find the most relevant excerpts from selected documents. &#010; Full documents: Use the entire content of selected documents.": {
        "fr": "",
        "fr_auto": "Principales sources : Trouvez les extraits les plus pertinents de certains documents. Documents complets : Utilisez le contenu complet des documents sélectionnés."
    },
    "Filter sources": {
        "fr": "",
        "fr_auto": "Filtrer les sources"
    },
    "Full documents: Use the entire content of selected documents.": {
        "fr": "",
        "fr_auto": "Documents complets : Utilisez le contenu complet des documents sélectionnés."
    },
    "Top sources: Find the most relevant excerpts from selected documents.": {
        "fr": "",
        "fr_auto": "Principales sources : Trouvez les extraits les plus pertinents de certains documents."
    },
    "Top sources: Find the most relevant excerpts from selected documents.<br><br>Full documents: Use the entire content of selected documents.": {
        "fr": "",
        "fr_auto": "Principales sources : Trouvez les extraits les plus pertinents de certains documents. <br><br>Documents complets : Utilisez le contenu complet des documents sélectionnés."
    },
    "Top excerpts: Use most relevant excerpts from selected documents.<br><br>Full documents: Use full text of selected documents.": {
        "fr": "",
        "fr_auto": "Extraits les plus pertinents : Utilisez les extraits les plus pertinents de certains documents. <br><br>Documents complets : Utilisez le texte intégral des documents sélectionnés."
    },
    "Processing mode": {
        "fr": "",
        "fr_auto": "Mode de traitement"
    },
    "Combined: search once across all selected documents and write a single answer. <em>May not include all documents. Cheap, more succint.</em>": {
        "fr": "",
        "fr_auto": "Combiné : recherchez une fois dans tous les documents sélectionnés et rédigez une seule réponse. <em>Peut ne pas inclure tous les documents. Bon marché, plus succinct.</em>"
    },
    "\n                        Combined: search once across all selected documents before answer generation. <em>May not include all documents. Cheap, more succint.</em>\n                        \n                        Separate: search each selected document individually and generate answers for each. <em>Includes all selected documents, even if irrelevant. More detailed, expensive.</em>\n                        ": {
        "fr": "",
        "fr_auto": "\nCombiné : recherche une fois dans tous les documents sélectionnés avant la génération des réponses. <em>Peut ne pas inclure tous les documents. Bon marché, plus succinct.</em>\n                        \nSéparer : rechercher chaque document sélectionné individuellement et générer des réponses pour chacun. <em>Comprend tous les documents sélectionnés, même s’ils ne sont pas pertinents. Plus détaillé, plus coûteux.</em>\n                        "
    },
    "\n                        Combined: read all selected documents together, write single answer. <em>Essential for comparing documents. Usually less detailed.</em>\n\n                        Separate: read each selected document individually and write a separate answer for each. <em>Usually more detailed. Expensive.</em>\n                        ": {
        "fr": "",
        "fr_auto": "\nCombiné : lire tous les documents sélectionnés ensemble, rédiger une seule réponse. <em>Essentiel pour comparer des documents. Généralement moins détaillé.</em>\n\nSéparer : lisez chaque document sélectionné individuellement et rédigez une réponse distincte pour chacun. <em>Généralement plus détaillé. Coûteux.</em>\n                        "
    },
    "\n                        Combine: search once across all selected documents before answer generation. <em>May not include all documents. Cheap, more succint.</em>\n                        <br><br>\n                        Separate: search each selected document individually and generate answers for each. <em>Includes all selected documents, even if irrelevant. More detailed, expensive.</em>\n                        ": {
        "fr": "",
        "fr_auto": "\nCombiner : rechercher une fois dans tous les documents sélectionnés avant de générer la réponse. <em>Peut ne pas inclure tous les documents. Bon marché, plus succinct.</em>\n                        <br><br>\n                        Séparer : rechercher chaque document sélectionné individuellement et générer des réponses pour chacun. <em>Comprend tous les documents sélectionnés, même s’ils ne sont pas pertinents. Plus détaillé, plus coûteux.</em>\n                        "
    },
    "\n                        Combine: read all selected documents together, write single answer. <em>Essential for comparing documents. Usually less detailed.</em>\n                        <br><br>\n                        Separate: read each selected document individually and write a separate answer for each. <em>Usually more detailed. Expensive.</em>\n                        ": {
        "fr": "",
        "fr_auto": "\nCombiner : lire tous les documents sélectionnés ensemble, rédiger une seule réponse. <em>Essentiel pour comparer des documents. Généralement moins détaillé.</em>\n                        <br><br>\n                        Séparer : lisez chaque document sélectionné individuellement et rédigez une réponse distincte pour chacun. <em>Généralement plus détaillé. Coûteux.</em>\n                        "
    },
    "Top excerpts": {
        "fr": "Extraits les plus pertinents",
        "fr_auto": "Extraits les plus populaires"
    },
    "Full documents": {
        "fr": "",
        "fr_auto": "Documents complets"
    },
    "Combine": {
        "fr": "",
        "fr_auto": "Moissonneuse-batteuse"
    },
    "Separate": {
        "fr": "",
        "fr_auto": "Séparer"
    },
    "Excerpts or full documents": {
        "fr": "",
        "fr_auto": "Extraits ou documents complets"
    },
    "Top excerpts: Use most relevant excerpts from selected documents. <em>Fast, cheap.</em><br><br>Full documents: Use full text of selected documents. <em>More comprehensive, but slower and more expensive.</em>": {
        "fr": "",
        "fr_auto": "Extraits les plus pertinents : Utilisez les extraits les plus pertinents de certains documents. <em>Rapide, pas cher.</em><br><br>Documents complets : Utilisez le texte intégral des documents sélectionnés. <em>Plus complet, mais plus lent et plus coûteux.</em>"
    },
    "Combine or separate documents": {
        "fr": "",
        "fr_auto": "Combiner ou séparer des documents"
    },
    "Select \"granular answers\" to split retrieved document excerpts into groups, and get separate answers for each group.": {
        "fr": "",
        "fr_auto": "Sélectionnez « réponses granulaires » pour diviser les extraits de documents récupérés en groupes et obtenir des réponses distinctes pour chaque groupe."
    },
    "\"Coarse\" means a small number of groups, each containing a large number of excerpts.": {
        "fr": "",
        "fr_auto": "« Grossier » désigne un petit nombre de groupes, chacun contenant un grand nombre d’extraits."
    },
    "<strong>Top excerpts:</strong> Use most relevant excerpts from selected documents. <em>Fast, cheap.</em><br><br><strong>Full documents:</strong> Use full text of selected documents. <em>More comprehensive, but slower and more expensive.</em>": {
        "fr": "<strong>Extraits les plus pertinents :</strong> Utilisez les extraits les plus pertinents de certains documents. <em>Rapide, pas cher.</em><br><br><strong>Documents complets :</strong> Utilisez le texte intégral des documents sélectionnés. <em>Plus complet, mais plus lent et plus coûteux.</em>",
        "fr_auto": "<strong>Extraits les plus populaires :</strong> Utilisez les extraits les plus pertinents de certains documents. <em>Rapide, pas cher.</em><br><br><strong>Documents complets :</strong> Utilisez le texte intégral des documents sélectionnés. <em>Plus complet, mais plus lent et plus coûteux.</em>"
    },
    "\n                        <strong>Combine:</strong> Search once across all selected documents before answer generation. <em>May not include all documents. Cheap, more succint.</em>\n                        <br><br>\n                        <strong>Separate:</strong> Search each selected document individually and generate answers for each. <em>Includes all selected documents, even if irrelevant. More detailed, expensive.</em>\n                        ": {
        "fr": "",
        "fr_auto": "\n<strong>Combiner :</strong> Effectuez une recherche dans tous les documents sélectionnés avant de générer les réponses. <em>Peut ne pas inclure tous les documents. Bon marché, plus succinct.</em>\n                        <br><br>\n                        <strong>Séparer :</strong> Faites une recherche individuelle dans chaque document sélectionné et générez des réponses pour chacun. <em>Comprend tous les documents sélectionnés, même s’ils ne sont pas pertinents. Plus détaillé, plus coûteux.</em>\n                        "
    },
    "\n                        <strong>Combine:</strong> Read all selected documents together, write single answer. <em>Essential for comparing documents. Usually less detailed.</em>\n                        <br><br>\n                        <strong>Separate:</strong> Read each selected document individually and write a separate answer for each. <em>Usually more detailed. Expensive./em>\n                        ": {
        "fr": "",
        "fr_auto": "\n<strong>Combiner :</strong> Lisez tous les documents sélectionnés ensemble, rédigez une seule réponse. <em>Essentiel pour comparer des documents. Généralement moins détaillé.</em>\n                        <br><br>\n                        <strong>Séparer :</strong> Lisez chaque document sélectionné individuellement et rédigez une réponse distincte pour chacun. <em>Généralement plus détaillé. Coûteux./em>\n                        "
    },
    "Enlarge images (file size x 3)": {
        "fr": "",
        "fr_auto": "Agrandir les images (taille du fichier x 3)"
    },
    "Enlarge images (Warning: output file will take up 3x more space)": {
        "fr": "",
        "fr_auto": "Agrandir les images (Attention : le fichier de sortie prendra 3 fois plus d’espace)"
    },
<<<<<<< HEAD
    "No files to download. Please process documents first.": {
        "fr": "",
        "fr_auto": "Aucun fichier à télécharger. Veuillez d’abord traiter les documents."
=======
    "Vector DB indexes reset successfully.": {
        "fr": "",
        "fr_auto": "Les index vectoriels de la base de données se réinitialisent avec succès."
    },
    "Error recreating indexes: %s": {
        "fr": "",
        "fr_auto": "Erreur de recréation des index :%s"
    },
    "Are you sure you want to recreate the database indexes? This may temporarily impact performance.": {
        "fr": "",
        "fr_auto": "Êtes-vous sûr de vouloir recréer les index de la base de données? Cela peut avoir une incidence temporaire sur le rendement."
    },
    "Recreate Indexes": {
        "fr": "",
        "fr_auto": "Recréer des index"
    },
    "English only": {
        "fr": "",
        "fr_auto": "Anglais seulement"
    },
    "French only": {
        "fr": "",
        "fr_auto": "Français seulement"
    },
    "Select language": {
        "fr": "",
        "fr_auto": "Sélectionnez la langue"
    },
    "Detect language automatically": {
        "fr": "",
        "fr_auto": "Détecter automatiquement la langue"
    },
    "Get AI answer": {
        "fr": "Réponse de l’IA",
        "fr_auto": "Obtenez une réponse de l’IA"
    },
    "Search history cleared successfully. {} searches removed.": {
        "fr": "",
        "fr_auto": "L’historique de recherche a été effacé avec succès. {} recherches supprimées."
    },
    "Recent Searches": {
        "fr": "",
        "fr_auto": "Recherches récentes"
    },
    "Advanced": {
        "fr": "",
        "fr_auto": "Avancé"
    },
    "Clear search history": {
        "fr": "",
        "fr_auto": "Effacer l’historique de recherche"
    },
    "Recent searches": {
        "fr": "",
        "fr_auto": "Recherches récentes"
    },
    "Results may be relevant past your current limit—consider increasing number of sources in the 'Advanced search' tab.": {
        "fr": "",
        "fr_auto": "Les résultats peuvent être pertinents au-delà de votre limite actuelle – envisagez d’augmenter le nombre de sources dans l’onglet « Recherche avancée »."
    },
    "Results seem to capture all the relevant legislation.": {
        "fr": "",
        "fr_auto": "Les résultats semblent refléter toutes les lois pertinentes."
    },
    "Download results": {
        "fr": "",
        "fr_auto": "Télécharger les résultats"
    },
    "Query:": {
        "fr": "",
        "fr_auto": "Requête :"
    },
    "Results:": {
        "fr": "",
        "fr_auto": "Résultats :"
    },
    "law_search": {
        "fr": "recherche_de_législation",
        "fr_auto": "law_search"
>>>>>>> a7007bd2
    }
}<|MERGE_RESOLUTION|>--- conflicted
+++ resolved
@@ -4563,11 +4563,10 @@
         "fr": "",
         "fr_auto": "Agrandir les images (Attention : le fichier de sortie prendra 3 fois plus d’espace)"
     },
-<<<<<<< HEAD
     "No files to download. Please process documents first.": {
         "fr": "",
         "fr_auto": "Aucun fichier à télécharger. Veuillez d’abord traiter les documents."
-=======
+    },
     "Vector DB indexes reset successfully.": {
         "fr": "",
         "fr_auto": "Les index vectoriels de la base de données se réinitialisent avec succès."
@@ -4647,6 +4646,5 @@
     "law_search": {
         "fr": "recherche_de_législation",
         "fr_auto": "law_search"
->>>>>>> a7007bd2
     }
 }