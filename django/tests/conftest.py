import os
import shutil
import uuid
from datetime import datetime
from unittest.mock import MagicMock

from django.conf import settings
from django.contrib.auth.models import Group
from django.core.files.base import ContentFile
from django.core.management import call_command
from django.test import override_settings

import pytest
import pytest_asyncio
from asgiref.sync import sync_to_async
from PIL import Image
from reportlab.pdfgen import canvas

from text_extractor.models import OutputFile

pytest_plugins = ("pytest_asyncio",)

this_dir = os.path.dirname(os.path.abspath(__file__))


@pytest.fixture(scope="function", autouse=True)
def set_test_media():
    # Define the test media directory
    test_media_dir = os.path.join(settings.BASE_DIR, "test_media")

    storages = settings.STORAGES.copy()
    storages["default"]["LOCATION"] = test_media_dir

    # Ensure the test media directory is clean
    if os.path.exists(test_media_dir):
        shutil.rmtree(test_media_dir)
    os.makedirs(test_media_dir)

    # Use override_settings to set MEDIA_ROOT
    with override_settings(STORAGES=storages, MEDIA_ROOT=test_media_dir):
        yield  # This allows the tests to run

    # Cleanup after tests
    shutil.rmtree(test_media_dir)


@pytest_asyncio.fixture(scope="session")
async def django_db_setup(django_db_setup, django_db_blocker):
    def _inner():
        with django_db_blocker.unblock():
            call_command(
                "reset_app_data",
                "groups",
                "apps",
                "terms",
                "security_labels",
                "library_mini",
                "cost_types",
            )
            # Process the Wikipedia document only
            from chat.llm import OttoLLM
            from librarian.models import Document
            from librarian.tasks import process_document_helper

            test_document = Document.objects.get(
                url="https://en.wikipedia.org/wiki/Glyph"
            )
            process_document_helper(test_document, OttoLLM())

    return await sync_to_async(_inner)()


@pytest.fixture()
def load_example_pdf(django_db_blocker):
    from chat.llm import OttoLLM
    from librarian.models import DataSource, Document, SavedFile
    from librarian.tasks import process_document_helper

    with open(os.path.join(this_dir, "librarian/test_files/example.pdf"), "rb") as f:
        with django_db_blocker.unblock():
            pdf_file = ContentFile(f.read(), name="example.pdf")
            saved_file = SavedFile.objects.create(file=pdf_file)
            d = Document.objects.create(
                file=saved_file,
                filename="example.pdf",
                data_source=DataSource.objects.get(name_en="Wikipedia"),
            )
            process_document_helper(d, OttoLLM())


@pytest.fixture()
def all_apps_user(db, django_user_model):
    def new_user(username="all_apps_user"):
        user = django_user_model.objects.create_user(
            upn=f"{username}.lastname@example.com",
            oid=f"{username}_oid",
            email=f"{username}@example.com",
        )
        user.groups.add(Group.objects.get(name="Otto admin"))
        # Accept the terms
        user.accepted_terms_date = datetime.now()
        user.save()
        return user

    return new_user


@pytest.fixture()
def basic_user(db, django_user_model):
    def new_user(username="basic_user", accept_terms=False):
        user = django_user_model.objects.create_user(
            upn=f"{username}.lastname@example.com",
            oid=f"{username}_oid",
            email=f"{username}@example.com",
            accepted_terms_date=datetime.now() if accept_terms else None,
        )
        return user

    return new_user


@pytest.fixture
def mock_pdf_file():
    filename = "temp_file1.pdf"
    c = canvas.Canvas(filename)
    for i in range(3):  # Create 3 pages
        c.drawString(100, 100, f"Page {i+1}")
        c.showPage()
    c.save()

    # Open the file in binary read mode and return the file object
    with open(filename, "rb") as f:
        yield f
    os.remove(filename)


@pytest.fixture
def mock_pdf_file2():
    filename = "temp_file2.pdf"
    c = canvas.Canvas(filename)
    for i in range(10):  # Create 10 pages
        c.drawString(100, 100, f"Page {i+1}")
        c.showPage()
    c.save()

    # Open the file in binary read mode and return the file object
    with open(filename, "rb") as f:
        yield f
    os.remove(filename)


@pytest.fixture
def mock_image_file(filename="temp_image.jpg"):
    mock_file = MagicMock()
    mock_file.name = filename
    yield mock_file


@pytest.fixture
def mock_image_file2():
    img = Image.new("RGB", (1000, 500), "white")
    return img


@pytest.fixture
def mock_unsupported_file():
    mock_file = MagicMock()
    mock_file.name = "temp_unsupported.txt"
    yield mock_file


# Mocking file objects with a .name attribute
class MockFile:
    def __init__(self, name, total_page_num):
        self.name = name


@pytest.fixture
def process_ocr_document_mock(mocker):
    # Mock the Celery task's delay method
    mock_delay = mocker.patch("text_extractor.views.process_ocr_document.delay")
    mock_task = MagicMock()
    mock_task.id = "mock_task_id"
    mock_delay.return_value = mock_task

    # Mock the AsyncResult
    mock_async_result = mocker.patch(
        "text_extractor.views.process_ocr_document.AsyncResult"
    )
    mock_result_instance = MagicMock()
    # Set the return value of result.get()
    mock_result_instance.get.return_value = (
        b"pdf_bytes_content",  # pdf_bytes_content
        "txt_file_content",  # txt_file_content
        0.05,  # cost
        "input_name",  # input_name
    )
    mock_async_result.return_value = mock_result_instance

    return mock_delay, mock_async_result


@pytest.fixture
def content_file_mock(mocker):
    original_content_file = ContentFile
    mock_content_file = mocker.patch(
        "django.core.files.base.ContentFile", side_effect=original_content_file
    )
    return mock_content_file


@pytest.fixture
<<<<<<< HEAD
def output_file():
    pdf_mock = MagicMock()
    pdf_mock.name = "test.pdf"
    pdf_mock.read.return_value = b"PDF content"

    txt_mock = MagicMock()
    txt_mock.name = "test.txt"
    txt_mock.read.return_value = b"TXT content"

    output_file = MagicMock(spec=OutputFile)
    output_file.id = uuid.uuid4()
    output_file.pdf_file = pdf_mock
    output_file.txt_file = txt_mock
    output_file.file_name = "test_document"

    return output_file
=======
def basic_feedback():
    from django.utils import timezone

    from otto.forms import FeedbackForm
    from otto.models import Feedback

    def new_feedback_form(user):
        date_and_time = timezone.now().strftime("%Y%m%d-%H%M%S")
        feedback = Feedback(
            feedback_type=Feedback.FEEDBACK_TYPE_CHOICES[0][0],
            feedback_message="Test Message",
            app="Otto",
            modified_by=user,
            created_by=user,
            created_at=date_and_time,
            modified_on=date_and_time,
            otto_version="v0",
        )
        return feedback

    return new_feedback_form
>>>>>>> 43f323d0
<|MERGE_RESOLUTION|>--- conflicted
+++ resolved
@@ -210,7 +210,6 @@
 
 
 @pytest.fixture
-<<<<<<< HEAD
 def output_file():
     pdf_mock = MagicMock()
     pdf_mock.name = "test.pdf"
@@ -227,7 +226,8 @@
     output_file.file_name = "test_document"
 
     return output_file
-=======
+
+
 def basic_feedback():
     from django.utils import timezone
 
@@ -248,5 +248,4 @@
         )
         return feedback
 
-    return new_feedback_form
->>>>>>> 43f323d0
+    return new_feedback_form