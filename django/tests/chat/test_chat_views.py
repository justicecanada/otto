--- conflicted
+++ resolved
@@ -847,7 +847,6 @@
 
 
 @pytest.mark.django_db
-<<<<<<< HEAD
 def test_preset(client, basic_user, all_apps_user):
     user = basic_user()
     client.force_login(user)
@@ -968,7 +967,8 @@
     )
     assert response.status_code == 302  # Redirect after deletion
     assert not Preset.objects.filter(id=preset.id).exists()
-=======
+
+
 def test_update_qa_options_from_librarian(client, all_apps_user):
     from librarian.models import DataSource, Document, Library
 
@@ -1019,5 +1019,4 @@
     # This should reset to default library and clear data sources and documents
     assert chat.options.qa_library == Library.objects.get_default_library()
     assert chat.options.qa_data_sources.count() == 0
-    assert chat.options.qa_documents.count() == 0
->>>>>>> 31e3f812
+    assert chat.options.qa_documents.count() == 0