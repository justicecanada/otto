--- conflicted
+++ resolved
@@ -113,16 +113,6 @@
     num_chunks = len(chunks)
     document.num_chunks = num_chunks
     document.save()
-<<<<<<< HEAD
-
-    current_task.update_state(
-        state="PROCESSING",
-        meta={
-            "status_text": _("Adding to library..."),
-        },
-    )
-
-=======
     if current_task:
         current_task.update_state(
             state="PROCESSING",
@@ -130,7 +120,6 @@
                 "status_text": _("Adding to library..."),
             },
         )
->>>>>>> 5464a2e4
     nodes = create_nodes(chunks, document)
 
     library_uuid = document.data_source.library.uuid_hex
