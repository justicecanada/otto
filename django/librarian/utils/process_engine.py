import csv
import hashlib
import io
import re
import subprocess
import tempfile
import uuid
from urllib.parse import urljoin

from django.conf import settings
from django.utils import timezone
from django.utils.translation import gettext as _

import filetype
import openpyxl  # Add this import for handling Excel files
import requests
import tiktoken
from bs4 import BeautifulSoup
from markdownify import markdownify
from structlog import get_logger

<<<<<<< HEAD
from librarian.utils.extract_emails import extract_msg
=======
from librarian.models import Document, SavedFile
from librarian.utils.extract_zip import process_zip_file
>>>>>>> 8cce77f0
from librarian.utils.markdown_splitter import MarkdownSplitter
from otto.models import Cost

logger = get_logger(__name__)


def markdownify_wrapper(text):
    """Wrapper to allow options to be passed to markdownify"""
    return markdownify(
        text,
        heading_style="ATX",
        bullets="*",
        strong_em_symbol="_",
        escape_misc=False,
    )


def fetch_from_url(url):
    try:
        r = requests.get(url, allow_redirects=True)
        content_type = guess_content_type(r.content, r.headers.get("content-type"), url)
        return r.content, content_type

    except Exception as e:
        logger.error(f"Failed to fetch from URL: {e}")
        raise Exception(f"Failed to fetch from URL: {e}")


def generate_hash(content):
    if isinstance(content, str):
        sha256_hash = hashlib.sha256(content.encode("utf-8")).hexdigest()
    else:
        sha256_hash = hashlib.sha256(content).hexdigest()

    return sha256_hash


def extract_html_metadata(content):
    # Content is the binary data from response.content so convert it to a string
    soup = BeautifulSoup(decode_content(content), "html.parser")
    title_element = soup.find("title")
    title = title_element.get_text(strip=True) if title_element else None
    time_element = soup.find("time", {"property": "dateModified"})
    modified_at = (
        timezone.datetime.strptime(time_element.get_text(strip=True), "%Y-%m-%d")
        if time_element
        else None
    )
    return {
        "extracted_title": title,
        "extracted_modified_at": modified_at,
    }


def create_nodes(chunks, document):
    from llama_index.core.schema import NodeRelationship, RelatedNodeInfo, TextNode

    document_uuid = document.uuid_hex
    data_source_uuid = document.data_source.uuid_hex

    # Create a document (parent) node
    metadata = {"node_type": "document", "data_source_uuid": data_source_uuid}
    if document.title:
        metadata["title"] = document.title
    source = document.file_path or document.url or document.filename
    if source:
        metadata["source"] = source
    document_node = TextNode(text="", id_=document_uuid, metadata=metadata)
    document_node.relationships[NodeRelationship.SOURCE] = RelatedNodeInfo(
        node_id=document_node.node_id
    )

    # Create chunk (child) nodes
    metadata["node_type"] = "chunk"
    child_nodes = create_child_nodes(
        chunks,
        source_node_id=document_node.node_id,
        metadata=metadata,
    )

    # Update node properties
    new_nodes = [document_node] + child_nodes
    exclude_keys = ["page_range", "node_type", "data_source_uuid", "chunk_number"]
    for node in new_nodes:
        node.excluded_llm_metadata_keys = exclude_keys
        node.excluded_embed_metadata_keys = exclude_keys
        # The misspelling of "seperator" corresponds with the LlamaIndex codebase
        node.metadata_seperator = "\n"
        node.metadata_template = "{key}: {value}"
        node.text_template = "# {metadata_str}\ncontent:\n{content}\n\n"

    return new_nodes


def guess_content_type(
    content: str | bytes, content_type: str = "", path: str = ""
) -> str:

    # We consider these content types to be reliable and do not need further guessing
    trusted_content_types = [
        "application/pdf",
        "application/xml",
        "application/vnd.ms-outlook",
        "application/x-zip-compressed",
        "application/zip",
        "text/html",
        "text/markdown",
        "text/csv",
        "application/csv",
        "application/vnd.openxmlformats-officedocument.spreadsheetml.sheet",
        "officedocument.spreadsheetml.sheet",
        "application/vnd.openxmlformats-officedocument.wordprocessingml.document",
        "officedocument.wordprocessingml.document",
        "application/vnd.openxmlformats-officedocument.presentationml.presentation",
        "officedocument.presentationml.presentation",
        "image/jpeg",
        "image/jpg",
        "image/png",
        "image/bmp",
        "image/tiff",
        "image/tif",
        "image/heif",
        "image/heic",
    ]

    if content_type in trusted_content_types:
        return content_type

    if hasattr(content, "read"):
        content = content.read()

    if isinstance(content, bytes):
        # Explicitly handle Outlook emails
        if path.endswith(".msg"):
            return "application/vnd.ms-outlook"

        if path.endswith(".zip"):
            return "application/zip"
        # Use filetype library to guess the content type
        kind = filetype.guess(content)
        if kind and not path.endswith(".md"):
            return kind.mime

        # Fallback to manual checks if filetype library fails
        try:
            content = content.decode("utf-8", errors="ignore")
        except UnicodeDecodeError:
            return content_type  # Unable to decode binary content

    if isinstance(content, str):
        if "text" in content_type and path.endswith(".md"):
            return "text/markdown"

        if content.startswith("<!DOCTYPE html>") or "<html" in content:
            return "text/html"

        if content.startswith("<?xml") or "<root" in content:
            return "application/xml"

        if content.startswith("{") or content.startswith("["):
            return "application/json"

    return content_type or "text/plain"


def get_process_engine_from_type(type):
    if "image" in type:
        return "IMAGE"
    elif "officedocument.wordprocessingml.document" in type:
        return "WORD"
    elif "officedocument.presentationml.presentation" in type:
        return "POWERPOINT"
    elif "application/vnd.ms-outlook" in type:
        return "OUTLOOK_MSG"
    elif "application/zip" in type or "application/x-zip-compressed" in type:
        return "ZIP"
    elif "application/pdf" in type:
        return "PDF"
    elif "text/html" in type:
        return "HTML"
    elif "text/markdown" in type:
        return "MARKDOWN"
    elif "text/csv" in type or "application/csv" in type:
        return "CSV"
    elif "spreadsheet" in type:
        return "EXCEL"
    else:
        return "TEXT"


def decode_content(
    content: bytes,
    encodings: list[str] = ["utf-8", "cp1252"],
) -> str:
    """
    Decode content with multiple encodings with fallback.

    Returns:
        Decoded string

    Raises:
        Exception: If content cannot be decoded with any of the provided encodings
    """
    for encoding in encodings:
        try:
            return content.decode(encoding)
        except UnicodeDecodeError as e:
            logger.debug(e)
            continue
    raise Exception(f"Failed to decode content with encodings: {encodings}")


def extract_markdown(
    content,
    process_engine,
    pdf_method="default",
    base_url=None,
    chunk_size=768,
    selector=None,
<<<<<<< HEAD
    data_source_id=None,
=======
    root_document_id=None,
>>>>>>> 8cce77f0
):
    try:
        enable_markdown = True
        if process_engine == "IMAGE":
            content = resize_to_azure_requirements(content)
            enable_markdown = False
            md = pdf_to_text_azure_read(content)
        elif process_engine == "PDF":
            if pdf_method == "default":
                enable_markdown = False
                md = pdf_to_text_pdfium(content)
                if len(md) < 10:
                    # Fallback to Azure Document Intelligence Read API to OCR
                    md = pdf_to_text_azure_read(content)
            elif pdf_method == "azure_layout":
                md = pdf_to_markdown_azure_layout(content)
            elif pdf_method == "azure_read":
                enable_markdown = False
                md = pdf_to_text_azure_read(content)
        elif process_engine == "WORD":
            md = docx_to_markdown(content)
        elif process_engine == "POWERPOINT":
            md = pptx_to_markdown(content)
        elif process_engine == "HTML":
            md = html_to_markdown(decode_content(content), base_url, selector)
        elif process_engine == "MARKDOWN":
            md = decode_content(content)
        elif process_engine == "OUTLOOK_MSG":
            enable_markdown = False
<<<<<<< HEAD
            # md = msg_to_markdown(content)
            md = extract_msg(content, data_source_id)
=======
            md = msg_to_markdown(content)
        elif process_engine == "ZIP":
            enable_markdown = False
            md = process_zip_file(content, root_document_id)
>>>>>>> 8cce77f0
        elif process_engine == "CSV":
            md = csv_to_markdown(content)
        elif process_engine == "EXCEL":
            md = excel_to_markdown(content)
        else:
            enable_markdown = False
            try:
                md = decode_content(content)
            except Exception as e:
                raise e

        md = remove_nul_characters(md)

        # Strip leading/trailing whitespace; replace all >2 line breaks with 2 line breaks
        md = re.sub(r"\n{3,}", "\n\n", md.strip())

        # Divide the markdown into chunks
        try:
            md_splitter = MarkdownSplitter(
                chunk_size=chunk_size, chunk_overlap=0, enable_markdown=enable_markdown
            )
            md_chunks = md_splitter.split_markdown(md)
        except Exception as e:
            logger.debug("Error splitting markdown using MarkdownSplitter:")
            logger.error(e)
            # Fallback to simpler method
            from llama_index.core.node_parser import SentenceSplitter

            sentence_splitter = SentenceSplitter(
                chunk_size=chunk_size, chunk_overlap=min(chunk_size // 4, 100)
            )
            md_chunks = sentence_splitter.split_text(md)
        return md, md_chunks
    except Exception as e:
        logger.error(f"Error in extract_markdown: {str(e)}")
        raise


def pdf_to_markdown_azure_layout(content):
    html = _pdf_to_html_azure_layout(content)
    return _convert_html_to_markdown(html)


def pdf_to_text_pdfium(content):
    # Fast and cheap, but no OCR or layout analysis
    import pypdfium2 as pdfium

    from otto.utils.common import pdfium_lock

    with pdfium_lock:
        try:
            pdf = pdfium.PdfDocument(content)
        except Exception as e:
            logger.error(f"Failed to extract text from PDF file: {e}")
            raise Exception(_("Corrupt PDF file."))

        text = ""
        for i, page in enumerate(pdf):
            text_page = page.get_textpage()
            text_content = text_page.get_text_range()
            if text_content:
                text += f"<page_{i+1}>\n"
                text += text_content + "\n"
                text += f"</page_{i+1}>\n"
            # PyPDFium does not cleanup its resources automatically. Ensures memory freed.
            text_page.close()
        pdf.close()

    return text


def html_to_markdown(content, base_url=None, selector=None):
    return _convert_html_to_markdown(content, base_url, selector)


def remove_nul_characters(text):
    """Remove NUL (0x00) characters from the text."""
    return text.replace("\x00", "")


def msg_to_markdown(content):
    with tempfile.NamedTemporaryFile(suffix=".msg") as temp_file:
        temp_file.write(content)
        temp_file_path = temp_file.name
        try:
            md = subprocess.check_output(
                ["python", "-m", "extract_msg", "--dump-stdout", temp_file_path]
            ).decode("utf-8")
        except subprocess.CalledProcessError as e:
            logger.error(f"Command failed with exit code {e.returncode}")
            logger.error(f"Output: {e.output.decode('utf-8')}")
            md = ""
        except Exception as e:
            logger.error(f"Failed to extract text from Outlook email: {e}")
            md = ""
        return md


def docx_to_markdown(content):

    import mammoth

    with io.BytesIO(content) as docx_file:
        try:
            result = mammoth.convert_to_html(docx_file)
        except Exception as e:
            logger.error(f"Failed to extract text from .docx file: {e}")
            raise Exception(_("Corrupt docx file."))
    html = result.value

    return _convert_html_to_markdown(html)


def pptx_to_markdown(content):
    import pptx

    with io.BytesIO(content) as ppt_file:
        try:
            prs = pptx.Presentation(ppt_file)
        except Exception as e:
            logger.error(f"Failed to extract text from .pptx file: {e}")
            raise Exception(_("Corrupt pptx file."))

    # extract text from each slide
    all_html = ""
    for i, slide in enumerate(prs.slides):
        html = ""
        for shape in slide.shapes:
            if not shape.has_text_frame:
                continue
            for paragraph in shape.text_frame.paragraphs:
                html += "<p>"
                for run in paragraph.runs:
                    html += run.text
                html += "</p>"
        if len(slide.notes_slide.notes_text_frame.paragraphs) > 0:
            html += f"<h6>Presenter notes:</h6>"
            for note in slide.notes_slide.notes_text_frame.paragraphs:
                html += "<p>"
                for run in note.runs:
                    html += run.text
                html += "</p>"
        if html:
            all_html += f"<page_{i+1}>\n{html}\n</page_{i+1}>\n"

    return _convert_html_to_markdown(all_html)


def create_child_nodes(chunks, source_node_id, metadata=None):
    from llama_index.core.schema import NodeRelationship, RelatedNodeInfo, TextNode

    nodes = []
    for i, text in enumerate(chunks):

        node = TextNode(text=text, id_=str(uuid.uuid4()))

        node.metadata = dict(metadata, chunk_number=i)
        node.relationships[NodeRelationship.SOURCE] = RelatedNodeInfo(
            node_id=source_node_id
        )
        nodes.append(node)

    # Handle the case when there's only one or zero elements
    if len(chunks) < 2:
        return nodes

    # Set relationships
    for i in range(len(nodes) - 1):
        nodes[i].relationships[NodeRelationship.NEXT] = RelatedNodeInfo(
            node_id=nodes[i + 1].node_id
        )
        nodes[i + 1].relationships[NodeRelationship.PREVIOUS] = RelatedNodeInfo(
            node_id=nodes[i].node_id
        )

    return nodes


def token_count(string: str, model: str = "gpt-4") -> int:
    """Returns the number of tokens in a text string."""
    encoding = tiktoken.encoding_for_model(model)
    num_tokens = len(encoding.encode(string))
    return num_tokens


def _remove_ignored_tags(text):
    # remove any javascript, css, images, svg, and comments from self.text
    text = re.sub(r"<script.*?</script>", "", text, flags=re.DOTALL)
    text = re.sub(r"<style.*?</style>", "", text, flags=re.DOTALL)
    text = re.sub(r"<!--.*?-->", "", text, flags=re.DOTALL)
    text = re.sub(r"<img.*?>", "", text, flags=re.DOTALL)
    text = re.sub(r"<svg.*?</svg>", "", text, flags=re.DOTALL)
    # remove any attribute tags that start with javascript:
    text = re.sub(r"<[^>]+javascript:.*?>", "", text, flags=re.DOTALL)
    # remove any empty html tags from self.text
    text = re.sub(r"<[^/>][^>]*>\s*</[^>]+>", "", text, flags=re.DOTALL)

    # remove any header/footer/nav tags and the content within them
    text = re.sub(r"<header.*?</header>", "", text, flags=re.DOTALL)
    text = re.sub(r"<footer.*?</footer>", "", text, flags=re.DOTALL)
    text = re.sub(r"<nav.*?</nav>", "", text, flags=re.DOTALL)

    # Remove all the line breaks, carriage returns, and tabs
    text = re.sub(r"[\n\r\t]", "", text)

    return text


def _convert_html_to_markdown(
    source_html: str, base_url: str = None, selector: str = None
) -> str:
    """Converts HTML to markdown, preserving <page_x> tags in the markdown output."""
    page_open_tags = re.findall(r"<page_\d+>", source_html)
    # When page tags (e.g. "<page_1">) are present, run this step separately for each
    # of the page contents and combine the results
    if page_open_tags:
        combined_md = ""
        for opening_tag in page_open_tags:
            closing_tag = opening_tag.replace("<", "</")
            page_html_contents = re.search(
                f"{opening_tag}(.*){closing_tag}", source_html, re.DOTALL
            ).group(1)
            page_md = _convert_html_to_markdown(page_html_contents, base_url)
            combined_md += f"{opening_tag}\n{page_md}\n{closing_tag}\n"
        return combined_md

    soup = BeautifulSoup(source_html, "html.parser")
    if soup.find("body"):
        soup = soup.find("body")

    if selector:
        selected_html = soup.select_one(selector)
        if selected_html:
            soup = selected_html
        else:
            logger.warning(f"Selector {selector} not found in HTML")

    if not base_url:
        # find all anchor tags
        for anchor in soup.find_all("a"):
            # get the href attribute value
            href = anchor.get("href")
            # convert relative URLs to absolute URLs
            if href and not href.startswith("http"):
                absolute_url = urljoin(base_url, href)
                anchor["href"] = absolute_url

    # Replace <caption> elements with <h6> so that they get capture in breadcrumbs
    for caption in soup.find_all("caption"):
        caption.name = "h6"

    text = _remove_ignored_tags(str(soup))

    markdown = markdownify_wrapper(text).strip()
    return markdown


def _pdf_to_html_azure_layout(content):
    from azure.ai.formrecognizer import DocumentAnalysisClient
    from azure.core.credentials import AzureKeyCredential
    from shapely.geometry import Polygon

    # Note: This method handles scanned PDFs, images, and handwritten text but is $$$

    document_analysis_client = DocumentAnalysisClient(
        endpoint=settings.AZURE_COGNITIVE_SERVICE_ENDPOINT,
        credential=AzureKeyCredential(settings.AZURE_COGNITIVE_SERVICE_KEY),
    )

    poller = document_analysis_client.begin_analyze_document("prebuilt-layout", content)
    result = poller.result()

    num_pages = len(result.pages)
    cost = Cost.objects.new(cost_type="doc-ai-prebuilt", count=num_pages)

    # Extract table bounding regions
    table_bounding_regions = []
    for table in result.tables:
        for cell in table.cells:
            table_bounding_regions.append(cell.bounding_regions[0])

    table_chunks = []
    for _, table in enumerate(result.tables):
        page_number = table.bounding_regions[0].page_number

        # Generate table HTML syntax
        table_html = "<table>"
        for row in range(table.row_count):
            table_html += "<tr>"
            for col in range(table.column_count):
                try:
                    cell = next(
                        cell
                        for cell in table.cells
                        if cell.row_index == row and cell.column_index == col
                    )
                    table_html += "<td>{}</td>".format(cell.content)
                except StopIteration:
                    table_html += "<td></td>"
            table_html += "</tr>"
        table_html += "</table>"

        chunk = {
            "page_number": page_number,
            "x": table.bounding_regions[0].polygon[0].x,
            "y": table.bounding_regions[0].polygon[0].y,
            "text": table_html,
        }
        table_chunks.append(chunk)

    p_chunks = []
    for paragraph in result.paragraphs:
        paragraph_page_number = paragraph.bounding_regions[0].page_number
        paragraph_polygon = Polygon(
            [(point.x, point.y) for point in paragraph.bounding_regions[0].polygon]
        )

        # Check intersection between paragraph and table cells
        if any(
            paragraph_polygon.intersects(
                Polygon([point.x, point.y] for point in cell.polygon)
            )
            for cell in table_bounding_regions
            if cell.page_number == paragraph_page_number
        ):
            continue

        # If text contains words like :selected:, :checked:, or :unchecked:, then skip it
        if any(
            word in paragraph.content
            for word in [":selected:", ":checked:", ":unchecked:"]
        ):
            continue

        # Create Chunk object and append to chunks list
        chunk = {
            "page_number": paragraph_page_number,
            "x": paragraph_polygon.bounds[0],
            "y": paragraph_polygon.bounds[1],
            "text": "<p>" + paragraph.content + "</p>",
        }
        p_chunks.append(chunk)

    chunks = table_chunks + p_chunks

    # Sort chunks by page number, then by y coordinate, then by x coordinate
    chunks = sorted(
        chunks, key=lambda item: (item.get("page_number"), item.get("y"), item.get("x"))
    )
    html = ""
    cur_page = None
    for _, chunk in enumerate(chunks, 1):
        page_start_tag = f"\n<page_{chunk.get('page_number')}>\n"
        page_end_tag = f"\n</page_{chunk.get('page_number')}>\n"
        prev_end_tag = f"\n</page_{cur_page}>\n" if cur_page is not None else ""
        if chunk.get("page_number") != cur_page:
            if cur_page is not None:
                html += prev_end_tag
            cur_page = chunk.get("page_number")
            html += page_start_tag
        html += chunk.get("text")

    if cur_page is not None and chunks:
        html += page_end_tag

    return html


def pdf_to_text_azure_read(content: bytes) -> str:

    from azure.ai.formrecognizer import DocumentAnalysisClient
    from azure.core.credentials import AzureKeyCredential

    document_analysis_client = DocumentAnalysisClient(
        endpoint=settings.AZURE_COGNITIVE_SERVICE_ENDPOINT,
        credential=AzureKeyCredential(settings.AZURE_COGNITIVE_SERVICE_KEY),
    )

    poller = document_analysis_client.begin_analyze_document("prebuilt-read", content)
    result = poller.result()

    num_pages = len(result.pages)
    cost = Cost.objects.new(cost_type="doc-ai-read", count=num_pages)

    p_chunks = []
    for page in result.pages:
        for line in page.lines:
            chunk = {
                "page_number": page.page_number,
                "text": line.content + "\n",
            }
            p_chunks.append(chunk)

    text = ""
    cur_page = None
    for _, chunk in enumerate(p_chunks, 1):
        page_start_tag = f"\n<page_{chunk.get('page_number')}>\n"
        page_end_tag = f"\n</page_{chunk.get('page_number')}>\n"
        prev_end_tag = f"\n</page_{cur_page}>\n" if cur_page is not None else ""
        if chunk.get("page_number") != cur_page:
            if cur_page is not None:
                text = text.strip() + prev_end_tag
            cur_page = chunk.get("page_number")
            text = text.strip() + page_start_tag
        text += chunk.get("text")

    if cur_page is not None and p_chunks:
        text = text.strip() + page_end_tag

    return text


def csv_to_markdown(content):
    """Convert CSV content to markdown table."""
    try:
        with io.StringIO(content.decode("utf-8")) as csv_file:
            reader = csv.reader(csv_file)
            rows = list(reader)
    except Exception as e:
        logger.error(f"Failed to extract text from CSV file: {e}")
        raise Exception(_("Corrupt CSV file."))

    if not rows:
        return ""

    header = rows[0]
    table = [
        "| " + " | ".join(header) + " |",
        "| " + " | ".join(["---"] * len(header)) + " |",
    ]
    for row in rows[1:]:
        table.append("| " + " | ".join(row) + " |")

    return "\n".join(table)


def excel_to_markdown(content):
    """Convert Excel content to markdown tables."""
    try:
        workbook = openpyxl.load_workbook(io.BytesIO(content))
    except Exception as e:
        logger.error(f"Failed to extract text from Excel file: {e}")
        raise Exception(_("Corrupt Excel file."))

    markdown = ""
    for sheet in workbook.sheetnames:
        markdown += f"# {sheet}\n\n"
        sheet_obj = workbook[sheet]
        rows = list(sheet_obj.values)
        if not rows:
            continue
        header = rows[0]
        table = [
            "| " + " | ".join(map(str, header)) + " |",
            "| " + " | ".join(["---"] * len(header)) + " |",
        ]
        for row in rows[1:]:
            table.append("| " + " | ".join(map(str, row)) + " |")
        markdown += "\n".join(table) + "\n\n"
    return markdown


def resize_to_azure_requirements(content):
    from PIL import Image

    if isinstance(content, Image.Image):
        image = content
    else:
        with io.BytesIO(content) as image_file:
            image = Image.open(image_file)
            image.load()

    width, height = image.size
    if width < 50 or height < 50:
        # Resize to at least 50 pixels
        if width <= height:
            new_width = 50
            new_height = int(height * (50 / width))
        else:
            new_height = 50
            new_width = int(width * (50 / height))
    elif width > 10000 or height > 10000:
        # Resize to max 10000 pixels
        if width >= height:
            new_width = 10000
            new_height = int(height * (10000 / width))
        else:
            new_height = 10000
            new_width = int(width * (10000 / height))
    else:
        if isinstance(content, Image.Image):
            new_width, new_height = width, height
        else:
            return content
    # Edge case: insanely wide or tall images. Don't maintain proportions.
    new_width = min(new_width, 10000)
    new_height = min(new_height, 10000)
    new_width = max(new_width, 50)
    new_height = max(new_height, 50)
    image = image.resize((new_width, new_height))

    if isinstance(content, Image.Image):
        return image
    else:
        with io.BytesIO() as output:
            image.save(output, format="PNG")
            content = output.getvalue()
            return content<|MERGE_RESOLUTION|>--- conflicted
+++ resolved
@@ -19,12 +19,9 @@
 from markdownify import markdownify
 from structlog import get_logger
 
-<<<<<<< HEAD
+from librarian.models import Document, SavedFile
 from librarian.utils.extract_emails import extract_msg
-=======
-from librarian.models import Document, SavedFile
 from librarian.utils.extract_zip import process_zip_file
->>>>>>> 8cce77f0
 from librarian.utils.markdown_splitter import MarkdownSplitter
 from otto.models import Cost
 
@@ -244,11 +241,7 @@
     base_url=None,
     chunk_size=768,
     selector=None,
-<<<<<<< HEAD
-    data_source_id=None,
-=======
     root_document_id=None,
->>>>>>> 8cce77f0
 ):
     try:
         enable_markdown = True
@@ -277,16 +270,12 @@
         elif process_engine == "MARKDOWN":
             md = decode_content(content)
         elif process_engine == "OUTLOOK_MSG":
+            print("Processing Outlook email")
             enable_markdown = False
-<<<<<<< HEAD
-            # md = msg_to_markdown(content)
-            md = extract_msg(content, data_source_id)
-=======
-            md = msg_to_markdown(content)
+            md = extract_msg(content, root_document_id)
         elif process_engine == "ZIP":
             enable_markdown = False
             md = process_zip_file(content, root_document_id)
->>>>>>> 8cce77f0
         elif process_engine == "CSV":
             md = csv_to_markdown(content)
         elif process_engine == "EXCEL":
