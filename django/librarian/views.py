# views.py
from dataclasses import dataclass

from django.contrib import messages
from django.http import HttpResponse
from django.shortcuts import get_object_or_404, render
from django.urls import reverse
from django.utils.translation import gettext as _

from rules.contrib.views import objectgetter
from structlog import get_logger
from structlog.contextvars import bind_contextvars

<<<<<<< HEAD
from librarian.utils.process_engine import generate_hash
from otto.utils.decorators import permission_required
=======
from otto.utils.decorators import budget_required, permission_required
>>>>>>> e66eda54

from .forms import (
    DataSourceDetailForm,
    DocumentDetailForm,
    LibraryDetailForm,
    LibraryUsersForm,
)
from .models import DataSource, Document, Library, SavedFile

logger = get_logger(__name__)


def get_editable_libraries(user):
    return [
        library
        for library in Library.objects.all()
        if user.has_perm("librarian.edit_library", library)
    ]


# AC-20: Implements role-based access control for interacting with data sources
def modal_view(request, item_type=None, item_id=None, parent_id=None):
    """
    !!! This is not to be called directly, but rather through the wrapper functions
        which implement permission checking (see below) !!!

    This _beastly_ function handles almost all actions in the "Edit libraries" modal.

    This includes the initial view (no library selected), and the subsequent views for
    editing a library, data source, or document; creating each of the same; including
    GET, POST, and DELETE requests. It also handles library user management.

    The modal is updated with the new content after each request.
    When a data source is visible that contains in-progress documents, the modal will
    poll for updates until all documents are processed or stopped.
    """
    bind_contextvars(feature="librarian")

    libraries = get_editable_libraries(request.user)
    selected_library = None
    data_sources = None
    selected_data_source = None
    documents = None
    selected_document = None
    form = None
    users_form = None
    show_document_status = False
    focus_el = None

    if item_type == "document":
        if request.method == "POST":
            document = Document.objects.get(id=item_id) if item_id else None
            form = DocumentDetailForm(request.POST, instance=document)
            if form.is_valid():
                form.save()
                messages.success(
                    request,
                    (
                        _("Document updated successfully.")
                        if item_id
                        else _("Document created successfully.")
                    ),
                )
                if not item_id:
                    form.instance.process()
                selected_document = form.instance
                selected_data_source = selected_document.data_source
                item_id = selected_document.id
                show_document_status = True
            else:
                logger.error("Error updating document:", errors=form.errors)
                selected_data_source = get_object_or_404(DataSource, id=parent_id)
        elif request.method == "DELETE":
            if item_id == 1:
                return HttpResponse(status=400)
            document = get_object_or_404(Document, id=item_id)
            document.delete()
            messages.success(request, _("Document deleted successfully."))
            selected_data_source = document.data_source
        else:
            if item_id:
                selected_document = get_object_or_404(Document, id=item_id)
                selected_data_source = selected_document.data_source
                show_document_status = True
            else:
                selected_data_source = get_object_or_404(DataSource, id=parent_id)
        documents = list(selected_data_source.documents.all())
        selected_library = selected_data_source.library
        data_sources = selected_library.data_sources.all()
        if not item_id and not request.method == "DELETE":
            new_document = create_temp_object("document")
            documents.insert(0, new_document)
            selected_document = new_document
            focus_el = "#id_url"
        if not request.method == "DELETE":
            form = form or DocumentDetailForm(
                instance=selected_document if item_id else None,
                data_source_id=parent_id,
            )

    if item_type == "data_source":
        if request.method == "POST":
            data_source = DataSource.objects.get(id=item_id) if item_id else None
            form = DataSourceDetailForm(
                request.POST,
                instance=data_source,
                user=request.user,
            )
            if form.is_valid():
                form.save()
                messages.success(
                    request,
                    (
                        _("Data source updated successfully.")
                        if item_id
                        else _("Data source created successfully.")
                    ),
                )
                selected_data_source = form.instance
                item_id = selected_data_source.id
                selected_library = selected_data_source.library
                documents = selected_data_source.documents.all()
            else:
                logger.error("Error updating data source:", errors=form.errors)
                selected_library = get_object_or_404(Library, id=parent_id)
        elif request.method == "DELETE":
            data_source = get_object_or_404(DataSource, id=item_id)
            data_source.delete()
            messages.success(request, _("Data source deleted successfully."))
            selected_library = data_source.library
            data_sources = selected_library.data_sources.all()
        else:
            if item_id:
                selected_data_source = get_object_or_404(DataSource, id=item_id)
                selected_library = selected_data_source.library
                documents = selected_data_source.documents.all()
            else:
                selected_library = get_object_or_404(Library, id=parent_id)
        data_sources = list(selected_library.data_sources.all())
        if not item_id and not request.method == "DELETE":
            new_data_source = create_temp_object("data_source")
            data_sources.insert(0, new_data_source)
            selected_data_source = new_data_source
            focus_el = "#id_name_en"
        if not request.method == "DELETE":
            form = form or DataSourceDetailForm(
                instance=selected_data_source if item_id else None,
                library_id=parent_id,
                user=request.user,
            )

    if item_type == "library":
        if request.method == "POST":
            library = Library.objects.get(id=item_id) if item_id else None
            form = LibraryDetailForm(request.POST, instance=library, user=request.user)
            if form.is_valid():
                form.save()
                messages.success(
                    request,
                    (
                        _("Library updated successfully.")
                        if item_id
                        else _("Library created successfully.")
                    ),
                )
                libraries = get_editable_libraries(request.user)
                selected_library = form.instance
                # Refresh the form so "public" checkbox behaves properly
                form = LibraryDetailForm(instance=selected_library, user=request.user)
                item_id = selected_library.id
                data_sources = selected_library.data_sources.all()
                if request.user.has_perm(
                    "librarian.manage_library_users", selected_library
                ):
                    users_form = LibraryUsersForm(library=selected_library)
            else:
                logger.error("Error updating library:", errors=form.errors)
        elif request.method == "DELETE":
            library = get_object_or_404(Library, id=item_id)
            library.delete()
            messages.success(request, _("Library deleted successfully."))
            libraries = get_editable_libraries(request.user)
        if not request.method == "DELETE":
            if item_id:
                selected_library = get_object_or_404(Library, id=item_id)
                data_sources = selected_library.data_sources.all()
                if request.user.has_perm(
                    "librarian.manage_library_users", selected_library
                ):
                    users_form = LibraryUsersForm(library=selected_library)
            elif not selected_library:
                new_library = create_temp_object("library")
                libraries.insert(0, new_library)
                selected_library = new_library
                focus_el = "#id_name_en"
            form = form or LibraryDetailForm(
                instance=selected_library if item_id else None, user=request.user
            )

    if item_type == "library_users":
        if request.method == "POST":
            selected_library = get_object_or_404(Library, id=item_id)
            users_form = LibraryUsersForm(request.POST, library=selected_library)
            if users_form.is_valid():
                users_form.save()
                messages.success(request, _("Library users updated successfully."))
            else:
                logger.error("Error updating library users:", errors=users_form.errors)
            # The change may have resulted in the user losing access to manage library users
            if not request.user.has_perm(
                "librarian.manage_library_users", selected_library
            ):
                users_form = None
            data_sources = selected_library.data_sources.all()
            form = LibraryDetailForm(instance=selected_library, user=request.user)
        else:
            return HttpResponse(status=405)

    # Poll for updates when a data source is selected that has processing documents
    # (with status "INIT" or "PROCESSING")
    try:
        poll = selected_data_source.documents.filter(
            status__in=["INIT", "PROCESSING"]
        ).exists()
    except:
        poll = False
    # We have to construct the poll URL manually (instead of using request.path)
    # because some views, e.g. document_start, return this view from a different URL
    if poll:
        if selected_document and selected_document.id:
            poll_url = reverse(
                "librarian:document_status",
                kwargs={
                    "document_id": selected_document.id,
                    "data_source_id": selected_data_source.id,
                },
            )
        elif selected_document or (selected_data_source and selected_data_source.id):
            poll_url = reverse(
                "librarian:data_source_status",
                kwargs={"data_source_id": selected_data_source.id},
            )
    else:
        poll_url = None

    context = {
        "libraries": libraries,
        "selected_library": selected_library,
        "data_sources": data_sources,
        "selected_data_source": selected_data_source,
        "documents": documents,
        "selected_document": selected_document,
        "detail_form": form,
        "users_form": users_form,
        "document_status": show_document_status,
        "focus_el": focus_el,
        "poll_url": poll_url,
        "poll_response": "poll" in request.GET,
    }
    return render(request, "librarian/modal_inner.html", context)


@permission_required(
    "librarian.edit_data_source", objectgetter(DataSource, "data_source_id")
)
def poll_status(request, data_source_id, document_id=None):
    """
    Polling view for data source status updates
    Updates the document list in the modal with updated titles / status icons
    """
    documents = Document.objects.filter(data_source_id=data_source_id)
    poll = False
    try:
        poll = documents.filter(status__in=["INIT", "PROCESSING"]).exists()
    except:
        poll = False
    poll_url = request.path if poll else None

    document = Document.objects.get(id=document_id) if document_id else None
    return render(
        request,
        "librarian/components/poll_update.html",
        {"documents": documents, "poll_url": poll_url, "selected_document": document},
    )


def modal_library_list(request):
    return modal_view(request)


def modal_create_library(request):
    if request.method == "POST":
        is_public = "is_public" in request.POST
        if is_public and not request.user.has_perm("librarian.manage_public_libraries"):
            return HttpResponse(status=403)
    return modal_view(request, item_type="library")


@permission_required("librarian.edit_library", objectgetter(Library, "library_id"))
def modal_edit_library(request, library_id):
    if request.method == "POST":
        is_public = "is_public" in request.POST
        if is_public and not request.user.has_perm("librarian.manage_public_libraries"):
            return HttpResponse(status=403)
    return modal_view(request, item_type="library", item_id=library_id)


@permission_required("librarian.delete_library", objectgetter(Library, "library_id"))
def modal_delete_library(request, library_id):
    return modal_view(request, item_type="library", item_id=library_id)


# AC-20: Only authenticated and authorized users can interact with information sources
@permission_required("librarian.edit_library", objectgetter(Library, "library_id"))
def modal_create_data_source(request, library_id):
    return modal_view(request, item_type="data_source", parent_id=library_id)


# AC-20: Only authenticated and authorized users can interact with information sources
@permission_required(
    "librarian.edit_data_source", objectgetter(DataSource, "data_source_id")
)
def modal_edit_data_source(request, data_source_id):
    return modal_view(request, item_type="data_source", item_id=data_source_id)


@permission_required(
    "librarian.delete_data_source", objectgetter(DataSource, "data_source_id")
)
def modal_delete_data_source(request, data_source_id):
    return modal_view(request, item_type="data_source", item_id=data_source_id)


# AC-20: Only authenticated and authorized users can interact with information sources
@permission_required(
    "librarian.edit_data_source", objectgetter(DataSource, "data_source_id")
)
def modal_create_document(request, data_source_id):
    return modal_view(request, item_type="document", parent_id=data_source_id)


# AC-20: Only authenticated and authorized users can interact with information sources
@permission_required("librarian.edit_document", objectgetter(Document, "document_id"))
def modal_edit_document(request, document_id):
    return modal_view(request, item_type="document", item_id=document_id)


@permission_required("librarian.delete_document", objectgetter(Document, "document_id"))
def modal_delete_document(request, document_id):
    return modal_view(request, item_type="document", item_id=document_id)


# AC-21: Only authenticated and authorized users can manage library users
@permission_required(
    "librarian.manage_library_users", objectgetter(Library, "library_id")
)
def modal_manage_library_users(request, library_id):
    return modal_view(request, item_type="library_users", item_id=library_id)


@dataclass
class LibrarianTempObject:
    id: int = None
    name: str = ""
    temp: bool = True


def create_temp_object(item_type):
    """
    Helper for creating a temporary object for the modal
    """
    temp_names = {
        "document": _("Unsaved document"),
        "data_source": _("Unsaved data source"),
        "library": _("Unsaved library"),
    }
    return LibrarianTempObject(id=None, name=temp_names[item_type], temp=True)


@permission_required("librarian.edit_document", objectgetter(Document, "document_id"))
@budget_required
def document_start(request, document_id):
    bind_contextvars(feature="librarian")

    # Initiate celery task
    document = get_object_or_404(Document, id=document_id)
    document.process()
    return modal_view(request, item_type="document", item_id=document_id)


@permission_required("librarian.edit_document", objectgetter(Document, "document_id"))
@budget_required
def document_start_azure(request, document_id):
    bind_contextvars(feature="librarian")

    # Initiate celery task
    document = get_object_or_404(Document, id=document_id)
    document.process(force_azure=True)
    return modal_view(request, item_type="document", item_id=document_id)


@permission_required("librarian.edit_document", objectgetter(Document, "document_id"))
def document_stop(request, document_id):
    # Stop celery task
    document = get_object_or_404(Document, id=document_id)
    document.stop()
    return modal_view(request, item_type="document", item_id=document_id)


@permission_required(
    "librarian.edit_data_source", objectgetter(DataSource, "data_source_id")
)
def data_source_stop(request, data_source_id):
    # Stop all celery tasks for documents within this data source
    data_source = get_object_or_404(DataSource, id=data_source_id)
    for document in data_source.documents.all():
        document.stop()
    return modal_view(request, item_type="data_source", item_id=data_source_id)


@permission_required(
    "librarian.edit_data_source", objectgetter(DataSource, "data_source_id")
)
@budget_required
def data_source_start(request, data_source_id):
    # Start all celery tasks for documents within this data source
    bind_contextvars(feature="librarian")
    data_source = get_object_or_404(DataSource, id=data_source_id)
    for document in data_source.documents.all():
        document.process()
    return modal_view(request, item_type="data_source", item_id=data_source_id)


@permission_required(
    "librarian.edit_data_source", objectgetter(DataSource, "data_source_id")
)
@budget_required
def data_source_start_azure(request, data_source_id):
    # Start all celery tasks for documents within this data source
    bind_contextvars(feature="librarian")
    data_source = get_object_or_404(DataSource, id=data_source_id)
    for document in data_source.documents.all():
        document.process(force_azure=True)
    return modal_view(request, item_type="data_source", item_id=data_source_id)


@permission_required(
    "librarian.edit_data_source", objectgetter(DataSource, "data_source_id")
)
@budget_required
def upload(request, data_source_id):
    """
    Handles POST request for (multiple) document upload
    <input type="file" name="file" id="document-file-input" multiple>
    """
    bind_contextvars(feature="librarian")

    for file in request.FILES.getlist("file"):
        # Check if the file is already stored on the server
        file_hash = generate_hash(file.read())
        file_exists = SavedFile.objects.filter(sha256_hash=file_hash).exists()
        if file_exists:
            file_obj = SavedFile.objects.filter(sha256_hash=file_hash).first()
            logger.info(
                f"Found existing SavedFile for {file.name}", saved_file_id=file_obj.id
            )
        else:
            file_obj = SavedFile.objects.create(content_type=file.content_type)
            file_obj.file.save(file.name, file)
            file_obj.generate_hash()
        document = Document.objects.create(
            data_source_id=data_source_id, file=file_obj, filename=file.name
        )
        document.process()
    # Update the modal with the new documents
    request.method = "GET"
    return modal_view(request, item_type="data_source", item_id=data_source_id)


@permission_required(
    "librarian.download_document", objectgetter(Document, "document_id")
)
def download_document(request, document_id):
    # AC-20: Provide an audit trail of interactions with external information sources
    logger.info("Downloading file for QA document", document_id=document_id)
    document = get_object_or_404(Document, pk=document_id)
    file_obj = document.file
    file = file_obj.file
    # Download the file, don't display it
    response = HttpResponse(file, content_type=file_obj.content_type)
    response["Content-Disposition"] = f"attachment; filename={document.filename}"
    return response


@permission_required(
    "librarian.download_document", objectgetter(Document, "document_id")
)
def document_text(request, document_id):
    document = get_object_or_404(Document, pk=document_id)
    return HttpResponse(
        document.extracted_text, content_type="text/plain; charset=utf-8"
    )<|MERGE_RESOLUTION|>--- conflicted
+++ resolved
@@ -11,12 +11,8 @@
 from structlog import get_logger
 from structlog.contextvars import bind_contextvars
 
-<<<<<<< HEAD
 from librarian.utils.process_engine import generate_hash
-from otto.utils.decorators import permission_required
-=======
 from otto.utils.decorators import budget_required, permission_required
->>>>>>> e66eda54
 
 from .forms import (
     DataSourceDetailForm,
