# views.py
from dataclasses import dataclass

from django.contrib import messages
from django.http import HttpResponse
from django.shortcuts import get_object_or_404, render
from django.urls import reverse
from django.utils.translation import gettext as _

from data_fetcher.util import clear_request_caches
from rules.contrib.views import objectgetter
from structlog import get_logger
from structlog.contextvars import bind_contextvars

from librarian.utils.process_engine import generate_hash
from otto.utils.common import generate_mailto
from otto.utils.decorators import budget_required, permission_required

from .forms import (
    DataSourceDetailForm,
    DocumentDetailForm,
    LibraryDetailForm,
    LibraryUsersForm,
)
from .models import DataSource, Document, Library, LibraryUserRole, SavedFile

logger = get_logger(__name__)
IN_PROGRESS_STATUSES = ["PENDING", "INIT", "PROCESSING"]


def get_editable_libraries(user):
    return [
        library
        for library in Library.objects.all()
        if user.has_perm("librarian.edit_library", library)
    ]


# AC-20: Implements role-based access control for interacting with data sources
def modal_view(request, item_type=None, item_id=None, parent_id=None):
    """
    !!! This is not to be called directly, but rather through the wrapper functions
        which implement permission checking (see below) !!!

    This _beastly_ function handles almost all actions in the "Edit libraries" modal.

    This includes the initial view (no library selected), and the subsequent views for
    editing a library, data source, or document; creating each of the same; including
    GET, POST, and DELETE requests. It also handles library user management.

    The modal is updated with the new content after each request.
    When a data source is visible that contains in-progress documents, the modal will
    poll for updates until all documents are processed or stopped.
    """
    bind_contextvars(feature="librarian")

    libraries = get_editable_libraries(request.user)
    selected_library = None
    data_sources = None
    selected_data_source = None
    documents = None
    selected_document = None
    form = None
    users_form = None
    show_document_status = False
    focus_el = None
    has_error = False

    if item_type == "document":
        if request.method == "POST":
            document = Document.objects.get(id=item_id) if item_id else None
            form = DocumentDetailForm(request.POST, instance=document)
            if form.is_valid():
                form.save()
                messages.success(
                    request,
                    (
                        _("Document updated successfully.")
                        if item_id
                        else _("Document created successfully.")
                    ),
                )
                if not item_id:
                    form.instance.process()
                selected_document = form.instance
                selected_data_source = selected_document.data_source
                item_id = selected_document.id
                show_document_status = True
            else:
                logger.error("Error updating document:", errors=form.errors)
                has_error = True
                selected_data_source = (
                    DataSource.objects.filter(id=parent_id).first()
                    or form.instance.data_source
                )
        elif request.method == "DELETE":
            if item_id == 1:
                return HttpResponse(status=400)
            document = get_object_or_404(Document, id=item_id)
            document.delete()
            messages.success(request, _("Document deleted successfully."))
            selected_data_source = document.data_source
        else:
            if item_id:
                selected_document = get_object_or_404(Document, id=item_id)
                selected_data_source = selected_document.data_source
                show_document_status = True
            else:
                selected_data_source = get_object_or_404(DataSource, id=parent_id)
        documents = list(selected_data_source.documents.all())
        selected_library = selected_data_source.library
        data_sources = selected_library.data_sources.all().prefetch_related(
            "security_label"
        )
        if not item_id and not request.method == "DELETE":
            new_document = create_temp_object("document")
            documents.insert(0, new_document)
            selected_document = new_document
            focus_el = "#id_url"
        if not request.method == "DELETE":
            form = form or DocumentDetailForm(
                instance=selected_document if item_id else None,
                data_source_id=parent_id,
            )

    if item_type == "data_source":
        if request.method == "POST":
            data_source = DataSource.objects.get(id=item_id) if item_id else None
            form = DataSourceDetailForm(
                request.POST,
                instance=data_source,
                user=request.user,
            )
            if form.is_valid():
                form.save()
                messages.success(
                    request,
                    (
                        _("Folder updated successfully.")
                        if item_id
                        else _("Folder created successfully.")
                    ),
                )
                selected_data_source = form.instance
                item_id = selected_data_source.id
                selected_library = selected_data_source.library
                documents = selected_data_source.documents.all()
            else:
<<<<<<< HEAD
                logger.error("Error updating folder:", errors=form.errors)
=======
                logger.error("Error updating data source:", errors=form.errors)
                has_error = True
>>>>>>> 6d542eae
                selected_library = get_object_or_404(Library, id=parent_id)
        elif request.method == "DELETE":
            data_source = get_object_or_404(DataSource, id=item_id)
            data_source.delete()
            messages.success(request, _("Folder deleted successfully."))
            selected_library = data_source.library
            data_sources = selected_library.data_sources.all().prefetch_related(
                "security_label"
            )
        else:
            if item_id:
                selected_data_source = get_object_or_404(DataSource, id=item_id)
                selected_library = selected_data_source.library
                documents = selected_data_source.documents.all()
            else:
                selected_library = get_object_or_404(Library, id=parent_id)
        data_sources = list(
            selected_library.data_sources.all().prefetch_related("security_label")
        )
        if not item_id and not request.method == "DELETE":
            new_data_source = create_temp_object("data_source")
            data_sources.insert(0, new_data_source)
            selected_data_source = new_data_source
            focus_el = "#id_name_en"
        if not request.method == "DELETE":
            form = form or DataSourceDetailForm(
                instance=selected_data_source if item_id else None,
                library_id=parent_id,
                user=request.user,
            )

    if item_type == "library":
        if request.method == "POST":
            library = Library.objects.get(id=item_id) if item_id else None
            form = LibraryDetailForm(request.POST, instance=library, user=request.user)
            if form.is_valid():
                form.save()
                messages.success(
                    request,
                    (
                        _("Library updated successfully.")
                        if item_id
                        else _("Library created successfully.")
                    ),
                )
                clear_request_caches()
                libraries = get_editable_libraries(request.user)
                selected_library = form.instance
                # Refresh the form so "public" checkbox behaves properly
                form = LibraryDetailForm(instance=selected_library, user=request.user)
                item_id = selected_library.id
                data_sources = selected_library.data_sources.all().prefetch_related(
                    "security_label"
                )
                if request.user.has_perm(
                    "librarian.manage_library_users", selected_library
                ):
                    users_form = LibraryUsersForm(library=selected_library)
            else:
                logger.error("Error updating library:", errors=form.errors)
                has_error = True
        elif request.method == "DELETE":
            library = get_object_or_404(Library, id=item_id)
            library.delete()
            messages.success(request, _("Library deleted successfully."))
            libraries = get_editable_libraries(request.user)
        if not request.method == "DELETE":
            if item_id:
                selected_library = get_object_or_404(Library, id=item_id)
                data_sources = selected_library.data_sources.all().prefetch_related(
                    "security_label"
                )
                if request.user.has_perm(
                    "librarian.manage_library_users", selected_library
                ):
                    users_form = LibraryUsersForm(library=selected_library)
            elif not selected_library:
                new_library = create_temp_object("library")
                libraries.insert(0, new_library)
                selected_library = new_library
                focus_el = "#id_name_en"
            form = form or LibraryDetailForm(
                instance=selected_library if item_id else None, user=request.user
            )

    if item_type == "library_users":
        if request.method == "POST":
            selected_library = get_object_or_404(Library, id=item_id)
            users_form = LibraryUsersForm(request.POST, library=selected_library)
            if users_form.is_valid():
                users_form.save()
                messages.success(request, _("Library users updated successfully."))
            else:
                logger.error("Error updating library users:", errors=users_form.errors)
                has_error = True
            # The change may have resulted in the user losing access to manage library users
            if not request.user.has_perm(
                "librarian.manage_library_users", selected_library
            ):
                users_form = None
            data_sources = selected_library.data_sources.all().prefetch_related(
                "security_label"
            )
            form = LibraryDetailForm(instance=selected_library, user=request.user)
        else:
            return HttpResponse(status=405)

    # Poll for updates when a data source is selected that has in-progress documents
    try:
        poll = selected_data_source.documents.filter(
            status__in=IN_PROGRESS_STATUSES
        ).exists()
    except:
        poll = False
    # We have to construct the poll URL manually (instead of using request.path)
    # because some views, e.g. document_start, return this view from a different URL
    if poll:
        if selected_document and selected_document.id:
            poll_url = reverse(
                "librarian:document_status",
                kwargs={
                    "document_id": selected_document.id,
                    "data_source_id": selected_data_source.id,
                },
            )
        elif selected_document or (selected_data_source and selected_data_source.id):
            poll_url = reverse(
                "librarian:data_source_status",
                kwargs={"data_source_id": selected_data_source.id},
            )
    else:
        poll_url = None

    context = {
        "libraries": libraries,
        "selected_library": selected_library,
        "data_sources": data_sources,
        "selected_data_source": selected_data_source,
        "documents": documents,
        "selected_document": selected_document,
        "detail_form": form,
        "users_form": users_form,
        "document_status": show_document_status,
        "focus_el": focus_el,
        "poll_url": poll_url,
        "poll_response": "poll" in request.GET,
        "has_error": has_error,
    }
    return render(request, "librarian/modal_inner.html", context)


@permission_required(
    "librarian.edit_data_source", objectgetter(DataSource, "data_source_id")
)
def poll_status(request, data_source_id, document_id=None):
    """
    Polling view for data source status updates
    Updates the document list in the modal with updated titles / status icons
    """
    documents = Document.objects.filter(data_source_id=data_source_id)
    poll = False
    try:
        poll = documents.filter(status__in=IN_PROGRESS_STATUSES).exists()
    except:
        poll = False
    poll_url = request.path if poll else None

    document = Document.objects.get(id=document_id) if document_id else None
    return render(
        request,
        "librarian/components/poll_update.html",
        {"documents": documents, "poll_url": poll_url, "selected_document": document},
    )


def modal_library_list(request):
    return modal_view(request)


def modal_create_library(request):
    if request.method == "POST":
        is_public = "is_public" in request.POST
        if is_public and not request.user.has_perm("librarian.manage_public_libraries"):
            return HttpResponse(status=403)
    return modal_view(request, item_type="library")


@permission_required("librarian.edit_library", objectgetter(Library, "library_id"))
def modal_edit_library(request, library_id):
    if request.method == "POST":
        is_public = "is_public" in request.POST
        if is_public and not request.user.has_perm("librarian.manage_public_libraries"):
            return HttpResponse(status=403)
    return modal_view(request, item_type="library", item_id=library_id)


@permission_required("librarian.delete_library", objectgetter(Library, "library_id"))
def modal_delete_library(request, library_id):
    return modal_view(request, item_type="library", item_id=library_id)


# AC-20: Only authenticated and authorized users can interact with information sources
@permission_required("librarian.edit_library", objectgetter(Library, "library_id"))
def modal_create_data_source(request, library_id):
    return modal_view(request, item_type="data_source", parent_id=library_id)


# AC-20: Only authenticated and authorized users can interact with information sources
@permission_required(
    "librarian.edit_data_source", objectgetter(DataSource, "data_source_id")
)
def modal_edit_data_source(request, data_source_id):
    return modal_view(request, item_type="data_source", item_id=data_source_id)


@permission_required(
    "librarian.delete_data_source", objectgetter(DataSource, "data_source_id")
)
def modal_delete_data_source(request, data_source_id):
    return modal_view(request, item_type="data_source", item_id=data_source_id)


# AC-20: Only authenticated and authorized users can interact with information sources
@permission_required(
    "librarian.edit_data_source", objectgetter(DataSource, "data_source_id")
)
def modal_create_document(request, data_source_id):
    return modal_view(request, item_type="document", parent_id=data_source_id)


# AC-20: Only authenticated and authorized users can interact with information sources
@permission_required("librarian.edit_document", objectgetter(Document, "document_id"))
def modal_edit_document(request, document_id):
    return modal_view(request, item_type="document", item_id=document_id)


@permission_required("librarian.delete_document", objectgetter(Document, "document_id"))
def modal_delete_document(request, document_id):
    return modal_view(request, item_type="document", item_id=document_id)


# AC-21: Only authenticated and authorized users can manage library users
@permission_required(
    "librarian.manage_library_users", objectgetter(Library, "library_id")
)
def modal_manage_library_users(request, library_id):
    return modal_view(request, item_type="library_users", item_id=library_id)


@dataclass
class LibrarianTempObject:
    id: int = None
    name: str = ""
    temp: bool = True


def create_temp_object(item_type):
    """
    Helper for creating a temporary object for the modal
    """
    temp_names = {
        "document": _("Unsaved document"),
        "data_source": _("Unsaved folder"),
        "library": _("Unsaved library"),
    }
    return LibrarianTempObject(id=None, name=temp_names[item_type], temp=True)


@permission_required("librarian.edit_document", objectgetter(Document, "document_id"))
@budget_required
def document_start(request, document_id, pdf_method="default"):
    bind_contextvars(feature="librarian")

    # Initiate celery task
    document = get_object_or_404(Document, id=document_id)
    document.process(pdf_method=pdf_method)
    return modal_view(request, item_type="document", item_id=document_id)


@permission_required("librarian.edit_document", objectgetter(Document, "document_id"))
def document_stop(request, document_id):
    # Stop celery task
    document = get_object_or_404(Document, id=document_id)
    document.stop()
    return modal_view(request, item_type="document", item_id=document_id)


@permission_required(
    "librarian.edit_data_source", objectgetter(DataSource, "data_source_id")
)
def data_source_stop(request, data_source_id):
    # Stop all celery tasks for documents within this data source
    data_source = get_object_or_404(DataSource, id=data_source_id)
    for document in data_source.documents.all():
        if document.status in ["PENDING", "INIT", "PROCESSING"]:
            document.stop()
    return modal_view(request, item_type="data_source", item_id=data_source_id)


@permission_required(
    "librarian.edit_data_source", objectgetter(DataSource, "data_source_id")
)
@budget_required
def data_source_start(request, data_source_id, pdf_method="default", scope="all"):
    # Start all celery tasks for documents within this data source
    bind_contextvars(feature="librarian")
    data_source = get_object_or_404(DataSource, id=data_source_id)
    if scope == "all":
        for document in data_source.documents.all():
            if document.status in ["PENDING", "INIT", "PROCESSING"]:
                document.stop()
            document.process(pdf_method=pdf_method)
    elif scope == "incomplete":
        for document in data_source.documents.all():
            if document.status in ["PENDING", "INIT", "PROCESSING"]:
                document.stop()
            if document.status not in ["SUCCESS"]:
                document.process(pdf_method=pdf_method)
    else:
        raise ValueError(f"Invalid scope: {scope}")
    return modal_view(request, item_type="data_source", item_id=data_source_id)


@permission_required(
    "librarian.edit_data_source", objectgetter(DataSource, "data_source_id")
)
@budget_required
def upload(request, data_source_id):
    """
    Handles POST request for (multiple) document upload
    <input type="file" name="file" id="document-file-input" multiple>
    """
    bind_contextvars(feature="librarian")

    for file in request.FILES.getlist("file"):
        # Check if the file is already stored on the server
        file_hash = generate_hash(file.read())
        file_exists = SavedFile.objects.filter(sha256_hash=file_hash).exists()
        if file_exists:
            file_obj = SavedFile.objects.filter(sha256_hash=file_hash).first()
            logger.info(
                f"Found existing SavedFile for {file.name}", saved_file_id=file_obj.id
            )
            # Check if identical document already exists in the DataSource
            existing_document = Document.objects.filter(
                data_source_id=data_source_id,
                filename=file.name,
                file__sha256_hash=file_hash,
            ).first()
            # Skip if filename and hash are the same, and processing status is SUCCESS
            if existing_document:
                if existing_document.status != "SUCCESS":
                    existing_document.process()
                continue
        else:
            file_obj = SavedFile.objects.create(content_type=file.content_type)
            file_obj.file.save(file.name, file)
            file_obj.generate_hash()

        document = Document.objects.create(
            data_source_id=data_source_id, file=file_obj, filename=file.name
        )
        document.process()
    # Update the modal with the new documents
    request.method = "GET"
    return modal_view(request, item_type="data_source", item_id=data_source_id)


@permission_required(
    "librarian.download_document", objectgetter(Document, "document_id")
)
def download_document(request, document_id):
    # AC-20: Provide an audit trail of interactions with external information sources
    logger.info("Downloading file for QA document", document_id=document_id)
    document = get_object_or_404(Document, pk=document_id)
    file_obj = document.file
    file = file_obj.file
    # Download the file, don't display it
    response = HttpResponse(file, content_type=file_obj.content_type)
    response["Content-Disposition"] = f"attachment; filename={document.filename}"
    return response


@permission_required(
    "librarian.download_document", objectgetter(Document, "document_id")
)
def document_text(request, document_id):
    document = get_object_or_404(Document, pk=document_id)
    return HttpResponse(
        document.extracted_text, content_type="text/plain; charset=utf-8"
    )


def email_library_admins(request, library_id):
    otto_email = "otto@justice.gc.ca"
    library = get_object_or_404(Library, pk=library_id)
    library_admin_emails = list(
        LibraryUserRole.objects.filter(library=library, role="admin").values_list(
            "user__email", flat=True
        )
    )
    to = library_admin_emails or otto_email
    cc = otto_email if library_admin_emails else ""
    subject = f"Otto Q&A library: {library.name_en} | Bibliothèque de questions et réponses Otto: {library.name_fr}"
    body = (
        "Le message français suit l'anglais.\n"
        "---\n"
        "You are receiving this email because you are an administrator for the following Otto Q&A library:\n"
        f'"{library.name_en}"\n\n'
        "Action required:\n<<ADD REQUIRED ACTION HERE>>\n\n"
        "Please log into Otto, and within the AI Assistant Q&A sidebar, click Edit Libraries to manage the library.\n"
        "If you have any questions or concerns, please contact the Otto team and the requester by replying-all to this email.\n"
        "---\n\n"
        "Vous recevez ce courriel parce que vous êtes un administrateur de la bibliothèque de questions et réponses Otto suivante:\n"
        f"{library.name_fr}\n\n"
        "Action requise: <<AJOUTEZ L'ACTION REQUISE ICI>>\n\n"
        "Veuillez vous connecter à Otto et, dans la barre latérale de l'assistant Q&R, cliquez sur Modifier les bibliothèques pour gérer la bibliothèque.\n"
        "Si vous avez des questions ou des préoccupations, veuillez contacter l'équipe Otto et le demandeur en répondant à tous à cet e-mail."
    )
    # URL encode the subject and message

    return HttpResponse(
        f"<a href='{generate_mailto(to,cc,subject,body)}'>mailto link</a>"
    )<|MERGE_RESOLUTION|>--- conflicted
+++ resolved
@@ -146,12 +146,7 @@
                 selected_library = selected_data_source.library
                 documents = selected_data_source.documents.all()
             else:
-<<<<<<< HEAD
                 logger.error("Error updating folder:", errors=form.errors)
-=======
-                logger.error("Error updating data source:", errors=form.errors)
-                has_error = True
->>>>>>> 6d542eae
                 selected_library = get_object_or_404(Library, id=parent_id)
         elif request.method == "DELETE":
             data_source = get_object_or_404(DataSource, id=item_id)
