import os
from dataclasses import dataclass

from django.contrib import messages
<<<<<<< HEAD
from django.db.models import Q
=======
from django.db.models import Sum
>>>>>>> b0778444
from django.http import HttpResponse
from django.shortcuts import get_object_or_404, render
from django.urls import reverse
from django.utils.translation import gettext as _

from data_fetcher.util import clear_request_caches
from rules.contrib.views import objectgetter
from structlog import get_logger
from structlog.contextvars import bind_contextvars

from chat.forms import UploadForm
from librarian.utils.process_engine import generate_hash
from otto.utils.common import display_cad_cost, generate_mailto
from otto.utils.decorators import budget_required, permission_required

from .forms import (
    DataSourceDetailForm,
    DocumentDetailForm,
    LibraryDetailForm,
    LibraryUsersForm,
)
from .models import DataSource, Document, Library, LibraryUserRole, SavedFile

logger = get_logger(__name__)
IN_PROGRESS_STATUSES = ["PENDING", "INIT", "PROCESSING"]
END_STATUSES = ["SUCCESS", "ERROR", "BLOCKED"]


# ---- Sorting helpers (persist per data source in session) ----
def _set_sort_pref(request, data_source_id: int, key: str):
    prefs = request.session.get("librarian_sort", {})
    prefs[str(data_source_id)] = key
    request.session["librarian_sort"] = prefs
    # Mark the session as modified so Django saves it
    request.session.modified = True


def _get_sort_pref(request, data_source_id: int) -> str:
    prefs = request.session.get("librarian_sort", {})
    # default newest first
    return prefs.get(str(data_source_id), "date_desc")


def _sort_documents(documents, key: str):
    # documents: list[Document]
    if not documents:
        return documents
    if key == "date_desc":
        return sorted(
            documents,
            key=lambda doc: (doc.extracted_modified_at or doc.created_at or doc.id),
            reverse=True,
        )
    if key == "filename_asc":
        return sorted(documents, key=lambda doc: (doc.filename or "").lower())
    if key == "filetype_asc":
        return sorted(documents, key=lambda doc: (doc.content_type or "").lower())
    if key == "chunks_desc":
        return sorted(documents, key=lambda doc: (doc.num_chunks or 0), reverse=True)
    # fallback
    return documents


def get_editable_libraries(user):
    return [
        library
        for library in Library.objects.all()
        if user.has_perm("librarian.edit_library", library)
    ]


def get_viewable_libraries(user):
    return [
        library
        for library in Library.objects.all()
        if user.has_perm("librarian.view_library", library)
    ]


# AC-20: Implements role-based access control for interacting with data sources
def modal_view(request, item_type=None, item_id=None, parent_id=None, documents=None):
    """
    !!! This is not to be called directly, but rather through the wrapper functions
        which implement permission checking (see below) !!!

    This _beastly_ function handles almost all actions in the "Edit libraries" modal.

    This includes the initial view (no library selected), and the subsequent views for
    editing a library, data source, or document; creating each of the same; including
    GET, POST, and DELETE requests. It also handles library user management.

    The modal is updated with the new content after each request.
    When a data source is visible that contains in-progress documents, the modal will
    poll for updates until all documents are processed or stopped.
    """
    bind_contextvars(feature="librarian")

    libraries = get_viewable_libraries(request.user)
    editable_libraries = get_editable_libraries(request.user)
    selected_library = None
    data_sources = None
    selected_data_source = None
    documents = None
    selected_document = None
    form = None
    users_form = None
    show_document_status = False
    focus_el = None
    has_error = False
    total_cost = None
    total_chunks = None
    failed_count = None
    blocked_count = None

    if item_type == "document":
        if request.method == "POST":
            document = Document.objects.get(id=item_id) if item_id else None
            form = DocumentDetailForm(request.POST, instance=document)
            if form.is_valid():
                form.save()
                messages.success(
                    request,
                    (
                        _("Document updated successfully.")
                        if item_id
                        else _("Document created successfully.")
                    ),
                )
                if not item_id:
                    form.instance.process()
                selected_document = form.instance
                selected_data_source = selected_document.data_source
                item_id = selected_document.id
                show_document_status = True
            else:
                logger.error("Error updating document:", errors=form.errors)
                has_error = True
                selected_data_source = (
                    DataSource.objects.filter(id=parent_id).first()
                    or form.instance.data_source
                )
        elif request.method == "DELETE":
            if item_id == 1:
                return HttpResponse(status=400)
            document = get_object_or_404(Document, id=item_id)
            document.delete()
            messages.success(request, _("Document deleted successfully."))
            selected_data_source = document.data_source
        else:
            if item_id:
                selected_document = get_object_or_404(Document, id=item_id)
                selected_data_source = selected_document.data_source
                show_document_status = True
            else:
                selected_data_source = get_object_or_404(DataSource, id=parent_id)
        # Always fetch, filter by active search (if any), and then apply persisted sort
        active_search = (request.GET.get("search", "") or "").strip()
        qs = selected_data_source.documents.defer("extracted_text").all()
        if active_search:
            qs = qs.filter(
                Q(filename__icontains=active_search)
                | Q(manual_title__icontains=active_search)
                | (
                    Q(extracted_title__icontains=active_search)
                    & (Q(manual_title__isnull=True) | Q(manual_title=""))
                )
            )
        documents = list(qs)
        documents = _sort_documents(
            documents, _get_sort_pref(request, selected_data_source.id)
        )
        selected_library = selected_data_source.library
        data_sources = selected_library.folders
        if not item_id and not request.method == "DELETE":
            new_document = create_temp_object("document")
            documents.insert(0, new_document)
            selected_document = new_document
            focus_el = "#id_url"
        if not request.method == "DELETE":
            form = form or DocumentDetailForm(
                instance=selected_document if item_id else None,
                data_source_id=parent_id,
            )

    if item_type == "data_source":
        if request.method == "POST":
            data_source = DataSource.objects.get(id=item_id) if item_id else None
            form = DataSourceDetailForm(
                request.POST,
                instance=data_source,
                user=request.user,
            )
            if form.is_valid():
                form.save()
                if item_id:
                    toast_message = _("Folder updated successfully.")
                else:
                    toast_message = _("Folder created successfully.")
                messages.success(request, toast_message)
                selected_data_source = form.instance
                item_id = selected_data_source.id
                selected_library = selected_data_source.library
                documents = selected_data_source.documents.defer("extracted_text").all()
            else:
                logger.error("Error updating folder:", errors=form.errors)
                selected_library = get_object_or_404(Library, id=parent_id)
        elif request.method == "DELETE":
            data_source = get_object_or_404(DataSource, id=item_id)
            data_source.delete()
            messages.success(request, _("Folder deleted successfully."))
            selected_library = data_source.library
            data_sources = selected_library.folders
        else:
            if item_id:
                selected_data_source = get_object_or_404(DataSource, id=item_id)
                selected_library = selected_data_source.library
                # fetch, optionally filter by search, and sort per preference
                active_search = (request.GET.get("search", "") or "").strip()
                qs = selected_data_source.documents.defer("extracted_text").all()
                if active_search:
                    qs = qs.filter(
                        Q(filename__icontains=active_search)
                        | Q(manual_title__icontains=active_search)
                        | (
                            Q(extracted_title__icontains=active_search)
                            & (Q(manual_title__isnull=True) | Q(manual_title=""))
                        )
                    )
                documents = list(qs)
                documents = _sort_documents(
                    documents, _get_sort_pref(request, selected_data_source.id)
                )
            else:
                selected_library = get_object_or_404(Library, id=parent_id)
        data_sources = list(selected_library.folders)
        if not item_id and not request.method == "DELETE":
            new_data_source = create_temp_object("data_source")
            data_sources.insert(0, new_data_source)
            selected_data_source = new_data_source
            focus_el = "#id_name_en"
        if not request.method == "DELETE":
            form = form or DataSourceDetailForm(
                instance=selected_data_source if item_id else None,
                library_id=parent_id,
                user=request.user,
            )

    if item_type == "library":
        if request.method == "POST":
            library = Library.objects.get(id=item_id) if item_id else None
            # Access library to update accessed_at field in order to reset the 30 days for deletion of unused libraries
            # This is not implemented using signals due to risk of introducing recursion
            if item_id:
                library.access()
            form = LibraryDetailForm(request.POST, instance=library, user=request.user)
            if form.is_valid():
                form.save()
                messages.success(
                    request,
                    (
                        _("Library updated successfully.")
                        if item_id
                        else _("Library created successfully.")
                    ),
                )
                clear_request_caches()
                libraries = get_viewable_libraries(request.user)
                editable_libraries = get_editable_libraries(request.user)
                selected_library = form.instance
                # Refresh the form so "public" checkbox behaves properly
                form = LibraryDetailForm(instance=selected_library, user=request.user)
                item_id = selected_library.id
                data_sources = selected_library.data_sources.all().prefetch_related(
                    "security_label"
                )
                if request.user.has_perm(
                    "librarian.manage_library_users", selected_library
                ):
                    users_form = LibraryUsersForm(library=selected_library)
            else:
                logger.error("Error updating library:", errors=form.errors)
                has_error = True
        elif request.method == "DELETE":
            library = get_object_or_404(Library, id=item_id)
            library.delete()
            messages.success(request, _("Library deleted successfully."))
            libraries = get_viewable_libraries(request.user)
            editable_libraries = get_editable_libraries(request.user)
        if not request.method == "DELETE":
            if item_id:
                selected_library = get_object_or_404(Library, id=item_id)
                data_sources = selected_library.folders
                if request.user.has_perm(
                    "librarian.manage_library_users", selected_library
                ):
                    users_form = LibraryUsersForm(library=selected_library)
            elif not selected_library:
                new_library = create_temp_object("library")
                editable_libraries.insert(0, new_library)
                selected_library = new_library
                focus_el = "#id_name_en"
            form = form or LibraryDetailForm(
                instance=selected_library if item_id else None, user=request.user
            )

    if item_type == "library_users":
        if request.method == "POST":
            selected_library = get_object_or_404(Library, id=item_id)
            # Access library to update accessed_at field in order to reset the 30 days for deletion of unused libraries
            selected_library.access()
            users_form = LibraryUsersForm(request.POST, library=selected_library)
            if users_form.is_valid():
                users_form.save()
                messages.success(request, _("Library users updated successfully."))
            else:
                logger.error("Error updating library users:", errors=users_form.errors)
                has_error = True
            # The change may have resulted in the user losing access to manage library users
            if not request.user.has_perm(
                "librarian.manage_library_users", selected_library
            ):
                users_form = None
            data_sources = selected_library.data_sources.all().prefetch_related(
                "security_label"
            )
            form = LibraryDetailForm(instance=selected_library, user=request.user)
        else:
            return HttpResponse(status=405)

    # Poll for updates when a data source is selected that has in-progress documents
    try:
        poll = selected_data_source.documents.filter(
            status__in=IN_PROGRESS_STATUSES
        ).exists()
    except:
        poll = False
    # We have to construct the poll URL manually (instead of using request.path)
    # because some views, e.g. document_start, return this view from a different URL
    if poll:
        if selected_document and selected_document.id:
            poll_url = reverse(
                "librarian:document_status",
                kwargs={
                    "document_id": selected_document.id,
                    "data_source_id": selected_data_source.id,
                },
            )
        elif selected_document or (selected_data_source and selected_data_source.id):
            poll_url = reverse(
                "librarian:data_source_status",
                kwargs={"data_source_id": selected_data_source.id},
            )
    else:
        poll_url = None

    # Don't show chats that don't have any Q&A documents
    if data_sources and selected_library.is_personal_library:
        data_sources = [ds for ds in data_sources if ds.documents.count() > 0]

    # Create view-only libraries list (viewable but not editable)
    view_only_libraries = [lib for lib in libraries if lib not in editable_libraries]

    # Compute totals for the selected data source
    try:
        if selected_data_source and getattr(selected_data_source, "id", None):
            total_usd = (
                Document.objects.filter(data_source_id=selected_data_source.id)
                .aggregate(total=Sum("usd_cost"))
                .get("total")
                or 0
            )
            # Show $0.00 when there is no cost yet; otherwise format normally
            if not total_usd or float(total_usd) == 0.0:
                total_cost = "$0.00"
            else:
                total_cost = display_cad_cost(total_usd)
            # Sum total chunks (ignore nulls); default to 0
            total_chunks = (
                Document.objects.filter(data_source_id=selected_data_source.id)
                .aggregate(total=Sum("num_chunks"))
                .get("total")
                or 0
            )
            # Failed and blocked counts
            failed_count = Document.objects.filter(
                data_source_id=selected_data_source.id, status="ERROR"
            ).count()
            blocked_count = Document.objects.filter(
                data_source_id=selected_data_source.id, status="BLOCKED"
            ).count()
    except Exception:
        total_cost = None
        total_chunks = None
        failed_count = None
        blocked_count = None

    context = {
        "editable_libraries": editable_libraries,
        "view_only_libraries": view_only_libraries,
        "selected_library": selected_library,
        "data_sources": data_sources,
        "selected_data_source": selected_data_source,
        "documents": documents,
        "selected_document": selected_document,
        "detail_form": form,
        "users_form": users_form,
        "document_status": show_document_status,
        "focus_el": focus_el,
        "poll_url": poll_url,
        "poll_response": "poll" in request.GET,
        "has_error": has_error,
        "upload_form": UploadForm(prefix="librarian"),
        "total_cost": total_cost,
        "total_chunks": total_chunks,
        "failed_count": failed_count or 0,
        "blocked_count": blocked_count or 0,
    }

    if documents is not None:
        context["documents"] = documents
        # Keep current search in the input if present
        try:
            context["search"] = (request.GET.get("search", "") or "").strip()
        except Exception:
            pass

    # Expose current sort key for template radios when a data source is selected
    try:
        if selected_data_source:
            context["current_sort"] = _get_sort_pref(request, selected_data_source.id)
    except Exception:
        pass

    return render(request, "librarian/modal_inner.html", context)


@permission_required(
    "librarian.view_data_source", objectgetter(DataSource, "data_source_id")
)
def poll_status(request, data_source_id, document_id=None):
    """
    Polling view for data source status updates
    Updates the document list in the modal with updated titles / status icons
    """
    documents = Document.objects.filter(data_source_id=data_source_id)
    poll = False
    try:
        poll = documents.filter(status__in=IN_PROGRESS_STATUSES).exists()
    except:
        poll = False
    poll_url = request.path if poll else None

    # Apply persisted sort to poll results
    documents = list(documents)
    documents = _sort_documents(documents, _get_sort_pref(request, data_source_id))
    document = Document.objects.get(id=document_id) if document_id else None

    # Compute totals during polling so header can update live
    try:
        total_usd = documents.aggregate(total=Sum("usd_cost")).get("total") or 0
        if not total_usd or float(total_usd) == 0.0:
            total_cost = "$0.00"
        else:
            total_cost = display_cad_cost(total_usd)
        total_chunks = documents.aggregate(total=Sum("num_chunks")).get("total") or 0
        failed_count = documents.filter(status="ERROR").count()
        blocked_count = documents.filter(status="BLOCKED").count()
    except Exception:
        total_cost = None
        total_chunks = None
        failed_count = None
        blocked_count = None
    return render(
        request,
        "librarian/components/poll_update.html",
        {
            "documents": documents,
            "poll_url": poll_url,
            "selected_document": document,
            "selected_data_source": DataSource.objects.get(id=data_source_id),
            "selected_library": Library.objects.get(
                id=DataSource.objects.get(id=data_source_id).library_id
            ),
            "total_cost": total_cost,
            "total_chunks": total_chunks,
            "failed_count": failed_count or 0,
            "blocked_count": blocked_count or 0,
        },
    )


def modal_library_list(request):
    return modal_view(request)


def modal_create_library(request):
    if request.method == "POST":
        is_public = "is_public" in request.POST
        if is_public and not request.user.has_perm("librarian.manage_public_libraries"):
            return HttpResponse(status=403)
    return modal_view(request, item_type="library")


@permission_required("librarian.view_library", objectgetter(Library, "library_id"))
def modal_view_library(request, library_id):
    if request.method == "POST":
        is_public = "is_public" in request.POST
        if is_public and not request.user.has_perm("librarian.manage_public_libraries"):
            return HttpResponse(status=403)
    return modal_view(request, item_type="library", item_id=library_id)


@permission_required("librarian.delete_library", objectgetter(Library, "library_id"))
def modal_delete_library(request, library_id):
    return modal_view(request, item_type="library", item_id=library_id)


# AC-20: Only authenticated and authorized users can interact with information sources
@permission_required("librarian.edit_library", objectgetter(Library, "library_id"))
def modal_create_data_source(request, library_id):
    return modal_view(request, item_type="data_source", parent_id=library_id)


# AC-20: Only authenticated and authorized users can interact with information sources
@permission_required(
    "librarian.view_data_source", objectgetter(DataSource, "data_source_id")
)
def modal_view_data_source(request, data_source_id):
    return modal_view(request, item_type="data_source", item_id=data_source_id)


@permission_required(
    "librarian.delete_data_source", objectgetter(DataSource, "data_source_id")
)
def modal_delete_data_source(request, data_source_id):
    return modal_view(request, item_type="data_source", item_id=data_source_id)


# AC-20: Only authenticated and authorized users can interact with information sources
@permission_required(
    "librarian.edit_data_source", objectgetter(DataSource, "data_source_id")
)
def modal_create_document(request, data_source_id):
    return modal_view(request, item_type="document", parent_id=data_source_id)


@permission_required("librarian.view_document", objectgetter(Document, "document_id"))
# AC-20: Only authenticated and authorized users can interact with information sources
def modal_view_document(request, document_id):
    return modal_view(request, item_type="document", item_id=document_id)


@permission_required("librarian.delete_document", objectgetter(Document, "document_id"))
def modal_delete_document(request, document_id):
    return modal_view(request, item_type="document", item_id=document_id)


# AC-21: Only authenticated and authorized users can manage library users
@permission_required(
    "librarian.manage_library_users", objectgetter(Library, "library_id")
)
def modal_manage_library_users(request, library_id):
    return modal_view(request, item_type="library_users", item_id=library_id)


@dataclass
class LibrarianTempObject:
    id: int = None
    name: str = ""
    temp: bool = True


def create_temp_object(item_type):
    """
    Helper for creating a temporary object for the modal
    """
    temp_names = {
        "document": _("Unsaved document"),
        "data_source": _("Unsaved folder"),
        "library": _("Unsaved library"),
    }
    return LibrarianTempObject(id=None, name=temp_names[item_type], temp=True)


@permission_required("librarian.edit_document", objectgetter(Document, "document_id"))
@budget_required
def document_start(request, document_id, pdf_method="default"):
    bind_contextvars(feature="librarian")

    # Initiate celery task
    document = get_object_or_404(Document, id=document_id)
    document.process(pdf_method=pdf_method)
    return modal_view(request, item_type="document", item_id=document_id)


@permission_required("librarian.edit_document", objectgetter(Document, "document_id"))
def document_stop(request, document_id):
    # Stop celery task
    document = get_object_or_404(Document, id=document_id)
    document.stop()
    return modal_view(request, item_type="document", item_id=document_id)


@permission_required(
    "librarian.edit_data_source", objectgetter(DataSource, "data_source_id")
)
def data_source_stop(request, data_source_id):
    # Stop all celery tasks for documents within this data source
    data_source = get_object_or_404(DataSource, id=data_source_id)
    for document in data_source.documents.defer("extracted_text").all():
        if document.status not in END_STATUSES:
            document.stop()
    return modal_view(request, item_type="data_source", item_id=data_source_id)


@permission_required(
    "librarian.edit_data_source", objectgetter(DataSource, "data_source_id")
)
@budget_required
def data_source_start(request, data_source_id, pdf_method="default", scope="all"):
    # Start all celery tasks for documents within this data source
    bind_contextvars(feature="librarian")
    data_source = get_object_or_404(DataSource, id=data_source_id)
    if scope == "all":
        for document in data_source.documents.defer("extracted_text").all():
            if document.status not in END_STATUSES:
                document.stop()
            document.process(pdf_method=pdf_method)
    elif scope == "incomplete":
        for document in data_source.documents.defer("extracted_text").all():
            if document.status not in END_STATUSES:
                document.stop()
            if document.status not in ["SUCCESS"]:
                document.process(pdf_method=pdf_method)
    else:
        raise ValueError(f"Invalid scope: {scope}")
    return modal_view(request, item_type="data_source", item_id=data_source_id)


@permission_required(
    "librarian.edit_data_source", objectgetter(DataSource, "data_source_id")
)
@budget_required
def upload(request, data_source_id):
    """
    Handles the form submission after JS upload using UploadForm and django-file-form
    """
    bind_contextvars(feature="librarian")
    existing_document_count = 0
    form = UploadForm(request.POST, request.FILES, prefix="librarian")
    if form.is_valid():
        saved_files = form.save()
        for saved_file in saved_files:
            file_obj = saved_file["saved_file"]
            filename = saved_file["filename"]
            # Check if identical document already exists in the DataSource
            existing_document = Document.objects.filter(
                data_source_id=data_source_id,
                filename=filename,
                saved_file=file_obj,
            ).first()
            if existing_document:
                existing_document_count += 1
                if existing_document.status == "ERROR":
                    existing_document.process()
                continue
            document = Document.objects.create(
                data_source_id=data_source_id, saved_file=file_obj, filename=filename
            )
            document.process()
    else:
        logger.error("Error uploading files:", errors=form.errors)
        messages.error(request, _("There was an error uploading your files."))

    # Update the modal with the new documents
    request.method = "GET"
    if existing_document_count > 0:
        messages.warning(
            request,
            _("%(count)d identical document(s) already exist in the library. ")
            % {"count": existing_document_count},
        )
    return modal_view(request, item_type="data_source", item_id=data_source_id)


@permission_required(
    "librarian.edit_data_source", objectgetter(DataSource, "data_source_id")
)
@budget_required
def direct_upload(request, data_source_id):
    """
    TODO: Remove this! It's currently only used in tests.
    Handles POST request for (multiple) document upload
    <input type="file" name="file" id="document-file-input" multiple>
    """
    bind_contextvars(feature="librarian")
    existing_document_count = 0

    for file in request.FILES.getlist("file"):
        # Check if the file is already stored on the server
        file_hash = generate_hash(file)
        # Further check that the file is on disk
        file_obj = SavedFile.objects.filter(sha256_hash=file_hash).first()
        file_exists = file_obj is not None
        is_good_file = file_exists and os.path.exists(file_obj.file.path)
        if is_good_file:
            logger.info(
                f"Found existing SavedFile for {file.name}", saved_file_id=file_obj.id
            )
            # Check if identical document already exists in the DataSource
            existing_document = Document.objects.filter(
                data_source_id=data_source_id,
                filename=file.name,
                saved_file__sha256_hash=file_hash,
            ).first()
            # Skip if filename and hash are the same, but reprocess if ERROR status
            if existing_document:
                existing_document_count += 1
                if existing_document.status == "ERROR":
                    existing_document.process()
                continue
        else:
            if not file_exists:
                file_obj = SavedFile.objects.create(content_type=file.content_type)
            file_obj.file.save(file.name, file)
            file_obj.generate_hash()

        document = Document.objects.create(
            data_source_id=data_source_id, saved_file=file_obj, filename=file.name
        )
        document.process()
    # Update the modal with the new documents
    request.method = "GET"
    if existing_document_count > 0:
        messages.warning(
            request,
            _("%(count)d identical document(s) already exist in the library. ")
            % {"count": existing_document_count},
        )
    return modal_view(request, item_type="data_source", item_id=data_source_id)


@permission_required(
    "librarian.download_document", objectgetter(Document, "document_id")
)
def download_document(request, document_id):
    # AC-20: Provide an audit trail of interactions with external information sources
    logger.info("Downloading file for QA document", document_id=document_id)
    document = get_object_or_404(Document, pk=document_id)
    file_obj = document.saved_file
    file = file_obj.file
    # Download the file, don't display it
    response = HttpResponse(file, content_type=file_obj.content_type)
    response["Content-Disposition"] = f"attachment; filename={document.filename}"
    return response


@permission_required(
    "librarian.download_document", objectgetter(Document, "document_id")
)
def document_text(request, document_id):
    document = get_object_or_404(Document, pk=document_id)
    return HttpResponse(
        document.extracted_text, content_type="text/plain; charset=utf-8"
    )


def email_library_admins(request, library_id):
    otto_email = "otto@justice.gc.ca"
    library = get_object_or_404(Library, pk=library_id)
    library_admin_emails = list(
        LibraryUserRole.objects.filter(library=library, role="admin").values_list(
            "user__email", flat=True
        )
    )
    to = library_admin_emails or otto_email
    cc = otto_email if library_admin_emails else ""
    subject = f"Otto Q&A library: {library.name_en} | Bibliothèque de questions et réponses Otto: {library.name_fr}"
    body = (
        "Le message français suit l'anglais.\n"
        "---\n"
        "You are receiving this email because you are an administrator for the following Otto Q&A library:\n"
        f'"{library.name_en}"\n\n'
        "Action required:\n<<ADD REQUIRED ACTION HERE>>\n\n"
        "Please log into Otto, and within the AI Assistant Q&A sidebar, click Edit Libraries to manage the library.\n"
        "If you have any questions or concerns, please contact the Otto team and the requester by replying-all to this email.\n"
        "---\n\n"
        "Vous recevez ce courriel parce que vous êtes un administrateur de la bibliothèque de questions et réponses Otto suivante:\n"
        f"{library.name_fr}\n\n"
        "Action requise: <<AJOUTEZ L'ACTION REQUISE ICI>>\n\n"
        "Veuillez vous connecter à Otto et, dans la barre latérale de l'assistant Q&R, cliquez sur Modifier les bibliothèques pour gérer la bibliothèque.\n"
        "Si vous avez des questions ou des préoccupations, veuillez contacter l'équipe Otto et le demandeur en répondant à tous à cet e-mail."
    )
    # URL encode the subject and message

    return HttpResponse(
        f"<a href='{generate_mailto(to,cc,subject,body)}'>mailto link</a>"
    )


def sort_docs(request, data_source_id, sort_by):
    mapping = {
        "date": "date_desc",
        "filename": "filename_asc",
        "filetype": "filetype_asc",
        "chunks": "chunks_desc",
    }
    key = mapping.get(sort_by)
    if key:
        _set_sort_pref(request, data_source_id, key)

    # If there's an active search term, reuse search_docs so sort+search work together
    query = (request.GET.get("search", "") or "").strip()
    if query:
        return search_docs(request, data_source_id)

    return modal_view(request, item_type="data_source", item_id=data_source_id)


def search_docs(request, data_source_id):
    selected_data_source = get_object_or_404(DataSource, id=data_source_id)

    # basic query
    query = (request.GET.get("search", "") or "").strip()

    # base queryset from the selected data source (avoid loading extracted_text)
    documents_qs = selected_data_source.documents.defer("extracted_text").all()
    if query:
        # filename or manual_title always match; extracted_title only if manual_title is empty
        documents_qs = documents_qs.filter(
            Q(filename__icontains=query)
            | Q(manual_title__icontains=query)
            | (
                Q(extracted_title__icontains=query)
                & (Q(manual_title__isnull=True) | Q(manual_title=""))
            )
        )

    documents = list(documents_qs)
    # Apply persisted sort to search results
    documents = _sort_documents(documents, _get_sort_pref(request, data_source_id))

    selected_library = selected_data_source.library
    data_sources = selected_library.folders
    can_edit_data_source = request.user.has_perm(
        "librarian.edit_data_source", selected_data_source
    )

    return render(
        request,
        "librarian/components/document_list.html",
        {
            "selected_data_source": selected_data_source,
            "selected_library": selected_library,
            "data_sources": data_sources,
            "documents": documents,
            "can_edit_data_source": can_edit_data_source,
            "search": query,
            "current_sort": _get_sort_pref(request, data_source_id),
        },
    )<|MERGE_RESOLUTION|>--- conflicted
+++ resolved
@@ -2,11 +2,7 @@
 from dataclasses import dataclass
 
 from django.contrib import messages
-<<<<<<< HEAD
-from django.db.models import Q
-=======
-from django.db.models import Sum
->>>>>>> b0778444
+from django.db.models import Q, Sum
 from django.http import HttpResponse
 from django.shortcuts import get_object_or_404, render
 from django.urls import reverse
