import urllib.parse
import uuid

from django.conf import settings
from django.core.cache import cache
from django.http import HttpResponse, StreamingHttpResponse
from django.shortcuts import redirect, render
from django.urls import reverse
from django.utils.translation import gettext as _

import markdown
from llama_index.core import ChatPromptTemplate
from llama_index.core.llms import ChatMessage, MessageRole
from structlog import get_logger
from structlog.contextvars import bind_contextvars

from chat.llm import OttoLLM
from otto.models import OttoStatus
from otto.utils.decorators import app_access_required, budget_required

from .forms import LawSearchForm
from .models import Law
from .prompts import qa_prompt_instruction_tmpl, system_prompt
from .utils import (
    get_law_url,
    get_other_lang_node,
    get_source_node,
    htmx_sse_error,
    htmx_sse_response,
    num_tokens,
)

TEXT_QA_SYSTEM_PROMPT = ChatMessage(
    content=system_prompt,
    role=MessageRole.SYSTEM,
)
TEXT_QA_PROMPT_TMPL_MSGS = [
    TEXT_QA_SYSTEM_PROMPT,
    ChatMessage(
        content=qa_prompt_instruction_tmpl,
        role=MessageRole.USER,
    ),
]


logger = get_logger(__name__)

md = markdown.Markdown(extensions=["fenced_code", "nl2br", "tables"], tab_length=2)

app_name = "laws"


@app_access_required(app_name)
def index(request):
    context = {
        "hide_breadcrumbs": True,
        "form": LawSearchForm(),
        "last_updated": OttoStatus.objects.singleton().laws_last_refreshed,
    }
    return render(request, "laws/laws.html", context=context)


def source(request, source_id):
    source_id = urllib.parse.unquote_plus(source_id)
    source_node = get_source_node(source_id)
    # What language is the source_node?
    lang = "eng" if "eng" in source_node["metadata"]["doc_id"] else "fra"
    if lang == "eng":
        law = Law.objects.filter(node_id_en=source_node["metadata"]["doc_id"]).first()
    else:
        law = Law.objects.filter(node_id_fr=source_node["metadata"]["doc_id"]).first()
    other_lang_node = get_other_lang_node(source_id)
    nodes = [source_node, other_lang_node]
    if other_lang_node is None:
        nodes = [source_node]
    for node in nodes:
        node["title"] = node["metadata"]["display_metadata"].split("\n")[0]
        node["html"] = md.convert(node["text"])
        node["headings"] = node["metadata"].get("headings", None)
        node["chunk"] = (
            node["metadata"]["chunk"]
            if not node["metadata"]["chunk"].endswith("/1")
            else None
        )
    law.url = get_law_url(law, request.LANGUAGE_CODE)
    context = {
        "source_node": source_node,
        "other_lang_node": other_lang_node,
        "law": law,
    }
    if not source_node:
        return HttpResponse(_("Source not found."), status=404)

    return render(request, "laws/source_details.html", context=context)


@app_access_required(app_name)
@budget_required
def answer(request, query_uuid):
    bind_contextvars(feature="laws_query")
    from llama_index.core.schema import MetadataMode

    query_info = cache.get(query_uuid)
    if not query_info:
        return StreamingHttpResponse(
            streaming_content=htmx_sse_error(), content_type="text/event-stream"
        )

    additional_instructions = query_info["additional_instructions"]
    CHAT_TEXT_QA_PROMPT = ChatPromptTemplate(
        message_templates=TEXT_QA_PROMPT_TMPL_MSGS
    ).partial_format(additional_instructions=additional_instructions)

    sources = query_info["sources"]
    query = query_info["query"]
    trim_redundant = query_info["trim_redundant"]
    model = query_info["model"]
    max_tokens = query_info["context_tokens"]

    llm = OttoLLM(deployment=model, temperature=0)
    if not sources:
        generator = iter([_("Error generating AI response.")])
    else:
        trimmed_sources = []
        total_tokens = 0

        if trim_redundant:
            source_section_ids = set(
                [source.node.metadata["section_id"] for source in sources]
            )
        added_ids = set()

        # Allow up to 4000 tokens of context.
        while sources:
            source = sources.pop(0)
            if trim_redundant:
                # Check if source has a parent node in "sources" list
                if source.node.metadata["parent_id"] in added_ids:
                    continue
                elif source.node.metadata["parent_id"] in source_section_ids:
                    # Find the parent node in the sources list, remove it, and make it the "source"
                    parent_index = next(
                        (
                            i
                            for i, s in enumerate(sources)
                            if s.node.metadata["section_id"]
                            == source.node.metadata["parent_id"]
                        ),
                        None,
                    )
                    if parent_index:
                        parent_tokens = num_tokens(
                            sources[parent_index].node.get_content(
                                metadata_mode=MetadataMode.LLM
                            ),
                            "gpt-4o",
                        )
                        if total_tokens + parent_tokens <= max_tokens:
                            source = sources.pop(parent_index)
            source_tokens = num_tokens(
                source.node.get_content(metadata_mode=MetadataMode.LLM),
                "gpt-4o",
            )
            if total_tokens + source_tokens <= max_tokens:
                trimmed_sources.append(source)
                added_ids.add(source.node.metadata["section_id"])
                total_tokens += source_tokens
            else:
                continue
        logger.debug("\n\n\nSources passed to LLM:")
        for source in trimmed_sources:
            logger.debug(source.node.metadata["display_metadata"])
            logger.debug(f'Section ID: {source.node.metadata["section_id"]}')
            logger.debug(f'Parent ID: {source.node.metadata["parent_id"]}')
        sources = trimmed_sources
        logger.debug("\n\n\n")

        response_synthesizer = llm.get_response_synthesizer(CHAT_TEXT_QA_PROMPT)
        cache.delete(f"sources_{query}")

        query_suffix = (
            "\nRespond in markdown format. "
            "The most important words should be **bolded like this**."
            "Answer the query directly if possible. Do not refer to sections or subsections "
            "unnecessarily; instead, provide the answer directly."
        )
        streaming_response = response_synthesizer.synthesize(
            query=query + query_suffix,
            nodes=sources,
        )
        generator = streaming_response.response_gen

    return StreamingHttpResponse(
        streaming_content=htmx_sse_response(generator, llm, query_uuid),
        content_type="text/event-stream",
    )


@app_access_required(app_name)
def existing_search(request, query_uuid):
    """For back/forward navigation or (short-term) sharing of a search result page."""
    query_info = cache.get(query_uuid)
    if not query_info:
        return redirect("laws:index")
    context = {
        "form": LawSearchForm(),
        "hide_breadcrumbs": True,
        "sources": sources_to_html(query_info["sources"]),
        "query": query_info["query"],
        "query_uuid": query_uuid,
        "answer": query_info.get("answer", None),
    }
    return render(request, "laws/laws.html", context=context)


@app_access_required(app_name)
@budget_required
def search(request):
    bind_contextvars(feature="laws_query")
    if request.method != "POST":
        return redirect("laws:index")
    try:
        from langdetect import detect
        from llama_index.core.retrievers import QueryFusionRetriever
        from llama_index.core.vector_stores.types import MetadataFilter, MetadataFilters

        llm = OttoLLM()

        # time.sleep(60)
        # We don't want to search Document nodes - only chunks
        filters = [
            MetadataFilter(
                key="node_type",
                value="chunk",
                operator="==",
            ),
        ]

        query = request.POST.get("query")
        # Trim query to 5000 characters
        query_too_long = len(query) > 5000
        if query_too_long:
            query = query[:5000] + "..."
<<<<<<< HEAD
        pg_idx = llm.get_index("laws_lois__", hnsw=True)
=======
        query_too_long_for_keyword_search = len(query) > 200

        pg_idx = llm.get_index("laws_lois__", hnsw=True, use_jsonb=True)
>>>>>>> 2b66403d

        advanced_mode = request.POST.get("advanced") == "true"
        disable_llm = not (request.POST.get("ai_answer", False) == "on")
        detect_lang = not (request.POST.get("bilingual_results", None) == "on")
        selected_laws = Law.objects.all()

        logger.info(
            "Law search query",
            query=query,
            advanced_mode=advanced_mode,
            disable_llm=disable_llm,
            detect_lang=detect_lang,
            pg_idx=pg_idx,
        )

        if not advanced_mode:
            vector_ratio = 0.8
            top_k = 25
            # Options for the AI answer
            trim_redundant = True
            model = settings.DEFAULT_LAWS_MODEL
            context_tokens = 2000
            additional_instructions = (
                "If the context information is entirely unrelated to the provided query,"
                "don't try to answer the question; just say "
                "'Sorry, I cannot answer that question.'."
            )
        else:
            vector_ratio = float(request.POST.get("vector_ratio", 0.8))
            top_k = int(request.POST.get("top_k", 25))
            trim_redundant = request.POST.get("trim_redundant", "on") == "on"
            model = request.POST.get("model", settings.DEFAULT_LAWS_MODEL)
            context_tokens = int(request.POST.get("context_tokens", 2000))
            additional_instructions = request.POST.get("additional_instructions", "")
            # Need to escape the instructions so they can be passed in GET parameter
            additional_instructions = urllib.parse.quote_plus(additional_instructions)
            # Whether to select individual documents depends on "search_laws_option"
            search_laws_option = request.POST.get("search_laws_option", "all")
            if search_laws_option == "acts":
                selected_laws = Law.objects.filter(type="act")
            elif search_laws_option == "regulations":
                selected_laws = Law.objects.filter(type="regulation")
            elif search_laws_option == "specific_laws":
                laws = request.POST.getlist("laws")
                selected_laws = Law.objects.filter(pk__in=laws)
            elif search_laws_option == "enabling_acts":
                enabling_acts = request.POST.getlist("enabling_acts")
                enabling_acts = Law.objects.filter(pk__in=enabling_acts)
                selected_laws = Law.objects.filter(
                    enabling_authority_en__in=[
                        enabling_acts.ref_number_en for enabling_acts in enabling_acts
                    ]
                )
        if detect_lang:
            # Detect the language of the query and search only documents in that lang
            lang = detect(query)
            if lang not in ["en", "fr"]:
                lang = request.LANGUAGE_CODE
            lang = "eng" if lang == "en" else "fra"
            if lang == "fra":
                doc_id_list = [law.node_id_fr for law in selected_laws]
            else:
                doc_id_list = [law.node_id_en for law in selected_laws]
        else:
            doc_id_list = [law.node_id_en for law in selected_laws] + [
                law.node_id_fr for law in selected_laws
            ]

        filters.append(
            MetadataFilter(
                key="doc_id",
                value=doc_id_list,
                operator="in",
            )
        )

        if request.POST.get("date_filter_option", "all") != "all":
            in_force_date_start = request.POST.get("in_force_date_start", None)
            in_force_date_end = request.POST.get("in_force_date_end", None)
            last_amended_date_start = request.POST.get("last_amended_date_start", None)
            last_amended_date_end = request.POST.get("last_amended_date_end", None)
            if in_force_date_start:
                filters.append(
                    MetadataFilter(
                        key="in_force_start_date",
                        value=in_force_date_start,
                        operator=">=",
                    )
                )
            if in_force_date_end:
                filters.append(
                    MetadataFilter(
                        key="in_force_start_date",
                        value=in_force_date_end,
                        operator="<=",
                    )
                )
            if last_amended_date_start:
                filters.append(
                    MetadataFilter(
                        key="last_amended_date",
                        value=last_amended_date_start,
                        operator=">=",
                    )
                )
            if last_amended_date_end:
                filters.append(
                    MetadataFilter(
                        key="last_amended_date",
                        value=last_amended_date_end,
                        operator="<=",
                    )
                )

        if query_too_long_for_keyword_search:
            vector_ratio = 1

        filters = MetadataFilters(filters=filters)
        if vector_ratio == 1:
            retriever = pg_idx.as_retriever(
                vector_store_query_mode="default",
                similarity_top_k=top_k,
                filters=filters,
                vector_store_kwargs={"hnsw_ef_search": 256},
            )
        elif vector_ratio == 0:
            retriever = pg_idx.as_retriever(
                vector_store_query_mode="sparse",
                similarity_top_k=top_k,
                filters=filters,
            )
            retriever._vector_store.is_embedding_query = False
        else:
            vector_retriever = pg_idx.as_retriever(
                vector_store_query_mode="default",
                similarity_top_k=max(top_k * 2, 100),
                filters=filters,
                vector_store_kwargs={"hnsw_ef_search": 256},
            )
            # Need to create a separate OttoLLM instance so that we can
            # set is_embedding_query to False for the text retriever.
            # This is a hack for LlamaIndex PGVectorStore implementation
            # because otherwise it would embed the query even though
            # we are just doing a postgres text search.
            pg_idx2 = OttoLLM().get_index("laws_lois__", hnsw=True)
            text_retriever = pg_idx2.as_retriever(
                vector_store_query_mode="sparse",
                similarity_top_k=max(top_k * 2, 100),
                filters=filters,
            )
            text_retriever._vector_store.is_embedding_query = False

            retriever = QueryFusionRetriever(
                retrievers=[vector_retriever, text_retriever],
                mode="relative_score",
                llm=llm.llm,
                similarity_top_k=top_k,
                num_queries=1,
                use_async=False,
                retriever_weights=[vector_ratio, 1 - vector_ratio],
            )

        try:
            sources = retriever.retrieve(query)
        except:
            sources = None
        llm.create_costs()
        if not sources:
            context = {
                "sources": [],
                "query": query,
                "disable_llm": True,
                "answer_params": "",
            }
            return render(request, "laws/search_result.html", context=context)

        # Cache sources so they can be retrieved in the AI answer function
        query_uuid = uuid.uuid4()
        query_info = {
            "sources": sources,
            "query": query,
            "trim_redundant": trim_redundant,
            "model": model,
            "context_tokens": context_tokens,
            "additional_instructions": additional_instructions,
        }
        cache.set(query_uuid, query_info, timeout=300)

        context = {
            "sources": sources_to_html(sources),
            "query": query,
            "query_uuid": query_uuid,
            "disable_llm": disable_llm,
        }
    except Exception as e:
        context = {
            "sources": [],
            "query": query,
            "query_uuid": query_uuid,
            "disable_llm": True,
            "error": e,
        }
        return render(request, "laws/search_result.html", context=context)

    response = render(
        request,
        "laws/search_result.html",
        context=context,
    )

    new_url = reverse("laws:existing_search", args=[str(query_uuid)])
    response["HX-Push-Url"] = new_url

    return response


def sources_to_html(sources):
    return [
        {
            "node_id": urllib.parse.quote_plus(s.node.node_id),
            "title": s.node.metadata["display_metadata"].split("\n")[0],
            "chunk": (
                s.node.metadata["chunk"]
                if not s.node.metadata["chunk"].endswith("/1")
                else None
            ),
            "headings": s.node.metadata.get("headings", None),
            "html": md.convert(s.node.text),
        }
        for s in sources
    ]<|MERGE_RESOLUTION|>--- conflicted
+++ resolved
@@ -241,13 +241,9 @@
         query_too_long = len(query) > 5000
         if query_too_long:
             query = query[:5000] + "..."
-<<<<<<< HEAD
+        query_too_long_for_keyword_search = len(query) > 200
+
         pg_idx = llm.get_index("laws_lois__", hnsw=True)
-=======
-        query_too_long_for_keyword_search = len(query) > 200
-
-        pg_idx = llm.get_index("laws_lois__", hnsw=True, use_jsonb=True)
->>>>>>> 2b66403d
 
         advanced_mode = request.POST.get("advanced") == "true"
         disable_llm = not (request.POST.get("ai_answer", False) == "on")
