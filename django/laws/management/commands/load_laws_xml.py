--- conflicted
+++ resolved
@@ -60,18 +60,6 @@
             "--cancel",
             action="store_true",
             help="Cancel any running law loading process automatically",
-<<<<<<< HEAD
-        )
-        parser.add_argument(
-            "--start",
-            action="store_true",
-            help="Start the law loading process, cancelling any existing job",
-        )
-        parser.add_argument(
-            "--no_celery",
-            action="store_true",
-            help="Run the command synchronously without Celery",
-=======
         )
         parser.add_argument(
             "--start",
@@ -87,7 +75,6 @@
             "--use_celery",
             action="store_true",
             help="Force use of Celery (default is to run synchronously)",
->>>>>>> 3086b535
         )
 
     def print_status(self):
@@ -110,7 +97,6 @@
                 )
                 print(
                     f"Finished: {localtime(job_status.finished_at).strftime('%Y-%m-%d %H:%M:%S') if job_status.finished_at else '-'}"
-<<<<<<< HEAD
                 )
                 # Add time elapsed
                 elapsed_str = calculate_job_elapsed_time(job_status)
@@ -126,23 +112,6 @@
                 print(
                     f"  Total: {total} | Finished: {finished} | Empty: {empty} | Error: {error} | Pending: {pending} | Parsing: {parsing} | Embedding: {embedding}"
                 )
-=======
-                )
-                # Add time elapsed
-                elapsed_str = calculate_job_elapsed_time(job_status)
-                print(f"Time Elapsed: {elapsed_str}")
-                print("\nLaw Loading Progress:")
-                total = law_statuses.count()
-                finished = law_statuses.filter(status="finished").count()
-                empty = law_statuses.filter(status="empty").count()
-                error = law_statuses.filter(status="error").count()
-                pending = law_statuses.filter(status="pending").count()
-                parsing = law_statuses.filter(status="parsing_xml").count()
-                embedding = law_statuses.filter(status="embedding_nodes").count()
-                print(
-                    f"  Total: {total} | Finished: {finished} | Empty: {empty} | Error: {error} | Pending: {pending} | Parsing: {parsing} | Embedding: {embedding}"
-                )
->>>>>>> 3086b535
                 # Show a few recent statuses, prioritizing parsing/embedding
                 print("\nRecent Laws:")
                 parsing_or_embedding = law_statuses.filter(
@@ -152,7 +121,6 @@
                 for ls in parsing_or_embedding:
                     print(
                         f"  {ls.eng_law_id or '-'}: {ls.status} {ls.details or ''} {ls.error_message or ''}"
-<<<<<<< HEAD
                     )
                     shown_ids.add(ls.pk)
                 # Show the rest, excluding those already shown
@@ -163,18 +131,6 @@
                     print(
                         f"  {ls.eng_law_id or '-'}: {ls.status} {ls.details or ''} {ls.error_message or ''}"
                     )
-=======
-                    )
-                    shown_ids.add(ls.pk)
-                # Show the rest, excluding those already shown
-                recent_rest = law_statuses.exclude(pk__in=shown_ids).order_by(
-                    "-started_at"
-                )[: 10 - len(shown_ids)]
-                for ls in recent_rest:
-                    print(
-                        f"  {ls.eng_law_id or '-'}: {ls.status} {ls.details or ''} {ls.error_message or ''}"
-                    )
->>>>>>> 3086b535
                 if job_status.status in ["finished", "cancelled", "error"]:
                     print("\nJob complete.")
                     break
@@ -201,17 +157,6 @@
                 debug=options["debug"],
                 force_update=options["force_update"],
             )
-<<<<<<< HEAD
-            if options["no_celery"]:
-                print("Running synchronously without Celery...")
-                update_laws(**start_options)
-                return
-            else:
-                update_laws.delay(**start_options)
-
-        if options["start"]:
-            print("Job started via Celery. Monitoring status...")
-=======
             if options["use_celery"]:
                 print("Running via Celery...")
                 update_laws.delay(**start_options)
@@ -225,7 +170,6 @@
             if not options["use_celery"]:
                 print("Job completed synchronously.")
                 return
->>>>>>> 3086b535
             time.sleep(3)  # Allow time for the task to start
         try:
             self.print_status()
