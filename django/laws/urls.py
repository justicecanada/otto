from django.urls import path

<<<<<<< HEAD
from .views import answer, index, search, source
=======
from .views import answer, existing_search, index, search, source
>>>>>>> 3b70f063

app_name = "laws"
urlpatterns = [
    path("", index, name="index"),
    path("search/", search, name="search"),
<<<<<<< HEAD
    path("answer/", answer, name="answer"),
    path("source/<source_id>", source, name="source"),
=======
    path("search/<str:query_uuid>", existing_search, name="existing_search"),
    path("answer/<str:query_uuid>", answer, name="answer"),
    path("source/<str:source_id>", source, name="source"),
>>>>>>> 3b70f063
]<|MERGE_RESOLUTION|>--- conflicted
+++ resolved
@@ -1,21 +1,12 @@
 from django.urls import path
 
-<<<<<<< HEAD
-from .views import answer, index, search, source
-=======
 from .views import answer, existing_search, index, search, source
->>>>>>> 3b70f063
 
 app_name = "laws"
 urlpatterns = [
     path("", index, name="index"),
     path("search/", search, name="search"),
-<<<<<<< HEAD
-    path("answer/", answer, name="answer"),
-    path("source/<source_id>", source, name="source"),
-=======
     path("search/<str:query_uuid>", existing_search, name="existing_search"),
     path("answer/<str:query_uuid>", answer, name="answer"),
     path("source/<str:source_id>", source, name="source"),
->>>>>>> 3b70f063
 ]