from django.urls import include, path

from .loading_views import (
    laws_list,
    laws_loading_cancel,
    laws_loading_monitor,
    laws_loading_start,
    laws_loading_status,
    laws_recreate_indexes,
)
<<<<<<< HEAD
from .views import answer, get_answer_column, index, search, source
=======
from .views import answer, download_results, get_answer_column, index, search, source
>>>>>>> a7007bd2

app_name = "laws"
urlpatterns = [
    path("", index, name="index"),
    path("search/", search, name="search"),
    path("history/", include("laws.search_history.urls")),
<<<<<<< HEAD
=======
    path("download/<int:search_id>/", download_results, name="download_results"),
>>>>>>> a7007bd2
    path(
        "answer/get_column/<str:query_uuid>",
        get_answer_column,
        name="get_answer_column",
    ),
    path("answer/<str:query_uuid>", answer, name="answer"),
    path("source/<str:source_id>", source, name="source"),
    path("loading/monitor", laws_loading_monitor, name="loading_monitor"),
    path("loading/status", laws_loading_status, name="loading_status"),
    path("loading/start", laws_loading_start, name="loading_start"),
    path("loading/cancel", laws_loading_cancel, name="loading_cancel"),
    path("loading/recreate_indexes", laws_recreate_indexes, name="recreate_indexes"),
    path("loading/list", laws_list, name="laws_list"),
]<|MERGE_RESOLUTION|>--- conflicted
+++ resolved
@@ -8,21 +8,14 @@
     laws_loading_status,
     laws_recreate_indexes,
 )
-<<<<<<< HEAD
-from .views import answer, get_answer_column, index, search, source
-=======
 from .views import answer, download_results, get_answer_column, index, search, source
->>>>>>> a7007bd2
 
 app_name = "laws"
 urlpatterns = [
     path("", index, name="index"),
     path("search/", search, name="search"),
     path("history/", include("laws.search_history.urls")),
-<<<<<<< HEAD
-=======
     path("download/<int:search_id>/", download_results, name="download_results"),
->>>>>>> a7007bd2
     path(
         "answer/get_column/<str:query_uuid>",
         get_answer_column,
