{% load i18n %}

{% if not disable_llm %}
  <div class="card mb-5 blockquote border-success" id="answer-container">
    <div class="card-body pb-1">
      <h3 class="h6 mb-2 text-success">{% trans "AI-generated answer &mdash; may contain inaccuracies" %}</h3>
<<<<<<< HEAD
      <div hx-ext="sse"
           sse-connect="{% url 'laws:answer' %}{{ answer_params }}"
           sse-swap="message"
           id="answer-sse">
        <!-- djlint:off -->
        {% comment %} Spans below require to make CSS "typing dots" bounce {% endcomment %}
        <p>&nbsp;</p>
        <div class="typing"><span></span><span></span><span></span></div>
        <!-- djlint:on -->
      </div>
=======
      {% if answer %}
        {{ answer|safe }}
      {% else %}
        <div hx-ext="sse"
             sse-connect="{% url 'laws:answer' query_uuid %}"
             sse-swap="message"
             id="answer-sse">
          <!-- djlint:off -->
          {% comment %} Spans below require to make CSS "typing dots" bounce {% endcomment %}
          <p>&nbsp;</p>
          <div class="typing"><span></span><span></span><span></span></div>
          <!-- djlint:on -->
        </div>
      {% endif %}
>>>>>>> 3b70f063
    </div>
  </div>
{% endif %}
{% if error %}
  <div class="alert alert-danger">
    <p>{% trans "Error getting search results:" %}</p>
    <p>{{ error }}</p>
  </div>
{% elif not sources|length %}
  <div class="alert alert-warning">
    {% trans "No sources found. Please modify the search options or use basic search." %}
  </div>
{% else %}
  <div id="sources-container" class="row">
    <h3 class="h6 mb-3 mx-3">{% trans "Results for &quot;" %}{{ query }}{% trans "&quot;" %}</h3>
    <div class="col">
      {% for source in sources %}
        <!-- Bootstrap card -->
        <div class="card mb-2">
          <div class="card-body pb-1">
            <div class="row">
              <div class="col">
                <h4 class="h5 card-title">
                  {{ source.title }}
                  {% if source.chunk %}
                    ({% trans "Part" %} {{ source.chunk }})
                  {% endif %}
                </h4>
                {% if source.headings %}
                  <p class="h6 card-subtitle mb-2 text-muted fw-normal">
                    <em>{{ source.headings }}</em>
                  </p>
                {% endif %}
              </div>
              <div class="col-auto">
                <button class="btn btn-link text-decoration-none text-body px-2"
                        onclick="showSourceDetails(this);"
                        hx-get="{% url 'laws:source' source.node_id %}"
                        hx-target="#source-details-inner"
                        hx-indicator="#source-details-spinner">
                  <i class="bi bi-three-dots-vertical"></i>
                  <span class="visually-hidden">{% trans "Details" %}</span>
                </button>
              </div>
            </div>
            <div class="card-text">{{ source.html|safe }}</div>
          </div>
        </div>
      {% endfor %}
    </div>
    <div id="source-details" class="col-sm-6 d-none">
      <div id="source-details-spinner"
           class="spinner container text-primary px-4 pt-3">
        <span class="spinner-border" aria-hidden="true"></span>
        <span class="visually-hidden" role="status">Loading...</span>
      </div>
      <div id="source-details-inner"></div>
    </div>
  </div>
{% endif %}<|MERGE_RESOLUTION|>--- conflicted
+++ resolved
@@ -4,18 +4,6 @@
   <div class="card mb-5 blockquote border-success" id="answer-container">
     <div class="card-body pb-1">
       <h3 class="h6 mb-2 text-success">{% trans "AI-generated answer &mdash; may contain inaccuracies" %}</h3>
-<<<<<<< HEAD
-      <div hx-ext="sse"
-           sse-connect="{% url 'laws:answer' %}{{ answer_params }}"
-           sse-swap="message"
-           id="answer-sse">
-        <!-- djlint:off -->
-        {% comment %} Spans below require to make CSS "typing dots" bounce {% endcomment %}
-        <p>&nbsp;</p>
-        <div class="typing"><span></span><span></span><span></span></div>
-        <!-- djlint:on -->
-      </div>
-=======
       {% if answer %}
         {{ answer|safe }}
       {% else %}
@@ -24,15 +12,14 @@
              sse-swap="message"
              id="answer-sse">
           <!-- djlint:off -->
-          {% comment %} Spans below require to make CSS "typing dots" bounce {% endcomment %}
-          <p>&nbsp;</p>
-          <div class="typing"><span></span><span></span><span></span></div>
-          <!-- djlint:on -->
-        </div>
-      {% endif %}
->>>>>>> 3b70f063
-    </div>
+                    {% comment %} Spans below require to make CSS "typing dots" bounce {% endcomment %}
+                    <p>&nbsp;</p>
+                  <div class="typing"><span></span><span></span><span></span></div>
+        <!-- djlint:on -->
+      </div>
+    {% endif %}
   </div>
+</div>
 {% endif %}
 {% if error %}
   <div class="alert alert-danger">
