import time

from django.conf import settings
from django.db import models
from django.utils import timezone

from data_fetcher import cache_within_request
from llama_index.core.schema import MediaResource
from sqlalchemy import create_engine, text
from sqlalchemy.orm import sessionmaker
from structlog import get_logger

from chat.llm import OttoLLM
from librarian.tasks import delete_documents_from_vector_store

logger = get_logger(__name__)


class LawManager(models.Manager):

    def from_docs_and_nodes(
        self,
        law_status,
        document_en,
        nodes_en,
        document_fr,
        nodes_fr,
<<<<<<< HEAD
        add_to_vector_store=True,
        force_update=False,
        llm=None,
        progress_callback=None,
        current_task_id=None,
    ):
        from laws.tasks import is_cancelled
=======
        llm=None,
        current_task_id=None,
    ):
        from laws.tasks import CancelledError, is_cancelled
>>>>>>> 3086b535

        # Updating an existing law?
        if law_status.law:
            obj = law_status.law
        else:
            obj = self.model()

        # Document-level metadata (English)
        obj.short_title_en = document_en.metadata.get("short_title")
        obj.long_title_en = document_en.metadata.get("long_title")
        obj.ref_number_en = (
            document_en.metadata["consolidated_number"]
            or document_en.metadata["instrument_number"]
            or document_en.metadata["bill_number"]
        )
        obj.title_en = (
            f"{obj.short_title_en or obj.long_title_en} ({obj.ref_number_en})"
        )
        obj.enabling_authority_en = document_en.metadata.get("enabling_authority")
        obj.node_id_en = document_en.doc_id
        # Document-level metadata (French)
        obj.short_title_fr = document_fr.metadata.get("short_title")
        obj.long_title_fr = document_fr.metadata.get("long_title")
        obj.ref_number_fr = (
            document_fr.metadata["consolidated_number"]
            or document_fr.metadata["instrument_number"]
            or document_fr.metadata["bill_number"]
        )
        obj.title_fr = (
            f"{obj.short_title_fr or obj.long_title_fr} ({obj.ref_number_fr})"
        )
        obj.enabling_authority_fr = document_fr.metadata.get("enabling_authority")
        obj.node_id_fr = document_fr.doc_id

        # Language-agnostic metadata
        obj.type = document_en.metadata["type"]
        obj.last_amended_date = document_en.metadata.get("last_amended_date", None)
        obj.current_date = document_en.metadata.get("current_date", None)
        obj.in_force_start_date = document_en.metadata.get("in_force_start_date", None)
<<<<<<< HEAD
        obj.sha_256_hash_en = law_status.sha_256_hash_en
        obj.sha_256_hash_fr = law_status.sha_256_hash_fr
=======
        # NOTE: Don't set sha_256_hash fields yet - only after successful vector store operations
>>>>>>> 3086b535
        obj.eng_law_id = law_status.eng_law_id

        obj.full_clean()
        obj.save()

        if llm is None:
            return obj

        try:
            idx = llm.get_index("laws_lois__", hnsw=True)
            nodes = []
            if law_status.law:
<<<<<<< HEAD
                # Remove the old content from the vector store
                idx.delete_ref_doc(obj.node_id_en, delete_from_docstore=True)
                idx.delete_ref_doc(obj.node_id_fr, delete_from_docstore=True)
=======
                # Remove the old content from the vector store using consistent cleanup
                try:
                    delete_documents_from_vector_store(
                        [obj.node_id_en, obj.node_id_fr], "laws_lois__"
                    )
                except Exception as e:
                    logger.error(
                        f"Error deleting nodes from vector store for law {obj.eng_law_id}: {e}"
                    )
            else:
                law_status.law = obj
                law_status.save()
>>>>>>> 3086b535
            # Always add the document and chunk nodes for embedding
            nodes.append(document_en)
            nodes.extend(nodes_en)
            nodes.append(document_fr)
            nodes.extend(nodes_fr)
            batch_size = 16
            logger.debug(
                f"Embedding & inserting nodes into vector store (batch size={batch_size} nodes)..."
            )
            for node in nodes:
                if not node.text.strip():
                    try:
                        fallback_text = node.doc_id
                    except:
                        fallback_text = "empty"
                    node.text_resource = MediaResource(text=fallback_text)

            original_details = law_status.details or ""
<<<<<<< HEAD
            for i in tqdm(range(0, len(nodes), batch_size)):
=======
            total_batches = (len(nodes) + batch_size - 1) // batch_size
            for i in range(0, len(nodes), batch_size):
>>>>>>> 3086b535
                if is_cancelled(current_task_id):
                    logger.info("Law loading job cancelled by user.")
                    law_status.status = "cancelled"
                    law_status.finished_at = timezone.now()
                    law_status.error_message = "Job was cancelled by user."
                    law_status.save()
<<<<<<< HEAD
                    idx.delete_ref_doc(obj.node_id_en, delete_from_docstore=True)
                    idx.delete_ref_doc(obj.node_id_fr, delete_from_docstore=True)
                    obj.delete()
                    return None
                batch_num = (i // batch_size) + 1
                total_batches = (len(nodes) + batch_size - 1) // batch_size
=======
                    raise CancelledError()
                batch_num = (i // batch_size) + 1
                logger.debug(f"Processing embedding batch {batch_num}/{total_batches}")
>>>>>>> 3086b535
                law_status.details = (
                    f"{original_details} (embedding batch {batch_num}/{total_batches})"
                )
                law_status.save()
<<<<<<< HEAD
                for j in range(2, 12):
=======
                max_exponent = 7
                for j in range(2, max_exponent + 1):
>>>>>>> 3086b535
                    try:
                        idx.insert_nodes(nodes[i : i + batch_size])
                        break
                    except Exception as e:
                        logger.error(f"Error inserting nodes: {e}")
                        logger.error(f"Retrying in {2**j} seconds...")
                        time.sleep(2**j)
                        if j == max_exponent:  # Last retry
                            # Clean up partial entries and re-raise using consistent method
                            raise Exception("Failed to insert nodes after retries.")

            # Only set hashes after successful vector store operations
            obj.sha_256_hash_en = law_status.sha_256_hash_en
            obj.sha_256_hash_fr = law_status.sha_256_hash_fr
            obj.save()
            return obj

        except Exception as e:
            # Clean up partial law object and vector store entries on any error
            logger.error(f"Error in from_docs_and_nodes: {e}")
            if obj.pk:  # Only try cleanup if object was saved
                obj.delete()
            raise

    def purge(self, keep_ids):
        """
        Delete any Law objects where law.eng_law_id is not in law_ids
        """
        if not keep_ids:
            return

        to_delete = self.exclude(eng_law_id__in=set(keep_ids))

        # Create LawLoadingStatus objects for purged laws and collect node_ids for cleanup
        node_ids_to_delete = []
        for law in to_delete:
            LawLoadingStatus.objects.create(
                law=None,
                eng_law_id=law.eng_law_id,
                status="deleted",
                finished_at=timezone.now(),
                details="Existing law not present in the list of laws to load",
            )
            # Collect node IDs for vector store cleanup
            if law.node_id_en:
                node_ids_to_delete.append(law.node_id_en)
            if law.node_id_fr:
                node_ids_to_delete.append(law.node_id_fr)

        purged_count = int(to_delete.count())
        if purged_count > 0:
            logger.info(f"Purging {purged_count} Law objects not in keep_ids")
            # Call delete manually on each law since we override delete method
            for law in to_delete:
                law.delete()
        else:
            logger.info("No Law objects to purge")

    def purge(self, keep_ids):
        """
        Delete any Law objects where law.eng_law_id is not in law_ids
        """
        if not keep_ids:
            return

        to_delete = self.exclude(eng_law_id__in=set(keep_ids))
        # Create LawLoadingStatus objects for purged laws
        for law in to_delete:
            LawLoadingStatus.objects.create(
                law=None,
                eng_law_id=law.eng_law_id,
                status="deleted",
                finished_at=timezone.now(),
                details="Existing law not present in the list of laws to load",
            )
        purged_count = int(to_delete.count())
        if purged_count > 0:
            logger.info(f"Purging {purged_count} Law objects not in keep_ids")
            to_delete.delete()
        else:
            logger.info("No Law objects to purge")


class Law(models.Model):
    """
    Act or regulation. Mirrors LlamaIndex vector store representation.
    Translated model so that the list of laws can be displayed in the user's language.
    """

    #### BILINGUAL FIELDS (through model translation)
    # Title concatenates short_title (or long_title, if no short_title) and ref_number
    title = models.TextField()
    short_title = models.TextField(null=True, blank=True)
    long_title = models.TextField(null=True, blank=True)
    # Enabling authority matches format of ref_number
    ref_number = models.CharField(max_length=255)  # e.g. "A-0.6" or "SOR-86-1026".
    enabling_authority = models.CharField(max_length=255, null=True, blank=True)
    # ID of the LlamaIndex node for the document
    node_id = models.CharField(max_length=255, unique=True)

    # Hashes for each language - so we can see if the content has changed
    sha_256_hash_en = models.CharField(max_length=64, null=True, blank=True)
    sha_256_hash_fr = models.CharField(max_length=64, null=True, blank=True)

    #### SHARED BETWEEN LANGUAGES
    type = models.CharField(max_length=255, default="act")  # "act" or "regulation"
    last_amended_date = models.DateField(null=True, blank=True)
    current_date = models.DateField(null=True, blank=True)
    in_force_start_date = models.DateField(null=True, blank=True)

    # To correlate with the XML file name
    eng_law_id = models.CharField(max_length=50, null=True, blank=True)

    objects = LawManager()

    def __str__(self):
        return self.title

    def delete(self, *args, **kwargs):
        """
        Delete the law and clean up associated vector store entries.
        """
        # Use the existing librarian task to clean up vector store
        # Pass node_ids as document_uuids and use laws_lois__ as library_uuid
        try:
            delete_documents_from_vector_store(
                [self.node_id_en, self.node_id_fr], "laws_lois__"
            )
        except Exception as e:
            logger.error(
                f"Error deleting nodes from vector store for law {self.eng_law_id}: {e}"
            )

        super().delete(*args, **kwargs)

    @classmethod
    def reset(cls):
        db = settings.DATABASES["vector_db"]
        connection_string = f"postgresql+psycopg2://{db['USER']}:{db['PASSWORD']}@{db['HOST']}:{db['PORT']}/{db['NAME']}"
        engine = create_engine(connection_string)
        Session = sessionmaker(bind=engine)
        session = Session()
        session.execute(text(f"DROP TABLE IF EXISTS data_laws_lois__ CASCADE"))
        session.commit()
        session.close()
        cls.objects.all().delete()

    @classmethod
    def get_index(cls):
        idx = OttoLLM().get_index("laws_lois__", hnsw=True)
        return idx

    class Meta:
        indexes = [
            models.Index(fields=["title"]),
            models.Index(fields=["type"]),
            models.Index(fields=["node_id"]),
        ]


class JobStatusManager(models.Manager):
    def singleton(self):
        return self.get_or_create(pk=1)[0]


class JobStatus(models.Model):
    objects = JobStatusManager()

    status = models.CharField(max_length=50, default="not_started", blank=True)
    started_at = models.DateTimeField(null=True, blank=True)
    finished_at = models.DateTimeField(null=True, blank=True)
    error_message = models.TextField(null=True, blank=True)
    celery_task_id = models.CharField(max_length=255, null=True, blank=True)

    def cancel(self):
        """
        Cancel the job by setting status to 'cancelled' and updating finished_at.
        """
        if self.celery_task_id:
            from celery import current_app

            # Cancel the Celery task if it exists
            task = current_app.AsyncResult(self.celery_task_id)
            if task:
                try:
                    task.revoke()
                except Exception as e:
                    logger.error(
                        f"Error cancelling Celery task {self.celery_task_id}: {e}"
                    )

        # Update job status
        self.status = "cancelled"
        self.finished_at = timezone.now()
        self.error_message = "Job was cancelled by user."
        self.save()


class LawLoadingStatus(models.Model):
    law = models.OneToOneField(
        Law,
        on_delete=models.SET_NULL,
        related_name="loading_status",
        null=True,
        blank=True,
    )
    eng_law_id = models.CharField(max_length=50, null=True, blank=True)
    STATUS_CHOICES = [
        ("pending_new", "Pending (New)"),
        ("pending_update", "Pending (Update)"),
        ("parsing_xml", "Parsing XML"),
        ("embedding_nodes", "Embedding Nodes"),
        ("finished_new", "Finished (New)"),
        ("finished_update", "Finished (Update)"),
        ("finished_nochange", "Finished (No Change)"),
        ("error", "Error"),
        ("deleted", "Deleted"),
        ("empty", "Empty"),
        ("cancelled", "Cancelled"),
    ]
    status = models.CharField(
        max_length=50, default="pending_new", choices=STATUS_CHOICES
    )
    details = models.TextField(null=True, blank=True)
    started_at = models.DateTimeField(auto_now_add=True)
    finished_at = models.DateTimeField(null=True, blank=True)
    error_message = models.TextField(null=True, blank=True)
    cost = models.FloatField(default=0.0)
    sha_256_hash_en = models.CharField(max_length=64, null=True, blank=True)
    sha_256_hash_fr = models.CharField(max_length=64, null=True, blank=True)<|MERGE_RESOLUTION|>--- conflicted
+++ resolved
@@ -25,20 +25,10 @@
         nodes_en,
         document_fr,
         nodes_fr,
-<<<<<<< HEAD
-        add_to_vector_store=True,
-        force_update=False,
-        llm=None,
-        progress_callback=None,
-        current_task_id=None,
-    ):
-        from laws.tasks import is_cancelled
-=======
         llm=None,
         current_task_id=None,
     ):
         from laws.tasks import CancelledError, is_cancelled
->>>>>>> 3086b535
 
         # Updating an existing law?
         if law_status.law:
@@ -78,12 +68,7 @@
         obj.last_amended_date = document_en.metadata.get("last_amended_date", None)
         obj.current_date = document_en.metadata.get("current_date", None)
         obj.in_force_start_date = document_en.metadata.get("in_force_start_date", None)
-<<<<<<< HEAD
-        obj.sha_256_hash_en = law_status.sha_256_hash_en
-        obj.sha_256_hash_fr = law_status.sha_256_hash_fr
-=======
         # NOTE: Don't set sha_256_hash fields yet - only after successful vector store operations
->>>>>>> 3086b535
         obj.eng_law_id = law_status.eng_law_id
 
         obj.full_clean()
@@ -96,11 +81,6 @@
             idx = llm.get_index("laws_lois__", hnsw=True)
             nodes = []
             if law_status.law:
-<<<<<<< HEAD
-                # Remove the old content from the vector store
-                idx.delete_ref_doc(obj.node_id_en, delete_from_docstore=True)
-                idx.delete_ref_doc(obj.node_id_fr, delete_from_docstore=True)
-=======
                 # Remove the old content from the vector store using consistent cleanup
                 try:
                     delete_documents_from_vector_store(
@@ -113,7 +93,6 @@
             else:
                 law_status.law = obj
                 law_status.save()
->>>>>>> 3086b535
             # Always add the document and chunk nodes for embedding
             nodes.append(document_en)
             nodes.extend(nodes_en)
@@ -132,40 +111,23 @@
                     node.text_resource = MediaResource(text=fallback_text)
 
             original_details = law_status.details or ""
-<<<<<<< HEAD
-            for i in tqdm(range(0, len(nodes), batch_size)):
-=======
             total_batches = (len(nodes) + batch_size - 1) // batch_size
             for i in range(0, len(nodes), batch_size):
->>>>>>> 3086b535
                 if is_cancelled(current_task_id):
                     logger.info("Law loading job cancelled by user.")
                     law_status.status = "cancelled"
                     law_status.finished_at = timezone.now()
                     law_status.error_message = "Job was cancelled by user."
                     law_status.save()
-<<<<<<< HEAD
-                    idx.delete_ref_doc(obj.node_id_en, delete_from_docstore=True)
-                    idx.delete_ref_doc(obj.node_id_fr, delete_from_docstore=True)
-                    obj.delete()
-                    return None
-                batch_num = (i // batch_size) + 1
-                total_batches = (len(nodes) + batch_size - 1) // batch_size
-=======
                     raise CancelledError()
                 batch_num = (i // batch_size) + 1
                 logger.debug(f"Processing embedding batch {batch_num}/{total_batches}")
->>>>>>> 3086b535
                 law_status.details = (
                     f"{original_details} (embedding batch {batch_num}/{total_batches})"
                 )
                 law_status.save()
-<<<<<<< HEAD
-                for j in range(2, 12):
-=======
                 max_exponent = 7
                 for j in range(2, max_exponent + 1):
->>>>>>> 3086b535
                     try:
                         idx.insert_nodes(nodes[i : i + batch_size])
                         break
