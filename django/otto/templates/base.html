--- conflicted
+++ resolved
@@ -28,12 +28,8 @@
     <script src="{% static 'thirdparty/js-cookie-3.0.1.min.js' %}"></script>
     <title>
       {% block page_title %}
-<<<<<<< HEAD
         <!-- Please check with the team before changing this text -->
         {% trans "Otto: Tailored solutions empowering Justice efficiency" %}
-=======
-        {% trans "Otto: Justice Canada's AI toolkit" %}
->>>>>>> c3a6ef64
       {% endblock %}
     </title>
   </head>
