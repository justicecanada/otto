{% extends 'base.html' %}
{% load static %}

{% load i18n %}
{% get_current_language as LANGUAGE_CODE %}

{% block body %}
 
  <!-- Title -->
  <div class="mb-5">
    <h2 class="mb-3">{% trans "Terms of use for Otto Protected B Pilot" %}</h2>

    {% if request.user.accepted_terms_date %}
      <p class="text-success fw-semibold">
        {% trans "You agreed to these terms on" %} {{ request.user.accepted_terms_date }}.
      </p>
    {% endif %}
  </div>
 
  <!-- Terms -->
  <div class="mb-4">
    <h3 class="h4">{% trans "Participation in pilot activities" %}</h3>
    <p>
      {% trans "You are part of a select group of 'Pilot users' who have been granted early access to Otto during the pilot phase. You are expected to actively experiment with Otto for work tasks, to provide feedback through Otto, and to complete surveys when requested." %}
    </p>
    <h3 class="h4 mt-4">{% trans "Security, privacy and information management" %}</h3>
    {% if environment == "prod" %}
      <p>
<<<<<<< HEAD
        {% trans "Otto is approved for up to and including Protected B information. This normally includes information subject to solicitor-client privilege, however this should be determined on a case-by-case basis. Additionally, when using Otto with clients’ legal information, employees must ensure the client is aware their information is being entered into an AI tool, understands the potential risks and advantages of the technology, and consents to the use of AI tools." %}
      </p>
      <p>
        {% trans "Specific statutes and regulations may impose additional requirements pertaining to certain classes of sensitive information." %}
=======
        {% trans "Otto is approved for up to and including Protected B information. This normally includes information subject to solicitor-client privilege, however this should be determined on a case-by-case basis. Specific statutes and regulations may impose additional requirements pertaining to certain classes of sensitive information." %}
>>>>>>> 6410a294
      </p>
      <p>
        {% trans "You must not input any information classified above Protected B, either through uploads or direct text input." %}
      </p>
    {% else %}
      <p class="fw-bold">{% trans "This is a development / testing environment. Use unclassified information only." %}</p>
    {% endif %}
    <p>
      {% trans "Limit documents that you upload to Otto only to those you need to perform your tasks. Share document libraries and chats only with those who require access. Avoid uploading personal information except as needed for specific tasks, and actively delete classified or personal information when it is no longer needed." %}
    </p>
    {% if environment == "prod" %}
      <p>
        {% trans "In the AI assistant, apply security classification labels to chats and document libraries when they contain classified and/or personal information." %}
      </p>
    {% endif %}
    <p>
      {% trans "In the AI assistant, document libraries and chats will be deleted after 30 days of inactivity. This means that if you do not open a chat for 30 days, it will be automatically deleted along with all files uploaded to the chat. For libraries, if no changes have been made and no Q&A queries have been performed for 30 days, the library will be automatically deleted." %}
    </p>
    <p>
      {% trans "If information is shared with you through Otto which you should not have access to, use the provided links to email the authors or library administrators. If this is not possible, contact the Otto team at the following email address to report a privacy issue:" %}
      <a href="mailto:otto@justice.gc.ca">otto@justice.gc.ca</a>
    </p>
    <h3 class="h4 mt-4">{% trans "Appropriate and inappropriate uses" %}</h3>
    <p>
      {% trans "Read and follow the notices within Otto tools like the AI assistant. Certain tools such as the Chat mode should not be trusted to provide factual information. Instead, use the Q&A and Summarize modes to ground the AI's responses in trusted sources such as documents that you upload or a shared document library." %}
    </p>
    <p>
      {% trans "Otto may not be used for automated decision-making. Do not use it for administrative decisions affecting individuals." %}
    </p>
    <p>
      {% trans "Otto is not a substitute for professional legal advice. Avoid using it for decisions with legal implications." %}
    </p>
    <p>
      {% trans "Otto does not connect to legal databases like Westlaw, Lexis or CanLII. It should not be used for legal research of case law." %}
    </p>
    <p>{% trans "Only the Legislation Search tool can be trusted for questions about Canadian federal laws." %}</p>
    <p>{% trans "Translations may not be suitable for legal and official document submissions without human review." %}</p>
    <h3 class="h4 mt-4">{% trans "Responsible and ethical use of AI" %}</h3>
    <p>
      {% trans "Follow policies and best practices for the responsible use of AI. Refer to and follow the guidance in the following policy documents:" %}
    </p>
    <ul>
      {% if LANGUAGE_CODE == "en" %}
        <li>
          <a href="https://www.canada.ca/en/government/system/digital-government/digital-government-innovations/responsible-use-ai/guide-use-generative-ai.html"
             target="_blank">Guide on the use of generative artificial intelligence - Canada.ca</a>
        </li>
        <li>
          <a href="https://www.canada.ca/en/government/system/digital-government/digital-government-innovations/responsible-use-ai/generative-ai-your-daily-work.html"
             target="_blank">Generative AI in your daily work - Canada.ca</a>
        </li>
        <li>
          <a href="https://jusnet.justice.gc.ca/eng/about-apropos/pdsg-pdwl/atip-aiprp/proto/proto.html"
             target="_blank">Privacy protocol for non-administrative purposes - JUSnet</a>
        </li>
      {% else %}
        <li>
          <a href="https://www.canada.ca/fr/gouvernement/systeme/gouvernement-numerique/innovations-gouvernementales-numeriques/utilisation-responsable-ai/guide-utilisation-intelligence-artificielle-generative.html"
             target="_blank">Guide sur l’utilisation de l’intelligence artificielle générative - Canada.ca</a>
        </li>
        <li>
          <a href="https://www.canada.ca/fr/gouvernement/systeme/gouvernement-numerique/innovations-gouvernementales-numeriques/utilisation-responsable-ai/ia-generative-votre-travail-quotidien.html"
             target="_blank">L’IA générative dans votre travail au quotidien - Canada.ca</a>
        </li>
        <li>
          <a href="https://jusnet.justice.gc.ca/fra/apropos-about/pdwl-pdsg/aiprp-atip/proto/proto.html"
             target="_blank">Protocole Relatif à la Protection Des Renseignements Personnels Utilisés à Des Fins Non Administratives - JUSnet</a>
        </li>
      {% endif %}
      <li>
        <a href="https://013gc.sharepoint.com/:w:/r/sites/BACentre598/Shared%20Documents/General/Data%20Strategy/Data%20Governance/AIDGC/3.%20Decks%20%26%20Other%20Documents%20for%20Presentation/Justice%20Gen%20AI%20Guidelines%20-%20Current%20Draft.docx?d=wadd3ae7b485b4ee3b307c85738a441a0&csf=1&web=1&e=ZJYcxh"
           target="_blank">Justice Gen AI Guidelines - Current Draft</a>
      </li>
    </ul>
    <p>
      {% trans "You are encouraged to consult developing directions and notices from courts and tribunals pertaining to the use of artificial intelligence, such as those catalogued by the University of Windsor and the Law Society of Alberta in the documents" %}
      <a href="https://uwindsor-law.libguides.com/AI/Regulation"
         target="_blank">{% trans "Artificial Intelligence Regulation" %}</a>
      {% trans "and" %}
      <a href="https://www.lawsociety.ab.ca/resource-centre/key-resources/professional-conduct/gen-ai-rules-of-engagement-for-canadian-lawyers/"
         target="_blank">{% trans "Gen AI Rules of Engagement for Canadian Lawyers" %}</a>
      {% trans ", respectively." %}
    </p>
    <p>
      {% trans "Always be aware that AI can make mistakes, even when you have provided it with documents. For any official use (e.g., distribution outside your immediate team and especially outside the organization) it is crucial that you carefully review AI-generated content." %}
    </p>
  </div>

 
  {% if not request.user.accepted_terms_date %}
    <form method="post" id="accessRequestForm">
      <input type="hidden" name="redirect_url" value="{{ redirect_url }}">

      {% csrf_token %}
      <!-- Accept Terms Checkbox -->
      <div class="mb-4">
        <div class="m-2 form-check">
          <input type="checkbox"
                 id="accept_usage_terms"
                 required
                 name="usage_terms"
                 class="form-check-input border-secondary">
          <label for="accept_usage_terms" class="form-check-label fw-semibold">{% trans "I agree to the terms of use." %}</label>
        </div>
      </div>
      <!-- Submit Button -->
      <button type="submit" id="submitButton" class="btn btn-primary" disabled>{% trans "Submit" %}</button>
    </form>
  {% endif %}

{% endblock %}

{% block page_script %}
  <script>
    const terms_checkbox = document.getElementById('accept_usage_terms');
    if (terms_checkbox) {
      terms_checkbox.addEventListener('change', function() {
        document.getElementById('submitButton').disabled = !this.checked;
      });
    }
  </script>

{% endblock %}<|MERGE_RESOLUTION|>--- conflicted
+++ resolved
@@ -26,14 +26,10 @@
     <h3 class="h4 mt-4">{% trans "Security, privacy and information management" %}</h3>
     {% if environment == "prod" %}
       <p>
-<<<<<<< HEAD
         {% trans "Otto is approved for up to and including Protected B information. This normally includes information subject to solicitor-client privilege, however this should be determined on a case-by-case basis. Additionally, when using Otto with clients’ legal information, employees must ensure the client is aware their information is being entered into an AI tool, understands the potential risks and advantages of the technology, and consents to the use of AI tools." %}
       </p>
       <p>
         {% trans "Specific statutes and regulations may impose additional requirements pertaining to certain classes of sensitive information." %}
-=======
-        {% trans "Otto is approved for up to and including Protected B information. This normally includes information subject to solicitor-client privilege, however this should be determined on a case-by-case basis. Specific statutes and regulations may impose additional requirements pertaining to certain classes of sensitive information." %}
->>>>>>> 6410a294
       </p>
       <p>
         {% trans "You must not input any information classified above Protected B, either through uploads or direct text input." %}
