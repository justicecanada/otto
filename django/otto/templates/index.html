--- conflicted
+++ resolved
@@ -15,6 +15,12 @@
       color: black;
     }
     
+  }
+
+  #help-button {
+    &.btn {
+      border-color: transparent !important;
+    }
   }
   </style>
 {% endblock %}
@@ -62,11 +68,10 @@
     {% endfor %}
   </div>
 
-<<<<<<< HEAD
   <div class="dropdown position-fixed bottom-0 end-0 m-3 bg-light rounded-circle">
     <button type="button"
             id="help-button"
-            class="btn btn-outline"
+            class="btn"
             title="{% trans 'Help' %}"
             data-bs-toggle="dropdown"
             aria-controls="help-menu"
@@ -86,7 +91,6 @@
           <div class="me-2">
             <i class="bi bi-airplane" style="font-size: .80rem;"></i>
           </div>
- 
           {% trans 'Start a tour of Otto' %}
         </button>
       </li>
@@ -115,12 +119,11 @@
         doneBtnText: "{% trans 'Done' %}",
         steps: [          
           { element: "#app-list", popover: { title: "{% trans 'Start using Otto'%}", description: "{% trans 'Start using Otto by selecting an application.'%}" } },
-          { element: "#cost-bar-inner", popover: { title: "{% trans 'Cost allocation'%}", description: "{% trans 'This meter gradually fills up as you use Otto. It represents the amount of money left out of your weekly allocation. If you reach your limit, you will no longer be able to use Otto and will have to contact the Business Analytics Center to grant an exemption.'%}", side: 'bottom', align: 'start' } },
-          { element: "#feedback-icon", popover: { title: "{% trans 'Feedback'%}", description: "{% trans 'Click on this icon to submit feedback about Otto. Let us know what went wrong, or suggest an improvement.'%}", side: 'bottom', align: 'start' } }
+          { element: "#cost-bar-inner", popover: { title: "{% trans 'Cost allocation'%}", description: "{% trans 'This meter gradually fills up as you use Otto. It represents the amount of money left out of your weekly allocation. If you reach your limit, you will no longer be able to use Otto and will have to contact the Business Analytics Center to grant an exemption.'%}"} },
+          { element: "#feedback-icon", popover: { title: "{% trans 'Feedback'%}", description: "{% trans 'Click on this icon to submit feedback about Otto. Let us know what went wrong, or suggest an improvement.'%}"} }
         ],
       });
   </script>
-=======
   <script>
     document.addEventListener('DOMContentLoaded', function() {
       const logoElement = document.querySelector('#otto-logo');
@@ -134,5 +137,4 @@
     });
   </script>
 
->>>>>>> b8f24917
 {% endblock %}