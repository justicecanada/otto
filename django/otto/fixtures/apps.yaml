--- conflicted
+++ resolved
@@ -75,7 +75,6 @@
 
 - model: otto.App
   fields:
-<<<<<<< HEAD
     handle: lex_experiment
     name_en: LEX experiment
     name_fr: Expérience LEX
@@ -89,7 +88,9 @@
           description_en: A hybrid solution combining Text Extraction and Q&A functionalities, designed to assist LEX users in efficiently retrieving critical information from Notices of Appeal.
           description_fr: Une solution hybride combinant les fonctionnalités d'extraction de texte et de questions-réponses, conçue pour aider les utilisateurs de LEX à récupérer efficacement des informations cruciales à partir des avis d'appel.
           url: lex_experiment:index
-=======
+
+- model: otto.App
+  fields:
     handle: template_wizard
     name_en: Template Wizard
     name_fr: Assistant de modèle
@@ -103,5 +104,4 @@
           description_en: Extract information into user-defined templates.
           description_fr: Extrait des informations dans des modèles définis par l'utilisateur.
           url: template_wizard:index
->>>>>>> bc0133a8
           category: other