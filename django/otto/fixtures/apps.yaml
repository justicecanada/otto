--- conflicted
+++ resolved
@@ -49,7 +49,6 @@
           url: text_extractor:index
           category: reporting
 
-<<<<<<< HEAD
 - model: otto.App
   fields:
     handle: transcriber
@@ -67,23 +66,6 @@
           url: transcriber:index
           category: other
 
-- model: otto.App
-  fields:
-    handle: lex_experiment
-    name_en: LEX experiment
-    name_fr: Expérience LEX
-    prod_ready: true
-    user_group: LEX experiment user
-    features:
-      - fields:
-          short_name: "lex_experiment"
-          name_en: LEX experiment
-          name_fr: Expérience LEX
-          description_en: A hybrid solution combining Text Extraction and Q&A functionalities, designed to assist LEX users in efficiently retrieving critical information from Notices of Appeal.
-          description_fr: Une solution hybride combinant les fonctionnalités d'extraction de texte et de questions-réponses, conçue pour aider les utilisateurs de LEX à récupérer efficacement des informations cruciales à partir des avis d'appel.
-          url: lex_experiment:index
-          category: other
-=======
 # - model: otto.App
 #   fields:
 #     handle: lex_experiment
@@ -100,7 +82,6 @@
 #           description_fr: Une solution hybride combinant les fonctionnalités d'extraction de texte et de questions-réponses, conçue pour aider les utilisateurs de LEX à récupérer efficacement des informations cruciales à partir des avis d'appel.
 #           url: lex_experiment:index
 #           category: tools
->>>>>>> 23bbb467
 
 - model: otto.App
   fields:
