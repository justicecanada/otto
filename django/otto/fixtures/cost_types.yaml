# https://azure.microsoft.com/en-ca/pricing/details/cognitive-services/openai-service/
# Prices for Canada East in USD as of 2024-08-22
- model: otto.CostType
  pk: 3
  fields:
    short_name: gpt-4o-in
    name: GPT-4o Global (input)
    name_fr: GPT-4o Global (entrée)
    description: API calls to Azure OpenAI GPT-4o Global Deployment model (input)
    description_fr: Appels API au modèle de déploiement global Azure OpenAI GPT-4o (entrée)
    unit_name: tokens
    unit_name_fr: jetons
    unit_cost: 2.5
    unit_quantity: 1000000
- model: otto.CostType
  pk: 4
  fields:
    short_name: gpt-4o-out
    name: GPT-4o Global (output)
    name_fr: GPT-4o Global (sortie)
    description: API calls to Azure OpenAI GPT-4o Global Deployment model (output)
    description_fr: Appels API au modèle de déploiement global Azure OpenAI GPT-4o (sortie)
    unit_name: tokens
    unit_name_fr: jetons
    unit_cost: 10
    unit_quantity: 1000000
- model: otto.CostType
  pk: 7
  fields:
    short_name: embedding
    name: OpenAI Embedding 3 Large
    name_fr: OpenAI Embedding 3 Large
    description: OpenAI Embedding 3 Large model
    description_fr: Modèle OpenAI Embedding 3 Large
    unit_name: tokens
    unit_name_fr: jetons
    unit_cost: 0.00013
    unit_quantity: 1000
# https://azure.microsoft.com/en-us/pricing/details/cognitive-services/translator/
- model: otto.CostType
  pk: 8
  fields:
    short_name: translate-text
    name: Azure text translation
    name_fr: Traduction de texte Azure
    description: Azure AI translator service (plain text input)
    description_fr: Service de traduction Azure AI (entrée de texte brut)
    unit_name: characters
    unit_name_fr: caractères
    unit_cost: 10
    unit_quantity: 1000000
- model: otto.CostType
  pk: 9
  fields:
    short_name: translate-file
    name: Azure document translation
    name_fr: Traduction de documents Azure
    description: Azure AI translator service (document input)
    description_fr: Service de traduction Azure AI (entrée de document)
    unit_name: characters
    unit_name_fr: caractères
    unit_cost: 15
    unit_quantity: 1000000
- model: otto.CostType
  pk: 10
  fields:
    short_name: translate-custom
    name: Azure custom translation
    name_fr: Traduction personnalisée Azure
    description: Azure AI translator service (custom model - text or document input)
    description_fr: Service de traduction Azure AI (modèle personnalisé - entrée de texte ou de document)
    unit_name: characters
    unit_name_fr: caractères
    unit_cost: 40
    unit_quantity: 1000000
# https://azure.microsoft.com/en-ca/pricing/details/ai-document-intelligence/
- model: otto.CostType
  pk: 11
  fields:
    short_name: doc-ai-prebuilt
    name: Azure Document Intelligence (prebuilt models)
    name_fr: Azure Document Intelligence (modèles préconçus)
    description: Azure Document Intelligence service using prebuilt models for batch processing
    description_fr: Service Azure Document Intelligence utilisant des modèles préconçus pour le traitement par lots
    unit_name: pages
    unit_name_fr: pages
    unit_cost: 10
    unit_quantity: 1000
- model: otto.CostType
  pk: 12
  fields:
    short_name: doc-ai-read
    name: Azure Document Intelligence (read)
    name_fr: Azure Document Intelligence (lecture)
    description: Azure Document Intelligence service for batch reading of documents
    description_fr: Service Azure Document Intelligence pour la lecture par lots de documents
    unit_name: pages
    unit_name_fr: pages
    unit_cost: 1.50
    unit_quantity: 1000
- model: otto.CostType
  pk: 13
  fields:
    short_name: gpt-4o-mini-in
    name: GPT-4o-mini Global (input)
    name_fr: GPT-4o-mini Global (entrée)
    description: API calls to Azure OpenAI GPT-4o-mini Global Deployment model (input)
    description_fr: Appels API au modèle de déploiement global Azure OpenAI GPT-4o-mini (entrée)
    unit_name: tokens
    unit_name_fr: jetons
    unit_cost: 0.15
    unit_quantity: 1000000
- model: otto.CostType
  pk: 14
  fields:
    short_name: gpt-4o-mini-out
    name: GPT-4o-mini Global (output)
    name_fr: GPT-4o-mini Global (sortie)
    description: API calls to Azure OpenAI GPT-4o-mini Global Deployment model (output)
    description_fr: Appels API au modèle de déploiement global Azure OpenAI GPT-4o-mini (sortie)
    unit_name: tokens
    unit_name_fr: jetons
    unit_cost: 0.6
    unit_quantity: 1000000
- model: otto.CostType
  pk: 15
  fields:
    short_name: o3-mini-in
    name: o3-mini Global (input)
    name_fr: o3-mini Global (entrée)
    description: API calls to Azure OpenAI o3-mini Global Deployment model (input)
    description_fr: Appels API au modèle de déploiement global Azure OpenAI o3-mini (entrée)
    unit_name: tokens
    unit_name_fr: jetons
    unit_cost: 1.10
    unit_quantity: 1000000
- model: otto.CostType
  pk: 16
  fields:
    short_name: o3-mini-out
    name: o3-mini Global (output)
    name_fr: o3-mini Global (sortie)
    description: API calls to Azure OpenAI o3-mini Global Deployment model (output)
    description_fr: Appels API au modèle de déploiement global Azure OpenAI o3-mini (sortie)
    unit_name: tokens
    unit_name_fr: jetons
    unit_cost: 4.40
    unit_quantity: 1000000
- model: otto.CostType
  pk: 17
  fields:
    short_name: gpt-4.1-in
    name: gpt-4.1 Global (input)
    name_fr: gpt-4.1 Global (entrée)
    description: API calls to Azure OpenAI gpt-4.1 Global Deployment model (input)
    description_fr: Appels API au modèle de déploiement global Azure OpenAI gpt-4.1 (entrée)
    unit_name: tokens
    unit_name_fr: jetons
    unit_cost: 2
    unit_quantity: 1000000
- model: otto.CostType
  pk: 18
  fields:
    short_name: gpt-4.1-out
    name: gpt-4.1 Global (output)
    name_fr: gpt-4.1 Global (sortie)
    description: API calls to Azure OpenAI gpt-4.1 Global Deployment model (output)
    description_fr: Appels API au modèle de déploiement global Azure OpenAI gpt-4.1 (sortie)
    unit_name: tokens
    unit_name_fr: jetons
    unit_cost: 8
    unit_quantity: 1000000
- model: otto.CostType
  pk: 19
  fields:
    short_name: gpt-4.1-mini-in
    name: gpt-4.1-mini Global (input)
    name_fr: gpt-4.1-mini Global (entrée)
    description: API calls to Azure OpenAI gpt-4.1-mini Global Deployment model (input)
    description_fr: Appels API au modèle de déploiement global Azure OpenAI gpt-4.1-mini (entrée)
    unit_name: tokens
    unit_name_fr: jetons
    unit_cost: 0.40
    unit_quantity: 1000000
- model: otto.CostType
  pk: 20
  fields:
    short_name: gpt-4.1-mini-out
    name: gpt-4.1-mini Global (output)
    name_fr: gpt-4.1-mini Global (sortie)
    description: API calls to Azure OpenAI gpt-4.1-mini Global Deployment model (output)
    description_fr: Appels API au modèle de déploiement global Azure OpenAI gpt-4.1-mini (sortie)
    unit_name: tokens
    unit_name_fr: jetons
    unit_cost: 1.60
    unit_quantity: 1000000
- model: otto.CostType
  pk: 21
  fields:
<<<<<<< HEAD
    short_name: groq-llama-4-scout-in
    name: Llama-4 Scout (Groq) (input)
    unit_name: tokens
    unit_name_fr: jetons
    unit_cost: 0.11
=======
    short_name: gpt-4.1-nano-in
    name: gpt-4.1-nano Global (input)
    name_fr: gpt-4.1-nano Global (entrée)
    description: API calls to Azure OpenAI gpt-4.1-nano Global Deployment model (input)
    description_fr: Appels API au modèle de déploiement global Azure OpenAI gpt-4.1-nano (entrée)
    unit_name: tokens
    unit_name_fr: jetons
    unit_cost: 0.10
>>>>>>> 9a35dffc
    unit_quantity: 1000000
- model: otto.CostType
  pk: 22
  fields:
<<<<<<< HEAD
    short_name: groq-llama-4-scout-out
    name: Llama-4 Scout (Groq) (output)
    unit_name: tokens
    unit_name_fr: jetons
    unit_cost: 0.34
=======
    short_name: gpt-4.1-nano-out
    name: gpt-4.1-nano Global (output)
    name_fr: gpt-4.1-nano Global (sortie)
    description: API calls to Azure OpenAI gpt-4.1-nano Global Deployment model (output)
    description_fr: Appels API au modèle de déploiement global Azure OpenAI gpt-4.1-nano (sortie)
    unit_name: tokens
    unit_name_fr: jetons
    unit_cost: 0.40
>>>>>>> 9a35dffc
    unit_quantity: 1000000
- model: otto.CostType
  pk: 23
  fields:
<<<<<<< HEAD
    short_name: Phi-4-reasoning-in
    name: Phi-4 Reasoning (input)
    unit_name: tokens
    unit_cost: 0.000125
    unit_quantity: 1000
- model: otto.CostType
  pk: 24
  fields:
    short_name: Phi-4-reasoning-out
    name: Phi-4 Reasoning (output)
    unit_name: tokens
    unit_cost: 0.0005
    unit_quantity: 1000
- model: otto.CostType
  pk: 25
  fields:
    short_name: MAI-DS-R1-in
    name: MAI-DS-R1 (input)
    unit_name: tokens
    unit_cost: 0.0003 
    unit_quantity: 1000
- model: otto.CostType
  pk: 26
  fields:
    short_name: MAI-DS-R1-out
    name: MAI-DS-R1 (output)
    unit_name: tokens
    unit_cost: 0.0012 
    unit_quantity: 1000
- model: otto.CostType
  pk: 27
  fields:
    short_name: groq-llama-4-maverick-in
    name: Llama-4 Maverick (Groq) (input)
    unit_name: tokens
    unit_cost: 0.20 
    unit_quantity: 1000000
- model: otto.CostType
  pk: 28
  fields:
    short_name: groq-llama-4-maverick-out
    name: Llama-4 Maverick (Groq) (output)
    unit_name: tokens
    unit_cost: 0.60 
    unit_quantity: 1000000
- model: otto.CostType
  pk: 29
  fields:
    short_name: groq-QwQ-32B-in
    name: QwQ-32B (Groq) (input)
    unit_name: tokens
    unit_cost: 0.29 
    unit_quantity: 1000000
- model: otto.CostType
  pk: 30
  fields:
    short_name: groq-QwQ-32B-out
    name: QwQ-32B (Groq) (output)
    unit_name: tokens
    unit_cost: 0.39 
    unit_quantity: 1000000
- model: otto.CostType
  pk: 31
  fields:
    short_name: fireworks-Qwen3-235B-in
    name: Qwen3 235B (Fireworks) (input)
    unit_name: tokens
    unit_cost: 0.22 
    unit_quantity: 1000000
- model: otto.CostType
  pk: 32
  fields:
    short_name: fireworks-Qwen3-235B-out
    name: Qwen3 235B (Fireworks) (output)
    unit_name: tokens
    unit_cost: 0.88
    unit_quantity: 1000000
- model: otto.CostType
  pk: 33
  fields:
    short_name: gemini-2.5-flash-in
    name: Gemini 2.5 Flash (input)
    unit_name: tokens
    unit_cost: 0.15
    unit_quantity: 1000000
- model: otto.CostType
  pk: 34
  fields:
    short_name: gemini-2.5-flash-out
    name: Gemini 2.5 Flash (output)
    unit_name: tokens
    unit_cost: 0.60
    unit_quantity: 1000000
- model: otto.CostType
  pk: 35
  fields:
    short_name: gemini-2.5-pro-in
    name: Gemini 2.5 Pro (input)
    unit_name: tokens
    unit_cost: 1.25
    unit_quantity: 1000000
- model: otto.CostType
  pk: 36
  fields:
    short_name: gemini-2.5-pro-out
    name: Gemini 2.5 Pro (output)
    unit_name: tokens
    unit_cost: 10
    unit_quantity: 1000000
- model: otto.CostType
  pk: 37
  fields:
    short_name: fireworks-Qwen3-30B-in
    name: Qwen3 30B (Fireworks) (input)
    unit_name: tokens
    unit_cost: 0.15
    unit_quantity: 1000000
- model: otto.CostType
  pk: 38
  fields:
    short_name: fireworks-Qwen3-30B-out
    name: Qwen3 30B (Fireworks) (output)
    unit_name: tokens
    unit_cost: 0.60
    unit_quantity: 1000000
- model: otto.CostType
  pk: 39
  fields:
    short_name: cerebras-qwen-3-32b-in
    name: Qwen3 32B (Cerebras) (input)
    unit_name: tokens
    unit_cost: 0
    unit_quantity: 1000000
- model: otto.CostType
  pk: 40
  fields:
    short_name: cerebras-qwen-3-32b-out
    name: Qwen3 32B (Cerebras) (output)
    unit_name: tokens
    unit_cost: 0
    unit_quantity: 1000000
- model: otto.CostType
  pk: 41
  fields:
    short_name: cerebras-llama-4-scout-in
    name: Llama-4 Scout (Cerebras) (input)
    unit_name: tokens
    unit_cost: 0
    unit_quantity: 1000000
- model: otto.CostType
  pk: 42
  fields:
    short_name: cerebras-llama-4-scout-out
    name: Llama-4 Scout (Cerebras) (output)
    unit_name: tokens
    unit_cost: 0
    unit_quantity: 1000000
- model: otto.CostType
  pk: 43
  fields:
    short_name: Phi-4-in
    name: Phi-4 Global (input)
    unit_name: tokens
    unit_cost: 0.000125
    unit_quantity: 1000
- model: otto.CostType
  pk: 44
  fields:
    short_name: Phi-4-out
    name: Phi-4 Global (output)
    unit_name: tokens
    unit_cost: 0.0005
    unit_quantity: 1000
- model: otto.CostType
  pk: 45
  fields:
    short_name: claude-opus-4-in
    name: Claude Opus 4 (input)
    unit_name: tokens
    unit_cost: 15
    unit_quantity: 1000000
- model: otto.CostType
  pk: 46
  fields:
    short_name: claude-opus-4-out
    name: Claude Opus 4 (output)
    unit_name: tokens
    unit_cost: 75
    unit_quantity: 1000000
- model: otto.CostType
  pk: 47
  fields:
    short_name: claude-sonnet-4-in
    name: Claude Sonnet 4 (input)
    unit_name: tokens
    unit_cost: 3
    unit_quantity: 1000000
- model: otto.CostType
  pk: 48
  fields:
    short_name: claude-sonnet-4-out
    name: Claude Sonnet 4 (output)
    unit_name: tokens
    unit_cost: 15
    unit_quantity: 1000000
- model: otto.CostType
  pk: 49
  fields:
    short_name: command-a-in
    name: Command A (input)
    unit_name: tokens
    unit_cost: 2.50
    unit_quantity: 1000000
- model: otto.CostType
  pk: 50
  fields:
    short_name: command-a-out
    name: Command A (output)
    unit_name: tokens
    unit_cost: 10.00
=======
    short_name: o4-mini-in
    name: o4-mini Global (input)
    name_fr: o4-mini Global (entrée)
    description: API calls to Azure OpenAI o4-mini Global Deployment model (input)
    description_fr: Appels API au modèle de déploiement global Azure OpenAI o4-mini (entrée)
    unit_name: tokens
    unit_name_fr: jetons
    unit_cost: 1.10
    unit_quantity: 1000000
- model: otto.CostType
  pk: 24
  fields:
    short_name: o4-mini-out
    name: o4-mini Global (output)
    name_fr: o4-mini Global (sortie)
    description: API calls to Azure OpenAI o4-mini Global Deployment model (output)
    description_fr: Appels API au modèle de déploiement global Azure OpenAI o4-mini (sortie)
    unit_name: tokens
    unit_name_fr: jetons
    unit_cost: 4.40
    unit_quantity: 1000000
- model: otto.CostType
  pk: 25
  fields:
    short_name: o3-in
    name: o3 Global (input)
    name_fr: o3 Global (entrée)
    description: API calls to Azure OpenAI o3 Global Deployment model (input)
    description_fr: Appels API au modèle de déploiement global Azure OpenAI o3 (entrée)
    unit_name: tokens
    unit_name_fr: jetons
    unit_cost: 2
    unit_quantity: 1000000
- model: otto.CostType
  pk: 26
  fields:
    short_name: o3-out
    name: o3 Global (output)
    name_fr: o3 Global (sortie)
    description: API calls to Azure OpenAI o3 Global Deployment model (output)
    description_fr: Appels API au modèle de déploiement global Azure OpenAI o3 (sortie)
    unit_name: tokens
    unit_name_fr: jetons
    unit_cost: 8
>>>>>>> 9a35dffc
    unit_quantity: 1000000<|MERGE_RESOLUTION|>--- conflicted
+++ resolved
@@ -197,13 +197,6 @@
 - model: otto.CostType
   pk: 21
   fields:
-<<<<<<< HEAD
-    short_name: groq-llama-4-scout-in
-    name: Llama-4 Scout (Groq) (input)
-    unit_name: tokens
-    unit_name_fr: jetons
-    unit_cost: 0.11
-=======
     short_name: gpt-4.1-nano-in
     name: gpt-4.1-nano Global (input)
     name_fr: gpt-4.1-nano Global (entrée)
@@ -212,18 +205,10 @@
     unit_name: tokens
     unit_name_fr: jetons
     unit_cost: 0.10
->>>>>>> 9a35dffc
     unit_quantity: 1000000
 - model: otto.CostType
   pk: 22
   fields:
-<<<<<<< HEAD
-    short_name: groq-llama-4-scout-out
-    name: Llama-4 Scout (Groq) (output)
-    unit_name: tokens
-    unit_name_fr: jetons
-    unit_cost: 0.34
-=======
     short_name: gpt-4.1-nano-out
     name: gpt-4.1-nano Global (output)
     name_fr: gpt-4.1-nano Global (sortie)
@@ -232,233 +217,10 @@
     unit_name: tokens
     unit_name_fr: jetons
     unit_cost: 0.40
->>>>>>> 9a35dffc
     unit_quantity: 1000000
 - model: otto.CostType
   pk: 23
   fields:
-<<<<<<< HEAD
-    short_name: Phi-4-reasoning-in
-    name: Phi-4 Reasoning (input)
-    unit_name: tokens
-    unit_cost: 0.000125
-    unit_quantity: 1000
-- model: otto.CostType
-  pk: 24
-  fields:
-    short_name: Phi-4-reasoning-out
-    name: Phi-4 Reasoning (output)
-    unit_name: tokens
-    unit_cost: 0.0005
-    unit_quantity: 1000
-- model: otto.CostType
-  pk: 25
-  fields:
-    short_name: MAI-DS-R1-in
-    name: MAI-DS-R1 (input)
-    unit_name: tokens
-    unit_cost: 0.0003 
-    unit_quantity: 1000
-- model: otto.CostType
-  pk: 26
-  fields:
-    short_name: MAI-DS-R1-out
-    name: MAI-DS-R1 (output)
-    unit_name: tokens
-    unit_cost: 0.0012 
-    unit_quantity: 1000
-- model: otto.CostType
-  pk: 27
-  fields:
-    short_name: groq-llama-4-maverick-in
-    name: Llama-4 Maverick (Groq) (input)
-    unit_name: tokens
-    unit_cost: 0.20 
-    unit_quantity: 1000000
-- model: otto.CostType
-  pk: 28
-  fields:
-    short_name: groq-llama-4-maverick-out
-    name: Llama-4 Maverick (Groq) (output)
-    unit_name: tokens
-    unit_cost: 0.60 
-    unit_quantity: 1000000
-- model: otto.CostType
-  pk: 29
-  fields:
-    short_name: groq-QwQ-32B-in
-    name: QwQ-32B (Groq) (input)
-    unit_name: tokens
-    unit_cost: 0.29 
-    unit_quantity: 1000000
-- model: otto.CostType
-  pk: 30
-  fields:
-    short_name: groq-QwQ-32B-out
-    name: QwQ-32B (Groq) (output)
-    unit_name: tokens
-    unit_cost: 0.39 
-    unit_quantity: 1000000
-- model: otto.CostType
-  pk: 31
-  fields:
-    short_name: fireworks-Qwen3-235B-in
-    name: Qwen3 235B (Fireworks) (input)
-    unit_name: tokens
-    unit_cost: 0.22 
-    unit_quantity: 1000000
-- model: otto.CostType
-  pk: 32
-  fields:
-    short_name: fireworks-Qwen3-235B-out
-    name: Qwen3 235B (Fireworks) (output)
-    unit_name: tokens
-    unit_cost: 0.88
-    unit_quantity: 1000000
-- model: otto.CostType
-  pk: 33
-  fields:
-    short_name: gemini-2.5-flash-in
-    name: Gemini 2.5 Flash (input)
-    unit_name: tokens
-    unit_cost: 0.15
-    unit_quantity: 1000000
-- model: otto.CostType
-  pk: 34
-  fields:
-    short_name: gemini-2.5-flash-out
-    name: Gemini 2.5 Flash (output)
-    unit_name: tokens
-    unit_cost: 0.60
-    unit_quantity: 1000000
-- model: otto.CostType
-  pk: 35
-  fields:
-    short_name: gemini-2.5-pro-in
-    name: Gemini 2.5 Pro (input)
-    unit_name: tokens
-    unit_cost: 1.25
-    unit_quantity: 1000000
-- model: otto.CostType
-  pk: 36
-  fields:
-    short_name: gemini-2.5-pro-out
-    name: Gemini 2.5 Pro (output)
-    unit_name: tokens
-    unit_cost: 10
-    unit_quantity: 1000000
-- model: otto.CostType
-  pk: 37
-  fields:
-    short_name: fireworks-Qwen3-30B-in
-    name: Qwen3 30B (Fireworks) (input)
-    unit_name: tokens
-    unit_cost: 0.15
-    unit_quantity: 1000000
-- model: otto.CostType
-  pk: 38
-  fields:
-    short_name: fireworks-Qwen3-30B-out
-    name: Qwen3 30B (Fireworks) (output)
-    unit_name: tokens
-    unit_cost: 0.60
-    unit_quantity: 1000000
-- model: otto.CostType
-  pk: 39
-  fields:
-    short_name: cerebras-qwen-3-32b-in
-    name: Qwen3 32B (Cerebras) (input)
-    unit_name: tokens
-    unit_cost: 0
-    unit_quantity: 1000000
-- model: otto.CostType
-  pk: 40
-  fields:
-    short_name: cerebras-qwen-3-32b-out
-    name: Qwen3 32B (Cerebras) (output)
-    unit_name: tokens
-    unit_cost: 0
-    unit_quantity: 1000000
-- model: otto.CostType
-  pk: 41
-  fields:
-    short_name: cerebras-llama-4-scout-in
-    name: Llama-4 Scout (Cerebras) (input)
-    unit_name: tokens
-    unit_cost: 0
-    unit_quantity: 1000000
-- model: otto.CostType
-  pk: 42
-  fields:
-    short_name: cerebras-llama-4-scout-out
-    name: Llama-4 Scout (Cerebras) (output)
-    unit_name: tokens
-    unit_cost: 0
-    unit_quantity: 1000000
-- model: otto.CostType
-  pk: 43
-  fields:
-    short_name: Phi-4-in
-    name: Phi-4 Global (input)
-    unit_name: tokens
-    unit_cost: 0.000125
-    unit_quantity: 1000
-- model: otto.CostType
-  pk: 44
-  fields:
-    short_name: Phi-4-out
-    name: Phi-4 Global (output)
-    unit_name: tokens
-    unit_cost: 0.0005
-    unit_quantity: 1000
-- model: otto.CostType
-  pk: 45
-  fields:
-    short_name: claude-opus-4-in
-    name: Claude Opus 4 (input)
-    unit_name: tokens
-    unit_cost: 15
-    unit_quantity: 1000000
-- model: otto.CostType
-  pk: 46
-  fields:
-    short_name: claude-opus-4-out
-    name: Claude Opus 4 (output)
-    unit_name: tokens
-    unit_cost: 75
-    unit_quantity: 1000000
-- model: otto.CostType
-  pk: 47
-  fields:
-    short_name: claude-sonnet-4-in
-    name: Claude Sonnet 4 (input)
-    unit_name: tokens
-    unit_cost: 3
-    unit_quantity: 1000000
-- model: otto.CostType
-  pk: 48
-  fields:
-    short_name: claude-sonnet-4-out
-    name: Claude Sonnet 4 (output)
-    unit_name: tokens
-    unit_cost: 15
-    unit_quantity: 1000000
-- model: otto.CostType
-  pk: 49
-  fields:
-    short_name: command-a-in
-    name: Command A (input)
-    unit_name: tokens
-    unit_cost: 2.50
-    unit_quantity: 1000000
-- model: otto.CostType
-  pk: 50
-  fields:
-    short_name: command-a-out
-    name: Command A (output)
-    unit_name: tokens
-    unit_cost: 10.00
-=======
     short_name: o4-mini-in
     name: o4-mini Global (input)
     name_fr: o4-mini Global (entrée)
@@ -503,5 +265,260 @@
     unit_name: tokens
     unit_name_fr: jetons
     unit_cost: 8
->>>>>>> 9a35dffc
+    unit_quantity: 1000000
+
+# Sandbox only
+- model: otto.CostType
+  pk: 123
+  fields:
+    short_name: Phi-4-reasoning-in
+    name: Phi-4 Reasoning (input)
+    unit_name: tokens
+    unit_cost: 0.000125
+    unit_quantity: 1000
+- model: otto.CostType
+  pk: 124
+  fields:
+    short_name: Phi-4-reasoning-out
+    name: Phi-4 Reasoning (output)
+    unit_name: tokens
+    unit_cost: 0.0005
+    unit_quantity: 1000
+- model: otto.CostType
+  pk: 125
+  fields:
+    short_name: MAI-DS-R1-in
+    name: MAI-DS-R1 (input)
+    unit_name: tokens
+    unit_cost: 0.0003 
+    unit_quantity: 1000
+- model: otto.CostType
+  pk: 126
+  fields:
+    short_name: MAI-DS-R1-out
+    name: MAI-DS-R1 (output)
+    unit_name: tokens
+    unit_cost: 0.0012 
+    unit_quantity: 1000
+- model: otto.CostType
+  pk: 127
+  fields:
+    short_name: groq-llama-4-maverick-in
+    name: Llama-4 Maverick (Groq) (input)
+    unit_name: tokens
+    unit_cost: 0.20 
+    unit_quantity: 1000000
+- model: otto.CostType
+  pk: 128
+  fields:
+    short_name: groq-llama-4-maverick-out
+    name: Llama-4 Maverick (Groq) (output)
+    unit_name: tokens
+    unit_cost: 0.60 
+    unit_quantity: 1000000
+- model: otto.CostType
+  pk: 129
+  fields:
+    short_name: groq-QwQ-32B-in
+    name: QwQ-32B (Groq) (input)
+    unit_name: tokens
+    unit_cost: 0.29 
+    unit_quantity: 1000000
+- model: otto.CostType
+  pk: 130
+  fields:
+    short_name: groq-QwQ-32B-out
+    name: QwQ-32B (Groq) (output)
+    unit_name: tokens
+    unit_cost: 0.39 
+    unit_quantity: 1000000
+- model: otto.CostType
+  pk: 131
+  fields:
+    short_name: fireworks-Qwen3-235B-in
+    name: Qwen3 235B (Fireworks) (input)
+    unit_name: tokens
+    unit_cost: 0.22 
+    unit_quantity: 1000000
+- model: otto.CostType
+  pk: 132
+  fields:
+    short_name: fireworks-Qwen3-235B-out
+    name: Qwen3 235B (Fireworks) (output)
+    unit_name: tokens
+    unit_cost: 0.88
+    unit_quantity: 1000000
+- model: otto.CostType
+  pk: 133
+  fields:
+    short_name: gemini-2.5-flash-in
+    name: Gemini 2.5 Flash (input)
+    unit_name: tokens
+    unit_cost: 0.15
+    unit_quantity: 1000000
+- model: otto.CostType
+  pk: 134
+  fields:
+    short_name: gemini-2.5-flash-out
+    name: Gemini 2.5 Flash (output)
+    unit_name: tokens
+    unit_cost: 0.60
+    unit_quantity: 1000000
+- model: otto.CostType
+  pk: 135
+  fields:
+    short_name: gemini-2.5-pro-in
+    name: Gemini 2.5 Pro (input)
+    unit_name: tokens
+    unit_cost: 1.25
+    unit_quantity: 1000000
+- model: otto.CostType
+  pk: 136
+  fields:
+    short_name: gemini-2.5-pro-out
+    name: Gemini 2.5 Pro (output)
+    unit_name: tokens
+    unit_cost: 10
+    unit_quantity: 1000000
+- model: otto.CostType
+  pk: 137
+  fields:
+    short_name: fireworks-Qwen3-30B-in
+    name: Qwen3 30B (Fireworks) (input)
+    unit_name: tokens
+    unit_cost: 0.15
+    unit_quantity: 1000000
+- model: otto.CostType
+  pk: 138
+  fields:
+    short_name: fireworks-Qwen3-30B-out
+    name: Qwen3 30B (Fireworks) (output)
+    unit_name: tokens
+    unit_cost: 0.60
+    unit_quantity: 1000000
+- model: otto.CostType
+  pk: 139
+  fields:
+    short_name: cerebras-qwen-3-32b-in
+    name: Qwen3 32B (Cerebras) (input)
+    unit_name: tokens
+    unit_cost: 0
+    unit_quantity: 1000000
+- model: otto.CostType
+  pk: 140
+  fields:
+    short_name: cerebras-qwen-3-32b-out
+    name: Qwen3 32B (Cerebras) (output)
+    unit_name: tokens
+    unit_cost: 0
+    unit_quantity: 1000000
+- model: otto.CostType
+  pk: 141
+  fields:
+    short_name: cerebras-llama-4-scout-in
+    name: Llama-4 Scout (Cerebras) (input)
+    unit_name: tokens
+    unit_cost: 0
+    unit_quantity: 1000000
+- model: otto.CostType
+  pk: 142
+  fields:
+    short_name: cerebras-llama-4-scout-out
+    name: Llama-4 Scout (Cerebras) (output)
+    unit_name: tokens
+    unit_cost: 0
+    unit_quantity: 1000000
+- model: otto.CostType
+  pk: 143
+  fields:
+    short_name: Phi-4-in
+    name: Phi-4 Global (input)
+    unit_name: tokens
+    unit_cost: 0.000125
+    unit_quantity: 1000
+- model: otto.CostType
+  pk: 144
+  fields:
+    short_name: Phi-4-out
+    name: Phi-4 Global (output)
+    unit_name: tokens
+    unit_cost: 0.0005
+    unit_quantity: 1000
+- model: otto.CostType
+  pk: 145
+  fields:
+    short_name: claude-opus-4-in
+    name: Claude Opus 4 (input)
+    unit_name: tokens
+    unit_cost: 15
+    unit_quantity: 1000000
+- model: otto.CostType
+  pk: 146
+  fields:
+    short_name: claude-opus-4-out
+    name: Claude Opus 4 (output)
+    unit_name: tokens
+    unit_cost: 75
+    unit_quantity: 1000000
+- model: otto.CostType
+  pk: 147
+  fields:
+    short_name: claude-sonnet-4-in
+    name: Claude Sonnet 4 (input)
+    unit_name: tokens
+    unit_cost: 3
+    unit_quantity: 1000000
+- model: otto.CostType
+  pk: 148
+  fields:
+    short_name: claude-sonnet-4-out
+    name: Claude Sonnet 4 (output)
+    unit_name: tokens
+    unit_cost: 15
+    unit_quantity: 1000000
+- model: otto.CostType
+  pk: 149
+  fields:
+    short_name: command-a-in
+    name: Command A (input)
+    unit_name: tokens
+    unit_cost: 2.50
+    unit_quantity: 1000000
+- model: otto.CostType
+  pk: 150
+  fields:
+    short_name: command-a-out
+    name: Command A (output)
+    unit_name: tokens
+    unit_cost: 10.00
+    unit_quantity: 1000000
+- model: otto.CostType
+  pk: 151
+  fields:
+    short_name: groq-llama-4-scout-in
+    name: Llama-4 Scout (Groq) (input)
+    unit_name: tokens
+    unit_name_fr: jetons
+    unit_cost: 0.11
+    unit_quantity: 1000000
+- model: otto.CostType
+  pk: 152
+  fields:
+    short_name: groq-llama-4-scout-out
+    name: Llama-4 Scout (Groq) (output)
+    unit_name: tokens
+    unit_name_fr: jetons
+    unit_cost: 0.34
+    unit_quantity: 1000000
+- model: otto.CostType
+  pk: 153
+  fields:
+    short_name: o4-mini-in
+    name: o4-mini Global (input)
+    name_fr: o4-mini Global (entrée)
+    description: API calls to Azure OpenAI o4-mini Global Deployment model (input)
+    description_fr: Appels API au modèle de déploiement global Azure OpenAI o4-mini (entrée)
+    unit_name: tokens
+    unit_name_fr: jetons
+    unit_cost: 1.10
     unit_quantity: 1000000