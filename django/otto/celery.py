--- conflicted
+++ resolved
@@ -80,17 +80,15 @@
         "task": "otto.tasks.update_exchange_rate",
         "schedule": crontab(hour=2, minute=0, day_of_week=6),
     },
-<<<<<<< HEAD
     # Delete empty template sessions every day at 2:05 am UTC
     "delete-empty-template-sessions-every-morning": {
         "task": "otto.tasks.delete_empty_template_sessions",
         "schedule": crontab(hour=2, minute=5),
-=======
+    },
     # Reset User.accepted_terms_date daily for users who have accepted terms >= 30 days ago
     "reset-accepted-terms-date-every-month": {
         "task": "otto.tasks.reset_accepted_terms_date",
         "schedule": crontab(hour=0, minute=40),
->>>>>>> 449250f0
     },
 }
 
