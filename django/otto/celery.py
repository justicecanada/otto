import os
from logging.config import dictConfig

from django.conf import settings

from celery import Celery
from celery.schedules import crontab
from celery.signals import setup_logging
from django_structlog.celery.steps import DjangoStructLogInitStep

os.environ.setdefault("DJANGO_SETTINGS_MODULE", "otto.settings")

app = Celery("otto")
# initialize django-structlog
app.steps["worker"].add(DjangoStructLogInitStep)
app.config_from_object("django.conf:settings", namespace="CELERY")
app.autodiscover_tasks()

app.conf.beat_schedule = {
    # Sync entra users every day at 1 am UTC
    "sync-entra-users-every-morning": {
        "task": "otto.tasks.sync_users",
        "schedule": crontab(hour=1, minute=0),
    },
    # NOTE: This is now handled by kubernetes CronJob instead
    # "update-laws-every-week": {
    #     "task": "laws.tasks.update_laws",
    #     "schedule": crontab(hour=5, minute=0, day_of_week=6),
    # },
    # Reset monthly bonus every month on the 1st at 12 am UTC
    "reset-monthly-bonus-every-month": {
        "task": "otto.tasks.reset_monthly_bonus",
        "schedule": crontab(hour=0, minute=0, day_of_month=1),
    },
    # Delete old chats (90 days retention) every day at 2 am UTC
    "delete-old-chats-every-morning": {
        "task": "otto.tasks.delete_old_chats",
        "schedule": crontab(hour=2, minute=0),
    },
    # Delete empty chats every day at 2 am UTC
    "delete-empty-chats-every-morning": {
        "task": "otto.tasks.delete_empty_chats",
        "schedule": crontab(hour=2, minute=0),
    },
    # Delete dangling SavedFiles every day at 3:00 am UTC
    "delete-dangling-savedfiles-every-morning": {
        "task": "otto.tasks.delete_dangling_savedfiles",
        "schedule": crontab(hour=2, minute=30),
    },
    # Delete dangling azure translation files every day at 3:30 am UTC
    "delete-translation-files-every-morning": {
        "task": "otto.tasks.delete_translation_files",
        "schedule": crontab(hour=3, minute=30),
    },
    # Delete dangling upload temporary files every day at 4:00 am UTC
    "delete-temp-uploads-every-morning": {
        "task": "otto.tasks.delete_tmp_upload_files",
        "schedule": crontab(hour=4, minute=00),
    },
    # Delete unused libraries every day at 3 am UTC
    "delete-unused-libraries-every-morning": {
        "task": "otto.tasks.delete_unused_libraries",
        "schedule": crontab(hour=3, minute=0),
    },
    # Warn users of pending library deletion every day at 3 am UTC
    "warn-libraries-pending-deletion-every-morning": {
        "task": "otto.tasks.warn_libraries_pending_deletion",
        "schedule": crontab(hour=3, minute=0),
    },
    "delete-text-extractor-files-every-day": {
        "task": "otto.tasks.delete_text_extractor_files",
        "schedule": crontab(hour=0, minute=0),
    },
    # NOTE: I am uncomfortable with this running without more tests / monitoring
    # "cleanup-vector-store-every-morning": {
    #     "task": "otto.tasks.cleanup_vector_store",
    #     "schedule": crontab(hour=3, minute=0),
    # },
    # Update USD to CAD exchange rate every Sunday at 2 am UTC
    "update-exchange-rate-every-week": {
        "task": "otto.tasks.update_exchange_rate",
        "schedule": crontab(hour=2, minute=0, day_of_week=6),
    },
<<<<<<< HEAD
    # Delete transcriber uploads every day at 2 am UTC
    "cleanup-transcriber-uploads-every-morning": {
        "task": "otto.tasks.cleanup_transcriber_uploads",
        "schedule": crontab(hour=2, minute=0),
=======
    # Delete empty template sessions every day at 2:05 am UTC
    "delete-empty-template-sessions-every-morning": {
        "task": "otto.tasks.delete_empty_template_sessions",
        "schedule": crontab(hour=2, minute=5),
    },
    # Reset User.accepted_terms_date daily for users who have accepted terms >= 30 days ago
    "reset-accepted-terms-date-every-month": {
        "task": "otto.tasks.reset_accepted_terms_date",
        "schedule": crontab(hour=0, minute=40),
>>>>>>> f7987ac6
    },
}


@setup_logging.connect
def config_loggers(*args, **kwargs):
    dictConfig(settings.LOGGING)<|MERGE_RESOLUTION|>--- conflicted
+++ resolved
@@ -81,12 +81,11 @@
         "task": "otto.tasks.update_exchange_rate",
         "schedule": crontab(hour=2, minute=0, day_of_week=6),
     },
-<<<<<<< HEAD
     # Delete transcriber uploads every day at 2 am UTC
     "cleanup-transcriber-uploads-every-morning": {
         "task": "otto.tasks.cleanup_transcriber_uploads",
         "schedule": crontab(hour=2, minute=0),
-=======
+    },
     # Delete empty template sessions every day at 2:05 am UTC
     "delete-empty-template-sessions-every-morning": {
         "task": "otto.tasks.delete_empty_template_sessions",
@@ -96,7 +95,6 @@
     "reset-accepted-terms-date-every-month": {
         "task": "otto.tasks.reset_accepted_terms_date",
         "schedule": crontab(hour=0, minute=40),
->>>>>>> f7987ac6
     },
 }
 
