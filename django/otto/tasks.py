import time

from django.core.management import call_command

from celery import shared_task


@shared_task
def sync_users():
    call_command("sync_users")


@shared_task
def update_laws():
    call_command(
        "load_laws_xml", "--force_download", "--full", "--reset", "--accept_reset"
    )


@shared_task
def reset_monthly_bonus():
    from otto.models import User

    User.objects.update(monthly_bonus=0)


@shared_task
def delete_old_chats():
    call_command("delete_old_chats")


@shared_task
def delete_empty_chats():
    call_command("delete_empty_chats")


@shared_task
def delete_translation_files():
    call_command("delete_translation_files")


@shared_task
def delete_unused_libraries():
    call_command("delete_unused_libraries")


@shared_task
def warn_libraries_pending_deletion():
    call_command("warn_libraries_pending_deletion")


@shared_task
def delete_text_extractor_files():
    call_command("delete_text_extractor_files")


@shared_task
def cleanup_vector_store():
    call_command("cleanup_vector_store")


@shared_task
def update_exchange_rate():
    call_command("update_exchange_rate")


@shared_task
def delete_tmp_upload_files():
    """
    Deletes temporary upload files that were never saved to the database (cancelled, etc.)
    https://mbraak.github.io/django-file-form/usage/
    """
    call_command("delete_unused_files")


@shared_task
def delete_dangling_savedfiles():
    from librarian.models import SavedFile

    for saved_file in SavedFile.objects.all():
        saved_file.safe_delete()


@shared_task
<<<<<<< HEAD
def cleanup_template_sessions():
    call_command("cleanup_template_sessions")
=======
def reset_accepted_terms_date():
    from otto.models import User

    # Filter for users who have accepted terms at least 30 days ago
    users = User.objects.filter(
        accepted_terms_date__lte=time.time() - 30 * 24 * 60 * 60
    )
    for user in users:
        user.accepted_terms_date = None
        user.save(update_fields=["accepted_terms_date"])
        print(f"Reset accepted_terms_date for user {user.id}")
>>>>>>> 449250f0


# LOAD TESTING TASKS


@shared_task
def sleep_seconds(seconds):
    print("Sleeping for", seconds, "seconds")
    time.sleep(seconds)
    return True<|MERGE_RESOLUTION|>--- conflicted
+++ resolved
@@ -1,8 +1,8 @@
 import time
 
+from celery import shared_task
+
 from django.core.management import call_command
-
-from celery import shared_task
 
 
 @shared_task
@@ -82,10 +82,11 @@
 
 
 @shared_task
-<<<<<<< HEAD
 def cleanup_template_sessions():
     call_command("cleanup_template_sessions")
-=======
+
+
+@shared_task
 def reset_accepted_terms_date():
     from otto.models import User
 
@@ -97,7 +98,6 @@
         user.accepted_terms_date = None
         user.save(update_fields=["accepted_terms_date"])
         print(f"Reset accepted_terms_date for user {user.id}")
->>>>>>> 449250f0
 
 
 # LOAD TESTING TASKS
