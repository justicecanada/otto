<<<<<<< HEAD
FROM python:3.11-slim-bookworm
=======
FROM python:3.13-slim-bookworm
>>>>>>> 510b17b0

WORKDIR /django

# Set environment variable for tiktoken cache
ENV TIKTOKEN_CACHE_DIR=/opt/tiktoken_cache

# Set environment variables
ENV DEBIAN_FRONTEND=noninteractive

# Install additional packages
RUN apt-get update \
    && apt-get install -y --no-install-recommends gettext postgresql-client poppler-utils procps wget ca-certificates \
    && apt-get clean \
    && rm -rf /var/lib/apt/lists/* \
    && rm -rf /var/cache/apt/archives/*

# Copy GoC Root CA before Python certificate configuration
COPY GoC-GdC-Root-A.crt /usr/local/share/ca-certificates/
RUN chmod 644 /usr/local/share/ca-certificates/GoC-GdC-Root-A.crt \
    && update-ca-certificates

COPY requirements*.txt /tmp/pip-tmp/

RUN pip3 --disable-pip-version-check install --upgrade pip setuptools wheel

RUN pip3 --disable-pip-version-check --no-cache-dir install \
    -r /tmp/pip-tmp/requirements.txt \
    && rm -rf /tmp/pip-tmp

# Ensure Python uses the system CA bundle instead of certifi’s,
# so that any custom or organization CA certificates (like the GoC root CA)
# injected at runtime are trusted by all Python HTTPS clients.
RUN rm -f /usr/local/lib/python3.13/site-packages/certifi/cacert.pem && \
    ln -s /etc/ssl/certs/ca-certificates.crt /usr/local/lib/python3.13/site-packages/certifi/cacert.pem && \
    sed -i 's/return _certifi_where()/return "\/etc\/ssl\/certs\/ca-certificates.crt"/' /usr/local/lib/python3.13/site-packages/certifi/core.py

COPY . /django

# Make scripts executable
RUN chmod +x /django/*.sh

# Create tiktoken cache directory
RUN mkdir -p $TIKTOKEN_CACHE_DIR

# Run the tiktoken caching script
RUN python /django/cache_tiktoken.py

CMD ["daphne", "--bind", "0.0.0.0", "--port", "8000", "otto.asgi:application"]<|MERGE_RESOLUTION|>--- conflicted
+++ resolved
@@ -1,8 +1,4 @@
-<<<<<<< HEAD
-FROM python:3.11-slim-bookworm
-=======
 FROM python:3.13-slim-bookworm
->>>>>>> 510b17b0
 
 WORKDIR /django
 
