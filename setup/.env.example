--- conflicted
+++ resolved
@@ -1,28 +1,3 @@
-<<<<<<< HEAD
-ENV_VERSION=1.0 # Version number for this environment file
-
-# Azure
-INTENDED_USE=sandbox # Dictates the naming convention of resources (e.g. sandbox, dev, test, uat, prod)
-ADMIN_GROUP_NAME="JUS.AZ.S BAC TECH S.AZ.JUS" # Cloud admins: "JUS.AZ.S Tenant Owners / Propriétaires du locataire S.AZ.JUS"
-ACR_PUBLISHERS_GROUP_NAME="JUS.AZ.S BAC TECH S.AZ.JUS" # Should not be changed until continuous integration is implemented
-ENTRA_CLIENT_NAME="Otto (Sandbox)" # The name of the Entra app registration
-HOST_NAME_PREFIX=jus-otto-sandbox # The prefix used in the URL. (i.e. https://<HOST_NAME_PREFIX>.<LOCATION>.cloudapp.azure.com)
-
-# Tags
-APP_NAME=Otto # The name that will be used for cost tracking
-ENVIRONMENT=Sandbox # Cloud environment (e.g. Sandbox, Development, Production)
-LOCATION=canadacentral # Azure region (e.g. canadacentral, canadaeast)
-CLASSIFICATION=Unclassified # Data classification (e.g. Unclassified, Protected B)
-COST_CENTER="Business Analytics Center (CC 12031)" # Cost center for the application
-CRITICALITY=NonEssential # Criticality of the application (e.g. Essential, NonEssential)
-OWNER="Business Analytics Centre" # Owner of the application
-
-# Application
-DJANGO_ENV=DEV # Django environment (e.g. DEV, UAT, PROD)
-DJANGO_DEBUG=False # Django debug mode (e.g. True, False)
-
-# OpenAI Usage Capacity
-=======
 # Version number for this environment file
 ENV_VERSION=1.1
 
@@ -86,7 +61,7 @@
 DJANGO_ENV=DEV 
 
 # Django debug mode (e.g. True, False)
-DJANGO_DEBUG=True
+DJANGO_DEBUG=False
 
 # Application admin (comma-separated list of UPNs)
 OTTO_ADMIN=firstname.lastname@justice.gc.ca
@@ -94,7 +69,6 @@
 
 ### OPENAI USAGE CAPACITY ###
 
->>>>>>> 6363d3d5
 # Important: Quota limits for OpenAI models are set at the subscription level. 
 # This means you must balance the capacity of these quotas across all deployments 
 # within the subscription. Requests for an increase to subscription-level quota 
