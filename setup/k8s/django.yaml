--- conflicted
+++ resolved
@@ -37,11 +37,7 @@
   name: django-app
   namespace: otto
 spec:
-<<<<<<< HEAD
-  replicas: 2
-=======
   serviceName: "django-service"  # Required for stable network identity
->>>>>>> ed19cec9
   selector:
     matchLabels:
       app: django-app
@@ -163,19 +159,11 @@
             # High CPU limit to allow for bursts during high load periods.
             # High memory limit allows for handling concurrent requests and caching.
             requests:
-<<<<<<< HEAD
-              cpu: "1"
-              memory: "3Gi"
-            limits:
-              cpu: "2"
-              memory: "8Gi"
-=======
               cpu: "${DJANGO_CPU_MIN}"
               memory: "${DJANGO_MEMORY_MIN}Gi"
             limits:
               cpu: "${DJANGO_CPU_MAX}"
               memory: "${DJANGO_MEMORY_MAX}Gi"
->>>>>>> ed19cec9
           volumeMounts:
             - name: secrets
               mountPath: "/mnt/secrets-store"
