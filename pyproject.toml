--- conflicted
+++ resolved
@@ -28,14 +28,8 @@
     "librarian",
     "otto",
     "laws",
-    "case_prep",
-<<<<<<< HEAD
-    "template_wizard",
     "text_extractor",
     "lex_experiment"
-=======
-    "text_extractor"
->>>>>>> 529b17c7
   ]
 sections = [
     "FUTURE",
