--- conflicted
+++ resolved
@@ -28,14 +28,10 @@
     "librarian",
     "otto",
     "laws",
-<<<<<<< HEAD
-    "text_extractor",
     "lex_experiment"
-=======
     "case_prep",
     "text_extractor",
     "template_wizard"
->>>>>>> bc0133a8
   ]
 sections = [
     "FUTURE",
