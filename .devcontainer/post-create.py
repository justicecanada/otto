--- conflicted
+++ resolved
@@ -71,7 +71,9 @@
     f.write(f"ENTRA_CLIENT_SECRET='{client.get_secret('ENTRA-CLIENT-SECRET').value}'\n")
     f.write(f"ENTRA_CLIENT_ID='{entra_client_id}'\n")
     f.write(f"ENTRA_AUTHORITY='https://login.microsoftonline.com/{entra_tenant_id}'\n")
-<<<<<<< HEAD
+    f.write(
+        f"CUSTOM_TRANSLATOR_ID='{client.get_secret('CUSTOM-TRANSLATOR-ID').value}'\n"
+    )
 
     # More AI providers (specific to sandbox)
     try:
@@ -87,9 +89,4 @@
     except Exception as e:
         print(
             "Error: An error occurred while trying to retrieve some AI provider keys."
-        )
-=======
-    f.write(
-        f"CUSTOM_TRANSLATOR_ID='{client.get_secret('CUSTOM-TRANSLATOR-ID').value}'\n"
-    )
->>>>>>> 44b49bd4
+        )